{ inputs, ... }@args:
let
  opam-nix = inputs.opam-nix.lib.${pkgs.system};

  inherit (args) pkgs;

  inherit (builtins) filterSource path;

  inherit (pkgs.lib)
<<<<<<< HEAD
    hasPrefix last getAttrs filterAttrs optionalAttrs makeBinPath;
=======
    hasPrefix last getAttrs filterAttrs optionalAttrs makeBinPath
    optionalString;
>>>>>>> 76e48f34

  external-repo =
    opam-nix.makeOpamRepoRec ../src/external; # Pin external packages
  repos = [ external-repo inputs.opam-repository ];

  export = opam-nix.importOpam ../src/opam.export;
  external-packages =
    getAttrs [ "sodium" "capnp" "rpc_parallel" "async_kernel" "base58" ]
    (builtins.mapAttrs (_: last) (opam-nix.listRepo external-repo));

  difference = a: b:
    filterAttrs (name: _: !builtins.elem name (builtins.attrNames b)) a;

  export-installed = opam-nix.opamListToQuery export.installed;

  extra-packages = with implicit-deps; {
    dune-rpc = dune;
    dyn = dune;
    fiber = dune;
    ocaml-lsp-server = "1.11.6";
    ocaml-system = ocaml;
    ocamlformat-rpc-lib = "0.22.4";
    omd = "1.3.1";
    ordering = dune;
    pp = "1.1.2";
    ppx_yojson_conv_lib = "v0.15.0";
    stdune = dune;
    xdg = dune;
  };

  implicit-deps = export-installed // external-packages;

  pins = builtins.mapAttrs (name: pkg: { inherit name; } // pkg) export.package;

  scope = opam-nix.applyOverlays opam-nix.__overlays (opam-nix.defsToScope pkgs
    ((opam-nix.queryToDefs repos (extra-packages // implicit-deps)) // pins));

  installedPackageNames =
    map (x: (opam-nix.splitNameVer x).name) (builtins.attrNames implicit-deps);

  sourceInfo = inputs.self.sourceInfo or { };

  external-libs = with pkgs;
    [ zlib bzip2 gmp openssl libffi ]
    ++ lib.optional (!(stdenv.isDarwin && stdenv.isAarch64)) jemalloc;

  filtered-src = with inputs.nix-filter.lib;
    filter {
      root = ../.;
      include =
        [ (inDirectory "src") "dune" "dune-project" "./graphql_schema.json" ];
    };

  dockerfiles-scripts = with inputs.nix-filter.lib;
    filter {
      root = ../.;
      include = [ (inDirectory "dockerfiles") ];
    };

  overlay = self: super:
    let
      ocaml-libs = builtins.attrValues (getAttrs installedPackageNames self);

      # This is needed because
      # - lld package is not wrapped to pick up the correct linker flags
      # - bintools package also includes as which is incompatible with gcc
      lld_wrapped = pkgs.writeShellScriptBin "ld.lld"
        ''${pkgs.llvmPackages.bintools}/bin/ld.lld "$@"'';

      runMinaCheck = { name ? "check", extraInputs ? [ ], extraArgs ? { } }:
        check:
        self.mina-dev.overrideAttrs (oa:
          {
            pname = "mina-${name}";
            buildInputs = oa.buildInputs ++ extraInputs;
            buildPhase = check;
            outputs = [ "out" ];
            installPhase = "touch $out";
          } // extraArgs);
    in {
      sodium = super.sodium.overrideAttrs (_: {
        NIX_CFLAGS_COMPILE = "-I${pkgs.sodium-static.dev}/include";
        propagatedBuildInputs = [ pkgs.sodium-static ];
        preBuild = ''
          export LD_LIBRARY_PATH="${super.ctypes}/lib/ocaml/${super.ocaml.version}/site-lib/ctypes";
        '';
      });

      rpc_parallel = super.rpc_parallel.overrideAttrs
        (oa: { buildInputs = oa.buildInputs ++ [ self.ctypes ]; });

      mina-dev = pkgs.stdenv.mkDerivation ({
        pname = "mina";
        version = "dev";
        # Prevent unnecessary rebuilds on non-source changes
        src = filtered-src;

        # TODO, get this from somewhere
        MARLIN_REPO_SHA = "<unknown>";
        #MINA_COMMIT_DATE =
        #  if sourceInfo ? rev then sourceInfo.lastModifiedDate else "<unknown>";
        #MINA_COMMIT_SHA1 = sourceInfo.rev or "DIRTY";
        MINA_COMMIT_DATE = "__commit_date_";
        MINA_COMMIT_SHA1 = "__commit_sha1___________________________";
        MINA_BRANCH = "<unknown>";

        NIX_LDFLAGS =
          optionalString (pkgs.stdenv.isDarwin && pkgs.stdenv.isAarch64)
          "-F${pkgs.darwin.apple_sdk.frameworks.CoreFoundation}/Library/Frameworks -framework CoreFoundation";

        buildInputs = ocaml-libs ++ external-libs;

        nativeBuildInputs = [
          self.dune
          self.ocamlfind
          lld_wrapped
          pkgs.capnproto
          pkgs.removeReferencesTo
          pkgs.fd
        ] ++ ocaml-libs;

        # todo: slimmed rocksdb
        MINA_ROCKSDB = "${pkgs.rocksdb}/lib/librocksdb.a";
        GO_CAPNP_STD = "${pkgs.go-capnproto2.src}/std";

        MARLIN_PLONK_STUBS = "${pkgs.kimchi_bindings_stubs}";

        PLONK_WASM_NODEJS = "${pkgs.plonk_wasm}/nodejs";
        PLONK_WASM_WEB = "${pkgs.plonk_wasm}/web";

        configurePhase = ''
          export MINA_ROOT="$PWD"
          export -f patchShebangs stopNest isScript
          fd . --type executable -x bash -c "patchShebangs {}"
          export -n patchShebangs stopNest isScript
        '';

        buildPhase = ''
          dune build --display=short \
            src/app/logproc/logproc.exe \
            src/app/cli/src/mina.exe \
            src/app/cli/src/mina_testnet_signatures.exe \
            src/app/cli/src/mina_mainnet_signatures.exe \
            src/app/rosetta/rosetta.exe \
            src/app/rosetta/rosetta_testnet_signatures.exe \
            src/app/rosetta/rosetta_mainnet_signatures.exe \
            src/app/generate_keypair/generate_keypair.exe \
            src/app/runtime_genesis_ledger/runtime_genesis_ledger.exe \
            -j$NIX_BUILD_CORES
          dune exec src/app/runtime_genesis_ledger/runtime_genesis_ledger.exe -- --genesis-dir _build/coda_cache_dir
        '';

        outputs =
          [ "out" "generate_keypair" "mainnet" "testnet" "genesis" "sample" ];

        installPhase = ''
          mkdir -p $out/bin $sample/share/mina $generate_keypair/bin $mainnet/bin $testnet/bin $genesis/bin $genesis/var/lib/coda
          mv _build/default/src/app/cli/src/mina.exe $out/bin/mina
          mv _build/default/src/app/logproc/logproc.exe $out/bin/logproc
          mv _build/default/src/app/rosetta/rosetta.exe $out/bin/rosetta
          mv _build/default/src/app/runtime_genesis_ledger/runtime_genesis_ledger.exe $genesis/bin/runtime_genesis_ledger
          mv _build/default/src/app/cli/src/mina_mainnet_signatures.exe $mainnet/bin/mina_mainnet_signatures
          mv _build/default/src/app/rosetta/rosetta_mainnet_signatures.exe $mainnet/bin/rosetta_mainnet_signatures
          mv _build/default/src/app/cli/src/mina_testnet_signatures.exe $testnet/bin/mina_testnet_signatures
          mv _build/default/src/app/rosetta/rosetta_testnet_signatures.exe $testnet/bin/rosetta_testnet_signatures
          mv _build/coda_cache_dir/genesis* $genesis/var/lib/coda
          #mv _build/default/src/lib/mina_base/sample_keypairs.json $sample/share/mina
          mv _build/default/src/app/generate_keypair/generate_keypair.exe $generate_keypair/bin/generate_keypair
          remove-references-to -t $(dirname $(dirname $(command -v ocaml))) {$out/bin/*,$mainnet/bin/*,$testnet/bin*,$genesis/bin/*,$generate_keypair/bin/*}
        '';
        shellHook =
          "export MINA_LIBP2P_HELPER_PATH=${pkgs.libp2p_helper}/bin/libp2p_helper";
      } // optionalAttrs pkgs.stdenv.isDarwin {
        OCAMLPARAM = "_,cclib=-lc++";
      });

      mina = let
        commit_sha1 =
          inputs.self.sourceInfo.rev or "<unknown>                               ";
        commit_date =
          inputs.self.sourceInfo.lastModifiedDate or "<unknown>     ";
      in pkgs.runCommand "mina-release" {
        buildInputs = [ pkgs.makeWrapper ];
        outputs = self.mina-dev.outputs;
      } (map (output: ''
        cp -R ${self.mina-dev.${output}} ${placeholder output}
        chmod 700 ${placeholder output} -R
        for i in $(find "${placeholder output}/bin" -type f); do
          sed 's/__commit_sha1___________________________/${commit_sha1}/' -i "$i"
          sed 's/__commit_date_/${commit_date}/' -i "$i"
          wrapProgram "$i" \
            --prefix PATH : ${makeBinPath [ pkgs.gnutar pkgs.gzip ]} \
            --set MINA_LIBP2P_HELPER_PATH ${pkgs.libp2p_helper}/bin/libp2p_helper
        done
      '') self.mina-dev.outputs);

      mina_tests = runMinaCheck {
        name = "tests";
        extraArgs = {
          MINA_LIBP2P_HELPER_PATH = "${pkgs.libp2p_helper}/bin/libp2p_helper";
          TZDIR = "${pkgs.tzdata}/share/zoneinfo";
        };
        extraInputs = [ pkgs.ephemeralpg ];
      } ''
        dune build graphql_schema.json --display=short
        export MINA_TEST_POSTGRES="$(pg_tmp -w 1200)"
        pushd src/app/archive
        psql "$MINA_TEST_POSTGRES" < create_schema.sql
        popd
        # TODO: investigate failing tests, ideally we should run all tests in src/
        dune runtest src/app/archive src/lib/command_line_tests --display=short
      '';

      mina_ocaml_format = runMinaCheck { name = "ocaml-format"; } ''
        dune exec --profile=dev src/app/reformat/reformat.exe -- -path . -check
      '';

      mina_client_sdk = self.mina-dev.overrideAttrs (_: {
        pname = "mina_client_sdk";
        version = "dev";
        src = filtered-src;

        outputs = [ "out" ];

        checkInputs = [ pkgs.nodejs-16_x ];

        buildPhase = ''
          dune build --display=short \
            src/lib/crypto/kimchi_bindings/js/node_js \
            src/app/client_sdk/client_sdk.bc.js \
            src/lib/snarky_js_bindings/snarky_js_node.bc.js \
            src/lib/snarky_js_bindings/snarky_js_chrome.bc.js
        '';

        doCheck = true;
        checkPhase = ''
          node src/app/client_sdk/tests/run_unit_tests.js

          dune build src/app/client_sdk/tests/test_signatures.exe
          ./_build/default/src/app/client_sdk/tests/test_signatures.exe > nat.consensus.json
          node src/app/client_sdk/tests/test_signatures.js > js.nonconsensus.json
          if ! diff -q nat.consensus.json js.nonconsensus.json; then
            echo "Consensus and JS code generate different signatures";
            exit 1
          fi
        '';

        installPhase = ''
          mkdir -p $out/share/client_sdk $out/share/snarkyjs_bindings
          mv _build/default/src/app/client_sdk/client_sdk.bc.js $out/share/client_sdk
          mv _build/default/src/lib/snarky_js_bindings/snarky_js_*.js $out/share/snarkyjs_bindings
        '';
      });

      mina_build_config = pkgs.stdenv.mkDerivation {
        pname = "mina_build_config";
        version = "dev";
        src = filtered-src;
        nativeBuildInputs = [ pkgs.rsync ];

        installPhase = ''
          mkdir -p $out/etc/coda/build_config
          cp src/config/mainnet.mlh $out/etc/coda/build_config/BUILD.mlh
          rsync -Huav src/config/* $out/etc/coda/build_config/.
        '';
      };

      mina_daemon_scripts = pkgs.stdenv.mkDerivation {
        pname = "mina_daemon_scripts";
        version = "dev";
        src = dockerfiles-scripts;
        buildInputs = [ pkgs.bash pkgs.python3 ];
        installPhase = ''
          mkdir -p $out/healthcheck $out/entrypoint.d
          mv dockerfiles/scripts/healthcheck-utilities.sh $out/healthcheck/utilities.sh
          mv dockerfiles/scripts/cron_job_dump_ledger.sh $out/cron_job_dump_ledger.sh
          mv dockerfiles/scripts/daemon-entrypoint.sh $out/entrypoint.sh
          mv dockerfiles/puppeteer-context/* $out/
        '';
      };

      mina_integration_tests = self.mina-dev.overrideAttrs (oa: {
        pname = "mina_integration_tests";
        src = filtered-src;
        outputs = [ "out" ];

        buildPhase = ''
          dune build --profile=integration_tests src/app/test_executive/test_executive.exe src/app/logproc/logproc.exe -j$NIX_BUILD_CORES
        '';
        installPhase = ''
          mkdir -p $out/bin
          mv _build/default/src/app/test_executive/test_executive.exe $out/bin/test_executive
          mv _build/default/src/app/logproc/logproc.exe $out/bin/logproc
        '';
      });
    };
in scope.overrideScope' overlay<|MERGE_RESOLUTION|>--- conflicted
+++ resolved
@@ -7,12 +7,8 @@
   inherit (builtins) filterSource path;
 
   inherit (pkgs.lib)
-<<<<<<< HEAD
-    hasPrefix last getAttrs filterAttrs optionalAttrs makeBinPath;
-=======
     hasPrefix last getAttrs filterAttrs optionalAttrs makeBinPath
     optionalString;
->>>>>>> 76e48f34
 
   external-repo =
     opam-nix.makeOpamRepoRec ../src/external; # Pin external packages
