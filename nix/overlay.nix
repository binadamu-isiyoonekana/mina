final: prev:
let
  pkgs = final;
<<<<<<< HEAD
=======
  rustPlatformFor = rust:
    prev.makeRustPlatform {
      cargo = rust;
      rustc = rust;
      # override stdenv.targetPlatform here, if neccesary
    };
  toolchainHashes = {
    "1.58.0" = "sha256-eQBpSmy9+oHfVyPs0Ea+GVZ0fvIatj6QVhNhYKOJ6Jk=";
    "nightly-2021-11-16" = "sha256-ErdLrUf9f3L/JtM5ghbefBMgsjDMYN3YHDTfGc008b4=";
    # copy this line with the correct toolchain name
    "placeholder" = "sha256-AAAAAAAAAAAAAAAAAAAAAAAAAAAAAAAAAAAAAAAAAAA=";
  };
  cargoHashes = narHashesFromCargoLock ../src/lib/crypto/Cargo.lock;
  rustChannelFromToolchainFileOf = file: with pkgs.lib; let
    inherit (pkgs.lib) hasPrefix removePrefix readFile warn;
    toolchain = (builtins.fromTOML (readFile file)).toolchain;
    # nice error message if the toolchain is missing
    placeholderPos = builtins.unsafeGetAttrPos "placeholder" toolchainHashes;
    in pkgs.rustChannelOf rec {
      channel = if hasPrefix "nightly-" toolchain.channel then "nightly" else toolchain.channel;
      date = if channel == "nightly" then removePrefix "nightly-" toolchain.channel else null;
      sha256 = toolchainHashes.${toolchain.channel} or
        (warn ''Please add the rust toolchain hash (see error message below) for "${toolchain.channel}" at ${placeholderPos.file}:${toString placeholderPos.line}'' toolchainHashes.placeholder);
    };

  # mapFilterListToAttrs :: (x -> {name: str, value: b}) -> (x -> bool) -> [x] -> {b}
  mapFilterListToAttrs = f: m: l:
    builtins.listToAttrs (map m (builtins.filter f l));

  # extract git rev & urls from cargo lockfile, feed them to fetchgit to acquire
  # the sha256 hash that's used at build time
  # narHashesfromcargolock :: path -> {pkgname: hash}
  narHashesFromCargoLock = file:
    let
      inherit (pkgs.lib) hasPrefix last head;
      inherit (builtins) split readFile;
      package = (fromTOML (readFile file)).package;
    in mapFilterListToAttrs (x: x ? source && hasPrefix "git+" x.source) (x: {
      name = "${x.name}-${x.version}";
      value = (fetchGit {
        rev = last (split "#" x.source);
        url = last (split "\\+" (head (split "\\?" x.source)));
        allRefs = true;
      }).narHash;
    }) package;
>>>>>>> 510a62a9
in {
  vend = final.callPackage ./vend {};
  # nixpkgs + musl problems
  postgresql =
    (prev.postgresql.override { enableSystemd = false; }).overrideAttrs
    (o: { doCheck = false; });

  openssh = (if prev.stdenv.hostPlatform.isMusl then
    (prev.openssh.override {
      # todo: fix libredirect musl
      libredirect = "";
    }).overrideAttrs (o: { doCheck = !prev.stdenv.hostPlatform.isMusl; })
  else
    prev.openssh);

  jemalloc = if final.stdenv.isDarwin && final.stdenv.isAarch64 then
    (prev.jemalloc.override {
      stdenv = final.llvmPackages_11.stdenv;
    }).overrideAttrs (oa: {
      doCheck = false;
      configureFlags = oa.configureFlags ++ [ "--with-lg-vaddr=48" ];
    })
  else
    prev.jemalloc;

  git = prev.git.overrideAttrs
    (o: { doCheck = o.doCheck && !prev.stdenv.hostPlatform.isMusl; });

  # Overrides for dependencies

  sodium-static =
    pkgs.libsodium.overrideAttrs (o: { dontDisableStatic = true; });

  rocksdb = (prev.rocksdb.override {
    snappy = null;
    lz4 = null;
    zstd = null;
    bzip2 = null;
  }).overrideAttrs (_: {
    cmakeFlags = [
      "-DPORTABLE=1"
      "-DWITH_JEMALLOC=0"
      "-DWITH_JNI=0"
      "-DWITH_BENCHMARK_TOOLS=0"
      "-DWITH_TESTS=1"
      "-DWITH_TOOLS=0"
      "-DWITH_BZ2=0"
      "-DWITH_LZ4=0"
      "-DWITH_SNAPPY=0"
      "-DWITH_ZLIB=0"
      "-DWITH_ZSTD=0"
      "-DWITH_GFLAGS=0"
      "-DUSE_RTTI=1"
    ];
  });

  # Rust stuff (for marlin_plonk_bindings_stubs)
  crypto-rust-musl = ((final.crypto-rust.override {
    targets = [ "x86_64-unknown-linux-musl" ];
  }).overrideAttrs (oa: {
    nativeBuildInputs = [ final.makeWrapper ];
    buildCommand = oa.buildCommand + ''
      for exe in $(find "$out/bin" -type f -or -type l); do
        wrapProgram "$exe" --prefix LD_LIBRARY_PATH : ${final.gcc-unwrapped.lib}/lib
      done
    '';
  })) // {
    inherit (prev.rust) toRustTarget toRustTargetSpec;
  };

  crypto-rust = (rustChannelFromToolchainFileOf ../src/lib/crypto/rust-toolchain.toml).rust;

  # Dependencies which aren't in nixpkgs and local packages which need networking to build
  kimchi_bindings_stubs = (rustPlatformFor
    (if pkgs.stdenv.hostPlatform.isMusl then
      final.crypto-rust-musl
    else
      final.crypto-rust)).buildRustPackage {
        pname = "kimchi_bindings_stubs";
        version = "0.1.0";
        src = final.lib.sourceByRegex ../src [
          "^lib(/crypto(/.*)?)?$"
          "^external(/wasm-bindgen-rayon(/.*)?)?"
        ];
        cargoBuildFlags = ["-p wires_15_stubs" "-p binding_generation"];
        sourceRoot = "source/lib/crypto";
        nativeBuildInputs = [ pkgs.ocamlPackages_mina.ocaml ];
        # FIXME: tests fail
        doCheck = false;
        cargoLock.lockFile = ../src/lib/crypto/Cargo.lock;
        cargoLock.outputHashes = cargoHashes;
      };

  go-capnproto2 = pkgs.buildGoModule rec {
    pname = "capnpc-go";
    version = "v3.0.0-alpha.1";
    vendorSha256 = "sha256-jbX/nnlnQoItFXFL/MZZKe4zAjM/EA3q+URJG8I3hok=";
    src = final.fetchFromGitHub {
      owner = "capnproto";
      repo = "go-capnproto2";
      rev = "v3.0.0-alpha.1";
      hash = "sha256-afdLw7of5AksR4ErCMqXqXCOnJ/nHK2Lo4xkC5McBfM";
    };
  };

  libp2p_ipc_go = pkgs.stdenv.mkDerivation {
    # todo: buildgomodule?
    name = "libp2p_ipc-go";
    buildInputs = [ pkgs.capnproto pkgs.go-capnproto2 ];
    src = ../src/libp2p_ipc;
    buildPhase = ''
      capnp compile -ogo -I${pkgs.go-capnproto2.src}/std libp2p_ipc.capnp
    '';
    installPhase = ''
      mkdir $out
      cp go.mod go.sum *.go $out/
    '';
  };

  # Jobs/Test/Libp2pUnitTest
  libp2p_helper = pkgs.buildGoModule {
    pname = "libp2p_helper";
    version = "0.1";
    src = ../src/app/libp2p_helper/src;
    doCheck = false; # TODO: tests hang
    vendorSha256 =
      # sanity check, to make sure the fixed output drv doesn't keep working
      # when the inputs change
      if builtins.hashFile "sha256" ../src/app/libp2p_helper/src/go.mod
      == "4ce9e2efa7e35cce9b7b131bef15652830756f6f6da250afefd4751efa1d6565"
      && builtins.hashFile "sha256" ../src/app/libp2p_helper/src/go.sum
      == "8b90b3cee4be058eeca0bc9a5a2ee88d62cada9fb09785e0ced5e5cea7893192" then
        "sha256-MXLfE122UCNizqvGUu6WlThh1rnZueTqirCzaEWmbno="
      else
        pkgs.lib.warn
        "Please update the hashes in ${__curPos.file}#${toString __curPos.line}"
        pkgs.lib.fakeHash;
    NO_MDNS_TEST = 1; # no multicast support inside the nix sandbox
    overrideModAttrs = n: {
      # remove libp2p_ipc from go.mod, inject it back in postconfigure
      postConfigure = ''
        sed -i 's/.*libp2p_ipc.*//' go.mod
      '';
      postBuild = ''
        rm vendor -rf
        ${final.vend}/bin/vend
      '';
    };
    postConfigure = ''
      chmod +w vendor
      cp -r --reflink=auto ${pkgs.libp2p_ipc_go}/ vendor/libp2p_ipc
      sed -i 's/.*libp2p_ipc.*//' go.mod
    '';
  };

  kimchi-rust = rustChannelFromToolchainFileOf ../src/lib/crypto/kimchi_bindings/wasm/rust-toolchain.toml;
  kimchi-rust-wasm = pkgs.kimchi-rust.rust.override {
    targets = [ "wasm32-unknown-unknown" ];
    # rust-src is needed for -Zbuild-std
    extensions = [ "rust-src" ];
  };

  # Work around https://github.com/rust-lang/wg-cargo-std-aware/issues/23
  kimchi-rust-std-deps = pkgs.rustPlatform.importCargoLock {
    lockFile = pkgs.runCommand "cargo.lock" { } ''
      cp ${pkgs.kimchi-rust.rust-src}/lib/rustlib/src/rust/Cargo.lock $out
    '';
  };

  plonk_wasm = let

    lock = ../src/lib/crypto/Cargo.lock;

    deps = builtins.listToAttrs (map (pkg: {
      inherit (pkg) name;
      value = pkg;
    }) (builtins.fromTOML (builtins.readFile lock)).package);

    rustPlatform = rustPlatformFor final.kimchi-rust-wasm;

    wasm-bindgen-cli = rustPlatform.buildRustPackage rec {

      pname = "wasm-bindgen-cli";
      version = deps.wasm-bindgen.version;
      src = final.fetchCrate {
        inherit pname version;
        sha256 = "sha256-DUcY22b9+PD6RD53CwcoB+ynGulYTEYjkkonDNeLbGM=";
      };

      cargoSha256 = "sha256-mfVQ6rSzCgwYrN9WwydEpkm6k0E3302Kfs/LaGzRSHE=";
      nativeBuildInputs = [ final.pkg-config ];

      buildInputs = with final;
        [ openssl ] ++ lib.optionals stdenv.isDarwin [ curl darwin.apple_sdk.frameworks.Security ];

      checkInputs = [ final.nodejs ];

      # other tests require it to be ran in the wasm-bindgen monorepo
      cargoTestFlags = [ "--test=interface-types" ];
    };
  in rustPlatform.buildRustPackage {
    pname = "plonk_wasm";
    version = "0.1.0";
    src = final.lib.sourceByRegex ../src [
      "^lib(/crypto(/.*)?)?$"
      "^lib/crypto/Cargo\.(lock|toml)$"
      "^lib(/crypto(/kimchi_bindings(/wasm(/.*)?)?)?)?$"
      "^lib(/crypto(/proof-systems(/.*)?)?)?$"
    ];
    sourceRoot = "source/lib/crypto";
    nativeBuildInputs = [ pkgs.wasm-pack wasm-bindgen-cli ];
    cargoLock.lockFile = lock;
    cargoLock.outputHashes = cargoHashes;

    # Work around https://github.com/rust-lang/wg-cargo-std-aware/issues/23
    # Want to run after cargoSetupPostUnpackHook
    prePatch = ''
      chmod +w $NIX_BUILD_TOP/cargo-vendor-dir
      ln -sf ${pkgs.kimchi-rust-std-deps}/*/ $NIX_BUILD_TOP/cargo-vendor-dir
      chmod -w $NIX_BUILD_TOP/cargo-vendor-dir
    '';

    # adapted from cargoBuildHook
    buildPhase = ''
      runHook preBuild
      (
      set -x
      export RUSTFLAGS="-C target-feature=+atomics,+bulk-memory,+mutable-globals -C link-arg=--no-check-features -C link-arg=--max-memory=4294967296"
      cd kimchi_bindings/wasm
      wasm-pack build --mode no-install --target nodejs --out-dir $out/nodejs ./. -- --features nodejs
      wasm-pack build --mode no-install --target web --out-dir $out/web ./.
      )
      runHook postBuild
    '';
    dontCargoBuild = true;
    dontCargoCheck = true;
    installPhase = ":";
    cargoBuildFeatures = [ "nodejs" ];
  };
}<|MERGE_RESOLUTION|>--- conflicted
+++ resolved
@@ -1,8 +1,6 @@
 final: prev:
 let
   pkgs = final;
-<<<<<<< HEAD
-=======
   rustPlatformFor = rust:
     prev.makeRustPlatform {
       cargo = rust;
@@ -48,7 +46,6 @@
         allRefs = true;
       }).narHash;
     }) package;
->>>>>>> 510a62a9
 in {
   vend = final.callPackage ./vend {};
   # nixpkgs + musl problems
