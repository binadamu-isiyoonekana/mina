--- conflicted
+++ resolved
@@ -8,7 +8,6 @@
       # override stdenv.targetPlatform here, if neccesary
     };
   toolchainHashes = {
-<<<<<<< HEAD
     "1.58.1" = "sha256-NL+YHnOj1++1O7CAaQLijwAxKJW9SnHg8qsiOJ1m0Kk=";
     "nightly-2021-11-16" = "sha256-ErdLrUf9f3L/JtM5ghbefBMgsjDMYN3YHDTfGc008b4=";
     # copy this line with the correct toolchain name
@@ -19,22 +18,6 @@
     toolchain = (builtins.fromTOML (readFile file)).toolchain;
     # nice error message if the toolchain is missing
     placeholderPos = builtins.unsafeGetAttrPos "placeholder" toolchainHashes;
-=======
-    "1.58.0" = "sha256-eQBpSmy9+oHfVyPs0Ea+GVZ0fvIatj6QVhNhYKOJ6Jk=";
-    "nightly-2021-11-16" =
-      "sha256-ErdLrUf9f3L/JtM5ghbefBMgsjDMYN3YHDTfGc008b4=";
-    # copy this line with the correct toolchain name
-    "placeholder" = "sha256-AAAAAAAAAAAAAAAAAAAAAAAAAAAAAAAAAAAAAAAAAAA=";
-  };
-  cargoHashes = narHashesFromCargoLock ../src/lib/crypto/Cargo.lock;
-  rustChannelFromToolchainFileOf = file:
-    with pkgs.lib;
-    let
-      inherit (pkgs.lib) hasPrefix removePrefix readFile warn;
-      toolchain = (builtins.fromTOML (readFile file)).toolchain;
-      # nice error message if the toolchain is missing
-      placeholderPos = builtins.unsafeGetAttrPos "placeholder" toolchainHashes;
->>>>>>> 5b27aa90
     in pkgs.rustChannelOf rec {
       channel = if hasPrefix "nightly-" toolchain.channel then
         "nightly"
@@ -97,7 +80,6 @@
     ];
   });
 
-<<<<<<< HEAD
   #
   # Dependencies which aren't in nixpkgs and local packages which need networking to build
   #
@@ -125,29 +107,6 @@
       # FIXME: tests fail
       doCheck = false;
     };
-=======
-  # Rust stuff (for marlin_plonk_bindings_stubs)
-
-  crypto-rust =
-    (rustChannelFromToolchainFileOf ../src/lib/crypto/rust-toolchain.toml).rust;
-
-  # Dependencies which aren't in nixpkgs and local packages which need networking to build
-  kimchi_bindings_stubs = (rustPlatformFor final.crypto-rust).buildRustPackage {
-    pname = "kimchi_bindings_stubs";
-    version = "0.1.0";
-    src = final.lib.sourceByRegex ../src [
-      "^lib(/crypto(/.*)?)?$"
-      "^external(/wasm-bindgen-rayon(/.*)?)?"
-    ];
-    cargoBuildFlags = [ "-p wires_15_stubs" "-p binding_generation" ];
-    sourceRoot = "source/lib/crypto";
-    nativeBuildInputs = [ pkgs.ocamlPackages_mina.ocaml ];
-    # FIXME: tests fail
-    doCheck = false;
-    cargoLock.lockFile = ../src/lib/crypto/Cargo.lock;
-    cargoLock.outputHashes = cargoHashes;
-  };
->>>>>>> 5b27aa90
 
   go-capnproto2 = pkgs.buildGoModule rec {
     pname = "capnpc-go";
@@ -261,11 +220,6 @@
     pname = "plonk_wasm";
     version = "0.1.0";
     src = final.lib.sourceByRegex ../src [
-<<<<<<< HEAD
-=======
-      "^lib(/crypto(/.*)?)?$"
-      "^lib/crypto/Cargo.(lock|toml)$"
->>>>>>> 5b27aa90
       "^lib(/crypto(/kimchi_bindings(/wasm(/.*)?)?)?)?$"
       "^lib(/crypto(/proof-systems(/.*)?)?)?$"
     ];
