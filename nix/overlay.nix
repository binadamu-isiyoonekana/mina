final: prev:
let
  pkgs = final;
  rustPlatformFor = rust:
    prev.makeRustPlatform {
      cargo = rust;
      rustc = rust;
      # override stdenv.targetPlatform here, if neccesary
    };
  toolchainHashes = {
    "1.58.0" = "sha256-eQBpSmy9+oHfVyPs0Ea+GVZ0fvIatj6QVhNhYKOJ6Jk=";
    "nightly-2021-11-16" = "sha256-ErdLrUf9f3L/JtM5ghbefBMgsjDMYN3YHDTfGc008b4=";
    # copy this line with the correct toolchain name
    "placeholder" = "sha256-AAAAAAAAAAAAAAAAAAAAAAAAAAAAAAAAAAAAAAAAAAA=";
  };
  cargoHashes = narHashesFromCargoLock ../src/lib/crypto/Cargo.lock;
  rustChannelFromToolchainFileOf = file: with pkgs.lib; let
    inherit (pkgs.lib) hasPrefix removePrefix readFile warn;
    toolchain = (builtins.fromTOML (readFile file)).toolchain;
    # nice error message if the toolchain is missing
    placeholderPos = builtins.unsafeGetAttrPos "placeholder" toolchainHashes;
    in pkgs.rustChannelOf rec {
      channel = if hasPrefix "nightly-" toolchain.channel then "nightly" else toolchain.channel;
      date = if channel == "nightly" then removePrefix "nightly-" toolchain.channel else null;
      sha256 = toolchainHashes.${toolchain.channel} or
        (warn ''Please add the rust toolchain hash (see error message below) for "${toolchain.channel}" at ${placeholderPos.file}:${toString placeholderPos.line}'' toolchainHashes.placeholder);
    };

  # mapFilterListToAttrs :: (x -> {name: str, value: b}) -> (x -> bool) -> [x] -> {b}
  mapFilterListToAttrs = f: m: l:
    builtins.listToAttrs (map m (builtins.filter f l));

  # extract git rev & urls from cargo lockfile, feed them to fetchgit to acquire
  # the sha256 hash that's used at build time
  # narHashesfromcargolock :: path -> {pkgname: hash}
  narHashesFromCargoLock = file:
    let
      inherit (pkgs.lib) hasPrefix last head;
      inherit (builtins) split readFile;
      package = (fromTOML (readFile file)).package;
    in mapFilterListToAttrs (x: x ? source && hasPrefix "git+" x.source) (x: {
      name = "${x.name}-${x.version}";
      value = (fetchGit {
        rev = last (split "#" x.source);
        url = last (split "\\+" (head (split "\\?" x.source)));
        allRefs = true;
      }).narHash;
    }) package;
in {
  sodium-static =
    pkgs.libsodium.overrideAttrs (o: { dontDisableStatic = true; });

  rocksdb = (prev.rocksdb.override {
    snappy = null;
    lz4 = null;
    zstd = null;
    bzip2 = null;
  }).overrideAttrs (_: {
    cmakeFlags = [
      "-DPORTABLE=1"
      "-DWITH_JEMALLOC=0"
      "-DWITH_JNI=0"
      "-DWITH_BENCHMARK_TOOLS=0"
      "-DWITH_TESTS=1"
      "-DWITH_TOOLS=0"
      "-DWITH_BZ2=0"
      "-DWITH_LZ4=0"
      "-DWITH_SNAPPY=0"
      "-DWITH_ZLIB=0"
      "-DWITH_ZSTD=0"
      "-DWITH_GFLAGS=0"
      "-DUSE_RTTI=1"
    ];
  });

<<<<<<< HEAD
  # Dependencies which aren't in nixpkgs and local packages which need networking to build

  marlin_plonk_bindings_stubs = pkgs.rustPlatform.buildRustPackage {
    pname = "marlin_plonk_bindings_stubs";
    version = "0.1.0";
    srcs = [ ../src/lib/marlin_plonk_bindings/stubs ../src/lib/marlin ];
    nativeBuildInputs = [ pkgs.ocamlPackages_mina.ocaml ];
    sourceRoot = "stubs";
    postUnpack = ''
      mkdir -p marlin_plonk_bindings
      mv stubs marlin_plonk_bindings
      export sourceRoot=marlin_plonk_bindings/stubs
    '';
    cargoLock.lockFile = ../src/lib/marlin_plonk_bindings/stubs/Cargo.lock;
  };
=======
  # Rust stuff (for marlin_plonk_bindings_stubs)
  crypto-rust-musl = ((final.crypto-rust.override {
    targets = [ "x86_64-unknown-linux-musl" ];
  }).overrideAttrs (oa: {
    nativeBuildInputs = [ final.makeWrapper ];
    buildCommand = oa.buildCommand + ''
      for exe in $(find "$out/bin" -type f -or -type l); do
        wrapProgram "$exe" --prefix LD_LIBRARY_PATH : ${final.gcc-unwrapped.lib}/lib
      done
    '';
  })) // {
    inherit (prev.rust) toRustTarget toRustTargetSpec;
  };

  crypto-rust = (rustChannelFromToolchainFileOf ../src/lib/crypto/rust-toolchain.toml).rust;

  # Dependencies which aren't in nixpkgs and local packages which need networking to build
  kimchi_bindings_stubs = (rustPlatformFor
    (if pkgs.stdenv.hostPlatform.isMusl then
      final.crypto-rust-musl
    else
      final.crypto-rust)).buildRustPackage {
        pname = "kimchi_bindings_stubs";
        version = "0.1.0";
        src = final.lib.sourceByRegex ../src [
          "^lib(/crypto(/.*)?)?$"
          "^external(/wasm-bindgen-rayon(/.*)?)?"
        ];
        cargoBuildFlags = ["-p wires_15_stubs" "-p binding_generation"];
        sourceRoot = "source/lib/crypto";
        nativeBuildInputs = [ pkgs.ocamlPackages_mina.ocaml ];
        # FIXME: tests fail
        doCheck = false;
        cargoLock.lockFile = ../src/lib/crypto/Cargo.lock;
        cargoLock.outputHashes = cargoHashes;
      };
>>>>>>> e786b319

  go-capnproto2 = pkgs.buildGoModule rec {
    pname = "capnpc-go";
    version = "v3.0.0-alpha.1";
    vendorSha256 = "sha256-jbX/nnlnQoItFXFL/MZZKe4zAjM/EA3q+URJG8I3hok=";
    src = final.fetchFromGitHub {
      owner = "capnproto";
      repo = "go-capnproto2";
      rev = "v3.0.0-alpha.1";
      hash = "sha256-afdLw7of5AksR4ErCMqXqXCOnJ/nHK2Lo4xkC5McBfM";
    };
  };

  libp2p_ipc_go = pkgs.stdenv.mkDerivation {
    # todo: buildgomodule?
    name = "libp2p_ipc-go";
    buildInputs = [ pkgs.capnproto pkgs.go-capnproto2 ];
    src = ../src/libp2p_ipc;
    buildPhase = ''
      capnp compile -ogo -I${pkgs.go-capnproto2.src}/std libp2p_ipc.capnp
    '';
    installPhase = ''
      mkdir $out
      cp go.mod go.sum *.go $out/
    '';
  };

  # Jobs/Test/Libp2pUnitTest
  libp2p_helper = pkgs.buildGoModule {
    pname = "libp2p_helper";
    version = "0.1";
    src = ../src/app/libp2p_helper/src;
    runVend = true; # missing some schema files
    doCheck = false; # TODO: tests hang
    vendorSha256 =
      # sanity check, to make sure the fixed output drv doesn't keep working
      # when the inputs change
      if builtins.hashFile "sha256" ../src/app/libp2p_helper/src/go.mod
      == "4ce9e2efa7e35cce9b7b131bef15652830756f6f6da250afefd4751efa1d6565"
      && builtins.hashFile "sha256" ../src/app/libp2p_helper/src/go.sum
      == "8b90b3cee4be058eeca0bc9a5a2ee88d62cada9fb09785e0ced5e5cea7893192" then
        "sha256-MXLfE122UCNizqvGUu6WlThh1rnZueTqirCzaEWmbno="
      else
        pkgs.lib.warn
        "Please update the hashes in ${__curPos.file}#${toString __curPos.line}"
        pkgs.lib.fakeHash;
    NO_MDNS_TEST = 1; # no multicast support inside the nix sandbox
    overrideModAttrs = n: {
      # remove libp2p_ipc from go.mod, inject it back in postconfigure
      postConfigure = ''
        sed -i 's/.*libp2p_ipc.*//' go.mod
      '';
    };
    postConfigure = ''
      chmod +w vendor
      cp -r --reflink=auto ${pkgs.libp2p_ipc_go}/ vendor/libp2p_ipc
      sed -i 's/.*libp2p_ipc.*//' go.mod
    '';
  };

  kimchi-rust = rustChannelFromToolchainFileOf ../src/lib/crypto/kimchi_bindings/wasm/rust-toolchain.toml;
  kimchi-rust-wasm = pkgs.kimchi-rust.rust.override {
    targets = [ "wasm32-unknown-unknown" ];
    # rust-src is needed for -Zbuild-std
    extensions = [ "rust-src" ];
  };

  # Work around https://github.com/rust-lang/wg-cargo-std-aware/issues/23
  kimchi-rust-std-deps = pkgs.rustPlatform.importCargoLock {
    lockFile = pkgs.runCommand "cargo.lock" { } ''
      cp ${pkgs.kimchi-rust.rust-src}/lib/rustlib/src/rust/Cargo.lock $out
    '';
  };

  plonk_wasm = let

    lock = ../src/lib/crypto/Cargo.lock;

    deps = builtins.listToAttrs (map (pkg: {
      inherit (pkg) name;
      value = pkg;
    }) (builtins.fromTOML (builtins.readFile lock)).package);

    rustPlatform = rustPlatformFor final.kimchi-rust-wasm;

    wasm-bindgen-cli = rustPlatform.buildRustPackage rec {

      pname = "wasm-bindgen-cli";
      version = deps.wasm-bindgen.version;
      src = final.fetchCrate {
        inherit pname version;
        sha256 = "sha256-DUcY22b9+PD6RD53CwcoB+ynGulYTEYjkkonDNeLbGM=";
      };

      cargoSha256 = "sha256-mfVQ6rSzCgwYrN9WwydEpkm6k0E3302Kfs/LaGzRSHE=";
      nativeBuildInputs = [ final.pkg-config ];

      buildInputs = with final;
        [ openssl ] ++ lib.optionals stdenv.isDarwin [ curl darwin.apple_sdk.frameworks.Security ];

      checkInputs = [ final.nodejs ];

      # other tests require it to be ran in the wasm-bindgen monorepo
      cargoTestFlags = [ "--test=interface-types" ];
    };
  in rustPlatform.buildRustPackage {
    pname = "plonk_wasm";
    version = "0.1.0";
    src = final.lib.sourceByRegex ../src [
      "^lib(/crypto(/.*)?)?$"
      "^lib/crypto/Cargo\.(lock|toml)$"
      "^lib(/crypto(/kimchi_bindings(/wasm(/.*)?)?)?)?$"
      "^lib(/crypto(/proof-systems(/.*)?)?)?$"
    ];
    sourceRoot = "source/lib/crypto";
    nativeBuildInputs = [ pkgs.wasm-pack wasm-bindgen-cli ];
    cargoLock.lockFile = lock;
    cargoLock.outputHashes = cargoHashes;

    # Work around https://github.com/rust-lang/wg-cargo-std-aware/issues/23
    # Want to run after cargoSetupPostUnpackHook
    prePatch = ''
      chmod +w $NIX_BUILD_TOP/cargo-vendor-dir
      ln -sf ${pkgs.kimchi-rust-std-deps}/*/ $NIX_BUILD_TOP/cargo-vendor-dir
      chmod -w $NIX_BUILD_TOP/cargo-vendor-dir
    '';

    # adapted from cargoBuildHook
    buildPhase = ''
      runHook preBuild
      (
      set -x
      export RUSTFLAGS="-C target-feature=+atomics,+bulk-memory,+mutable-globals -C link-arg=--no-check-features -C link-arg=--max-memory=4294967296"
      cd kimchi_bindings/wasm
      wasm-pack build --mode no-install --target nodejs --out-dir $out/nodejs ./. -- --features nodejs
      wasm-pack build --mode no-install --target web --out-dir $out/web ./.
      )
      runHook postBuild
    '';
    dontCargoBuild = true;
    dontCargoCheck = true;
    installPhase = ":";
    cargoBuildFeatures = [ "nodejs" ];
  };
}<|MERGE_RESOLUTION|>--- conflicted
+++ resolved
@@ -9,21 +9,32 @@
     };
   toolchainHashes = {
     "1.58.0" = "sha256-eQBpSmy9+oHfVyPs0Ea+GVZ0fvIatj6QVhNhYKOJ6Jk=";
-    "nightly-2021-11-16" = "sha256-ErdLrUf9f3L/JtM5ghbefBMgsjDMYN3YHDTfGc008b4=";
+    "nightly-2021-11-16" =
+      "sha256-ErdLrUf9f3L/JtM5ghbefBMgsjDMYN3YHDTfGc008b4=";
     # copy this line with the correct toolchain name
     "placeholder" = "sha256-AAAAAAAAAAAAAAAAAAAAAAAAAAAAAAAAAAAAAAAAAAA=";
   };
   cargoHashes = narHashesFromCargoLock ../src/lib/crypto/Cargo.lock;
-  rustChannelFromToolchainFileOf = file: with pkgs.lib; let
-    inherit (pkgs.lib) hasPrefix removePrefix readFile warn;
-    toolchain = (builtins.fromTOML (readFile file)).toolchain;
-    # nice error message if the toolchain is missing
-    placeholderPos = builtins.unsafeGetAttrPos "placeholder" toolchainHashes;
+  rustChannelFromToolchainFileOf = file:
+    with pkgs.lib;
+    let
+      inherit (pkgs.lib) hasPrefix removePrefix readFile warn;
+      toolchain = (builtins.fromTOML (readFile file)).toolchain;
+      # nice error message if the toolchain is missing
+      placeholderPos = builtins.unsafeGetAttrPos "placeholder" toolchainHashes;
     in pkgs.rustChannelOf rec {
-      channel = if hasPrefix "nightly-" toolchain.channel then "nightly" else toolchain.channel;
-      date = if channel == "nightly" then removePrefix "nightly-" toolchain.channel else null;
-      sha256 = toolchainHashes.${toolchain.channel} or
-        (warn ''Please add the rust toolchain hash (see error message below) for "${toolchain.channel}" at ${placeholderPos.file}:${toString placeholderPos.line}'' toolchainHashes.placeholder);
+      channel = if hasPrefix "nightly-" toolchain.channel then
+        "nightly"
+      else
+        toolchain.channel;
+      date = if channel == "nightly" then
+        removePrefix "nightly-" toolchain.channel
+      else
+        null;
+      sha256 = toolchainHashes.${toolchain.channel} or (warn ''
+        Please add the rust toolchain hash (see error message below) for "${toolchain.channel}" at ${placeholderPos.file}:${
+          toString placeholderPos.line
+        }'' toolchainHashes.placeholder);
     };
 
   # mapFilterListToAttrs :: (x -> {name: str, value: b}) -> (x -> bool) -> [x] -> {b}
@@ -73,60 +84,27 @@
     ];
   });
 
-<<<<<<< HEAD
+  # Rust stuff (for marlin_plonk_bindings_stubs)
+
+  crypto-rust =
+    (rustChannelFromToolchainFileOf ../src/lib/crypto/rust-toolchain.toml).rust;
+
   # Dependencies which aren't in nixpkgs and local packages which need networking to build
-
-  marlin_plonk_bindings_stubs = pkgs.rustPlatform.buildRustPackage {
-    pname = "marlin_plonk_bindings_stubs";
+  kimchi_bindings_stubs = (rustPlatformFor final.crypto-rust).buildRustPackage {
+    pname = "kimchi_bindings_stubs";
     version = "0.1.0";
-    srcs = [ ../src/lib/marlin_plonk_bindings/stubs ../src/lib/marlin ];
+    src = final.lib.sourceByRegex ../src [
+      "^lib(/crypto(/.*)?)?$"
+      "^external(/wasm-bindgen-rayon(/.*)?)?"
+    ];
+    cargoBuildFlags = [ "-p wires_15_stubs" "-p binding_generation" ];
+    sourceRoot = "source/lib/crypto";
     nativeBuildInputs = [ pkgs.ocamlPackages_mina.ocaml ];
-    sourceRoot = "stubs";
-    postUnpack = ''
-      mkdir -p marlin_plonk_bindings
-      mv stubs marlin_plonk_bindings
-      export sourceRoot=marlin_plonk_bindings/stubs
-    '';
-    cargoLock.lockFile = ../src/lib/marlin_plonk_bindings/stubs/Cargo.lock;
-  };
-=======
-  # Rust stuff (for marlin_plonk_bindings_stubs)
-  crypto-rust-musl = ((final.crypto-rust.override {
-    targets = [ "x86_64-unknown-linux-musl" ];
-  }).overrideAttrs (oa: {
-    nativeBuildInputs = [ final.makeWrapper ];
-    buildCommand = oa.buildCommand + ''
-      for exe in $(find "$out/bin" -type f -or -type l); do
-        wrapProgram "$exe" --prefix LD_LIBRARY_PATH : ${final.gcc-unwrapped.lib}/lib
-      done
-    '';
-  })) // {
-    inherit (prev.rust) toRustTarget toRustTargetSpec;
-  };
-
-  crypto-rust = (rustChannelFromToolchainFileOf ../src/lib/crypto/rust-toolchain.toml).rust;
-
-  # Dependencies which aren't in nixpkgs and local packages which need networking to build
-  kimchi_bindings_stubs = (rustPlatformFor
-    (if pkgs.stdenv.hostPlatform.isMusl then
-      final.crypto-rust-musl
-    else
-      final.crypto-rust)).buildRustPackage {
-        pname = "kimchi_bindings_stubs";
-        version = "0.1.0";
-        src = final.lib.sourceByRegex ../src [
-          "^lib(/crypto(/.*)?)?$"
-          "^external(/wasm-bindgen-rayon(/.*)?)?"
-        ];
-        cargoBuildFlags = ["-p wires_15_stubs" "-p binding_generation"];
-        sourceRoot = "source/lib/crypto";
-        nativeBuildInputs = [ pkgs.ocamlPackages_mina.ocaml ];
-        # FIXME: tests fail
-        doCheck = false;
-        cargoLock.lockFile = ../src/lib/crypto/Cargo.lock;
-        cargoLock.outputHashes = cargoHashes;
-      };
->>>>>>> e786b319
+    # FIXME: tests fail
+    doCheck = false;
+    cargoLock.lockFile = ../src/lib/crypto/Cargo.lock;
+    cargoLock.outputHashes = cargoHashes;
+  };
 
   go-capnproto2 = pkgs.buildGoModule rec {
     pname = "capnpc-go";
@@ -187,7 +165,8 @@
     '';
   };
 
-  kimchi-rust = rustChannelFromToolchainFileOf ../src/lib/crypto/kimchi_bindings/wasm/rust-toolchain.toml;
+  kimchi-rust = rustChannelFromToolchainFileOf
+    ../src/lib/crypto/kimchi_bindings/wasm/rust-toolchain.toml;
   kimchi-rust-wasm = pkgs.kimchi-rust.rust.override {
     targets = [ "wasm32-unknown-unknown" ];
     # rust-src is needed for -Zbuild-std
@@ -225,7 +204,10 @@
       nativeBuildInputs = [ final.pkg-config ];
 
       buildInputs = with final;
-        [ openssl ] ++ lib.optionals stdenv.isDarwin [ curl darwin.apple_sdk.frameworks.Security ];
+        [ openssl ] ++ lib.optionals stdenv.isDarwin [
+          curl
+          darwin.apple_sdk.frameworks.Security
+        ];
 
       checkInputs = [ final.nodejs ];
 
@@ -237,7 +219,7 @@
     version = "0.1.0";
     src = final.lib.sourceByRegex ../src [
       "^lib(/crypto(/.*)?)?$"
-      "^lib/crypto/Cargo\.(lock|toml)$"
+      "^lib/crypto/Cargo.(lock|toml)$"
       "^lib(/crypto(/kimchi_bindings(/wasm(/.*)?)?)?)?$"
       "^lib(/crypto(/proof-systems(/.*)?)?)?$"
     ];
