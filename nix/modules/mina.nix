--- conflicted
+++ resolved
@@ -68,10 +68,7 @@
         };
         libp2p-keypair = lib.mkOption {
           type = path;
-<<<<<<< HEAD
-=======
           default = "/root/libp2p-keys/key";
->>>>>>> da92b065
         };
 
         waitForRpc = lib.mkOption {
