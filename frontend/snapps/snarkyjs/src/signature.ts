--- conflicted
+++ resolved
@@ -1,11 +1,7 @@
 import { Poseidon, Group, Field, Bool, Scalar } from './bindings/snarky';
-<<<<<<< HEAD
-import { public_, circuitMain, prop, CircuitValue } from './circuit_value';
-=======
 import { prop, CircuitValue } from './circuit_value';
 
 export type PrivateKey = Scalar;
->>>>>>> d0a954cf
 
 export class Signature extends CircuitValue {
   @prop r: Field;
@@ -28,17 +24,8 @@
   }
 
   verify(this: this, pubKey: Group, msg: Field[]): Bool {
-<<<<<<< HEAD
-    let e = Scalar.ofBits(Poseidon.hash(msg).toBits());
-    let r = pubKey.scale(e).neg().add(Group.generator).scale(this.s);
-    return Bool.and(r.x.equals(this.r), r.y.toBits()[0].equals(false));
-=======
     let e = Scalar.ofBits(Poseidon.hash(msg.concat([pubKey.x, pubKey.y, this.r])).toBits());
     let r = pubKey.scale(e).neg().add(Group.generator.scale(this.s));
-    return Bool.and(
-      r.x.equals(this.r),
-      r.y.toBits()[0].equals(false)
-    )
->>>>>>> d0a954cf
+    return Bool.and(r.x.equals(this.r), r.y.toBits()[0].equals(false));
   }
-}+};