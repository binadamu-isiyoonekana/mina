--- conflicted
+++ resolved
@@ -127,9 +127,6 @@
           "mina",
           {}
         );
-<<<<<<< HEAD
-        return buildkite;
-=======
         return [buildkite];
       } else {
         // NB: Users that are 'privately' a member of the org will not be able to trigger CI jobs
@@ -165,7 +162,6 @@
           {}
         );
         return [buildkite];
->>>>>>> 06bb3307
       } else {
         // NB: Users that are 'privately' a member of the org will not be able to trigger CI jobs
         return [
