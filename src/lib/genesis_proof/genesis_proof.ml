open Core_kernel
open Mina_base
open Mina_state

module Inputs = struct
  type t =
    { runtime_config : Runtime_config.t
    ; constraint_constants : Genesis_constants.Constraint_constants.t
    ; proof_level : Genesis_constants.Proof_level.t
    ; genesis_constants : Genesis_constants.t
    ; genesis_ledger : Genesis_ledger.Packed.t
    ; genesis_epoch_data : Consensus.Genesis_epoch_data.t
    ; consensus_constants : Consensus.Constants.t
    ; protocol_state_with_hashes :
        Protocol_state.value State_hash.With_state_hashes.t
    ; constraint_system_digests : (string * Md5_lib.t) list option
    ; blockchain_proof_system_id :
        (* This is only used for calculating the hash to lookup the genesis
           proof with. It is re-calculated when building the blockchain prover,
           so it is always okay -- if less efficient at startup -- to pass
           [None] here.
        *)
        Pickles.Verification_key.Id.t option
    }

  let runtime_config { runtime_config; _ } = runtime_config

  let constraint_constants { constraint_constants; _ } = constraint_constants

  let genesis_constants { genesis_constants; _ } = genesis_constants

  let proof_level { proof_level; _ } = proof_level

  let protocol_constants t = (genesis_constants t).protocol

  let ledger_depth { genesis_ledger; _ } =
    Genesis_ledger.Packed.depth genesis_ledger

  include Genesis_ledger.Utils

  let genesis_ledger { genesis_ledger; _ } =
    Genesis_ledger.Packed.t genesis_ledger

  let genesis_epoch_data { genesis_epoch_data; _ } = genesis_epoch_data

  let accounts { genesis_ledger; _ } =
    Genesis_ledger.Packed.accounts genesis_ledger

  let find_new_account_record_exn { genesis_ledger; _ } =
    Genesis_ledger.Packed.find_new_account_record_exn genesis_ledger

  let find_new_account_record_exn_ { genesis_ledger; _ } =
    Genesis_ledger.Packed.find_new_account_record_exn_ genesis_ledger

  let largest_account_exn { genesis_ledger; _ } =
    Genesis_ledger.Packed.largest_account_exn genesis_ledger

  let largest_account_keypair_exn { genesis_ledger; _ } =
    Genesis_ledger.Packed.largest_account_keypair_exn genesis_ledger

  let largest_account_pk_exn { genesis_ledger; _ } =
    Genesis_ledger.Packed.largest_account_pk_exn genesis_ledger

  let consensus_constants { consensus_constants; _ } = consensus_constants

  let genesis_state_with_hashes { protocol_state_with_hashes; _ } =
    protocol_state_with_hashes

  let genesis_state t = (genesis_state_with_hashes t).data

  let genesis_state_hashes t = (genesis_state_with_hashes t).hash
end

module Proof_data = struct
  type t =
    { blockchain_proof_system_id : Pickles.Verification_key.Id.t
    ; genesis_proof : Proof.t
    }
end

module T = struct
  type t =
    { runtime_config : Runtime_config.t
    ; constraint_constants : Genesis_constants.Constraint_constants.t
    ; genesis_constants : Genesis_constants.t
    ; proof_level : Genesis_constants.Proof_level.t
    ; genesis_ledger : Genesis_ledger.Packed.t
    ; genesis_epoch_data : Consensus.Genesis_epoch_data.t
    ; consensus_constants : Consensus.Constants.t
    ; protocol_state_with_hashes :
        Protocol_state.value State_hash.With_state_hashes.t
    ; constraint_system_digests : (string * Md5_lib.t) list Lazy.t
    ; proof_data : Proof_data.t option
    }

  let runtime_config { runtime_config; _ } = runtime_config

  let constraint_constants { constraint_constants; _ } = constraint_constants

  let genesis_constants { genesis_constants; _ } = genesis_constants

  let proof_level { proof_level; _ } = proof_level

  let protocol_constants t = (genesis_constants t).protocol

  let ledger_depth { genesis_ledger; _ } =
    Genesis_ledger.Packed.depth genesis_ledger

  include Genesis_ledger.Utils

  let genesis_ledger { genesis_ledger; _ } =
    Genesis_ledger.Packed.t genesis_ledger

  let genesis_epoch_data { genesis_epoch_data; _ } = genesis_epoch_data

  let accounts { genesis_ledger; _ } =
    Genesis_ledger.Packed.accounts genesis_ledger

  let find_new_account_record_exn { genesis_ledger; _ } =
    Genesis_ledger.Packed.find_new_account_record_exn genesis_ledger

  let find_new_account_record_exn_ { genesis_ledger; _ } =
    Genesis_ledger.Packed.find_new_account_record_exn_ genesis_ledger

  let largest_account_exn { genesis_ledger; _ } =
    Genesis_ledger.Packed.largest_account_exn genesis_ledger

  let largest_account_keypair_exn { genesis_ledger; _ } =
    Genesis_ledger.Packed.largest_account_keypair_exn genesis_ledger

  let largest_account_pk_exn { genesis_ledger; _ } =
    Genesis_ledger.Packed.largest_account_pk_exn genesis_ledger

  let consensus_constants { consensus_constants; _ } = consensus_constants

  let genesis_state_with_hashes { protocol_state_with_hashes; _ } =
    protocol_state_with_hashes

  let genesis_state t = (genesis_state_with_hashes t).data

  let genesis_state_hashes t = (genesis_state_with_hashes t).hash

  let genesis_proof { proof_data; _ } =
    Option.map proof_data ~f:(fun { Proof_data.genesis_proof = p; _ } -> p)
end

include T

let base_proof (module B : Blockchain_snark.Blockchain_snark_state.S)
    (t : Inputs.t) =
  let genesis_ledger = Genesis_ledger.Packed.t t.genesis_ledger in
  let constraint_constants = t.constraint_constants in
  let consensus_constants = t.consensus_constants in
  let prev_state =
    Protocol_state.negative_one ~genesis_ledger
      ~genesis_epoch_data:t.genesis_epoch_data ~constraint_constants
      ~consensus_constants
  in
  let curr = t.protocol_state_with_hashes.data in
  let dummy_txn_stmt : Transaction_snark.Statement.With_sok.t =
    let reg (t : Blockchain_state.Value.t) =
      { t.registers with
<<<<<<< HEAD
        ledger =
          { t.registers.ledger with
            next_available_token = Token_id.(next default)
          }
      ; pending_coinbase_stack = Mina_base.Pending_coinbase.Stack.empty
=======
        pending_coinbase_stack = Mina_base.Pending_coinbase.Stack.empty
>>>>>>> ba204584
      }
    in
    { sok_digest = Mina_base.Sok_message.Digest.default
    ; source = reg (Protocol_state.blockchain_state prev_state)
    ; target = reg (Protocol_state.blockchain_state curr)
    ; supply_increase = Currency.Amount.zero
    ; fee_excess = Fee_excess.zero
    }
  in
  let genesis_epoch_ledger =
    match t.genesis_epoch_data with
    | None ->
        genesis_ledger
    | Some data ->
        data.staking.ledger
  in
  let open Pickles_types in
  let blockchain_dummy = Pickles.Proof.dummy Nat.N2.n Nat.N2.n Nat.N2.n in
  let txn_dummy = Pickles.Proof.dummy Nat.N2.n Nat.N2.n Nat.N0.n in
  B.step
    ~handler:
      (Consensus.Data.Prover_state.precomputed_handler ~constraint_constants
         ~genesis_epoch_ledger)
    { transition =
        Snark_transition.genesis ~constraint_constants ~consensus_constants
          ~genesis_ledger
    ; prev_state
    }
    [ (prev_state, blockchain_dummy); (dummy_txn_stmt, txn_dummy) ]
    t.protocol_state_with_hashes.data

let digests (module T : Transaction_snark.S)
    (module B : Blockchain_snark.Blockchain_snark_state.S) =
  let open Lazy.Let_syntax in
  let%bind txn_digests = T.constraint_system_digests in
  let%map blockchain_digests = B.constraint_system_digests in
  txn_digests @ blockchain_digests

let blockchain_snark_state (inputs : Inputs.t) :
    (module Transaction_snark.S)
    * (module Blockchain_snark.Blockchain_snark_state.S) =
  let module T = Transaction_snark.Make (struct
    let constraint_constants = inputs.constraint_constants

    let proof_level = inputs.proof_level
  end) in
  let module B = Blockchain_snark.Blockchain_snark_state.Make (struct
    let tag = T.tag

    let constraint_constants = inputs.constraint_constants

    let proof_level = inputs.proof_level
  end) in
  ((module T), (module B))

let create_values txn b (t : Inputs.t) =
  let%map.Async.Deferred genesis_proof = base_proof b t in
  { runtime_config = t.runtime_config
  ; constraint_constants = t.constraint_constants
  ; proof_level = t.proof_level
  ; genesis_constants = t.genesis_constants
  ; genesis_ledger = t.genesis_ledger
  ; genesis_epoch_data = t.genesis_epoch_data
  ; consensus_constants = t.consensus_constants
  ; protocol_state_with_hashes = t.protocol_state_with_hashes
  ; constraint_system_digests = digests txn b
  ; proof_data =
      Some
        { blockchain_proof_system_id =
            (let (module B) = b in
             Lazy.force B.Proof.id)
        ; genesis_proof
        }
  }

let create_values_no_proof (t : Inputs.t) =
  { runtime_config = t.runtime_config
  ; constraint_constants = t.constraint_constants
  ; proof_level = t.proof_level
  ; genesis_constants = t.genesis_constants
  ; genesis_ledger = t.genesis_ledger
  ; genesis_epoch_data = t.genesis_epoch_data
  ; consensus_constants = t.consensus_constants
  ; protocol_state_with_hashes = t.protocol_state_with_hashes
  ; constraint_system_digests =
      lazy
        (let txn, b = blockchain_snark_state t in
         Lazy.force (digests txn b))
  ; proof_data = None
  }

let to_inputs (t : t) : Inputs.t =
  { runtime_config = t.runtime_config
  ; constraint_constants = t.constraint_constants
  ; proof_level = t.proof_level
  ; genesis_constants = t.genesis_constants
  ; genesis_ledger = t.genesis_ledger
  ; genesis_epoch_data = t.genesis_epoch_data
  ; consensus_constants = t.consensus_constants
  ; protocol_state_with_hashes = t.protocol_state_with_hashes
  ; constraint_system_digests =
      ( if Lazy.is_val t.constraint_system_digests then
        Some (Lazy.force t.constraint_system_digests)
      else None )
  ; blockchain_proof_system_id =
      ( match t.proof_data with
      | Some { blockchain_proof_system_id; _ } ->
          Some blockchain_proof_system_id
      | None ->
          None )
  }<|MERGE_RESOLUTION|>--- conflicted
+++ resolved
@@ -160,15 +160,7 @@
   let dummy_txn_stmt : Transaction_snark.Statement.With_sok.t =
     let reg (t : Blockchain_state.Value.t) =
       { t.registers with
-<<<<<<< HEAD
-        ledger =
-          { t.registers.ledger with
-            next_available_token = Token_id.(next default)
-          }
-      ; pending_coinbase_stack = Mina_base.Pending_coinbase.Stack.empty
-=======
         pending_coinbase_stack = Mina_base.Pending_coinbase.Stack.empty
->>>>>>> ba204584
       }
     in
     { sok_digest = Mina_base.Sok_message.Digest.default
