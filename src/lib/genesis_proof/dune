(library
 (name genesis_proof)
 (public_name coda_genesis_proof)
 (libraries
   ;; opam libraries
   base
   core_kernel
   base.md5
   core
   async
   async_kernel
   ;; local libraries
   snarky.backendless
   pickles_types
   currency
   pickles
   consensus
   coda_runtime_config
   blockchain_snark
   mina_base
   mina_state
   genesis_constants
   with_hash
   coda_genesis_ledger
   transaction_snark
   sgn
   snark_params
<<<<<<< HEAD
   mina_ledger
=======
   mina_wire_types
   sgn_type
   pickles.backend
   mina_transaction_logic
   kimchi_backend
   mina_numbers
   block_time
   kimchi_backend.pasta
   kimchi_backend.pasta.basic
>>>>>>> c9b2df86
 )
 (instrumentation (backend bisect_ppx))
 (preprocess (pps ppx_version ppx_let)))<|MERGE_RESOLUTION|>--- conflicted
+++ resolved
@@ -25,9 +25,6 @@
    transaction_snark
    sgn
    snark_params
-<<<<<<< HEAD
-   mina_ledger
-=======
    mina_wire_types
    sgn_type
    pickles.backend
@@ -37,7 +34,7 @@
    block_time
    kimchi_backend.pasta
    kimchi_backend.pasta.basic
->>>>>>> c9b2df86
+   mina_ledger
  )
  (instrumentation (backend bisect_ppx))
  (preprocess (pps ppx_version ppx_let)))