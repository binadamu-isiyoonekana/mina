open Core
open Async
open Graphql_async
open Mina_base
open Mina_transaction
module Ledger = Mina_ledger.Ledger
open Signature_lib
open Currency
module Schema = Graphql_wrapper.Make (Schema)

module Option = struct
  include Option

  module Result = struct
    let sequence (type a b) (o : (a, b) result option) =
      match o with
      | None ->
          Ok None
      | Some r ->
          Result.map r ~f:(fun a -> Some a)
  end
end

(** Convert a GraphQL constant to the equivalent json representation.
    We can't coerce this directly because of the presence of the [`Enum]
    constructor, so we have to recurse over the structure replacing all of the
    [`Enum]s with [`String]s.
*)
let rec to_yojson (json : Graphql_parser.const_value) : Yojson.Safe.t =
  match json with
  | `Assoc fields ->
      `Assoc (List.map fields ~f:(fun (name, json) -> (name, to_yojson json)))
  | `Bool b ->
      `Bool b
  | `Enum s ->
      `String s
  | `Float f ->
      `Float f
  | `Int i ->
      `Int i
  | `List l ->
      `List (List.map ~f:to_yojson l)
  | `Null ->
      `Null
  | `String s ->
      `String s

let result_of_exn f v ~error = try Ok (f v) with _ -> Error error

let result_of_or_error ?error v =
  Result.map_error v ~f:(fun internal_error ->
      let str_error = Error.to_string_hum internal_error in
      match error with
      | None ->
          str_error
      | Some error ->
          sprintf "%s (%s)" error str_error )

let result_field_no_inputs ~resolve =
  Schema.io_field ~resolve:(fun resolve_info src ->
      Deferred.return @@ resolve resolve_info src )

(* one input *)
let result_field ~resolve =
  Schema.io_field ~resolve:(fun resolve_info src inputs ->
      Deferred.return @@ resolve resolve_info src inputs )

(* two inputs *)
let result_field2 ~resolve =
  Schema.io_field ~resolve:(fun resolve_info src input1 input2 ->
      Deferred.return @@ resolve resolve_info src input1 input2 )

module Doc = struct
  let date ?(extra = "") s =
    sprintf
      "%s (stringified Unix time - number of milliseconds since January 1, \
       1970)%s"
      s extra

  let bin_prot = sprintf "%s (base58-encoded janestreet/bin_prot serialization)"
end

module Reflection = struct
  let regex = lazy (Re2.create_exn {regex|\_(\w)|regex})

  let underToCamel s =
    Re2.replace_exn (Lazy.force regex) s ~f:(fun m ->
        let s = Re2.Match.get_exn ~sub:(`Index 1) m in
        String.capitalize s )

  (** When Fields.folding, create graphql fields via reflection *)
  let reflect f ~typ acc x =
    let new_name = underToCamel (Field.name x) in
    Schema.(
      field new_name ~typ ~args:Arg.[] ~resolve:(fun _ v -> f (Field.get x v))
      :: acc)

  module Shorthand = struct
    open Schema

    (* Note: Eta expansion is needed here to combat OCaml's weak polymorphism nonsense *)

    let id ~typ a x = reflect Fn.id ~typ a x

    let nn_int a x = id ~typ:(non_null int) a x

    let nn_int_list a x = id ~typ:(non_null (list (non_null int))) a x

    let int a x = id ~typ:int a x

    let nn_bool a x = id ~typ:(non_null bool) a x

    let bool a x = id ~typ:bool a x

    let nn_string a x = id ~typ:(non_null string) a x

    let nn_time a x =
      reflect
        (fun t -> Block_time.to_time_exn t)
        ~typ:(non_null (Graphql_lib.Scalars.Time.typ ()))
        a x

    let nn_catchup_status a x =
      reflect
        (fun o ->
          Option.map o
            ~f:
              (List.map ~f:(function
                | ( Transition_frontier.Full_catchup_tree.Node.State.Enum
                    .Finished
                  , _ ) ->
                    "finished"
                | Failed, _ ->
                    "failed"
                | To_download, _ ->
                    "to_download"
                | To_initial_validate, _ ->
                    "to_initial_validate"
                | To_verify, _ ->
                    "to_verify"
                | Wait_for_parent, _ ->
                    "wait_for_parent"
                | To_build_breadcrumb, _ ->
                    "to_build_breadcrumb"
                | Root, _ ->
                    "root" ) ) )
        ~typ:(list (non_null string))
        a x

    let string a x = id ~typ:string a x

    module F = struct
      let int f a x = reflect f ~typ:Schema.int a x

      let nn_int f a x = reflect f ~typ:Schema.(non_null int) a x

      let string f a x = reflect f ~typ:Schema.string a x

      let nn_string f a x = reflect f ~typ:Schema.(non_null string) a x
    end
  end
end

let get_ledger_and_breadcrumb mina =
  mina |> Mina_lib.best_tip |> Participating_state.active
  |> Option.map ~f:(fun tip ->
         ( Transition_frontier.Breadcrumb.staged_ledger tip
           |> Staged_ledger.ledger
         , tip ) )

module Itn_sequencing = struct
  (* we don't have compare, etc. for pubkey type to use Core_kernel.Hashtbl *)
  module Hashtbl = Stdlib.Hashtbl

  let uuid = Uuid.create_random Random.State.default

  let sequence_tbl : (Itn_crypto.pubkey, Unsigned.uint16) Hashtbl.t =
    Hashtbl.create ~random:true 1023

  let get_sequence_number pubkey =
    let key = pubkey in
    match Hashtbl.find_opt sequence_tbl key with
    | None ->
        let data = Unsigned.UInt16.zero in
        Hashtbl.add sequence_tbl key data ;
        data
    | Some n ->
        n

  (* used for `auth` queries, so we can return
     the sequence number for the pubkey that signed
     the query

     this is stateful, but appears to be safe
  *)
  let set_sequence_number_for_auth, get_sequence_no_for_auth =
    let pubkey_sequence_no = ref Unsigned.UInt16.zero in
    let setter pubkey =
      let seq_no = get_sequence_number pubkey in
      pubkey_sequence_no := seq_no
    in
    let getter () = !pubkey_sequence_no in
    (setter, getter)

  let valid_sequence_number query_uuid pubkey seqno_str =
    let%bind.Option () = Option.some_if (Uuid.equal query_uuid uuid) () in
    let seqno = get_sequence_number pubkey in
    if String.equal (Unsigned.UInt16.to_string seqno) seqno_str then Some seqno
    else None

  let incr_sequence_number pubkey =
    let key = pubkey in
    match Hashtbl.find_opt sequence_tbl key with
    | None ->
        failwithf
          "Expected to find sequence number for UUID %s and public key %s"
          (Uuid.to_string uuid)
          (Itn_crypto.pubkey_to_base64 pubkey)
          ()
    | Some n ->
        Hashtbl.replace sequence_tbl key (Unsigned.UInt16.succ n)
end

module Types = struct
  open Schema

  include struct
    open Graphql_lib.Scalars

    let private_key : (Mina_lib.t, PrivateKey.t option) typ = PrivateKey.typ ()

    let public_key = PublicKey.typ ()

    let uint16 = UInt16.typ ()

    let uint32 = UInt32.typ ()

    let token_id = TokenId.typ ()

    let json = JSON.typ ()

    let epoch_seed = EpochSeed.typ ()

    let balance = Balance.typ ()

    let amount = Amount.typ ()

    let fee = Fee.typ ()

    let block_time = BlockTime.typ ()

    let global_slot = GlobalSlot.typ ()

    let length = Length.typ ()

    let span = Span.typ ()

    let ledger_hash = LedgerHash.typ ()

    let state_hash = StateHash.typ ()

    let account_nonce = AccountNonce.typ ()

    let chain_hash = ChainHash.typ ()

    let transaction_hash = TransactionHash.typ ()

    let transaction_id = TransactionId.typ ()

    let precomputed_block_proof = PrecomputedBlockProof.typ ()
  end

  let account_id : (Mina_lib.t, Account_id.t option) typ =
    obj "AccountId" ~fields:(fun _ ->
        [ field "publicKey" ~typ:(non_null public_key)
            ~args:Arg.[]
            ~resolve:(fun _ id -> Mina_base.Account_id.public_key id)
        ; field "tokenId" ~typ:(non_null token_id)
            ~args:Arg.[]
            ~resolve:(fun _ id -> Mina_base.Account_id.token_id id)
        ] )

  let sync_status : ('context, Sync_status.t option) typ =
    enum "SyncStatus" ~doc:"Sync status of daemon"
      ~values:
        (List.map Sync_status.all ~f:(fun status ->
             enum_value
               (String.map ~f:Char.uppercase @@ Sync_status.to_string status)
               ~value:status ) )

  let transaction_status :
      ('context, Transaction_inclusion_status.State.t option) typ =
    enum "TransactionStatus" ~doc:"Status of a transaction"
      ~values:
        Transaction_inclusion_status.State.
          [ enum_value "INCLUDED" ~value:Included
              ~doc:"A transaction that is on the longest chain"
          ; enum_value "PENDING" ~value:Pending
              ~doc:
                "A transaction either in the transition frontier or in \
                 transaction pool but is not on the longest chain"
          ; enum_value "UNKNOWN" ~value:Unknown
              ~doc:
                "The transaction has either been snarked, reached finality \
                 through consensus or has been dropped"
          ]

  let consensus_time =
    let module C = Consensus.Data.Consensus_time in
    obj "ConsensusTime" ~fields:(fun _ ->
        [ field "epoch" ~typ:(non_null uint32)
            ~args:Arg.[]
            ~resolve:(fun _ global_slot -> C.epoch global_slot)
        ; field "slot" ~typ:(non_null uint32)
            ~args:Arg.[]
            ~resolve:(fun _ global_slot -> C.slot global_slot)
        ; field "globalSlot" ~typ:(non_null global_slot)
            ~args:Arg.[]
            ~resolve:(fun _ (global_slot : Consensus.Data.Consensus_time.t) ->
              C.to_global_slot global_slot )
        ; field "startTime" ~typ:(non_null block_time)
            ~args:Arg.[]
            ~resolve:(fun { ctx = mina; _ } global_slot ->
              let constants =
                (Mina_lib.config mina).precomputed_values.consensus_constants
              in
              C.start_time ~constants global_slot )
        ; field "endTime" ~typ:(non_null block_time)
            ~args:Arg.[]
            ~resolve:(fun { ctx = mina; _ } global_slot ->
              let constants =
                (Mina_lib.config mina).precomputed_values.consensus_constants
              in
              C.end_time ~constants global_slot )
        ] )

  let consensus_time_with_global_slot_since_genesis =
    obj "ConsensusTimeGlobalSlot"
      ~doc:"Consensus time and the corresponding global slot since genesis"
      ~fields:(fun _ ->
        [ field "consensusTime" ~typ:(non_null consensus_time)
            ~doc:
              "Time in terms of slot number in an epoch, start and end time of \
               the slot since UTC epoch"
            ~args:Arg.[]
            ~resolve:(fun _ (time, _) -> time)
        ; field "globalSlotSinceGenesis"
            ~args:Arg.[]
            ~typ:(non_null global_slot)
            ~resolve:(fun _ (_, slot) -> slot)
        ] )

  let block_producer_timing :
      (_, Daemon_rpcs.Types.Status.Next_producer_timing.t option) typ =
    obj "BlockProducerTimings" ~fields:(fun _ ->
        let of_time ~consensus_constants =
          Consensus.Data.Consensus_time.of_time_exn
            ~constants:consensus_constants
        in
        [ field "times"
            ~typ:(non_null @@ list @@ non_null consensus_time)
            ~doc:"Next block production time"
            ~args:Arg.[]
            ~resolve:(fun { ctx = mina; _ }
                          { Daemon_rpcs.Types.Status.Next_producer_timing.timing
                          ; _
                          } ->
              let consensus_constants =
                (Mina_lib.config mina).precomputed_values.consensus_constants
              in
              match timing with
              | Daemon_rpcs.Types.Status.Next_producer_timing.Check_again _ ->
                  []
              | Evaluating_vrf _last_checked_slot ->
                  []
              | Produce info ->
                  [ of_time info.time ~consensus_constants ]
              | Produce_now info ->
                  [ of_time ~consensus_constants info.time ] )
        ; field "globalSlotSinceGenesis"
            ~typ:(non_null @@ list @@ non_null global_slot)
            ~doc:"Next block production global-slot-since-genesis "
            ~args:Arg.[]
            ~resolve:(fun _
                          { Daemon_rpcs.Types.Status.Next_producer_timing.timing
                          ; _
                          } ->
              match timing with
              | Daemon_rpcs.Types.Status.Next_producer_timing.Check_again _ ->
                  []
              | Evaluating_vrf _last_checked_slot ->
                  []
              | Produce info ->
                  [ info.for_slot.global_slot_since_genesis ]
              | Produce_now info ->
                  [ info.for_slot.global_slot_since_genesis ] )
        ; field "generatedFromConsensusAt"
            ~typ:(non_null consensus_time_with_global_slot_since_genesis)
            ~doc:
              "Consensus time of the block that was used to determine the next \
               block production time"
            ~args:Arg.[]
            ~resolve:(fun { ctx = mina; _ }
                          { Daemon_rpcs.Types.Status.Next_producer_timing
                            .generated_from_consensus_at =
                              { slot; global_slot_since_genesis }
                          ; _
                          } ->
              let consensus_constants =
                (Mina_lib.config mina).precomputed_values.consensus_constants
              in
              ( Consensus.Data.Consensus_time.of_global_slot
                  ~constants:consensus_constants slot
              , global_slot_since_genesis ) )
        ] )

  let merkle_path_element :
      (_, [ `Left of Zkapp_basic.F.t | `Right of Zkapp_basic.F.t ] option) typ =
    let field_elem = Mina_base_unix.Graphql_scalars.FieldElem.typ () in
    obj "MerklePathElement" ~fields:(fun _ ->
        [ field "left" ~typ:field_elem
            ~args:Arg.[]
            ~resolve:(fun _ x ->
              match x with `Left h -> Some h | `Right _ -> None )
        ; field "right" ~typ:field_elem
            ~args:Arg.[]
            ~resolve:(fun _ x ->
              match x with `Left _ -> None | `Right h -> Some h )
        ] )

  module DaemonStatus = struct
    type t = Daemon_rpcs.Types.Status.t

    let interval : (_, (Time.Span.t * Time.Span.t) option) typ =
      obj "Interval" ~fields:(fun _ ->
          [ field "start" ~typ:(non_null span)
              ~args:Arg.[]
              ~resolve:(fun _ (start, _) -> start)
          ; field "stop" ~typ:(non_null span)
              ~args:Arg.[]
              ~resolve:(fun _ (_, end_) -> end_)
          ] )

    let histogram : (_, Perf_histograms.Report.t option) typ =
      obj "Histogram" ~fields:(fun _ ->
          let open Reflection.Shorthand in
          List.rev
          @@ Perf_histograms.Report.Fields.fold ~init:[]
               ~values:(id ~typ:Schema.(non_null (list (non_null int))))
               ~intervals:(id ~typ:(non_null (list (non_null interval))))
               ~underflow:nn_int ~overflow:nn_int )

    module Rpc_timings = Daemon_rpcs.Types.Status.Rpc_timings
    module Rpc_pair = Rpc_timings.Rpc_pair

    let rpc_pair : (_, Perf_histograms.Report.t option Rpc_pair.t option) typ =
      let h = Reflection.Shorthand.id ~typ:histogram in
      obj "RpcPair" ~fields:(fun _ ->
          List.rev @@ Rpc_pair.Fields.fold ~init:[] ~dispatch:h ~impl:h )

    let rpc_timings : (_, Rpc_timings.t option) typ =
      let fd = Reflection.Shorthand.id ~typ:(non_null rpc_pair) in
      obj "RpcTimings" ~fields:(fun _ ->
          List.rev
          @@ Rpc_timings.Fields.fold ~init:[] ~get_staged_ledger_aux:fd
               ~answer_sync_ledger_query:fd ~get_ancestry:fd
               ~get_transition_chain_proof:fd ~get_transition_chain:fd )

    module Histograms = Daemon_rpcs.Types.Status.Histograms

    let histograms : (_, Histograms.t option) typ =
      let h = Reflection.Shorthand.id ~typ:histogram in
      obj "Histograms" ~fields:(fun _ ->
          let open Reflection.Shorthand in
          List.rev
          @@ Histograms.Fields.fold ~init:[]
               ~rpc_timings:(id ~typ:(non_null rpc_timings))
               ~external_transition_latency:h
               ~accepted_transition_local_latency:h
               ~accepted_transition_remote_latency:h
               ~snark_worker_transition_time:h ~snark_worker_merge_time:h )

    let consensus_configuration : (_, Consensus.Configuration.t option) typ =
      obj "ConsensusConfiguration" ~fields:(fun _ ->
          let open Reflection.Shorthand in
          List.rev
          @@ Consensus.Configuration.Fields.fold ~init:[] ~delta:nn_int
               ~k:nn_int ~slots_per_epoch:nn_int ~slot_duration:nn_int
               ~epoch_duration:nn_int ~acceptable_network_delay:nn_int
               ~genesis_state_timestamp:nn_time )

    let peer : (_, Network_peer.Peer.Display.t option) typ =
      obj "Peer" ~fields:(fun _ ->
          let open Reflection.Shorthand in
          List.rev
          @@ Network_peer.Peer.Display.Fields.fold ~init:[] ~host:nn_string
               ~libp2p_port:nn_int ~peer_id:nn_string )

    let addrs_and_ports : (_, Node_addrs_and_ports.Display.t option) typ =
      obj "AddrsAndPorts" ~fields:(fun _ ->
          let open Reflection.Shorthand in
          List.rev
          @@ Node_addrs_and_ports.Display.Fields.fold ~init:[]
               ~external_ip:nn_string ~bind_ip:nn_string ~client_port:nn_int
               ~libp2p_port:nn_int ~peer:(id ~typ:peer) )

    let metrics : (_, Daemon_rpcs.Types.Status.Metrics.t option) typ =
      obj "Metrics" ~fields:(fun _ ->
          let open Reflection.Shorthand in
          List.rev
          @@ Daemon_rpcs.Types.Status.Metrics.Fields.fold ~init:[]
               ~block_production_delay:nn_int_list
               ~transaction_pool_diff_received:nn_int
               ~transaction_pool_diff_broadcasted:nn_int
               ~transactions_added_to_pool:nn_int ~transaction_pool_size:nn_int )

    let t : (_, Daemon_rpcs.Types.Status.t option) typ =
      obj "DaemonStatus" ~fields:(fun _ ->
          let open Reflection.Shorthand in
          List.rev
          @@ Daemon_rpcs.Types.Status.Fields.fold ~init:[] ~num_accounts:int
               ~catchup_status:nn_catchup_status ~chain_id:nn_string
               ~next_block_production:(id ~typ:block_producer_timing)
               ~blockchain_length:int ~uptime_secs:nn_int
               ~ledger_merkle_root:string ~state_hash:string
               ~commit_id:nn_string ~conf_dir:nn_string
               ~peers:(id ~typ:(non_null (list (non_null peer))))
               ~user_commands_sent:nn_int ~snark_worker:string
               ~snark_work_fee:nn_int
               ~sync_status:(id ~typ:(non_null sync_status))
               ~block_production_keys:
                 (id ~typ:(non_null @@ list (non_null Schema.string)))
               ~coinbase_receiver:(id ~typ:Schema.string)
               ~histograms:(id ~typ:histograms)
               ~consensus_time_best_tip:(id ~typ:consensus_time)
               ~global_slot_since_genesis_best_tip:int
               ~consensus_time_now:(id ~typ:Schema.(non_null consensus_time))
               ~consensus_mechanism:nn_string
               ~addrs_and_ports:(id ~typ:(non_null addrs_and_ports))
               ~consensus_configuration:
                 (id ~typ:(non_null consensus_configuration))
               ~highest_block_length_received:nn_int
               ~highest_unvalidated_block_length_received:nn_int
               ~metrics:(id ~typ:(non_null metrics)) )
  end

  module Itn = struct
    let auth =
      obj "ItnAuth" ~fields:(fun _ ->
          [ field "serverUuid"
              ~args:Arg.[]
              ~doc:"Uuid of the ITN GraphQL server" ~typ:(non_null string)
              ~resolve:(fun _ (uuid, _) -> uuid)
          ; field "signerSequenceNumber"
              ~args:Arg.[]
              ~doc:"Sequence number for the signer of the auth query"
              ~typ:(non_null uint16)
              ~resolve:(fun _ (_, n) -> n)
<<<<<<< HEAD
=======
          ; field "libp2pPort"
              ~args:Arg.[]
              ~doc:"Libp2p port" ~typ:(non_null uint16)
              ~resolve:(fun { ctx = _, mina; _ } _ ->
                Mina_lib.config mina
                |> fun Mina_lib.Config.{ gossip_net_params; _ } ->
                gossip_net_params.addrs_and_ports.libp2p_port
                |> Unsigned.UInt16.of_int )
          ; field "peerId"
              ~args:Arg.[]
              ~doc:"Peer id" ~typ:(non_null string)
              ~resolve:(fun { ctx = _, mina; _ } _ ->
                Mina_lib.config mina
                |> fun Mina_lib.Config.{ gossip_net_params; _ } ->
                Mina_net2.Keypair.to_peer_id gossip_net_params.keypair )
          ; field "isBlockProducer"
              ~args:Arg.[]
              ~doc:"Is the node a block producer" ~typ:(non_null bool)
              ~resolve:(fun { ctx = _, mina; _ } _ ->
                let bp_keys = Mina_lib.block_production_pubkeys mina in
                not (Public_key.Compressed.Set.is_empty bp_keys) )
          ] )

    let metadatum =
      (* different type than `json` above *)
      let json = Graphql_lib.Scalars.JSON.typ () in
      obj "logMetadatum" ~fields:(fun _ ->
          [ field "item"
              ~args:Arg.[]
              ~doc:"metadatum item" ~typ:(non_null string)
              ~resolve:(fun _ (item, _) -> item)
          ; field "value"
              ~args:Arg.[]
              ~doc:"metadatum value" ~typ:(non_null json)
              ~resolve:(fun _ (_, value) -> value)
          ] )

    let log =
      obj "ItnLog" ~fields:(fun _ ->
          [ field "id"
              ~args:Arg.[]
              ~doc:"the log ID" ~typ:(non_null int)
              ~resolve:(fun _ (log : Itn_logger.t) -> log.sequence_no)
          ; field "timestamp"
              ~args:Arg.[]
              ~doc:"timestamp of the log" ~typ:(non_null string)
              ~resolve:(fun _ (log : Itn_logger.t) -> log.timestamp)
          ; field "message"
              ~args:Arg.[]
              ~doc:"the log message" ~typ:(non_null string)
              ~resolve:(fun _ (log : Itn_logger.t) -> log.message)
          ; field "metadata"
              ~args:Arg.[]
              ~doc:"metadata for the log"
              ~typ:(non_null (list (non_null metadatum)))
              ~resolve:(fun _ (log : Itn_logger.t) -> log.metadata)
>>>>>>> b1c45668
          ] )
  end

  let fee_transfer =
    obj "FeeTransfer" ~fields:(fun _ ->
        [ field "recipient"
            ~args:Arg.[]
            ~doc:"Public key of fee transfer recipient"
            ~typ:(non_null public_key)
            ~resolve:(fun _ ({ Fee_transfer.receiver_pk = pk; _ }, _) -> pk)
        ; field "fee" ~typ:(non_null fee)
            ~args:Arg.[]
            ~doc:"Amount that the recipient is paid in this fee transfer"
            ~resolve:(fun _ ({ Fee_transfer.fee; _ }, _) -> fee)
        ; field "type"
            ~typ:
              ( non_null
              @@ Filtered_external_transition_unix.Graphql_scalars
                 .FeeTransferType
                 .typ () )
            ~args:Arg.[]
            ~doc:
              "Fee_transfer|Fee_transfer_via_coinbase Snark worker fees \
               deducted from the coinbase amount are of type \
               'Fee_transfer_via_coinbase', rest are deducted from transaction \
               fees"
            ~resolve:(fun _ (_, transfer_type) -> transfer_type)
        ] )

  let account_timing : (Mina_lib.t, Account_timing.t option) typ =
    obj "AccountTiming" ~fields:(fun _ ->
        [ field "initialMinimumBalance" ~typ:balance
            ~doc:"The initial minimum balance for a time-locked account"
            ~args:Arg.[]
            ~resolve:(fun _ timing ->
              match timing with
              | Account_timing.Untimed ->
                  None
              | Timed timing_info ->
                  Some timing_info.initial_minimum_balance )
        ; field "cliffTime" ~typ:global_slot
            ~doc:"The cliff time for a time-locked account"
            ~args:Arg.[]
            ~resolve:(fun _ timing ->
              match timing with
              | Account_timing.Untimed ->
                  None
              | Timed timing_info ->
                  Some timing_info.cliff_time )
        ; field "cliffAmount" ~typ:amount
            ~doc:"The cliff amount for a time-locked account"
            ~args:Arg.[]
            ~resolve:(fun _ timing ->
              match timing with
              | Account_timing.Untimed ->
                  None
              | Timed timing_info ->
                  Some timing_info.cliff_amount )
        ; field "vestingPeriod" ~typ:global_slot
            ~doc:"The vesting period for a time-locked account"
            ~args:Arg.[]
            ~resolve:(fun _ timing ->
              match timing with
              | Account_timing.Untimed ->
                  None
              | Timed timing_info ->
                  Some timing_info.vesting_period )
        ; field "vestingIncrement" ~typ:amount
            ~doc:"The vesting increment for a time-locked account"
            ~args:Arg.[]
            ~resolve:(fun _ timing ->
              match timing with
              | Account_timing.Untimed ->
                  None
              | Timed timing_info ->
                  Some timing_info.vesting_increment )
        ] )

  let completed_work =
    obj "CompletedWork" ~doc:"Completed snark works" ~fields:(fun _ ->
        [ field "prover"
            ~args:Arg.[]
            ~doc:"Public key of the prover" ~typ:(non_null public_key)
            ~resolve:(fun _ { Transaction_snark_work.Info.prover; _ } -> prover)
        ; field "fee" ~typ:(non_null fee)
            ~args:Arg.[]
            ~doc:"Amount the prover is paid for the snark work"
            ~resolve:(fun _ { Transaction_snark_work.Info.fee; _ } -> fee)
        ; field "workIds" ~doc:"Unique identifier for the snark work purchased"
            ~typ:(non_null @@ list @@ non_null int)
            ~args:Arg.[]
            ~resolve:(fun _ { Transaction_snark_work.Info.work_ids; _ } ->
              One_or_two.to_list work_ids )
        ] )

  let sign =
    enum "sign"
      ~values:
        [ enum_value "PLUS" ~value:Sgn.Pos; enum_value "MINUS" ~value:Sgn.Neg ]

  let signed_fee =
    obj "SignedFee" ~doc:"Signed fee" ~fields:(fun _ ->
        [ field "sign" ~typ:(non_null sign) ~doc:"+/-"
            ~args:Arg.[]
            ~resolve:(fun _ fee -> Currency.Amount.Signed.sgn fee)
        ; field "feeMagnitude" ~typ:(non_null amount) ~doc:"Fee"
            ~args:Arg.[]
            ~resolve:(fun _ fee -> Currency.Amount.Signed.magnitude fee)
        ] )

  let work_statement =
    obj "WorkDescription"
      ~doc:
        "Transition from a source ledger to a target ledger with some fee \
         excess and increase in supply " ~fields:(fun _ ->
        [ field "sourceFirstPassLedgerHash" ~typ:(non_null ledger_hash)
            ~doc:"Base58Check-encoded hash of the source first-pass ledger"
            ~args:Arg.[]
            ~resolve:(fun _ { Transaction_snark.Statement.Poly.source; _ } ->
              source.first_pass_ledger )
        ; field "targetFirstPassLedgerHash" ~typ:(non_null ledger_hash)
            ~doc:"Base58Check-encoded hash of the target first-pass ledger"
            ~args:Arg.[]
            ~resolve:(fun _ { Transaction_snark.Statement.Poly.target; _ } ->
              target.first_pass_ledger )
        ; field "sourceSecondPassLedgerHash" ~typ:(non_null ledger_hash)
            ~doc:"Base58Check-encoded hash of the source second-pass ledger"
            ~args:Arg.[]
            ~resolve:(fun _ { Transaction_snark.Statement.Poly.source; _ } ->
              source.second_pass_ledger )
        ; field "targetSecondPassLedgerHash" ~typ:(non_null ledger_hash)
            ~doc:"Base58Check-encoded hash of the target second-pass ledger"
            ~args:Arg.[]
            ~resolve:(fun _ { Transaction_snark.Statement.Poly.target; _ } ->
              target.second_pass_ledger )
        ; field "feeExcess" ~typ:(non_null signed_fee)
            ~doc:
              "Total transaction fee that is not accounted for in the \
               transition from source ledger to target ledger"
            ~args:Arg.[]
            ~resolve:(fun _
                          ({ fee_excess = { fee_excess_l; _ }; _ } :
                            Transaction_snark.Statement.t ) ->
              (* TODO: Expose full fee excess data. *)
              { fee_excess_l with
                magnitude = Currency.Amount.of_fee fee_excess_l.magnitude
              } )
        ; field "supplyIncrease" ~typ:(non_null amount)
            ~doc:"Increase in total supply"
            ~args:Arg.[]
            ~deprecated:(Deprecated (Some "Use supplyChange"))
            ~resolve:(fun _
                          ({ supply_increase; _ } :
                            Transaction_snark.Statement.t ) ->
              supply_increase.magnitude )
        ; field "supplyChange" ~typ:(non_null signed_fee)
            ~doc:"Increase/Decrease in total supply"
            ~args:Arg.[]
            ~resolve:(fun _
                          ({ supply_increase; _ } :
                            Transaction_snark.Statement.t ) -> supply_increase
              )
        ; field "workId" ~doc:"Unique identifier for a snark work"
            ~typ:(non_null int)
            ~args:Arg.[]
            ~resolve:(fun _ w -> Transaction_snark.Statement.hash w)
        ] )

  let pending_work =
    obj "PendingSnarkWork"
      ~doc:"Snark work bundles that are not available in the pool yet"
      ~fields:(fun _ ->
        [ field "workBundle"
            ~args:Arg.[]
            ~doc:"Work bundle with one or two snark work"
            ~typ:(non_null @@ list @@ non_null work_statement)
            ~resolve:(fun _ w -> One_or_two.to_list w)
        ] )

  let blockchain_state :
      ( 'context
      , (Mina_state.Blockchain_state.Value.t * State_hash.t) option )
      typ =
    let staged_ledger_hash t =
      let blockchain_state, _ = t in
      Mina_state.Blockchain_state.staged_ledger_hash blockchain_state
    in
    obj "BlockchainState" ~fields:(fun _ ->
        [ field "date" ~typ:(non_null block_time) ~doc:(Doc.date "date")
            ~args:Arg.[]
            ~resolve:(fun _ t ->
              let blockchain_state, _ = t in
              Mina_state.Blockchain_state.timestamp blockchain_state )
        ; field "utcDate" ~typ:(non_null block_time)
            ~doc:
              (Doc.date
                 ~extra:
                   ". Time offsets are adjusted to reflect true wall-clock \
                    time instead of genesis time."
                 "utcDate" )
            ~args:Arg.[]
            ~resolve:(fun { ctx = mina; _ } t ->
              let blockchain_state, _ = t in
              let timestamp =
                Mina_state.Blockchain_state.timestamp blockchain_state
              in
              Block_time.to_system_time
                (Mina_lib.time_controller mina)
                timestamp )
        ; field "snarkedLedgerHash" ~typ:(non_null ledger_hash)
            ~doc:"Base58Check-encoded hash of the snarked ledger"
            ~args:Arg.[]
            ~resolve:(fun _ (blockchain_state, _) ->
              Mina_state.Blockchain_state.snarked_ledger_hash blockchain_state
              )
        ; field "stagedLedgerHash" ~typ:(non_null ledger_hash)
            ~doc:
              "Base58Check-encoded hash of the staged ledger hash's main \
               ledger hash"
            ~args:Arg.[]
            ~resolve:(fun _ t ->
              let staged_ledger_hash = staged_ledger_hash t in
              Staged_ledger_hash.ledger_hash staged_ledger_hash )
        ; field "stagedLedgerAuxHash"
            ~typ:(non_null @@ Graphql_lib.Scalars.StagedLedgerAuxHash.typ ())
            ~doc:"Base58Check-encoded hash of the staged ledger hash's aux_hash"
            ~args:Arg.[]
            ~resolve:(fun _ t ->
              let staged_ledger_hash = staged_ledger_hash t in
              Staged_ledger_hash.aux_hash staged_ledger_hash )
        ; field "stagedLedgerPendingCoinbaseAux"
            ~typ:(non_null @@ Graphql_lib.Scalars.PendingCoinbaseAuxHash.typ ())
            ~doc:"Base58Check-encoded staged ledger hash's pending_coinbase_aux"
            ~args:Arg.[]
            ~resolve:(fun _ t ->
              let staged_ledger_hash = staged_ledger_hash t in
              Staged_ledger_hash.pending_coinbase_aux staged_ledger_hash )
        ; field "stagedLedgerPendingCoinbaseHash"
            ~typ:(non_null @@ Graphql_lib.Scalars.PendingCoinbaseHash.typ ())
            ~doc:
              "Base58Check-encoded hash of the staged ledger hash's \
               pending_coinbase_hash"
            ~args:Arg.[]
            ~resolve:(fun _ t ->
              Staged_ledger_hash.pending_coinbase_hash (staged_ledger_hash t) )
        ; field "stagedLedgerProofEmitted" ~typ:bool
            ~doc:
              "Block finished a staged ledger, and a proof was emitted from it \
               and included into this block's proof. If there is no transition \
               frontier available or no block found, this will return null."
            ~args:Arg.[]
            ~resolve:(fun { ctx = mina; _ } t ->
              let open Option.Let_syntax in
              let _, hash = t in
              let%bind frontier =
                Mina_lib.transition_frontier mina
                |> Pipe_lib.Broadcast_pipe.Reader.peek
              in
              match Transition_frontier.find frontier hash with
              | None ->
                  None
              | Some b ->
                  Some (Transition_frontier.Breadcrumb.just_emitted_a_proof b)
              )
        ; field "bodyReference"
            ~typ:(non_null @@ Graphql_lib.Scalars.BodyReference.typ ())
            ~doc:
              "A reference to how the block header refers to the body of the \
               block as a hex-encoded string"
            ~args:Arg.[]
            ~resolve:(fun _ t ->
              let blockchain_state, _ = t in
              Mina_state.Blockchain_state.body_reference blockchain_state )
        ] )

  let protocol_state :
      ( 'context
      , (Filtered_external_transition.Protocol_state.t * State_hash.t) option
      )
      typ =
    let open Filtered_external_transition.Protocol_state in
    obj "ProtocolState" ~fields:(fun _ ->
        [ field "previousStateHash" ~typ:(non_null state_hash)
            ~doc:"Base58Check-encoded hash of the previous state"
            ~args:Arg.[]
            ~resolve:(fun _ t ->
              let protocol_state, _ = t in
              protocol_state.previous_state_hash )
        ; field "blockchainState"
            ~doc:"State which is agnostic of a particular consensus algorithm"
            ~typ:(non_null blockchain_state)
            ~args:Arg.[]
            ~resolve:(fun _ t ->
              let protocol_state, state_hash = t in
              (protocol_state.blockchain_state, state_hash) )
        ; field "consensusState"
            ~doc:
              "State specific to the minaboros Proof of Stake consensus \
               algorithm"
            ~typ:(non_null @@ Consensus.Data.Consensus_state.graphql_type ())
            ~args:Arg.[]
            ~resolve:(fun _ t ->
              let protocol_state, _ = t in
              protocol_state.consensus_state )
        ] )

  let chain_reorganization_status : ('contxt, [ `Changed ] option) typ =
    enum "ChainReorganizationStatus"
      ~doc:"Status for whenever the blockchain is reorganized"
      ~values:[ enum_value "CHANGED" ~value:`Changed ]

  let genesis_constants =
    obj "GenesisConstants" ~fields:(fun _ ->
        [ field "accountCreationFee" ~typ:(non_null fee)
            ~doc:"The fee charged to create a new account"
            ~args:Arg.[]
            ~resolve:(fun { ctx = mina; _ } () ->
              (Mina_lib.config mina).precomputed_values.constraint_constants
                .account_creation_fee )
        ; field "coinbase" ~typ:(non_null amount)
            ~doc:
              "The amount received as a coinbase reward for producing a block"
            ~args:Arg.[]
            ~resolve:(fun { ctx = mina; _ } () ->
              (Mina_lib.config mina).precomputed_values.constraint_constants
                .coinbase_amount )
        ] )

  module AccountObj = struct
    module AnnotatedBalance = struct
      type t =
        { total : Balance.t
        ; unknown : Balance.t
        ; timing : Mina_base.Account_timing.t
        ; breadcrumb : Transition_frontier.Breadcrumb.t option
        }

      let min_balance (b : t) =
        match (b.timing, b.breadcrumb) with
        | Untimed, _ ->
            Some Balance.zero
        | Timed _, None ->
            None
        | Timed timing_info, Some crumb ->
            let consensus_state =
              Transition_frontier.Breadcrumb.consensus_state crumb
            in
            let global_slot =
              Consensus.Data.Consensus_state.global_slot_since_genesis
                consensus_state
            in
            Some
              (Account.min_balance_at_slot ~global_slot
                 ~cliff_time:timing_info.cliff_time
                 ~cliff_amount:timing_info.cliff_amount
                 ~vesting_period:timing_info.vesting_period
                 ~vesting_increment:timing_info.vesting_increment
                 ~initial_minimum_balance:timing_info.initial_minimum_balance )

      let obj =
        obj "AnnotatedBalance"
          ~doc:
            "A total balance annotated with the amount that is currently \
             unknown with the invariant unknown <= total, as well as the \
             currently liquid and locked balances." ~fields:(fun _ ->
            [ field "total" ~typ:(non_null balance)
                ~doc:"The amount of MINA owned by the account"
                ~args:Arg.[]
                ~resolve:(fun _ (b : t) -> b.total)
            ; field "unknown" ~typ:(non_null balance)
                ~doc:
                  "The amount of MINA owned by the account whose origin is \
                   currently unknown"
                ~deprecated:(Deprecated None)
                ~args:Arg.[]
                ~resolve:(fun _ (b : t) -> b.unknown)
            ; field "liquid" ~typ:balance
                ~doc:
                  "The amount of MINA owned by the account which is currently \
                   available. Can be null if bootstrapping."
                ~deprecated:(Deprecated None)
                ~args:Arg.[]
                ~resolve:(fun _ (b : t) ->
                  Option.map (min_balance b) ~f:(fun min_balance ->
                      let total_balance : uint64 = Balance.to_uint64 b.total in
                      let min_balance_uint64 = Balance.to_uint64 min_balance in
                      Balance.of_uint64
                        ( if
                          Unsigned.UInt64.compare total_balance
                            min_balance_uint64
                          > 0
                        then
                          Unsigned.UInt64.sub total_balance min_balance_uint64
                        else Unsigned.UInt64.zero ) ) )
            ; field "locked" ~typ:balance
                ~doc:
                  "The amount of MINA owned by the account which is currently \
                   locked. Can be null if bootstrapping."
                ~deprecated:(Deprecated None)
                ~args:Arg.[]
                ~resolve:(fun _ (b : t) -> min_balance b)
            ; field "blockHeight" ~typ:(non_null length)
                ~doc:"Block height at which balance was measured"
                ~args:Arg.[]
                ~resolve:(fun _ (b : t) ->
                  match b.breadcrumb with
                  | None ->
                      Unsigned.UInt32.zero
                  | Some crumb ->
                      Transition_frontier.Breadcrumb.consensus_state crumb
                      |> Consensus.Data.Consensus_state.blockchain_length )
              (* TODO: Mutually recurse with "block" instead -- #5396 *)
            ; field "stateHash" ~typ:state_hash
                ~doc:
                  "Hash of block at which balance was measured. Can be null if \
                   bootstrapping. Guaranteed to be non-null for direct account \
                   lookup queries when not bootstrapping. Can also be null \
                   when accessed as nested properties (eg. via delegators). "
                ~args:Arg.[]
                ~resolve:(fun _ (b : t) ->
                  Option.map b.breadcrumb ~f:(fun crumb ->
                      Transition_frontier.Breadcrumb.state_hash crumb ) )
            ] )
    end

    module Partial_account = struct
      let to_full_account
          { Account.Poly.public_key
          ; token_id
          ; token_symbol
          ; nonce
          ; balance
          ; receipt_chain_hash
          ; delegate
          ; voting_for
          ; timing
          ; permissions
          ; zkapp
          } =
        let open Option.Let_syntax in
        let%bind token_symbol = token_symbol in
        let%bind nonce = nonce in
        let%bind receipt_chain_hash = receipt_chain_hash in
        let%bind voting_for = voting_for in
        let%map permissions = permissions in
        { Account.Poly.public_key
        ; token_id
        ; token_symbol
        ; nonce
        ; balance = balance.AnnotatedBalance.total
        ; receipt_chain_hash
        ; delegate
        ; voting_for
        ; timing
        ; permissions
        ; zkapp
        }

      let of_full_account ?breadcrumb
          { Account.Poly.public_key
          ; token_id
          ; token_symbol
          ; nonce
          ; balance
          ; receipt_chain_hash
          ; delegate
          ; voting_for
          ; timing
          ; permissions
          ; zkapp
          } =
        { Account.Poly.public_key
        ; token_id
        ; token_symbol = Some token_symbol
        ; nonce = Some nonce
        ; balance =
            { AnnotatedBalance.total = balance
            ; unknown = balance
            ; timing
            ; breadcrumb
            }
        ; receipt_chain_hash = Some receipt_chain_hash
        ; delegate
        ; voting_for = Some voting_for
        ; timing
        ; permissions = Some permissions
        ; zkapp
        }

      let of_account_id mina account_id =
        let account =
          mina |> Mina_lib.best_tip |> Participating_state.active
          |> Option.bind ~f:(fun tip ->
                 let ledger =
                   Transition_frontier.Breadcrumb.staged_ledger tip
                   |> Staged_ledger.ledger
                 in
                 Ledger.location_of_account ledger account_id
                 |> Option.bind ~f:(Ledger.get ledger)
                 |> Option.map ~f:(fun account -> (account, tip)) )
        in
        match account with
        | Some (account, breadcrumb) ->
            of_full_account ~breadcrumb account
        | None ->
            Account.
              { Poly.public_key = Account_id.public_key account_id
              ; token_id = Account_id.token_id account_id
              ; token_symbol = None
              ; nonce = None
              ; delegate = None
              ; balance =
                  { AnnotatedBalance.total = Balance.zero
                  ; unknown = Balance.zero
                  ; timing = Timing.Untimed
                  ; breadcrumb = None
                  }
              ; receipt_chain_hash = None
              ; voting_for = None
              ; timing = Timing.Untimed
              ; permissions = None
              ; zkapp = None
              }

      let of_pk mina pk =
        of_account_id mina (Account_id.create pk Token_id.default)
    end

    type t =
      { account :
          ( Public_key.Compressed.t
          , Token_id.t
          , Account.Token_symbol.t option
          , AnnotatedBalance.t
          , Account.Nonce.t option
          , Receipt.Chain_hash.t option
          , Public_key.Compressed.t option
          , State_hash.t option
          , Account.Timing.t
          , Permissions.t option
          , Zkapp_account.t option )
          Account.Poly.t
      ; locked : bool option
      ; is_actively_staking : bool
      ; path : string
      ; index : Account.Index.t option
      }

    let lift mina pk account =
      let block_production_pubkeys = Mina_lib.block_production_pubkeys mina in
      let accounts = Mina_lib.wallets mina in
      let best_tip_ledger = Mina_lib.best_ledger mina in
      { account
      ; locked = Secrets.Wallets.check_locked accounts ~needle:pk
      ; is_actively_staking =
          ( if Token_id.(equal default) account.token_id then
            Public_key.Compressed.Set.mem block_production_pubkeys pk
          else (* Non-default token accounts cannot stake. *)
            false )
      ; path = Secrets.Wallets.get_path accounts pk
      ; index =
          ( match best_tip_ledger with
          | `Active ledger ->
              Option.try_with (fun () ->
                  Ledger.index_of_account_exn ledger
                    (Account_id.create account.public_key account.token_id) )
          | _ ->
              None )
      }

    let get_best_ledger_account mina aid =
      lift mina
        (Account_id.public_key aid)
        (Partial_account.of_account_id mina aid)

    let get_best_ledger_account_pk mina pk =
      lift mina pk (Partial_account.of_pk mina pk)

    let account_id { Account.Poly.public_key; token_id; _ } =
      Account_id.create public_key token_id

    let auth_required =
      let open Permissions.Auth_required in
      enum "AccountAuthRequired" ~doc:"Kind of authorization required"
        ~values:
          [ enum_value "None" ~value:None
          ; enum_value "Either" ~value:Either
          ; enum_value "Proof" ~value:Proof
          ; enum_value "Signature" ~value:Signature
          ; enum_value "Impossible" ~value:Impossible
          ]

    let account_permissions =
      obj "AccountPermissions" ~fields:(fun _ ->
          [ field "editState" ~typ:(non_null auth_required)
              ~doc:"Authorization required to edit zkApp state"
              ~args:Arg.[]
              ~resolve:(fun _ permission ->
                permission.Permissions.Poly.edit_state )
          ; field "send" ~typ:(non_null auth_required)
              ~doc:"Authorization required to send tokens"
              ~args:Arg.[]
              ~resolve:(fun _ permission -> permission.Permissions.Poly.send)
          ; field "receive" ~typ:(non_null auth_required)
              ~doc:"Authorization required to receive tokens"
              ~args:Arg.[]
              ~resolve:(fun _ permission -> permission.Permissions.Poly.receive)
          ; field "access" ~typ:(non_null auth_required)
              ~doc:"Authorization required to access the account"
              ~args:Arg.[]
              ~resolve:(fun _ permission -> permission.Permissions.Poly.access)
          ; field "setDelegate" ~typ:(non_null auth_required)
              ~doc:"Authorization required to set the delegate"
              ~args:Arg.[]
              ~resolve:(fun _ permission ->
                permission.Permissions.Poly.set_delegate )
          ; field "setPermissions" ~typ:(non_null auth_required)
              ~doc:"Authorization required to change permissions"
              ~args:Arg.[]
              ~resolve:(fun _ permission ->
                permission.Permissions.Poly.set_permissions )
          ; field "setVerificationKey" ~typ:(non_null auth_required)
              ~doc:
                "Authorization required to set the verification key of the \
                 zkApp associated with the account"
              ~args:Arg.[]
              ~resolve:(fun _ permission ->
                permission.Permissions.Poly.set_verification_key )
          ; field "setZkappUri" ~typ:(non_null auth_required)
              ~doc:
                "Authorization required to change the URI of the zkApp \
                 associated with the account "
              ~args:Arg.[]
              ~resolve:(fun _ permission ->
                permission.Permissions.Poly.set_zkapp_uri )
          ; field "editActionState" ~typ:(non_null auth_required)
              ~doc:"Authorization required to edit the action state"
              ~args:Arg.[]
              ~resolve:(fun _ permission ->
                permission.Permissions.Poly.edit_action_state )
          ; field "setTokenSymbol" ~typ:(non_null auth_required)
              ~doc:"Authorization required to set the token symbol"
              ~args:Arg.[]
              ~resolve:(fun _ permission ->
                permission.Permissions.Poly.set_token_symbol )
          ; field "incrementNonce" ~typ:(non_null auth_required)
              ~doc:"Authorization required to increment the nonce"
              ~args:Arg.[]
              ~resolve:(fun _ permission ->
                permission.Permissions.Poly.increment_nonce )
          ; field "setVotingFor" ~typ:(non_null auth_required)
              ~doc:
                "Authorization required to set the state hash the account is \
                 voting for"
              ~args:Arg.[]
              ~resolve:(fun _ permission ->
                permission.Permissions.Poly.set_voting_for )
          ; field "setTiming" ~typ:(non_null auth_required)
              ~doc:"Authorization required to set the timing of the account"
              ~args:Arg.[]
              ~resolve:(fun _ permission ->
                permission.Permissions.Poly.set_timing )
          ] )

    let account_vk =
      obj "AccountVerificationKeyWithHash" ~doc:"Verification key with hash"
        ~fields:(fun _ ->
          [ field "verificationKey" ~doc:"verification key in Base64 format"
              ~typ:
                (non_null @@ Pickles_unix.Graphql_scalars.VerificationKey.typ ())
              ~args:Arg.[]
              ~resolve:(fun _ (vk : _ With_hash.t) -> vk.data)
          ; field "hash" ~doc:"Hash of verification key"
              ~typ:
                ( non_null
                @@ Pickles_unix.Graphql_scalars.VerificationKeyHash.typ () )
              ~args:Arg.[]
              ~resolve:(fun _ (vk : _ With_hash.t) -> vk.hash)
          ] )

    let rec account =
      lazy
        (obj "Account" ~doc:"An account record according to the daemon"
           ~fields:(fun _ ->
             [ field "publicKey" ~typ:(non_null public_key)
                 ~doc:"The public identity of the account"
                 ~args:Arg.[]
                 ~resolve:(fun _ { account; _ } ->
                   account.Account.Poly.public_key )
             ; field "tokenId" ~typ:(non_null token_id)
                 ~doc:"The token associated with this account"
                 ~args:Arg.[]
                 ~resolve:(fun _ { account; _ } -> account.Account.Poly.token_id)
             ; field "token" ~typ:(non_null token_id)
                 ~doc:"The token associated with this account"
                 ~deprecated:(Deprecated (Some "Use tokenId"))
                 ~args:Arg.[]
                 ~resolve:(fun _ { account; _ } -> account.Account.Poly.token_id)
             ; field "timing" ~typ:(non_null account_timing)
                 ~doc:"The timing associated with this account"
                 ~args:Arg.[]
                 ~resolve:(fun _ { account; _ } -> account.Account.Poly.timing)
             ; field "balance"
                 ~typ:(non_null AnnotatedBalance.obj)
                 ~doc:"The amount of MINA owned by the account"
                 ~args:Arg.[]
                 ~resolve:(fun _ { account; _ } -> account.Account.Poly.balance)
             ; field "nonce" ~typ:account_nonce
                 ~doc:
                   "A natural number that increases with each transaction \
                    (stringified uint32)"
                 ~args:Arg.[]
                 ~resolve:(fun _ { account; _ } -> account.Account.Poly.nonce)
             ; field "inferredNonce" ~typ:account_nonce
                 ~doc:
                   "Like the `nonce` field, except it includes the scheduled \
                    transactions (transactions not yet included in a block) \
                    (stringified uint32)"
                 ~args:Arg.[]
                 ~resolve:(fun { ctx = mina; _ } { account; _ } ->
                   let account_id = account_id account in
                   match
                     Mina_lib
                     .get_inferred_nonce_from_transaction_pool_and_ledger mina
                       account_id
                   with
                   | `Active n ->
                       n
                   | `Bootstrapping ->
                       None )
             ; field "epochDelegateAccount" ~typ:(Lazy.force account)
                 ~doc:
                   "The account that you delegated on the staking ledger of \
                    the current block's epoch"
                 ~args:Arg.[]
                 ~resolve:(fun { ctx = mina; _ } { account; _ } ->
                   let open Option.Let_syntax in
                   let account_id = account_id account in
                   match%bind Mina_lib.staking_ledger mina with
                   | Genesis_epoch_ledger staking_ledger -> (
                       match
                         let open Option.Let_syntax in
                         account_id
                         |> Ledger.location_of_account staking_ledger
                         >>= Ledger.get staking_ledger
                       with
                       | Some delegate_account ->
                           let delegate_key = delegate_account.public_key in
                           Some (get_best_ledger_account_pk mina delegate_key)
                       | None ->
                           [%log' warn (Mina_lib.top_level_logger mina)]
                             "Could not retrieve delegate account from the \
                              genesis ledger. The account was not present in \
                              the ledger." ;
                           None )
                   | Ledger_db staking_ledger -> (
                       try
                         let index =
                           Ledger.Db.index_of_account_exn staking_ledger
                             account_id
                         in
                         let delegate_account =
                           Ledger.Db.get_at_index_exn staking_ledger index
                         in
                         let delegate_key = delegate_account.public_key in
                         Some (get_best_ledger_account_pk mina delegate_key)
                       with e ->
                         [%log' warn (Mina_lib.top_level_logger mina)]
                           ~metadata:[ ("error", `String (Exn.to_string e)) ]
                           "Could not retrieve delegate account from sparse \
                            ledger. The account may not be in the ledger: \
                            $error" ;
                         None ) )
             ; field "receiptChainHash" ~typ:chain_hash
                 ~doc:"Top hash of the receipt chain Merkle-list"
                 ~args:Arg.[]
                 ~resolve:(fun _ { account; _ } ->
                   account.Account.Poly.receipt_chain_hash )
             ; field "delegate" ~typ:public_key
                 ~doc:
                   "The public key to which you are delegating - if you are \
                    not delegating to anybody, this would return your public \
                    key"
                 ~args:Arg.[]
                 ~deprecated:(Deprecated (Some "use delegateAccount instead"))
                 ~resolve:(fun _ { account; _ } -> account.Account.Poly.delegate)
             ; field "delegateAccount" ~typ:(Lazy.force account)
                 ~doc:
                   "The account to which you are delegating - if you are not \
                    delegating to anybody, this would return your public key"
                 ~args:Arg.[]
                 ~resolve:(fun { ctx = mina; _ } { account; _ } ->
                   Option.map
                     ~f:(get_best_ledger_account_pk mina)
                     account.Account.Poly.delegate )
             ; field "delegators"
                 ~typ:(list @@ non_null @@ Lazy.force account)
                 ~doc:
                   "The list of accounts which are delegating to you (note \
                    that the info is recorded in the last epoch so it might \
                    not be up to date with the current account status)"
                 ~args:Arg.[]
                 ~resolve:(fun { ctx = mina; _ } { account; _ } ->
                   let open Option.Let_syntax in
                   let pk = account.Account.Poly.public_key in
                   let%map delegators =
                     Mina_lib.current_epoch_delegators mina ~pk
                   in
                   let best_tip_ledger = Mina_lib.best_ledger mina in
                   List.map
                     ~f:(fun a ->
                       { account = Partial_account.of_full_account a
                       ; locked = None
                       ; is_actively_staking = true
                       ; path = ""
                       ; index =
                           ( match best_tip_ledger with
                           | `Active ledger ->
                               Option.try_with (fun () ->
                                   Ledger.index_of_account_exn ledger
                                     (Account.identifier a) )
                           | _ ->
                               None )
                       } )
                     delegators )
             ; field "lastEpochDelegators"
                 ~typ:(list @@ non_null @@ Lazy.force account)
                 ~doc:
                   "The list of accounts which are delegating to you in the \
                    last epoch (note that the info is recorded in the one \
                    before last epoch epoch so it might not be up to date with \
                    the current account status)"
                 ~args:Arg.[]
                 ~resolve:(fun { ctx = mina; _ } { account; _ } ->
                   let open Option.Let_syntax in
                   let pk = account.Account.Poly.public_key in
                   let%map delegators =
                     Mina_lib.last_epoch_delegators mina ~pk
                   in
                   let best_tip_ledger = Mina_lib.best_ledger mina in
                   List.map
                     ~f:(fun a ->
                       { account = Partial_account.of_full_account a
                       ; locked = None
                       ; is_actively_staking = true
                       ; path = ""
                       ; index =
                           ( match best_tip_ledger with
                           | `Active ledger ->
                               Option.try_with (fun () ->
                                   Ledger.index_of_account_exn ledger
                                     (Account.identifier a) )
                           | _ ->
                               None )
                       } )
                     delegators )
             ; field "votingFor" ~typ:chain_hash
                 ~doc:
                   "The previous epoch lock hash of the chain which you are \
                    voting for"
                 ~args:Arg.[]
                 ~resolve:(fun _ { account; _ } ->
                   account.Account.Poly.voting_for )
             ; field "stakingActive" ~typ:(non_null bool)
                 ~doc:
                   "True if you are actively staking with this account on the \
                    current daemon - this may not yet have been updated if the \
                    staking key was changed recently"
                 ~args:Arg.[]
                 ~resolve:(fun _ { is_actively_staking; _ } ->
                   is_actively_staking )
             ; field "privateKeyPath" ~typ:(non_null string)
                 ~doc:"Path of the private key file for this account"
                 ~args:Arg.[]
                 ~resolve:(fun _ { path; _ } -> path)
             ; field "locked" ~typ:bool
                 ~doc:
                   "True if locked, false if unlocked, null if the account \
                    isn't tracked by the queried daemon"
                 ~args:Arg.[]
                 ~resolve:(fun _ { locked; _ } -> locked)
             ; field "index" ~typ:int
                 ~doc:
                   "The index of this account in the ledger, or null if this \
                    account does not yet have a known position in the best tip \
                    ledger"
                 ~args:Arg.[]
                 ~resolve:(fun _ { index; _ } -> index)
             ; field "zkappUri" ~typ:string
                 ~doc:
                   "The URI associated with this account, usually pointing to \
                    the zkApp source code"
                 ~args:Arg.[]
                 ~resolve:(fun _ { account; _ } ->
                   Option.value_map account.zkapp ~default:None ~f:(fun zkapp ->
                       Some zkapp.zkapp_uri ) )
             ; field "zkappState"
                 ~typ:
                   ( list @@ non_null
                   @@ Mina_base_unix.Graphql_scalars.FieldElem.typ () )
                 ~doc:
                   "The 8 field elements comprising the zkApp state associated \
                    with this account encoded as bignum strings"
                 ~args:Arg.[]
                 ~resolve:(fun _ { account; _ } ->
                   account.Account.Poly.zkapp
                   |> Option.map ~f:(fun zkapp_account ->
                          zkapp_account.app_state |> Zkapp_state.V.to_list ) )
             ; field "provedState" ~typ:bool
                 ~doc:
                   "Boolean indicating whether all 8 fields on zkAppState were \
                    last set by a proof-authorized account update"
                 ~args:Arg.[]
                 ~resolve:(fun _ { account; _ } ->
                   account.Account.Poly.zkapp
                   |> Option.map ~f:(fun zkapp_account ->
                          zkapp_account.proved_state ) )
             ; field "permissions" ~typ:account_permissions
                 ~doc:"Permissions for updating certain fields of this account"
                 ~args:Arg.[]
                 ~resolve:(fun _ { account; _ } ->
                   account.Account.Poly.permissions )
             ; field "tokenSymbol" ~typ:string
                 ~doc:
                   "The symbol for the token owned by this account, if there \
                    is one"
                 ~args:Arg.[]
                 ~resolve:(fun _ { account; _ } ->
                   account.Account.Poly.token_symbol )
             ; field "verificationKey" ~typ:account_vk
                 ~doc:"Verification key associated with this account"
                 ~args:Arg.[]
                 ~resolve:(fun _ { account; _ } ->
                   Option.value_map account.Account.Poly.zkapp ~default:None
                     ~f:(fun zkapp_account -> zkapp_account.verification_key) )
             ; field "actionState"
                 ~doc:"Action state associated with this account"
                 ~typ:
                   (list
                      ( non_null
                      @@ Snark_params_unix.Graphql_scalars.Action.typ () ) )
                 ~args:Arg.[]
                 ~resolve:(fun _ { account; _ } ->
                   Option.map account.Account.Poly.zkapp
                     ~f:(fun zkapp_account ->
                       Pickles_types.Vector.to_list zkapp_account.action_state )
                   )
             ; field "leafHash"
                 ~doc:
                   "The base58Check-encoded hash of this account to bootstrap \
                    the merklePath"
                 ~typ:(Mina_base_unix.Graphql_scalars.FieldElem.typ ())
                 ~args:Arg.[]
                 ~resolve:(fun _ { account; _ } ->
                   let open Option.Let_syntax in
                   let%map account = Partial_account.to_full_account account in
                   Ledger_hash.of_digest (Account.digest account) )
             ; field "merklePath"
                 ~doc:
                   "Merkle path is a list of path elements that are either the \
                    left or right hashes up to the root"
                 ~typ:(list (non_null merkle_path_element))
                 ~args:Arg.[]
                 ~resolve:(fun { ctx = mina; _ } { index; _ } ->
                   let open Option.Let_syntax in
                   let%bind ledger, _breadcrumb =
                     get_ledger_and_breadcrumb mina
                   in
                   let%bind index = index in
                   Option.try_with (fun () ->
                       Ledger.merkle_path_at_index_exn ledger index ) )
             ] ) )

    let account = Lazy.force account
  end

  module Command_status = struct
    type t =
      | Applied
      | Enqueued
      | Included_but_failed of Transaction_status.Failure.Collection.t

    let failure_reasons =
      obj "ZkappCommandFailureReason" ~fields:(fun _ ->
          [ field "index" ~typ:(Graphql_basic_scalars.Index.typ ())
              ~args:[] ~doc:"List index of the account update that failed"
              ~resolve:(fun _ (index, _) -> Some index)
          ; field "failures"
              ~typ:
                ( non_null @@ list @@ non_null
                @@ Mina_base_unix.Graphql_scalars.TransactionStatusFailure.typ
                     () )
              ~args:[]
              ~doc:
                "Failure reason for the account update or any nested zkapp \
                 command"
              ~resolve:(fun _ (_, failures) -> failures)
          ] )
  end

  module User_command = struct
    let kind : ('context, [ `Payment | `Stake_delegation ] option) typ =
      scalar "UserCommandKind" ~doc:"The kind of user command" ~coerce:(function
        | `Payment ->
            `String "PAYMENT"
        | `Stake_delegation ->
            `String "STAKE_DELEGATION" )

    let to_kind (t : Signed_command.t) =
      match Signed_command.payload t |> Signed_command_payload.body with
      | Payment _ ->
          `Payment
      | Stake_delegation _ ->
          `Stake_delegation

    let user_command_interface :
        ( 'context
        , ( 'context
          , (Signed_command.t, Transaction_hash.t) With_hash.t )
          abstract_value
          option )
        typ =
      interface "UserCommand" ~doc:"Common interface for user commands"
        ~fields:(fun _ ->
          [ abstract_field "id" ~typ:(non_null transaction_id) ~args:[]
          ; abstract_field "hash" ~typ:(non_null transaction_hash) ~args:[]
          ; abstract_field "kind" ~typ:(non_null kind) ~args:[]
              ~doc:"String describing the kind of user command"
          ; abstract_field "nonce" ~typ:(non_null int) ~args:[]
              ~doc:"Sequence number of command for the fee-payer's account"
          ; abstract_field "source"
              ~typ:(non_null AccountObj.account)
              ~args:[] ~doc:"Account that the command is sent from"
          ; abstract_field "receiver"
              ~typ:(non_null AccountObj.account)
              ~args:[] ~doc:"Account that the command applies to"
          ; abstract_field "feePayer"
              ~typ:(non_null AccountObj.account)
              ~args:[] ~doc:"Account that pays the fees for the command"
          ; abstract_field "validUntil" ~typ:(non_null global_slot) ~args:[]
              ~doc:
                "The global slot number after which this transaction cannot be \
                 applied"
          ; abstract_field "token" ~typ:(non_null token_id) ~args:[]
              ~doc:"Token used by the command"
          ; abstract_field "amount" ~typ:(non_null amount) ~args:[]
              ~doc:
                "Amount that the source is sending to receiver - 0 for \
                 commands that are not associated with an amount"
          ; abstract_field "feeToken" ~typ:(non_null token_id) ~args:[]
              ~doc:"Token used to pay the fee"
          ; abstract_field "fee" ~typ:(non_null fee) ~args:[]
              ~doc:
                "Fee that the fee-payer is willing to pay for making the \
                 transaction"
          ; abstract_field "memo" ~typ:(non_null string) ~args:[]
              ~doc:"Short arbitrary message provided by the sender"
          ; abstract_field "isDelegation" ~typ:(non_null bool) ~args:[]
              ~doc:
                "If true, this represents a delegation of stake, otherwise it \
                 is a payment"
              ~deprecated:(Deprecated (Some "use kind field instead"))
          ; abstract_field "from" ~typ:(non_null public_key) ~args:[]
              ~doc:"Public key of the sender"
              ~deprecated:(Deprecated (Some "use feePayer field instead"))
          ; abstract_field "fromAccount"
              ~typ:(non_null AccountObj.account)
              ~args:[] ~doc:"Account of the sender"
              ~deprecated:(Deprecated (Some "use feePayer field instead"))
          ; abstract_field "to" ~typ:(non_null public_key) ~args:[]
              ~doc:"Public key of the receiver"
              ~deprecated:(Deprecated (Some "use receiver field instead"))
          ; abstract_field "toAccount"
              ~typ:(non_null AccountObj.account)
              ~args:[] ~doc:"Account of the receiver"
              ~deprecated:(Deprecated (Some "use receiver field instead"))
          ; abstract_field "failureReason"
              ~typ:
                (Mina_base_unix.Graphql_scalars.TransactionStatusFailure.typ ())
              ~args:[] ~doc:"null is no failure, reason for failure otherwise."
          ] )

    module With_status = struct
      type 'a t = { data : 'a; status : Command_status.t }

      let map t ~f = { t with data = f t.data }
    end

    let field_no_status ?doc ?deprecated lab ~typ ~args ~resolve =
      field ?doc ?deprecated lab ~typ ~args ~resolve:(fun c uc ->
          resolve c uc.With_status.data )

    let user_command_shared_fields :
        ( Mina_lib.t
        , (Signed_command.t, Transaction_hash.t) With_hash.t With_status.t )
        field
        list =
      [ field_no_status "id" ~typ:(non_null transaction_id) ~args:[]
          ~resolve:(fun _ user_command ->
            Signed_command user_command.With_hash.data )
      ; field_no_status "hash" ~typ:(non_null transaction_hash) ~args:[]
          ~resolve:(fun _ user_command -> user_command.With_hash.hash)
      ; field_no_status "kind" ~typ:(non_null kind) ~args:[]
          ~doc:"String describing the kind of user command"
          ~resolve:(fun _ cmd -> to_kind cmd.With_hash.data)
      ; field_no_status "nonce" ~typ:(non_null int) ~args:[]
          ~doc:"Sequence number of command for the fee-payer's account"
          ~resolve:(fun _ payment ->
            Signed_command_payload.nonce
            @@ Signed_command.payload payment.With_hash.data
            |> Account.Nonce.to_int )
      ; field_no_status "source" ~typ:(non_null AccountObj.account)
          ~args:[] ~doc:"Account that the command is sent from"
          ~resolve:(fun { ctx = mina; _ } cmd ->
            AccountObj.get_best_ledger_account mina
              (Signed_command.source cmd.With_hash.data) )
      ; field_no_status "receiver" ~typ:(non_null AccountObj.account)
          ~args:[] ~doc:"Account that the command applies to"
          ~resolve:(fun { ctx = mina; _ } cmd ->
            AccountObj.get_best_ledger_account mina
              (Signed_command.receiver cmd.With_hash.data) )
      ; field_no_status "feePayer" ~typ:(non_null AccountObj.account)
          ~args:[] ~doc:"Account that pays the fees for the command"
          ~resolve:(fun { ctx = mina; _ } cmd ->
            AccountObj.get_best_ledger_account mina
              (Signed_command.fee_payer cmd.With_hash.data) )
      ; field_no_status "validUntil" ~typ:(non_null global_slot) ~args:[]
          ~doc:
            "The global slot number after which this transaction cannot be \
             applied" ~resolve:(fun _ cmd ->
            Signed_command.valid_until cmd.With_hash.data )
      ; field_no_status "token" ~typ:(non_null token_id) ~args:[]
          ~doc:"Token used for the transaction" ~resolve:(fun _ cmd ->
            Signed_command.token cmd.With_hash.data )
      ; field_no_status "amount" ~typ:(non_null amount) ~args:[]
          ~doc:
            "Amount that the source is sending to receiver; 0 for commands \
             without an associated amount" ~resolve:(fun _ cmd ->
            match Signed_command.amount cmd.With_hash.data with
            | Some amount ->
                amount
            | None ->
                Currency.Amount.zero )
      ; field_no_status "feeToken" ~typ:(non_null token_id) ~args:[]
          ~doc:"Token used to pay the fee" ~resolve:(fun _ cmd ->
            Signed_command.fee_token cmd.With_hash.data )
      ; field_no_status "fee" ~typ:(non_null fee) ~args:[]
          ~doc:
            "Fee that the fee-payer is willing to pay for making the \
             transaction" ~resolve:(fun _ cmd ->
            Signed_command.fee cmd.With_hash.data )
      ; field_no_status "memo" ~typ:(non_null string) ~args:[]
          ~doc:
            (sprintf
               "A short message from the sender, encoded with Base58Check, \
                version byte=0x%02X; byte 2 of the decoding is the message \
                length"
               (Char.to_int Base58_check.Version_bytes.user_command_memo) )
          ~resolve:(fun _ payment ->
            Signed_command_payload.memo
            @@ Signed_command.payload payment.With_hash.data
            |> Signed_command_memo.to_base58_check )
      ; field_no_status "isDelegation" ~typ:(non_null bool) ~args:[]
          ~doc:"If true, this command represents a delegation of stake"
          ~deprecated:(Deprecated (Some "use kind field instead"))
          ~resolve:(fun _ user_command ->
            match
              Signed_command.Payload.body
              @@ Signed_command.payload user_command.With_hash.data
            with
            | Stake_delegation _ ->
                true
            | _ ->
                false )
      ; field_no_status "from" ~typ:(non_null public_key) ~args:[]
          ~doc:"Public key of the sender"
          ~deprecated:(Deprecated (Some "use feePayer field instead"))
          ~resolve:(fun _ cmd -> Signed_command.fee_payer_pk cmd.With_hash.data)
      ; field_no_status "fromAccount" ~typ:(non_null AccountObj.account)
          ~args:[] ~doc:"Account of the sender"
          ~deprecated:(Deprecated (Some "use feePayer field instead"))
          ~resolve:(fun { ctx = mina; _ } payment ->
            AccountObj.get_best_ledger_account mina
            @@ Signed_command.fee_payer payment.With_hash.data )
      ; field_no_status "to" ~typ:(non_null public_key) ~args:[]
          ~doc:"Public key of the receiver"
          ~deprecated:(Deprecated (Some "use receiver field instead"))
          ~resolve:(fun _ cmd -> Signed_command.receiver_pk cmd.With_hash.data)
      ; field_no_status "toAccount"
          ~typ:(non_null AccountObj.account)
          ~doc:"Account of the receiver"
          ~deprecated:(Deprecated (Some "use receiver field instead"))
          ~args:Arg.[]
          ~resolve:(fun { ctx = mina; _ } cmd ->
            AccountObj.get_best_ledger_account mina
            @@ Signed_command.receiver cmd.With_hash.data )
      ; field "failureReason"
          ~typ:(Mina_base_unix.Graphql_scalars.TransactionStatusFailure.typ ())
          ~args:[]
          ~doc:
            "null is no failure or status unknown, reason for failure \
             otherwise." ~resolve:(fun _ uc ->
            match uc.With_status.status with
            | Applied | Enqueued ->
                None
            | Included_but_failed failures ->
                let rec first_failure = function
                  | (failure :: _) :: _ ->
                      Some failure
                  | [] :: others ->
                      first_failure others
                  | [] ->
                      None
                in
                first_failure failures )
      ]

    let payment =
      obj "UserCommandPayment" ~fields:(fun _ -> user_command_shared_fields)

    let mk_payment = add_type user_command_interface payment

    let stake_delegation =
      obj "UserCommandDelegation" ~fields:(fun _ ->
          field_no_status "delegator" ~typ:(non_null AccountObj.account)
            ~args:[] ~resolve:(fun { ctx = mina; _ } cmd ->
              AccountObj.get_best_ledger_account mina
                (Signed_command.source cmd.With_hash.data) )
          :: field_no_status "delegatee" ~typ:(non_null AccountObj.account)
               ~args:[] ~resolve:(fun { ctx = mina; _ } cmd ->
                 AccountObj.get_best_ledger_account mina
                   (Signed_command.receiver cmd.With_hash.data) )
          :: user_command_shared_fields )

    let mk_stake_delegation = add_type user_command_interface stake_delegation

    let mk_user_command
        (cmd : (Signed_command.t, Transaction_hash.t) With_hash.t With_status.t)
        =
      match
        Signed_command_payload.body @@ Signed_command.payload cmd.data.data
      with
      | Payment _ ->
          mk_payment cmd
      | Stake_delegation _ ->
          mk_stake_delegation cmd

    let user_command = user_command_interface
  end

  module Zkapp_command = struct
    module With_status = struct
      type 'a t = { data : 'a; status : Command_status.t }

      let map t ~f = { t with data = f t.data }
    end

    let field_no_status ?doc ?deprecated lab ~typ ~args ~resolve =
      field ?doc ?deprecated lab ~typ ~args ~resolve:(fun c cmd ->
          resolve c cmd.With_status.data )

    let zkapp_command =
      let conv
          (x : (Mina_lib.t, Zkapp_command.t) Fields_derivers_graphql.Schema.typ)
          : (Mina_lib.t, Zkapp_command.t) typ =
        Obj.magic x
      in
      obj "ZkappCommandResult" ~fields:(fun _ ->
          [ field_no_status "id"
              ~doc:"A Base64 string representing the zkApp command"
              ~typ:(non_null transaction_id) ~args:[]
              ~resolve:(fun _ zkapp_command ->
                Zkapp_command zkapp_command.With_hash.data )
          ; field_no_status "hash"
              ~doc:"A cryptographic hash of the zkApp command"
              ~typ:(non_null transaction_hash) ~args:[]
              ~resolve:(fun _ zkapp_command -> zkapp_command.With_hash.hash)
          ; field_no_status "zkappCommand"
              ~typ:(Zkapp_command.typ () |> conv)
              ~args:Arg.[]
              ~doc:"zkApp command representing the transaction"
              ~resolve:(fun _ zkapp_command -> zkapp_command.With_hash.data)
          ; field "failureReason" ~typ:(list @@ Command_status.failure_reasons)
              ~args:[]
              ~doc:
                "The reason for the zkApp transaction failure; null means \
                 success or the status is unknown" ~resolve:(fun _ cmd ->
                match cmd.With_status.status with
                | Applied | Enqueued ->
                    None
                | Included_but_failed failures ->
                    Some
                      (List.map
                         (Transaction_status.Failure.Collection.to_display
                            failures ) ~f:(fun f -> Some f) ) )
          ] )
  end

  let transactions =
    let open Filtered_external_transition.Transactions in
    obj "Transactions" ~doc:"Different types of transactions in a block"
      ~fields:(fun _ ->
        [ field "userCommands"
            ~doc:
              "List of user commands (payments and stake delegations) included \
               in this block"
            ~typ:(non_null @@ list @@ non_null User_command.user_command)
            ~args:Arg.[]
            ~resolve:(fun _ { commands; _ } ->
              List.filter_map commands ~f:(fun t ->
                  match t.data.data with
                  | Signed_command c ->
                      let status =
                        match t.status with
                        | Applied ->
                            Command_status.Applied
                        | Failed e ->
                            Command_status.Included_but_failed e
                      in
                      Some
                        (User_command.mk_user_command
                           { status; data = { t.data with data = c } } )
                  | Zkapp_command _ ->
                      None ) )
        ; field "zkappCommands"
            ~doc:"List of zkApp commands included in this block"
            ~typ:(non_null @@ list @@ non_null Zkapp_command.zkapp_command)
            ~args:Arg.[]
            ~resolve:(fun _ { commands; _ } ->
              List.filter_map commands ~f:(fun t ->
                  match t.data.data with
                  | Signed_command _ ->
                      None
                  | Zkapp_command zkapp_command ->
                      let status =
                        match t.status with
                        | Applied ->
                            Command_status.Applied
                        | Failed e ->
                            Command_status.Included_but_failed e
                      in
                      Some
                        { Zkapp_command.With_status.status
                        ; data = { t.data with data = zkapp_command }
                        } ) )
        ; field "feeTransfer"
            ~doc:"List of fee transfers included in this block"
            ~typ:(non_null @@ list @@ non_null fee_transfer)
            ~args:Arg.[]
            ~resolve:(fun _ { fee_transfers; _ } -> fee_transfers)
        ; field "coinbase" ~typ:(non_null amount)
            ~doc:"Amount of MINA granted to the producer of this block"
            ~args:Arg.[]
            ~resolve:(fun _ { coinbase; _ } -> coinbase)
        ; field "coinbaseReceiverAccount" ~typ:AccountObj.account
            ~doc:"Account to which the coinbase for this block was granted"
            ~args:Arg.[]
            ~resolve:(fun { ctx = mina; _ } { coinbase_receiver; _ } ->
              Option.map
                ~f:(AccountObj.get_best_ledger_account_pk mina)
                coinbase_receiver )
        ] )

  let protocol_state_proof : (Mina_lib.t, Proof.t option) typ =
    obj "protocolStateProof" ~fields:(fun _ ->
        [ field "base64" ~typ:precomputed_block_proof
            ~doc:"Base-64 encoded proof"
            ~args:Arg.[]
            ~resolve:(fun _ proof ->
              (* Use the precomputed block proof encoding, for consistency. *)
              Some proof )
        ; field "json" ~typ:json ~doc:"JSON-encoded proof"
            ~args:Arg.[]
            ~resolve:(fun _ proof ->
              Some (Yojson.Safe.to_basic (Proof.to_yojson_full proof)) )
        ] )

  let block :
      ( Mina_lib.t
      , (Filtered_external_transition.t, State_hash.t) With_hash.t option )
      typ =
    let open Filtered_external_transition in
    obj "Block" ~fields:(fun _ ->
        [ field "creator" ~typ:(non_null public_key)
            ~doc:"Public key of account that produced this block"
            ~deprecated:(Deprecated (Some "use creatorAccount field instead"))
            ~args:Arg.[]
            ~resolve:(fun _ { With_hash.data; _ } -> data.creator)
        ; field "creatorAccount"
            ~typ:(non_null AccountObj.account)
            ~doc:"Account that produced this block"
            ~args:Arg.[]
            ~resolve:(fun { ctx = mina; _ } { With_hash.data; _ } ->
              AccountObj.get_best_ledger_account_pk mina data.creator )
        ; field "winnerAccount"
            ~typ:(non_null AccountObj.account)
            ~doc:"Account that won the slot (Delegator/Staker)"
            ~args:Arg.[]
            ~resolve:(fun { ctx = mina; _ } { With_hash.data; _ } ->
              AccountObj.get_best_ledger_account_pk mina data.winner )
        ; field "stateHash" ~typ:(non_null state_hash)
            ~doc:"Base58Check-encoded hash of the state after this block"
            ~args:Arg.[]
            ~resolve:(fun _ { With_hash.hash; _ } -> hash)
        ; field "stateHashField"
            ~typ:
              ( non_null
              @@ Data_hash_lib_unix.Graphql_scalars.StateHashAsDecimal.typ () )
            ~doc:
              "Experimental: Bigint field-element representation of stateHash"
            ~args:Arg.[]
            ~resolve:(fun _ { With_hash.hash; _ } -> hash)
        ; field "protocolState" ~typ:(non_null protocol_state)
            ~args:Arg.[]
            ~resolve:(fun _ { With_hash.data; With_hash.hash; _ } ->
              (data.protocol_state, hash) )
        ; field "protocolStateProof"
            ~typ:(non_null protocol_state_proof)
            ~doc:"Snark proof of blockchain state"
            ~args:Arg.[]
            ~resolve:(fun _ { With_hash.data; _ } -> data.proof)
        ; field "transactions" ~typ:(non_null transactions)
            ~args:Arg.[]
            ~resolve:(fun _ { With_hash.data; _ } -> data.transactions)
        ; field "commandTransactionCount" ~typ:(non_null int)
            ~doc:"Count of user command transactions in the block"
            ~args:Arg.[]
            ~resolve:(fun _ { With_hash.data; _ } ->
              List.length data.transactions.commands )
        ; field "snarkJobs"
            ~typ:(non_null @@ list @@ non_null completed_work)
            ~args:Arg.[]
            ~resolve:(fun _ { With_hash.data; _ } -> data.snark_jobs)
        ] )

  let snark_worker =
    obj "SnarkWorker" ~fields:(fun _ ->
        [ field "key" ~typ:(non_null public_key)
            ~doc:"Public key of current snark worker"
            ~deprecated:(Deprecated (Some "use account field instead"))
            ~args:Arg.[]
            ~resolve:(fun (_ : Mina_lib.t resolve_info) (key, _) -> key)
        ; field "account"
            ~typ:(non_null AccountObj.account)
            ~doc:"Account of the current snark worker"
            ~args:Arg.[]
            ~resolve:(fun { ctx = mina; _ } (key, _) ->
              AccountObj.get_best_ledger_account_pk mina key )
        ; field "fee" ~typ:(non_null fee)
            ~doc:"Fee that snark worker is charging to generate a snark proof"
            ~args:Arg.[]
            ~resolve:(fun (_ : Mina_lib.t resolve_info) (_, fee) -> fee)
        ] )

  module Payload = struct
    let peer : ('context, Network_peer.Peer.t option) typ =
      obj "NetworkPeerPayload" ~fields:(fun _ ->
          [ field "peerId" ~doc:"base58-encoded peer ID" ~typ:(non_null string)
              ~args:Arg.[]
              ~resolve:(fun _ peer -> peer.Network_peer.Peer.peer_id)
          ; field "host" ~doc:"IP address of the remote host"
              ~typ:(non_null @@ Graphql_basic_scalars.InetAddr.typ ())
              ~args:Arg.[]
              ~resolve:(fun _ peer -> peer.Network_peer.Peer.host)
          ; field "libp2pPort" ~typ:(non_null int)
              ~args:Arg.[]
              ~resolve:(fun _ peer -> peer.Network_peer.Peer.libp2p_port)
          ] )

    let create_account : (Mina_lib.t, Account.key option) typ =
      obj "AddAccountPayload" ~fields:(fun _ ->
          [ field "publicKey" ~typ:(non_null public_key)
              ~doc:"Public key of the created account"
              ~deprecated:(Deprecated (Some "use account field instead"))
              ~args:Arg.[]
              ~resolve:(fun _ -> Fn.id)
          ; field "account"
              ~typ:(non_null AccountObj.account)
              ~doc:"Details of created account"
              ~args:Arg.[]
              ~resolve:(fun { ctx = mina; _ } key ->
                AccountObj.get_best_ledger_account_pk mina key )
          ] )

    let unlock_account : (Mina_lib.t, Account.key option) typ =
      obj "UnlockPayload" ~fields:(fun _ ->
          [ field "publicKey" ~typ:(non_null public_key)
              ~doc:"Public key of the unlocked account"
              ~deprecated:(Deprecated (Some "use account field instead"))
              ~args:Arg.[]
              ~resolve:(fun _ -> Fn.id)
          ; field "account"
              ~typ:(non_null AccountObj.account)
              ~doc:"Details of unlocked account"
              ~args:Arg.[]
              ~resolve:(fun { ctx = mina; _ } key ->
                AccountObj.get_best_ledger_account_pk mina key )
          ] )

    let lock_account : (Mina_lib.t, Account.key option) typ =
      obj "LockPayload" ~fields:(fun _ ->
          [ field "publicKey" ~typ:(non_null public_key)
              ~doc:"Public key of the locked account"
              ~args:Arg.[]
              ~resolve:(fun _ -> Fn.id)
          ; field "account"
              ~typ:(non_null AccountObj.account)
              ~doc:"Details of locked account"
              ~args:Arg.[]
              ~resolve:(fun { ctx = mina; _ } key ->
                AccountObj.get_best_ledger_account_pk mina key )
          ] )

    let delete_account =
      obj "DeleteAccountPayload" ~fields:(fun _ ->
          [ field "publicKey" ~typ:(non_null public_key)
              ~doc:"Public key of the deleted account"
              ~args:Arg.[]
              ~resolve:(fun _ -> Fn.id)
          ] )

    let reload_accounts =
      obj "ReloadAccountsPayload" ~fields:(fun _ ->
          [ field "success" ~typ:(non_null bool)
              ~doc:"True when the reload was successful"
              ~args:Arg.[]
              ~resolve:(fun _ -> Fn.id)
          ] )

    let import_account =
      obj "ImportAccountPayload" ~fields:(fun _ ->
          [ field "publicKey" ~doc:"The public key of the imported account"
              ~typ:(non_null public_key)
              ~args:Arg.[]
              ~resolve:(fun _ -> fst)
          ; field "alreadyImported"
              ~doc:"True if the account had already been imported"
              ~typ:(non_null bool)
              ~args:Arg.[]
              ~resolve:(fun _ -> snd)
          ; field "success" ~typ:(non_null bool)
              ~args:Arg.[]
              ~resolve:(fun _ _ -> true)
          ] )

    let time_of_banned_status = function
      | Trust_system.Banned_status.Unbanned ->
          None
      | Banned_until tm ->
          Some tm

    let trust_status =
      obj "TrustStatusPayload" ~fields:(fun _ ->
          let open Trust_system.Peer_status in
          [ field "ipAddr"
              ~typ:(non_null @@ Graphql_basic_scalars.InetAddr.typ ())
              ~doc:"IP address"
              ~args:Arg.[]
              ~resolve:(fun _ (peer, _) -> peer.Network_peer.Peer.host)
          ; field "peerId" ~typ:(non_null string) ~doc:"libp2p Peer ID"
              ~args:Arg.[]
              ~resolve:(fun _ (peer, __) -> peer.Network_peer.Peer.peer_id)
          ; field "trust" ~typ:(non_null float) ~doc:"Trust score"
              ~args:Arg.[]
              ~resolve:(fun _ (_, { trust; _ }) -> trust)
          ; field "bannedStatus"
              ~typ:(Graphql_basic_scalars.Time.typ ())
              ~doc:"Banned status"
              ~args:Arg.[]
              ~resolve:(fun _ (_, { banned; _ }) -> time_of_banned_status banned)
          ] )

    let send_payment =
      obj "SendPaymentPayload" ~fields:(fun _ ->
          [ field "payment"
              ~typ:(non_null User_command.user_command)
              ~doc:"Payment that was sent"
              ~args:Arg.[]
              ~resolve:(fun _ -> Fn.id)
          ] )

    let send_delegation =
      obj "SendDelegationPayload" ~fields:(fun _ ->
          [ field "delegation"
              ~typ:(non_null User_command.user_command)
              ~doc:"Delegation change that was sent"
              ~args:Arg.[]
              ~resolve:(fun _ -> Fn.id)
          ] )

    let send_zkapp =
      obj "SendZkappPayload" ~fields:(fun _ ->
          [ field "zkapp"
              ~typ:(non_null Zkapp_command.zkapp_command)
              ~doc:"zkApp transaction that was sent"
              ~args:Arg.[]
              ~resolve:(fun _ -> Fn.id)
          ] )

    let send_rosetta_transaction =
      obj "SendRosettaTransactionPayload" ~fields:(fun _ ->
          [ field "userCommand"
              ~typ:(non_null User_command.user_command_interface)
              ~doc:"Command that was sent"
              ~args:Arg.[]
              ~resolve:(fun _ -> Fn.id)
          ] )

    let export_logs =
      obj "ExportLogsPayload" ~fields:(fun _ ->
          [ field "exportLogs"
              ~typ:
                (non_null
                   (obj "TarFile" ~fields:(fun _ ->
                        [ field "tarfile" ~typ:(non_null string) ~args:[]
                            ~resolve:(fun _ basename -> basename)
                        ] ) ) )
              ~doc:"Tar archive containing logs"
              ~args:Arg.[]
              ~resolve:(fun _ -> Fn.id)
          ] )

    let add_payment_receipt =
      obj "AddPaymentReceiptPayload" ~fields:(fun _ ->
          [ field "payment"
              ~typ:(non_null User_command.user_command)
              ~args:Arg.[]
              ~resolve:(fun _ -> Fn.id)
          ] )

    let set_coinbase_receiver =
      obj "SetCoinbaseReceiverPayload" ~fields:(fun _ ->
          [ field "lastCoinbaseReceiver"
              ~doc:
                "Returns the public key that was receiving coinbases \
                 previously, or none if it was the block producer"
              ~typ:public_key
              ~args:Arg.[]
              ~resolve:(fun _ (last_receiver, _) -> last_receiver)
          ; field "currentCoinbaseReceiver"
              ~doc:
                "Returns the public key that will receive coinbase, or none if \
                 it will be the block producer"
              ~typ:public_key
              ~args:Arg.[]
              ~resolve:(fun _ (_, current_receiver) -> current_receiver)
          ] )

    let set_snark_work_fee =
      obj "SetSnarkWorkFeePayload" ~fields:(fun _ ->
          [ field "lastFee" ~doc:"Returns the last fee set to do snark work"
              ~typ:(non_null fee)
              ~args:Arg.[]
              ~resolve:(fun _ -> Fn.id)
          ] )

    let set_snark_worker =
      obj "SetSnarkWorkerPayload" ~fields:(fun _ ->
          [ field "lastSnarkWorker"
              ~doc:
                "Returns the last public key that was designated for snark work"
              ~typ:public_key
              ~args:Arg.[]
              ~resolve:(fun _ -> Fn.id)
          ] )

    let set_connection_gating_config =
      obj "SetConnectionGatingConfigPayload" ~fields:(fun _ ->
          [ field "trustedPeers"
              ~typ:(non_null (list (non_null peer)))
              ~doc:"Peers we will always allow connections from"
              ~args:Arg.[]
              ~resolve:(fun _ config -> config.Mina_net2.trusted_peers)
          ; field "bannedPeers"
              ~typ:(non_null (list (non_null peer)))
              ~doc:
                "Peers we will never allow connections from (unless they are \
                 also trusted!)"
              ~args:Arg.[]
              ~resolve:(fun _ config -> config.Mina_net2.banned_peers)
          ; field "isolate" ~typ:(non_null bool)
              ~doc:
                "If true, no connections will be allowed unless they are from \
                 a trusted peer"
              ~args:Arg.[]
              ~resolve:(fun _ config -> config.Mina_net2.isolate)
          ] )
  end

  module Arguments = struct
    let ip_address ~name ip_addr =
      result_of_exn Unix.Inet_addr.of_string ip_addr
        ~error:(sprintf !"%s is not valid." name)
  end

  module Input = struct
    open Schema.Arg

    module NetworkPeer = struct
      type input = Network_peer.Peer.t

      let arg_typ : ((Network_peer.Peer.t, string) result option, _) arg_typ =
        obj "NetworkPeer"
          ~doc:"Network identifiers for another protocol participant"
          ~coerce:(fun peer_id host libp2p_port ->
            try
              Ok
                Network_peer.Peer.
                  { peer_id; host = Unix.Inet_addr.of_string host; libp2p_port }
            with _ -> Error "Invalid format for NetworkPeer.host" )
          ~fields:
            [ arg "peerId" ~doc:"base58-encoded peer ID" ~typ:(non_null string)
            ; arg "host" ~doc:"IP address of the remote host"
                ~typ:(non_null string)
            ; arg "libp2pPort" ~typ:(non_null int)
            ]
          ~split:(fun f (p : input) ->
            f p.peer_id (Unix.Inet_addr.to_string p.host) p.libp2p_port )
    end

    module PublicKey = struct
      type input = Public_key.Compressed.t

      let arg_typ =
        scalar "PublicKey" ~doc:"Public key in Base58Check format"
          ~coerce:(fun pk ->
            match pk with
            | `String s ->
                Result.map_error
                  (Public_key.Compressed.of_base58_check s)
                  ~f:Error.to_string_hum
            | _ ->
                Error "Expected public key as a string in Base58Check format" )
          ~to_json:(function
            | k -> `String (Public_key.Compressed.to_base58_check k) )
    end

    module PrivateKey = struct
      type input = Signature_lib.Private_key.t

      let arg_typ =
        scalar "PrivateKey" ~doc:"Base58Check-encoded private key"
          ~coerce:Signature_lib.Private_key.of_yojson
          ~to_json:Signature_lib.Private_key.to_yojson
    end

    module TokenId = struct
      type input = Token_id.t

      let arg_typ =
        scalar "TokenId" ~doc:"Base58Check representation of a token identifier"
          ~coerce:(fun token ->
            try
              match token with
              | `String token ->
                  Ok (Token_id.of_string token)
              | _ ->
                  Error "Invalid format for token."
            with _ -> Error "Invalid format for token." )
          ~to_json:(function (i : input) -> `String (Token_id.to_string i))
    end

    module Sign = struct
      type input = Sgn.t

      let arg_typ =
        enum "Sign"
          ~values:
            [ enum_value "PLUS" ~value:Sgn.Pos
            ; enum_value "MINUS" ~value:Sgn.Neg
            ]
    end

    module Field = struct
      type input = Snark_params.Tick0.Field.t

      let arg_typ =
        scalar "Field"
          ~coerce:(fun field ->
            match field with
            | `String s ->
                Ok (Snark_params.Tick.Field.of_string s)
            | _ ->
                Error "Expected a string representing a field element" )
          ~to_json:(function
            | (f : input) -> `String (Snark_params.Tick.Field.to_string f) )
    end

    module Nonce = struct
      type input = Mina_base.Account.Nonce.t

      let arg_typ =
        scalar "Nonce"
          ~coerce:(fun nonce ->
            (* of_string might raise *)
            try
              match nonce with
              | `String s ->
                  (* a nonce is a uint32, GraphQL ints are signed int32, so use string *)
                  Ok (Mina_base.Account.Nonce.of_string s)
              | _ ->
                  Error "Expected string for nonce"
            with exn -> Error (Exn.to_string exn) )
          ~to_json:(function
            | n -> `String (Mina_base.Account.Nonce.to_string n) )
    end

    module SnarkedLedgerHash = struct
      type input = Frozen_ledger_hash.t

      let arg_typ =
        scalar "SnarkedLedgerHash"
          ~coerce:(fun hash ->
            match hash with
            | `String s ->
                Result.map_error
                  (Frozen_ledger_hash.of_base58_check s)
                  ~f:Error.to_string_hum
            | _ ->
                Error "Expected snarked ledger hash in Base58Check format" )
          ~to_json:(function
            | (h : input) -> `String (Frozen_ledger_hash.to_base58_check h) )
    end

    module BlockTime = struct
      type input = Block_time.t

      let arg_typ =
        scalar "BlockTime"
          ~coerce:(fun block_time ->
            match block_time with
            | `String s -> (
                try
                  (* a block time is a uint64, GraphQL ints are signed int32, so use string *)
                  (* of_string might raise *)
                  Ok (Block_time.of_string_exn s)
                with exn -> Error (Exn.to_string exn) )
            | _ ->
                Error "Expected string for block time" )
          ~to_json:(function
            | (t : input) -> `String (Block_time.to_string_exn t) )
    end

    module Length = struct
      type input = Mina_numbers.Length.t

      let arg_typ =
        scalar "Length"
          ~coerce:(fun length ->
            (* of_string might raise *)
            match length with
            | `String s -> (
                try
                  (* a length is a uint32, GraphQL ints are signed int32, so use string *)
                  Ok (Mina_numbers.Length.of_string s)
                with exn -> Error (Exn.to_string exn) )
            | _ ->
                Error "Expected string for length" )
          ~to_json:(function
            | (l : input) -> `String (Mina_numbers.Length.to_string l) )
    end

    module CurrencyAmount = struct
      type input = Currency.Amount.t

      let arg_typ =
        scalar "CurrencyAmount"
          ~coerce:(fun amt ->
            match amt with
            | `String s -> (
                try Ok (Currency.Amount.of_string s)
                with exn -> Error (Exn.to_string exn) )
            | _ ->
                Error "Expected string for currency amount" )
          ~to_json:(function
            | (c : input) -> `String (Currency.Amount.to_string c) )
          ~doc:
            "uint64 encoded as a json string representing an ammount of \
             currency"
    end

    module Fee = struct
      type input = Currency.Fee.t

      let arg_typ =
        scalar "Fee"
          ~coerce:(fun fee ->
            match fee with
            | `String s -> (
                try Ok (Currency.Fee.of_string s)
                with exn -> Error (Exn.to_string exn) )
            | _ ->
                Error "Expected string for fee" )
          ~to_json:(function (f : input) -> `String (Currency.Fee.to_string f))
          ~doc:"uint64 encoded as a json string representing a fee"
    end

    module SendTestZkappInput = struct
      type input = Mina_base.Zkapp_command.t

      let arg_typ =
        scalar "SendTestZkappInput" ~doc:"zkApp command for a test zkApp"
          ~coerce:(fun json ->
            let json = to_yojson json in
            Result.try_with (fun () -> Mina_base.Zkapp_command.of_json json)
            |> Result.map_error ~f:(fun ex -> Exn.to_string ex) )
          ~to_json:(fun (x : input) ->
            Yojson.Safe.to_basic @@ Mina_base.Zkapp_command.to_json x )
    end

    module PrecomputedBlock = struct
      type input = Mina_block.Precomputed.t

      let arg_typ =
        scalar "PrecomputedBlock"
          ~doc:"Block encoded in precomputed block format"
          ~coerce:(fun json ->
            let json = to_yojson json in
            Mina_block.Precomputed.of_yojson json )
          ~to_json:(fun (x : input) ->
            Yojson.Safe.to_basic (Mina_block.Precomputed.to_yojson x) )
    end

    module ExtensionalBlock = struct
      type input = Archive_lib.Extensional.Block.t

      let arg_typ =
        scalar "ExtensionalBlock"
          ~doc:"Block encoded in extensional block format"
          ~coerce:(fun json ->
            let json = to_yojson json in
            Archive_lib.Extensional.Block.of_yojson json )
          ~to_json:(fun (x : input) ->
            Yojson.Safe.to_basic @@ Archive_lib.Extensional.Block.to_yojson x )
    end

    module type Numeric_type = sig
      type t

      val to_string : t -> string

      val of_string : string -> t

      val of_int : int -> t

      val to_int : t -> int
    end

    (** Converts a type into a graphql argument type. Expect name to start with uppercase    *)
    let make_numeric_arg (type t) ~name
        (module Numeric : Numeric_type with type t = t) =
      let lower_name = String.lowercase name in
      scalar name
        ~doc:
          (sprintf
             "String or Integer representation of a %s number. If the input is \
              a string, it must represent the number in base 10"
             lower_name )
        ~to_json:(function n -> `String (Numeric.to_string n))
        ~coerce:(fun key ->
          match key with
          | `String s -> (
              try
                let n = Numeric.of_string s in
                let s' = Numeric.to_string n in
                (* Here, we check that the string that was passed converts to
                     the numeric type, and that it is in range, by converting
                     back to a string and checking that it is equal to the one
                     passed. This prevents the following weirdnesses in the
                     [Unsigned.UInt*] parsers:
                     * if the absolute value is greater than [max_int], the value
                       returned is [max_int]
                   - ["99999999999999999999999999999999999"] is [max_int]
                   - ["-99999999999999999999999999999999999"] is [max_int]
                     * if otherwise the value is negative, the value returned is
                       [max_int - (x - 1)]
                   - ["-1"] is [max_int]
                     * if there is a non-numeric character part-way through the
                       string, the numeric prefix is treated as a number
                   - ["1_000_000"] is [1]
                   - ["-1_000_000"] is [max_int]
                   - ["1.1"] is [1]
                   - ["0x15"] is [0]
                     * leading spaces are ignored
                   - [" 1"] is [1]
                     This is annoying to document, none of these behaviors are
                     useful to users, and unexpectedly triggering one of them
                     could have nasty consequences. Thus, we raise an error
                     rather than silently misinterpreting their input.
                *)
                assert (String.equal s s') ;
                Ok n
                (* TODO: We need a better error message to the user here *)
              with _ -> Error (sprintf "Could not decode %s." lower_name) )
          | `Int n ->
              if n < 0 then
                Error
                  (sprintf "Could not convert negative number to %s." lower_name)
              else Ok (Numeric.of_int n)
          | _ ->
              Error (sprintf "Invalid format for %s type." lower_name) )

    module UInt64 = struct
      type input = Unsigned.UInt64.t

      let arg_typ = make_numeric_arg ~name:"UInt64" (module Unsigned.UInt64)
    end

    module UInt32 = struct
      type input = Unsigned.UInt32.t

      let arg_typ = make_numeric_arg ~name:"UInt32" (module Unsigned.UInt32)
    end

    module SignatureInput = struct
      open Snark_params.Tick

      type input =
        | Raw of Signature.t
        | Field_and_scalar of Field.t * Inner_curve.Scalar.t

      let arg_typ =
        obj "SignatureInput"
          ~coerce:(fun field scalar rawSignature ->
            match rawSignature with
            | Some signature ->
                Result.of_option
                  (Signature.Raw.decode signature)
                  ~error:"rawSignature decoding error"
            | None -> (
                match (field, scalar) with
                | Some field, Some scalar ->
                    Ok
                      ( Field.of_string field
                      , Inner_curve.Scalar.of_string scalar )
                | _ ->
                    Error "Either field+scalar or rawSignature must by non-null"
                ) )
          ~doc:
            "A cryptographic signature -- you must provide either field+scalar \
             or rawSignature"
          ~fields:
            [ arg "field" ~typ:string ~doc:"Field component of signature"
            ; arg "scalar" ~typ:string ~doc:"Scalar component of signature"
            ; arg "rawSignature" ~typ:string ~doc:"Raw encoded signature"
            ]
          ~split:(fun f (input : input) ->
            match input with
            | Raw (s : Signature.t) ->
                f None None (Some (Signature.Raw.encode s))
            | Field_and_scalar (field, scalar) ->
                f
                  (Some (Field.to_string field))
                  (Some (Inner_curve.Scalar.to_string scalar))
                  None )
    end

    module VrfMessageInput = struct
      type input = Consensus_vrf.Layout.Message.t

      let arg_typ =
        obj "VrfMessageInput" ~doc:"The inputs to a vrf evaluation"
          ~coerce:(fun global_slot epoch_seed delegator_index ->
            { Consensus_vrf.Layout.Message.global_slot
            ; epoch_seed = Mina_base.Epoch_seed.of_base58_check_exn epoch_seed
            ; delegator_index
            } )
          ~fields:
            [ arg "globalSlot" ~typ:(non_null UInt32.arg_typ)
            ; arg "epochSeed" ~doc:"Formatted with base58check"
                ~typ:(non_null string)
            ; arg "delegatorIndex"
                ~doc:"Position in the ledger of the delegator's account"
                ~typ:(non_null int)
            ]
          ~split:(fun f (t : input) ->
            f t.global_slot
              (Mina_base.Epoch_seed.to_base58_check t.epoch_seed)
              t.delegator_index )
    end

    module VrfThresholdInput = struct
      type input = Consensus_vrf.Layout.Threshold.t

      let arg_typ =
        obj "VrfThresholdInput"
          ~doc:
            "The amount of stake delegated, used to determine the threshold \
             for a vrf evaluation producing a block"
          ~coerce:(fun delegated_stake total_stake ->
            { Consensus_vrf.Layout.Threshold.delegated_stake =
                Currency.Balance.of_uint64 delegated_stake
            ; total_stake = Currency.Amount.of_uint64 total_stake
            } )
          ~fields:
            [ arg "delegatedStake"
                ~doc:
                  "The amount of stake delegated to the vrf evaluator by the \
                   delegating account. This should match the amount in the \
                   epoch's staking ledger, which may be different to the \
                   amount in the current ledger."
                ~typ:(non_null UInt64.arg_typ)
            ; arg "totalStake"
                ~doc:
                  "The total amount of stake across all accounts in the \
                   epoch's staking ledger."
                ~typ:(non_null UInt64.arg_typ)
            ]
          ~split:(fun f (t : input) ->
            f
              (Currency.Balance.to_uint64 t.delegated_stake)
              (Currency.Amount.to_uint64 t.total_stake) )
    end

    module VrfEvaluationInput = struct
      type input = Consensus_vrf.Layout.Evaluation.t

      let arg_typ =
        obj "VrfEvaluationInput" ~doc:"The witness to a vrf evaluation"
          ~coerce:(fun message public_key c s scaled_message_hash vrf_threshold ->
            { Consensus_vrf.Layout.Evaluation.message
            ; public_key = Public_key.decompress_exn public_key
            ; c = Snark_params.Tick.Inner_curve.Scalar.of_string c
            ; s = Snark_params.Tick.Inner_curve.Scalar.of_string s
            ; scaled_message_hash =
                Consensus_vrf.Group.of_string_list_exn scaled_message_hash
            ; vrf_threshold
            ; vrf_output = None
            ; vrf_output_fractional = None
            ; threshold_met = None
            } )
          ~split:(fun f (x : input) ->
            f x.message
              (Public_key.compress x.public_key)
              (Snark_params.Tick.Inner_curve.Scalar.to_string x.c)
              (Snark_params.Tick.Inner_curve.Scalar.to_string x.s)
              (Consensus_vrf.Group.to_string_list_exn x.scaled_message_hash)
              x.vrf_threshold )
          ~fields:
            [ arg "message" ~typ:(non_null VrfMessageInput.arg_typ)
            ; arg "publicKey" ~typ:(non_null PublicKey.arg_typ)
            ; arg "c" ~typ:(non_null string)
            ; arg "s" ~typ:(non_null string)
            ; arg "scaledMessageHash" ~typ:(non_null (list (non_null string)))
            ; arg "vrfThreshold" ~typ:VrfThresholdInput.arg_typ
            ]
    end

    module Fields = struct
      let from ~doc = arg "from" ~typ:(non_null PublicKey.arg_typ) ~doc

      let to_ ~doc = arg "to" ~typ:(non_null PublicKey.arg_typ) ~doc

      let token ~doc = arg "token" ~typ:(non_null TokenId.arg_typ) ~doc

      let token_opt ~doc = arg "token" ~typ:TokenId.arg_typ ~doc

      let token_owner ~doc =
        arg "tokenOwner" ~typ:(non_null PublicKey.arg_typ) ~doc

      let receiver ~doc = arg "receiver" ~typ:(non_null PublicKey.arg_typ) ~doc

      let receiver_opt ~doc = arg "receiver" ~typ:PublicKey.arg_typ ~doc

      let fee_payer_opt ~doc = arg "feePayer" ~typ:PublicKey.arg_typ ~doc

      let fee ~doc = arg "fee" ~typ:(non_null UInt64.arg_typ) ~doc

      let amount ~doc = arg "amount" ~typ:(non_null UInt64.arg_typ) ~doc

      let memo =
        arg "memo" ~typ:string
          ~doc:"Short arbitrary message provided by the sender"

      let valid_until =
        arg "validUntil" ~typ:UInt32.arg_typ
          ~doc:
            "The global slot since genesis after which this transaction cannot \
             be applied"

      let nonce =
        arg "nonce" ~typ:UInt32.arg_typ
          ~doc:
            "Should only be set when cancelling transactions, otherwise a \
             nonce is determined automatically"

      let signature =
        arg "signature" ~typ:SignatureInput.arg_typ
          ~doc:
            "If a signature is provided, this transaction is considered signed \
             and will be broadcasted to the network without requiring a \
             private key"

      let senders =
        arg "senders"
          ~typ:(non_null (list (non_null PrivateKey.arg_typ)))
          ~doc:"The private keys from which to sign the payments"

      let repeat_count =
        arg "repeat_count" ~typ:(non_null UInt32.arg_typ)
          ~doc:"How many times shall transaction be repeated"

      let repeat_delay_ms =
        arg "repeat_delay_ms" ~typ:(non_null UInt32.arg_typ)
          ~doc:"Delay with which a transaction shall be repeated"
    end

    module SendPaymentInput = struct
      type input =
        { from : (Epoch_seed.t, bool) Public_key.Compressed.Poly.t
        ; to_ : Account.key
        ; amount : Currency.Amount.t
        ; fee : Currency.Fee.t
        ; valid_until : UInt32.input option
        ; memo : string option
        ; nonce : Mina_numbers.Account_nonce.t option
        }
      [@@deriving make]

      let arg_typ =
        let open Fields in
        obj "SendPaymentInput"
          ~coerce:(fun from to_ amount fee valid_until memo nonce ->
            (from, to_, amount, fee, valid_until, memo, nonce) )
          ~split:(fun f (x : input) ->
            f x.from x.to_
              (Currency.Amount.to_uint64 x.amount)
              (Currency.Fee.to_uint64 x.fee)
              x.valid_until x.memo x.nonce )
          ~fields:
            [ from ~doc:"Public key of sender of payment"
            ; to_ ~doc:"Public key of recipient of payment"
            ; amount ~doc:"Amount of MINA to send to receiver"
            ; fee ~doc:"Fee amount in order to send payment"
            ; valid_until
            ; memo
            ; nonce
            ]
    end

    module SendZkappInput = struct
      type input = SendTestZkappInput.input

      let arg_typ =
        let conv
            (x :
              Mina_base.Zkapp_command.t
              Fields_derivers_graphql.Schema.Arg.arg_typ ) :
            Mina_base.Zkapp_command.t Graphql_async.Schema.Arg.arg_typ =
          Obj.magic x
        in
        let arg_typ =
          { arg_typ = Mina_base.Zkapp_command.arg_typ () |> conv
          ; to_json =
              (function
              | x ->
                  Yojson.Safe.to_basic
                    (Mina_base.Zkapp_command.zkapp_command_to_json x) )
          }
        in
        obj "SendZkappInput" ~coerce:Fn.id
          ~split:(fun f (x : input) -> f x)
          ~fields:
            [ arg "zkappCommand"
                ~doc:"zkApp command structure representing the transaction"
                ~typ:arg_typ
            ]
    end

    module SendDelegationInput = struct
      type input =
        { from : PublicKey.input
        ; to_ : PublicKey.input
        ; fee : Currency.Fee.t
        ; valid_until : UInt32.input option
        ; memo : string option
        ; nonce : UInt32.input option
        }
      [@@deriving make]

      let arg_typ =
        let open Fields in
        obj "SendDelegationInput"
          ~coerce:(fun from to_ fee valid_until memo nonce ->
            (from, to_, fee, valid_until, memo, nonce) )
          ~split:(fun f (x : input) ->
            f x.from x.to_
              (Currency.Fee.to_uint64 x.fee)
              x.valid_until x.memo x.nonce )
          ~fields:
            [ from ~doc:"Public key of sender of a stake delegation"
            ; to_ ~doc:"Public key of the account being delegated to"
            ; fee ~doc:"Fee amount in order to send a stake delegation"
            ; valid_until
            ; memo
            ; nonce
            ]
    end

    module RosettaTransaction = struct
      type input = Yojson.Basic.t

      let arg_typ =
        Schema.Arg.scalar "RosettaTransaction"
          ~doc:"A transaction encoded in the Rosetta format"
          ~coerce:(fun graphql_json ->
            Rosetta_lib.Transaction.to_mina_signed (to_yojson graphql_json)
            |> Result.map_error ~f:Error.to_string_hum )
          ~to_json:(Fn.id : input -> input)
    end

    module AddAccountInput = struct
      type input = string

      let arg_typ =
        obj "AddAccountInput" ~coerce:Fn.id
          ~fields:
            [ arg "password" ~doc:"Password used to encrypt the new account"
                ~typ:(non_null string)
            ]
          ~split:Fn.id
    end

    module UnlockInput = struct
      type input = Bytes.t * PublicKey.input

      let arg_typ =
        obj "UnlockInput"
          ~coerce:(fun password pk -> (password, pk))
          ~fields:
            [ arg "password" ~doc:"Password for the account to be unlocked"
                ~typ:(non_null string)
            ; arg "publicKey"
                ~doc:"Public key specifying which account to unlock"
                ~typ:(non_null PublicKey.arg_typ)
            ]
          ~split:(fun f ((password, pk) : input) ->
            f (Bytes.to_string password) pk )
    end

    module CreateHDAccountInput = struct
      type input = UInt32.input

      let arg_typ =
        obj "CreateHDAccountInput" ~coerce:Fn.id
          ~fields:
            [ arg "index" ~doc:"Index of the account in hardware wallet"
                ~typ:(non_null UInt32.arg_typ)
            ]
          ~split:Fn.id
    end

    module LockInput = struct
      type input = PublicKey.input

      let arg_typ =
        obj "LockInput" ~coerce:Fn.id
          ~fields:
            [ arg "publicKey" ~doc:"Public key specifying which account to lock"
                ~typ:(non_null PublicKey.arg_typ)
            ]
          ~split:Fn.id
    end

    module DeleteAccountInput = struct
      type input = PublicKey.input

      let arg_typ =
        obj "DeleteAccountInput" ~coerce:Fn.id
          ~fields:
            [ arg "publicKey" ~doc:"Public key of account to be deleted"
                ~typ:(non_null PublicKey.arg_typ)
            ]
          ~split:Fn.id
    end

    module ResetTrustStatusInput = struct
      type input = string

      let arg_typ =
        obj "ResetTrustStatusInput" ~coerce:Fn.id
          ~fields:[ arg "ipAddress" ~typ:(non_null string) ]
          ~split:Fn.id
    end

    module BlockFilterInput = struct
      type input = PublicKey.input

      (* TODO: Treat cases where filter_input has a null argument *)
      let arg_typ =
        obj "BlockFilterInput" ~coerce:Fn.id ~split:Fn.id
          ~fields:
            [ arg "relatedTo"
                ~doc:
                  "A public key of a user who has their\n\
                  \        transaction in the block, or produced the block"
                ~typ:(non_null PublicKey.arg_typ)
            ]
    end

    module UserCommandFilterType = struct
      type input = PublicKey.input

      let arg_typ =
        obj "UserCommandFilterType" ~coerce:Fn.id ~split:Fn.id
          ~fields:
            [ arg "toOrFrom"
                ~doc:
                  "Public key of sender or receiver of transactions you are \
                   looking for"
                ~typ:(non_null PublicKey.arg_typ)
            ]
    end

    module SetCoinbaseReceiverInput = struct
      type input = PublicKey.input option

      let arg_typ =
        obj "SetCoinbaseReceiverInput" ~coerce:Fn.id ~split:Fn.id
          ~fields:
            [ arg "publicKey" ~typ:PublicKey.arg_typ
                ~doc:
                  (sprintf
                     "Public key of the account to receive coinbases. Block \
                      production keys will receive the coinbases if omitted. \
                      %s"
                     Cli_lib.Default.receiver_key_warning )
            ]
    end

    module SetSnarkWorkFee = struct
      type input = UInt64.input

      let arg_typ =
        obj "SetSnarkWorkFee"
          ~fields:
            [ Fields.fee ~doc:"Fee to get rewarded for producing snark work" ]
          ~coerce:Fn.id ~split:Fn.id
    end

    module SetSnarkWorkerInput = struct
      type input = PublicKey.input option

      let arg_typ =
        obj "SetSnarkWorkerInput" ~coerce:Fn.id ~split:Fn.id
          ~fields:
            [ arg "publicKey" ~typ:PublicKey.arg_typ
                ~doc:
                  (sprintf
                     "Public key you wish to start snark-working on; null to \
                      stop doing any snark work. %s"
                     Cli_lib.Default.receiver_key_warning )
            ]
    end

    module AddPaymentReceiptInput = struct
      type input = { payment : string; added_time : string }

      let arg_typ =
        obj "AddPaymentReceiptInput"
          ~coerce:(fun payment added_time -> { payment; added_time })
          ~split:(fun f (t : input) -> f t.payment t.added_time)
          ~fields:
            [ arg "payment"
                ~doc:(Doc.bin_prot "Serialized payment")
                ~typ:(non_null string)
            ; (* TODO: create a formal method for verifying that the provided added_time is correct  *)
              arg "added_time" ~typ:(non_null string)
                ~doc:
                  (Doc.date
                     "Time that a payment gets added to another clients \
                      transaction database" )
            ]
    end

    module SetConnectionGatingConfigInput = struct
      type input =
        Mina_net2.connection_gating * [ `Clean_added_peers of bool option ]

      let arg_typ =
        obj "SetConnectionGatingConfigInput"
          ~coerce:(fun trusted_peers banned_peers isolate clean_added_peers ->
            let open Result.Let_syntax in
            let%bind trusted_peers = Result.all trusted_peers in
            let%map banned_peers = Result.all banned_peers in
            ( Mina_net2.{ isolate; trusted_peers; banned_peers }
            , `Clean_added_peers clean_added_peers ) )
          ~split:(fun f ((t, `Clean_added_peers clean_added_peers) : input) ->
            f t.trusted_peers t.banned_peers t.isolate clean_added_peers )
          ~fields:
            Arg.
              [ arg "trustedPeers"
                  ~typ:(non_null (list (non_null NetworkPeer.arg_typ)))
                  ~doc:"Peers we will always allow connections from"
              ; arg "bannedPeers"
                  ~typ:(non_null (list (non_null NetworkPeer.arg_typ)))
                  ~doc:
                    "Peers we will never allow connections from (unless they \
                     are also trusted!)"
              ; arg "isolate" ~typ:(non_null bool)
                  ~doc:
                    "If true, no connections will be allowed unless they are \
                     from a trusted peer"
              ; arg "cleanAddedPeers" ~typ:bool
                  ~doc:
                    "If true, resets added peers to an empty list (including \
                     seeds)"
              ]
    end

    module Itn = struct
      module PaymentDetails = struct
        type input =
          { senders : Signature_lib.Private_key.t list
          ; receiver : Signature_lib.Public_key.Compressed.t
          ; amount : Currency.Amount.t
          ; fee_min : Currency.Fee.t
          ; fee_max : Currency.Fee.t
          ; memo : string
          ; transactions_per_second : float
          ; duration_in_minutes : int
          }

        let arg_typ =
          obj "PaymentsDetails"
            ~doc:"Keys and other information for scheduling payments"
            ~coerce:(fun senders receiver amount fee_min fee_max memo
                         transactions_per_second duration_in_minutes ->
              Result.return
                { senders
                ; receiver
                ; amount
                ; fee_min
                ; fee_max
                ; memo
                ; transactions_per_second
                ; duration_in_minutes
                } )
            ~split:(fun f (t : input) ->
              f t.senders t.receiver t.amount t.fee_min t.fee_max t.memo
                t.transactions_per_second t.duration_in_minutes )
            ~fields:
              Arg.
                [ arg "senders"
                    ~typ:(non_null (list (non_null PrivateKey.arg_typ)))
                    ~doc:"Private keys of accounts to send from"
                ; arg "receiver"
                    ~typ:(non_null PublicKey.arg_typ)
                    ~doc:"Public key of receiver of payments"
                ; arg "amount"
                    ~typ:(non_null CurrencyAmount.arg_typ)
                    ~doc:"Amount for payments"
                ; arg "feeMin" ~typ:(non_null Fee.arg_typ) ~doc:"Minimum fee"
                ; arg "feeMax" ~typ:(non_null Fee.arg_typ) ~doc:"Maximum fee"
                ; arg "memo" ~doc:"Memo, up to 32 characters"
                    ~typ:(non_null string)
                ; arg "transactionsPerSecond" ~doc:"Frequency of transactions"
                    ~typ:(non_null float)
                ; arg "durationInMinutes" ~doc:"Length of scheduler run"
                    ~typ:(non_null int)
                ]
      end

      module ZkappCommandsDetails = struct
        type input =
          { fee_payers : Signature_lib.Private_key.t list
          ; num_zkapps_to_deploy : int
          ; num_new_accounts : int
          ; transactions_per_second : float
          ; duration_in_minutes : int
          ; memo_prefix : string
          ; no_precondition : bool
          ; min_balance_change : string
          ; max_balance_change : string
          ; init_balance : string
          ; min_fee : string
          ; max_fee : string
          ; deployment_fee : string
          }

        let arg_typ =
          obj "ZkappCommandsDetails"
            ~doc:"Keys and other information for scheduling zkapp commands"
            ~coerce:(fun fee_payers num_zkapps_to_deploy num_new_accounts
                         transactions_per_second duration_in_minutes memo_prefix
                         no_precondition min_balance_change max_balance_change
                         init_balance min_fee max_fee deployment_fee ->
              Result.return
                { fee_payers
                ; num_zkapps_to_deploy
                ; num_new_accounts
                ; transactions_per_second
                ; duration_in_minutes
                ; memo_prefix
                ; no_precondition
                ; min_balance_change
                ; max_balance_change
                ; init_balance
                ; min_fee
                ; max_fee
                ; deployment_fee
                } )
            ~split:(fun f (t : input) ->
              f t.fee_payers t.num_zkapps_to_deploy t.num_new_accounts
                t.transactions_per_second t.duration_in_minutes t.memo_prefix
                t.no_precondition t.min_balance_change t.max_balance_change
                t.init_balance t.min_fee t.max_fee t.deployment_fee )
            ~fields:
              Arg.
                [ arg "feePayers"
                    ~typ:(non_null (list (non_null PrivateKey.arg_typ)))
                    ~doc:
                      "Private keys of fee payers (fee payers also function as \
                       the account creators)"
                ; arg "numZkappsToDeploy" ~typ:(non_null int)
                    ~doc:
                      "Number of zkApp accounts that we initially deploy for \
                       the purpose of test"
                ; arg "numNewAccounts" ~typ:(non_null int)
                    ~doc:
                      "Number of zkapp accounts that the scheduler generates \
                       during the test"
                ; arg "transactionsPerSecond" ~typ:(non_null float)
                    ~doc:"Frequency of transactions"
                ; arg "durationInMinutes" ~doc:"Length of scheduler run"
                    ~typ:(non_null int)
                ; arg "memoPrefix" ~doc:"Prefix of memo" ~typ:(non_null string)
                ; arg "noPrecondition"
                    ~doc:"Disable the precondition in account updates"
                    ~typ:(non_null bool)
                ; arg "minBalanceChange" ~doc:"Minimum balance change"
                    ~typ:(non_null string)
                ; arg "maxBalanceChange" ~doc:"Maximum balance change"
                    ~typ:(non_null string)
                ; arg "initBalance" ~typ:(non_null string)
                    ~doc:
                      "Initial balance for zkApp accounts that we initially \
                       deploy for the purpose of test"
                ; arg "minFee" ~doc:"Minimum fee" ~typ:(non_null string)
                ; arg "maxFee" ~doc:"Maximum fee" ~typ:(non_null string)
                ; arg "deploymentFee"
                    ~doc:"Fee for the initial deployment of zkApp accounts"
                    ~typ:(non_null string)
                ]
      end

      module GatingUpdate = struct
        type input =
          { trusted_peers : Network_peer.Peer.t list
          ; banned_peers : Network_peer.Peer.t list
          ; isolate : bool
          ; clean_added_peers : bool
          ; added_peers : Network_peer.Peer.t list
          }

        let arg_typ =
          obj "GatingUpdate" ~doc:"Update to gating config and added peers"
            ~coerce:(fun trusted_peers banned_peers isolate clean_added_peers
                         added_peers ->
              let%bind.Result trusted_peers = Result.all trusted_peers in
              let%bind.Result banned_peers = Result.all banned_peers in
              let%map.Result added_peers = Result.all added_peers in
              { trusted_peers
              ; banned_peers
              ; isolate
              ; clean_added_peers
              ; added_peers
              } )
            ~split:(fun f (t : input) ->
              f t.trusted_peers t.banned_peers t.isolate t.clean_added_peers
                t.added_peers )
            ~fields:
              Arg.
                [ arg "trustedPeers"
                    ~typ:(non_null (list (non_null NetworkPeer.arg_typ)))
                    ~doc:"Peers we will always allow connections from"
                ; arg "bannedPeers"
                    ~typ:(non_null (list (non_null NetworkPeer.arg_typ)))
                    ~doc:
                      "Peers we will never allow connections from (unless they \
                       are also trusted!)"
                ; arg "isolate" ~typ:(non_null bool)
                    ~doc:
                      "If true, no connections will be allowed unless they are \
                       from a trusted peer"
                ; arg "cleanAddedPeers" ~typ:(non_null bool)
                    ~doc:
                      "If true, resets added peers to an empty list (including \
                       seeds)"
                ; arg "addedPeers"
                    ~typ:(non_null (list (non_null NetworkPeer.arg_typ)))
                    ~doc:"Peers to connect to"
                ]
      end
    end
  end

  let vrf_message : ('context, Consensus_vrf.Layout.Message.t option) typ =
    let open Consensus_vrf.Layout.Message in
    obj "VrfMessage" ~doc:"The inputs to a vrf evaluation" ~fields:(fun _ ->
        [ field "globalSlot" ~typ:(non_null global_slot)
            ~args:Arg.[]
            ~resolve:(fun _ { global_slot; _ } -> global_slot)
        ; field "epochSeed" ~typ:(non_null epoch_seed)
            ~args:Arg.[]
            ~resolve:(fun _ { epoch_seed; _ } -> epoch_seed)
        ; field "delegatorIndex"
            ~doc:"Position in the ledger of the delegator's account"
            ~typ:(non_null int)
            ~args:Arg.[]
            ~resolve:(fun _ { delegator_index; _ } -> delegator_index)
        ] )

  let vrf_threshold =
    obj "VrfThreshold"
      ~doc:
        "The amount of stake delegated, used to determine the threshold for a \
         vrf evaluation winning a slot" ~fields:(fun _ ->
        [ field "delegatedStake"
            ~doc:
              "The amount of stake delegated to the vrf evaluator by the \
               delegating account. This should match the amount in the epoch's \
               staking ledger, which may be different to the amount in the \
               current ledger." ~args:[] ~typ:(non_null balance)
            ~resolve:(fun
                       _
                       { Consensus_vrf.Layout.Threshold.delegated_stake; _ }
                     -> delegated_stake )
        ; field "totalStake"
            ~doc:
              "The total amount of stake across all accounts in the epoch's \
               staking ledger." ~args:[] ~typ:(non_null amount)
            ~resolve:(fun _ { Consensus_vrf.Layout.Threshold.total_stake; _ } ->
              total_stake )
        ] )

  let vrf_evaluation : ('context, Consensus_vrf.Layout.Evaluation.t option) typ
      =
    let open Consensus_vrf.Layout.Evaluation in
    let vrf_scalar = Graphql_lib.Scalars.VrfScalar.typ () in
    obj "VrfEvaluation"
      ~doc:"A witness to a vrf evaluation, which may be externally verified"
      ~fields:(fun _ ->
        [ field "message" ~typ:(non_null vrf_message)
            ~args:Arg.[]
            ~resolve:(fun _ { message; _ } -> message)
        ; field "publicKey" ~typ:(non_null public_key)
            ~args:Arg.[]
            ~resolve:(fun _ { public_key; _ } -> Public_key.compress public_key)
        ; field "c" ~typ:(non_null vrf_scalar)
            ~args:Arg.[]
            ~resolve:(fun _ { c; _ } -> c)
        ; field "s" ~typ:(non_null vrf_scalar)
            ~args:Arg.[]
            ~resolve:(fun _ { s; _ } -> s)
        ; field "scaledMessageHash"
            ~typ:(non_null (list (non_null string)))
            ~doc:"A group element represented as 2 field elements"
            ~args:Arg.[]
            ~resolve:(fun _ { scaled_message_hash; _ } ->
              Consensus_vrf.Group.to_string_list_exn scaled_message_hash )
        ; field "vrfThreshold" ~typ:vrf_threshold
            ~args:Arg.[]
            ~resolve:(fun _ { vrf_threshold; _ } -> vrf_threshold)
        ; field "vrfOutput"
            ~typ:(Graphql_lib.Scalars.VrfOutputTruncated.typ ())
            ~doc:
              "The vrf output derived from the evaluation witness. If null, \
               the vrf witness was invalid."
            ~args:Arg.[]
            ~resolve:(fun { ctx = mina; _ } t ->
              match t.vrf_output with
              | Some vrf ->
                  Some vrf
              | None ->
                  let constraint_constants =
                    (Mina_lib.config mina).precomputed_values
                      .constraint_constants
                  in
                  to_vrf ~constraint_constants t
                  |> Option.map ~f:Consensus_vrf.Output.truncate )
        ; field "vrfOutputFractional" ~typ:float
            ~doc:
              "The vrf output derived from the evaluation witness, as a \
               fraction. This represents a won slot if vrfOutputFractional <= \
               (1 - (1 / 4)^(delegated_balance / total_stake)). If null, the \
               vrf witness was invalid."
            ~args:Arg.[]
            ~resolve:(fun { ctx = mina; _ } t ->
              match t.vrf_output_fractional with
              | Some f ->
                  Some f
              | None ->
                  let vrf_opt =
                    match t.vrf_output with
                    | Some vrf ->
                        Some vrf
                    | None ->
                        let constraint_constants =
                          (Mina_lib.config mina).precomputed_values
                            .constraint_constants
                        in
                        to_vrf ~constraint_constants t
                        |> Option.map ~f:Consensus_vrf.Output.truncate
                  in
                  Option.map
                    ~f:(fun vrf ->
                      Consensus_vrf.Output.Truncated.to_fraction vrf
                      |> Bignum.to_float )
                    vrf_opt )
        ; field "thresholdMet" ~typ:bool
            ~doc:
              "Whether the threshold to produce a block was met, if specified"
            ~args:
              Arg.
                [ arg "input" ~doc:"Override for delegation threshold"
                    ~typ:Input.VrfThresholdInput.arg_typ
                ]
            ~resolve:(fun { ctx = mina; _ } t input ->
              match input with
              | Some { delegated_stake; total_stake } ->
                  let constraint_constants =
                    (Mina_lib.config mina).precomputed_values
                      .constraint_constants
                  in
                  (Consensus_vrf.Layout.Evaluation.compute_vrf
                     ~constraint_constants t ~delegated_stake ~total_stake )
                    .threshold_met
              | None ->
                  t.threshold_met )
        ] )
end

module Subscriptions = struct
  open Schema

  let new_sync_update =
    subscription_field "newSyncUpdate"
      ~doc:"Event that triggers when the network sync status changes"
      ~deprecated:NotDeprecated
      ~typ:(non_null Types.sync_status)
      ~args:Arg.[]
      ~resolve:(fun { ctx = mina; _ } ->
        Mina_lib.sync_status mina |> Mina_incremental.Status.to_pipe
        |> Deferred.Result.return )

  let new_block =
    subscription_field "newBlock"
      ~doc:
        "Event that triggers when a new block is created that either contains \
         a transaction with the specified public key, or was produced by it. \
         If no public key is provided, then the event will trigger for every \
         new block received"
      ~typ:(non_null Types.block)
      ~args:
        Arg.
          [ arg "publicKey" ~doc:"Public key that is included in the block"
              ~typ:Types.Input.PublicKey.arg_typ
          ]
      ~resolve:(fun { ctx = mina; _ } public_key ->
        Deferred.Result.return
        @@ Mina_commands.Subscriptions.new_block mina public_key )

  let chain_reorganization =
    subscription_field "chainReorganization"
      ~doc:
        "Event that triggers when the best tip changes in a way that is not a \
         trivial extension of the existing one"
      ~typ:(non_null Types.chain_reorganization_status)
      ~args:Arg.[]
      ~resolve:(fun { ctx = mina; _ } ->
        Deferred.Result.return
        @@ Mina_commands.Subscriptions.reorganization mina )

  let commands = [ new_sync_update; new_block; chain_reorganization ]
end

module Mutations = struct
  open Schema

  let create_account_resolver { ctx = t; _ } () password =
    let password = lazy (return (Bytes.of_string password)) in
    let%map pk = Mina_lib.wallets t |> Secrets.Wallets.generate_new ~password in
    Mina_lib.subscriptions t |> Mina_lib.Subscriptions.add_new_subscription ~pk ;
    Result.return pk

  let add_wallet =
    io_field "addWallet"
      ~doc:
        "Add a wallet - this will create a new keypair and store it in the \
         daemon"
      ~deprecated:(Deprecated (Some "use createAccount instead"))
      ~typ:(non_null Types.Payload.create_account)
      ~args:
        Arg.[ arg "input" ~typ:(non_null Types.Input.AddAccountInput.arg_typ) ]
      ~resolve:create_account_resolver

  let create_account =
    io_field "createAccount"
      ~doc:
        "Create a new account - this will create a new keypair and store it in \
         the daemon"
      ~typ:(non_null Types.Payload.create_account)
      ~args:
        Arg.[ arg "input" ~typ:(non_null Types.Input.AddAccountInput.arg_typ) ]
      ~resolve:create_account_resolver

  let create_hd_account =
    io_field "createHDAccount"
      ~doc:Secrets.Hardware_wallets.create_hd_account_summary
      ~typ:(non_null Types.Payload.create_account)
      ~args:
        Arg.
          [ arg "input" ~typ:(non_null Types.Input.CreateHDAccountInput.arg_typ)
          ]
      ~resolve:(fun { ctx = mina; _ } () hd_index ->
        Mina_lib.wallets mina |> Secrets.Wallets.create_hd_account ~hd_index )

  let unlock_account_resolver { ctx = t; _ } () (password, pk) =
    let password = lazy (return (Bytes.of_string password)) in
    match%map
      Mina_lib.wallets t |> Secrets.Wallets.unlock ~needle:pk ~password
    with
    | Error `Not_found ->
        Error "Could not find owned account associated with provided key"
    | Error `Bad_password ->
        Error "Wrong password provided"
    | Error (`Key_read_error e) ->
        Error
          (sprintf "Error reading the secret key file: %s"
             (Secrets.Privkey_error.to_string e) )
    | Ok () ->
        Ok pk

  let unlock_wallet =
    io_field "unlockWallet"
      ~doc:"Allow transactions to be sent from the unlocked account"
      ~deprecated:(Deprecated (Some "use unlockAccount instead"))
      ~typ:(non_null Types.Payload.unlock_account)
      ~args:Arg.[ arg "input" ~typ:(non_null Types.Input.UnlockInput.arg_typ) ]
      ~resolve:unlock_account_resolver

  let unlock_account =
    io_field "unlockAccount"
      ~doc:"Allow transactions to be sent from the unlocked account"
      ~typ:(non_null Types.Payload.unlock_account)
      ~args:Arg.[ arg "input" ~typ:(non_null Types.Input.UnlockInput.arg_typ) ]
      ~resolve:unlock_account_resolver

  let lock_account_resolver { ctx = t; _ } () pk =
    Mina_lib.wallets t |> Secrets.Wallets.lock ~needle:pk ;
    pk

  let lock_wallet =
    field "lockWallet"
      ~doc:"Lock an unlocked account to prevent transaction being sent from it"
      ~deprecated:(Deprecated (Some "use lockAccount instead"))
      ~typ:(non_null Types.Payload.lock_account)
      ~args:Arg.[ arg "input" ~typ:(non_null Types.Input.LockInput.arg_typ) ]
      ~resolve:lock_account_resolver

  let lock_account =
    field "lockAccount"
      ~doc:"Lock an unlocked account to prevent transaction being sent from it"
      ~typ:(non_null Types.Payload.lock_account)
      ~args:Arg.[ arg "input" ~typ:(non_null Types.Input.LockInput.arg_typ) ]
      ~resolve:lock_account_resolver

  let delete_account_resolver { ctx = mina; _ } () public_key =
    let open Deferred.Result.Let_syntax in
    let wallets = Mina_lib.wallets mina in
    let%map () =
      Deferred.Result.map_error
        ~f:(fun `Not_found -> "Could not find account with specified public key")
        (Secrets.Wallets.delete wallets public_key)
    in
    public_key

  let delete_wallet =
    io_field "deleteWallet"
      ~doc:"Delete the private key for an account that you track"
      ~deprecated:(Deprecated (Some "use deleteAccount instead"))
      ~typ:(non_null Types.Payload.delete_account)
      ~args:
        Arg.
          [ arg "input" ~typ:(non_null Types.Input.DeleteAccountInput.arg_typ) ]
      ~resolve:delete_account_resolver

  let delete_account =
    io_field "deleteAccount"
      ~doc:"Delete the private key for an account that you track"
      ~typ:(non_null Types.Payload.delete_account)
      ~args:
        Arg.
          [ arg "input" ~typ:(non_null Types.Input.DeleteAccountInput.arg_typ) ]
      ~resolve:delete_account_resolver

  let reload_account_resolver { ctx = mina; _ } () =
    let%map _ =
      Secrets.Wallets.reload ~logger:(Logger.create ()) (Mina_lib.wallets mina)
    in
    Ok true

  let reload_wallets =
    io_field "reloadWallets" ~doc:"Reload tracked account information from disk"
      ~deprecated:(Deprecated (Some "use reloadAccounts instead"))
      ~typ:(non_null Types.Payload.reload_accounts)
      ~args:Arg.[]
      ~resolve:reload_account_resolver

  let reload_accounts =
    io_field "reloadAccounts"
      ~doc:"Reload tracked account information from disk"
      ~typ:(non_null Types.Payload.reload_accounts)
      ~args:Arg.[]
      ~resolve:reload_account_resolver

  let import_account =
    io_field "importAccount" ~doc:"Reload tracked account information from disk"
      ~typ:(non_null Types.Payload.import_account)
      ~args:
        Arg.
          [ arg "path"
              ~doc:
                "Path to the wallet file, relative to the daemon's current \
                 working directory."
              ~typ:(non_null string)
          ; arg "password" ~doc:"Password for the account to import"
              ~typ:(non_null string)
          ]
      ~resolve:(fun { ctx = mina; _ } () privkey_path password ->
        let open Deferred.Result.Let_syntax in
        (* the Keypair.read zeroes the password, so copy for use in import step below *)
        let saved_password =
          Lazy.return (Deferred.return (Bytes.of_string password))
        in
        let password =
          Lazy.return (Deferred.return (Bytes.of_string password))
        in
        let%bind ({ Keypair.public_key; _ } as keypair) =
          Secrets.Keypair.read ~privkey_path ~password
          |> Deferred.Result.map_error ~f:Secrets.Privkey_error.to_string
        in
        let pk = Public_key.compress public_key in
        let wallets = Mina_lib.wallets mina in
        match Secrets.Wallets.check_locked wallets ~needle:pk with
        | Some _ ->
            return (pk, true)
        | None ->
            let%map.Async.Deferred pk =
              Secrets.Wallets.import_keypair wallets keypair
                ~password:saved_password
            in
            Ok (pk, false) )

  let reset_trust_status =
    io_field "resetTrustStatus"
      ~doc:"Reset trust status for all peers at a given IP address"
      ~typ:(list (non_null Types.Payload.trust_status))
      ~args:
        Arg.
          [ arg "input"
              ~typ:(non_null Types.Input.ResetTrustStatusInput.arg_typ)
          ]
      ~resolve:(fun { ctx = mina; _ } () ip_address_input ->
        let open Deferred.Result.Let_syntax in
        let%map ip_address =
          Deferred.return
          @@ Types.Arguments.ip_address ~name:"ip_address" ip_address_input
        in
        Some (Mina_commands.reset_trust_status mina ip_address) )

  let send_user_command mina user_command_input =
    match
      Mina_commands.setup_and_submit_user_command mina user_command_input
    with
    | `Active f -> (
        match%map f with
        | Ok user_command ->
            Ok
              { Types.User_command.With_status.data = user_command
              ; status = Enqueued
              }
        | Error e ->
            Error
              (sprintf "Couldn't send user command: %s" (Error.to_string_hum e))
        )
    | `Bootstrapping ->
        return (Error "Daemon is bootstrapping")

  let internal_send_zkapp_commands mina zkapp_commands =
    match Mina_commands.setup_and_submit_zkapp_commands mina zkapp_commands with
    | `Active f -> (
        match%map f with
        | Ok zkapp_commands ->
            let cmds_with_hash =
              List.map zkapp_commands ~f:(fun zkapp_command ->
                  let cmd =
                    { Types.Zkapp_command.With_status.data = zkapp_command
                    ; status = Enqueued
                    }
                  in
                  Types.Zkapp_command.With_status.map cmd ~f:(fun cmd ->
                      { With_hash.data = cmd
                      ; hash = Transaction_hash.hash_command (Zkapp_command cmd)
                      } ) )
            in
            Ok cmds_with_hash
        | Error e ->
            Error
              (sprintf "Couldn't send zkApp commands: %s"
                 (Error.to_string_hum e) ) )
    | `Bootstrapping ->
        return (Error "Daemon is bootstrapping")

  let send_zkapp_command mina zkapp_command =
    match Mina_commands.setup_and_submit_zkapp_command mina zkapp_command with
    | `Active f -> (
        match%map f with
        | Ok zkapp_command ->
            let cmd =
              { Types.Zkapp_command.With_status.data = zkapp_command
              ; status = Enqueued
              }
            in
            let cmd_with_hash =
              Types.Zkapp_command.With_status.map cmd ~f:(fun cmd ->
                  { With_hash.data = cmd
                  ; hash = Transaction_hash.hash_command (Zkapp_command cmd)
                  } )
            in
            Ok cmd_with_hash
        | Error e ->
            Error
              (sprintf "Couldn't send zkApp command: %s" (Error.to_string_hum e))
        )
    | `Bootstrapping ->
        return (Error "Daemon is bootstrapping")

  let mock_zkapp_command mina zkapp_command :
      ( (Zkapp_command.t, Transaction_hash.t) With_hash.t
        Types.Zkapp_command.With_status.t
      , string )
      result
      Io.t =
    (* instead of adding the zkapp_command to the transaction pool, as we would for an actual zkapp,
       apply the zkapp using an ephemeral ledger
    *)
    match Mina_lib.best_tip mina with
    | `Active breadcrumb -> (
        let best_tip_ledger =
          Transition_frontier.Breadcrumb.staged_ledger breadcrumb
          |> Staged_ledger.ledger
        in
        let accounts = Ledger.to_list best_tip_ledger in
        let constraint_constants =
          Genesis_constants.Constraint_constants.compiled
        in
        let depth = constraint_constants.ledger_depth in
        let ledger = Ledger.create_ephemeral ~depth () in
        (* Ledger.copy doesn't actually copy
           N.B.: The time for this copy grows with the number of accounts
        *)
        List.iter accounts ~f:(fun account ->
            let pk = Account.public_key account in
            let token = Account.token account in
            let account_id = Account_id.create pk token in
            match Ledger.get_or_create_account ledger account_id account with
            | Ok (`Added, _loc) ->
                ()
            | Ok (`Existed, _loc) ->
                (* should be unreachable *)
                failwithf
                  "When creating ledger for mock zkApp, account with public \
                   key %s and token %s already existed"
                  (Signature_lib.Public_key.Compressed.to_string pk)
                  (Token_id.to_string token) ()
            | Error err ->
                (* should be unreachable *)
                Error.tag_arg err
                  "When creating ledger for mock zkApp, error when adding \
                   account"
                  (("public_key", pk), ("token", token))
                  [%sexp_of:
                    (string * Signature_lib.Public_key.Compressed.t)
                    * (string * Token_id.t)]
                |> Error.raise ) ;
        match
          Pipe_lib.Broadcast_pipe.Reader.peek
            (Mina_lib.transition_frontier mina)
        with
        | None ->
            (* should be unreachable *)
            return (Error "Transition frontier not available")
        | Some tf -> (
            let parent_hash =
              Transition_frontier.Breadcrumb.parent_hash breadcrumb
            in
            match Transition_frontier.find_protocol_state tf parent_hash with
            | None ->
                (* should be unreachable *)
                return (Error "Could not get parent breadcrumb")
            | Some prev_state ->
                let state_view =
                  Mina_state.Protocol_state.body prev_state
                  |> Mina_state.Protocol_state.Body.view
                in
                let applied =
                  Ledger.apply_zkapp_command_unchecked ~constraint_constants
                    ~global_slot:
                      ( Transition_frontier.Breadcrumb.consensus_state breadcrumb
                      |> Consensus.Data.Consensus_state.curr_global_slot )
                    ~state_view ledger zkapp_command
                in
                (* rearrange data to match result type of `send_zkapp_command` *)
                let applied_ok =
                  Result.map applied
                    ~f:(fun (zkapp_command_applied, _local_state_and_amount) ->
                      let ({ data = zkapp_command; status }
                            : Zkapp_command.t With_status.t ) =
                        zkapp_command_applied.command
                      in
                      let hash =
                        Transaction_hash.hash_command
                          (Zkapp_command zkapp_command)
                      in
                      let (with_hash : _ With_hash.t) =
                        { data = zkapp_command; hash }
                      in
                      let (status : Types.Command_status.t) =
                        match status with
                        | Applied ->
                            Applied
                        | Failed failure ->
                            Included_but_failed failure
                      in
                      ( { data = with_hash; status }
                        : _ Types.Zkapp_command.With_status.t ) )
                in
                return @@ Result.map_error applied_ok ~f:Error.to_string_hum ) )
    | `Bootstrapping ->
        return (Error "Daemon is bootstrapping")

  let find_identity ~public_key mina =
    Result.of_option
      (Secrets.Wallets.find_identity (Mina_lib.wallets mina) ~needle:public_key)
      ~error:
        "Couldn't find an unlocked key for specified `sender`. Did you unlock \
         the account you're making a transaction from?"

  let create_user_command_input ~fee ~fee_payer_pk ~nonce_opt ~valid_until ~memo
      ~signer ~body ~sign_choice : (User_command_input.t, string) result =
    let open Result.Let_syntax in
    (* TODO: We should put a more sensible default here. *)
    let valid_until =
      Option.map ~f:Mina_numbers.Global_slot.of_uint32 valid_until
    in
    let%bind fee =
      result_of_exn Currency.Fee.of_uint64 fee
        ~error:(sprintf "Invalid `fee` provided.")
    in
    let%bind () =
      Result.ok_if_true
        Currency.Fee.(fee >= Signed_command.minimum_fee)
        ~error:
          (* IMPORTANT! Do not change the content of this error without
           * updating Rosetta's construction API to handle the changes *)
          (sprintf
             !"Invalid user command. Fee %s is less than the minimum fee, %s."
             (Currency.Fee.to_mina_string fee)
             (Currency.Fee.to_mina_string Signed_command.minimum_fee) )
    in
    let%map memo =
      Option.value_map memo ~default:(Ok Signed_command_memo.empty)
        ~f:(fun memo ->
          result_of_exn Signed_command_memo.create_from_string_exn memo
            ~error:"Invalid `memo` provided." )
    in
    User_command_input.create ~signer ~fee ~fee_payer_pk ?nonce:nonce_opt
      ~valid_until ~memo ~body ~sign_choice ()

  let make_signed_user_command ~signature ~nonce_opt ~signer ~memo ~fee
      ~fee_payer_pk ~valid_until ~body =
    let open Deferred.Result.Let_syntax in
    let%bind signature = signature |> Deferred.return in
    let%map user_command_input =
      create_user_command_input ~nonce_opt ~signer ~memo ~fee ~fee_payer_pk
        ~valid_until ~body
        ~sign_choice:(User_command_input.Sign_choice.Signature signature)
      |> Deferred.return
    in
    user_command_input

  let send_signed_user_command ~signature ~mina ~nonce_opt ~signer ~memo ~fee
      ~fee_payer_pk ~valid_until ~body =
    let open Deferred.Result.Let_syntax in
    let%bind user_command_input =
      make_signed_user_command ~signature ~nonce_opt ~signer ~memo ~fee
        ~fee_payer_pk ~valid_until ~body
    in
    let%map cmd = send_user_command mina user_command_input in
    Types.User_command.With_status.map cmd ~f:(fun cmd ->
        { With_hash.data = cmd
        ; hash = Transaction_hash.hash_command (Signed_command cmd)
        } )

  let send_unsigned_user_command ~mina ~nonce_opt ~signer ~memo ~fee
      ~fee_payer_pk ~valid_until ~body =
    let open Deferred.Result.Let_syntax in
    let%bind user_command_input =
      (let open Result.Let_syntax in
      let%bind sign_choice =
        match%map find_identity ~public_key:signer mina with
        | `Keypair sender_kp ->
            User_command_input.Sign_choice.Keypair sender_kp
        | `Hd_index hd_index ->
            Hd_index hd_index
      in
      create_user_command_input ~nonce_opt ~signer ~memo ~fee ~fee_payer_pk
        ~valid_until ~body ~sign_choice)
      |> Deferred.return
    in
    let%map cmd = send_user_command mina user_command_input in
    Types.User_command.With_status.map cmd ~f:(fun cmd ->
        { With_hash.data = cmd
        ; hash = Transaction_hash.hash_command (Signed_command cmd)
        } )

  let export_logs ~mina basename_opt =
    let open Mina_lib in
    let Config.{ conf_dir; _ } = Mina_lib.config mina in
    Conf_dir.export_logs_to_tar ?basename:basename_opt ~conf_dir

  let send_delegation =
    io_field "sendDelegation"
      ~doc:"Change your delegate by sending a transaction"
      ~typ:(non_null Types.Payload.send_delegation)
      ~args:
        Arg.
          [ arg "input" ~typ:(non_null Types.Input.SendDelegationInput.arg_typ)
          ; Types.Input.Fields.signature
          ]
      ~resolve:(fun { ctx = mina; _ } ()
                    (from, to_, fee, valid_until, memo, nonce_opt) signature ->
        let body =
          Signed_command_payload.Body.Stake_delegation
            (Set_delegate { delegator = from; new_delegate = to_ })
        in
        match signature with
        | None ->
            send_unsigned_user_command ~mina ~nonce_opt ~signer:from ~memo ~fee
              ~fee_payer_pk:from ~valid_until ~body
            |> Deferred.Result.map ~f:Types.User_command.mk_user_command
        | Some signature ->
            let%bind signature = signature |> Deferred.return in
            send_signed_user_command ~mina ~nonce_opt ~signer:from ~memo ~fee
              ~fee_payer_pk:from ~valid_until ~body ~signature
            |> Deferred.Result.map ~f:Types.User_command.mk_user_command )

  let send_payment =
    io_field "sendPayment" ~doc:"Send a payment"
      ~typ:(non_null Types.Payload.send_payment)
      ~args:
        Arg.
          [ arg "input" ~typ:(non_null Types.Input.SendPaymentInput.arg_typ)
          ; Types.Input.Fields.signature
          ]
      ~resolve:(fun { ctx = mina; _ } ()
                    (from, to_, amount, fee, valid_until, memo, nonce_opt)
                    signature ->
        let body =
          Signed_command_payload.Body.Payment
            { source_pk = from
            ; receiver_pk = to_
            ; amount = Amount.of_uint64 amount
            }
        in
        match signature with
        | None ->
            send_unsigned_user_command ~mina ~nonce_opt ~signer:from ~memo ~fee
              ~fee_payer_pk:from ~valid_until ~body
            |> Deferred.Result.map ~f:Types.User_command.mk_user_command
        | Some signature ->
            send_signed_user_command ~mina ~nonce_opt ~signer:from ~memo ~fee
              ~fee_payer_pk:from ~valid_until ~body ~signature
            |> Deferred.Result.map ~f:Types.User_command.mk_user_command )

  let make_zkapp_endpoint ~name ~doc ~f =
    io_field name ~doc
      ~typ:(non_null Types.Payload.send_zkapp)
      ~args:
        Arg.[ arg "input" ~typ:(non_null Types.Input.SendZkappInput.arg_typ) ]
      ~resolve:(fun { ctx = mina; _ } () zkapp_command ->
        f mina zkapp_command (* TODO: error handling? *) )

  let send_zkapp =
    make_zkapp_endpoint ~name:"sendZkapp" ~doc:"Send a zkApp transaction"
      ~f:send_zkapp_command

  let mock_zkapp =
    make_zkapp_endpoint ~name:"mockZkapp"
      ~doc:"Mock a zkApp transaction, no effect on blockchain"
      ~f:mock_zkapp_command

  let internal_send_zkapp =
    io_field "internalSendZkapp"
      ~doc:"Send zkApp transactions (for internal testing purposes)"
      ~args:
        Arg.
          [ arg "zkappCommands"
              ~typ:
                ( non_null @@ list
                @@ non_null Types.Input.SendTestZkappInput.arg_typ )
          ]
      ~typ:(non_null @@ list @@ non_null Types.Payload.send_zkapp)
      ~resolve:(fun { ctx = mina; _ } () zkapp_commands ->
        internal_send_zkapp_commands mina zkapp_commands )

  let send_test_payments =
    io_field "sendTestPayments" ~doc:"Send a series of test payments"
      ~typ:(non_null int)
      ~args:
        Types.Input.Fields.
          [ senders
          ; receiver ~doc:"The receiver of the payments"
          ; amount ~doc:"The amount of each payment"
          ; fee ~doc:"The fee of each payment"
          ; repeat_count
          ; repeat_delay_ms
          ]
      ~resolve:(fun { ctx = mina; _ } () senders_list receiver_pk amount fee
                    repeat_count repeat_delay_ms ->
        let dumb_password = lazy (return (Bytes.of_string "dumb")) in
        let senders = Array.of_list senders_list in
        let repeat_delay =
          Time.Span.of_ms @@ float_of_int
          @@ Unsigned.UInt32.to_int repeat_delay_ms
        in
        let start = Time.now () in
        let send_tx i =
          let source_privkey = senders.(i % Array.length senders) in
          let source_pk_decompressed =
            Signature_lib.Public_key.of_private_key_exn source_privkey
          in
          let source_pk =
            Signature_lib.Public_key.compress source_pk_decompressed
          in
          let body =
            Signed_command_payload.Body.Payment
              { source_pk; receiver_pk; amount = Amount.of_uint64 amount }
          in
          let memo = "" in
          let kp =
            Keypair.
              { private_key = source_privkey
              ; public_key = source_pk_decompressed
              }
          in
          let%bind _ =
            Secrets.Wallets.import_keypair (Mina_lib.wallets mina) kp
              ~password:dumb_password
          in
          send_unsigned_user_command ~mina ~nonce_opt:None ~signer:source_pk
            ~memo:(Some memo) ~fee ~fee_payer_pk:source_pk ~valid_until:None
            ~body
          |> Deferred.Result.map ~f:(const 0)
        in

        let do_ i =
          let pause =
            Time.diff
              (Time.add start @@ Time.Span.scale repeat_delay @@ float_of_int i)
            @@ Time.now ()
          in
          (if Time.Span.(pause > zero) then after pause else Deferred.unit)
          >>= fun () -> send_tx i >>| const ()
        in
        for i = 2 to Unsigned.UInt32.to_int repeat_count do
          don't_wait_for (do_ i)
        done ;
        (* don't_wait_for (Deferred.for_ 2 ~to_:repeat_count ~do_) ; *)
        send_tx 1 )

  let send_rosetta_transaction =
    io_field "sendRosettaTransaction"
      ~doc:"Send a transaction in Rosetta format"
      ~typ:(non_null Types.Payload.send_rosetta_transaction)
      ~args:
        Arg.
          [ arg "input" ~typ:(non_null Types.Input.RosettaTransaction.arg_typ) ]
      ~resolve:(fun { ctx = mina; _ } () signed_command ->
        match%map
          Mina_lib.add_full_transactions mina
            [ User_command.Signed_command signed_command ]
        with
        | Ok
            ( `Broadcasted
            , [ (User_command.Signed_command signed_command as transaction) ]
            , _ ) ->
            Ok
              (Types.User_command.mk_user_command
                 { status = Enqueued
                 ; data =
                     { With_hash.data = signed_command
                     ; hash = Transaction_hash.hash_command transaction
                     }
                 } )
        | Error err ->
            Error (Error.to_string_hum err)
        | Ok (_, [], [ (_, diff_error) ]) ->
            let diff_error =
              Network_pool.Transaction_pool.Resource_pool.Diff.Diff_error
              .to_string_hum diff_error
            in
            Error
              (sprintf "Transaction could not be entered into the pool: %s"
                 diff_error )
        | Ok _ ->
            Error "Internal error: response from transaction pool was malformed"
        )

  let export_logs =
    io_field "exportLogs" ~doc:"Export daemon logs to tar archive"
      ~args:Arg.[ arg "basename" ~typ:string ]
      ~typ:(non_null Types.Payload.export_logs)
      ~resolve:(fun { ctx = mina; _ } () basename_opt ->
        let%map result = export_logs ~mina basename_opt in
        Result.map_error result
          ~f:(Fn.compose Yojson.Safe.to_string Error_json.error_to_yojson) )

  let set_coinbase_receiver =
    field "setCoinbaseReceiver" ~doc:"Set the key to receive coinbases"
      ~args:
        Arg.
          [ arg "input"
              ~typ:(non_null Types.Input.SetCoinbaseReceiverInput.arg_typ)
          ]
      ~typ:(non_null Types.Payload.set_coinbase_receiver)
      ~resolve:(fun { ctx = mina; _ } () coinbase_receiver ->
        let old_coinbase_receiver =
          match Mina_lib.coinbase_receiver mina with
          | `Producer ->
              None
          | `Other pk ->
              Some pk
        in
        let coinbase_receiver_full =
          match coinbase_receiver with
          | None ->
              `Producer
          | Some pk ->
              `Other pk
        in
        Mina_lib.replace_coinbase_receiver mina coinbase_receiver_full ;
        (old_coinbase_receiver, coinbase_receiver) )

  let set_snark_worker =
    io_field "setSnarkWorker"
      ~doc:"Set key you wish to snark work with or disable snark working"
      ~args:
        Arg.
          [ arg "input" ~typ:(non_null Types.Input.SetSnarkWorkerInput.arg_typ)
          ]
      ~typ:(non_null Types.Payload.set_snark_worker)
      ~resolve:(fun { ctx = mina; _ } () pk ->
        let old_snark_worker_key = Mina_lib.snark_worker_key mina in
        let%map () = Mina_lib.replace_snark_worker_key mina pk in
        Ok old_snark_worker_key )

  let set_snark_work_fee =
    result_field "setSnarkWorkFee"
      ~doc:"Set fee that you will like to receive for doing snark work"
      ~args:
        Arg.[ arg "input" ~typ:(non_null Types.Input.SetSnarkWorkFee.arg_typ) ]
      ~typ:(non_null Types.Payload.set_snark_work_fee)
      ~resolve:(fun { ctx = mina; _ } () raw_fee ->
        let open Result.Let_syntax in
        let%map fee =
          result_of_exn Currency.Fee.of_uint64 raw_fee
            ~error:"Invalid snark work `fee` provided."
        in
        let last_fee = Mina_lib.snark_work_fee mina in
        Mina_lib.set_snark_work_fee mina fee ;
        last_fee )

  let set_connection_gating_config =
    io_field "setConnectionGatingConfig"
      ~args:
        Arg.
          [ arg "input"
              ~typ:(non_null Types.Input.SetConnectionGatingConfigInput.arg_typ)
          ]
      ~doc:
        "Set the connection gating config, returning the current config after \
         the application (which may have failed)"
      ~typ:(non_null Types.Payload.set_connection_gating_config)
      ~resolve:(fun { ctx = mina; _ } () config ->
        let open Deferred.Result.Let_syntax in
        let%bind config, `Clean_added_peers clean_added_peers =
          Deferred.return config
        in
        let open Deferred.Let_syntax in
        Mina_networking.set_connection_gating_config ?clean_added_peers
          (Mina_lib.net mina) config
        >>| Result.return )

  let add_peer =
    io_field "addPeers"
      ~args:
        Arg.
          [ arg "peers"
              ~typ:
                (non_null @@ list @@ non_null @@ Types.Input.NetworkPeer.arg_typ)
          ; arg "seed" ~typ:bool
          ]
      ~doc:"Connect to the given peers"
      ~typ:(non_null @@ list @@ non_null Types.DaemonStatus.peer)
      ~resolve:(fun { ctx = mina; _ } () peers seed ->
        let open Deferred.Result.Let_syntax in
        let%bind peers =
          Result.combine_errors peers
          |> Result.map_error ~f:(fun errs ->
                 Option.value ~default:"Empty peers list" (List.hd errs) )
          |> Deferred.return
        in
        let net = Mina_lib.net mina in
        let is_seed = Option.value ~default:true seed in
        let%bind.Async.Deferred maybe_failure =
          (* Add peers until we find an error *)
          Deferred.List.find_map peers ~f:(fun peer ->
              match%map.Async.Deferred
                Mina_networking.add_peer net peer ~is_seed
              with
              | Ok () ->
                  None
              | Error err ->
                  Some (Error (Error.to_string_hum err)) )
        in
        let%map () =
          match maybe_failure with
          | None ->
              return ()
          | Some err ->
              Deferred.return err
        in
        List.map ~f:Network_peer.Peer.to_display peers )

  let archive_precomputed_block =
    io_field "archivePrecomputedBlock"
      ~args:
        Arg.
          [ arg "block" ~doc:"Block encoded in precomputed block format"
              ~typ:(non_null Types.Input.PrecomputedBlock.arg_typ)
          ]
      ~typ:
        (non_null
           (obj "Applied" ~fields:(fun _ ->
                [ field "applied" ~typ:(non_null bool)
                    ~args:Arg.[]
                    ~resolve:(fun _ _ -> true)
                ] ) ) )
      ~resolve:(fun { ctx = mina; _ } () block ->
        let open Deferred.Result.Let_syntax in
        let%bind archive_location =
          match (Mina_lib.config mina).archive_process_location with
          | Some archive_location ->
              return archive_location
          | None ->
              Deferred.Result.fail
                "Could not find an archive process to connect to"
        in
        let%map () =
          Mina_lib.Archive_client.dispatch_precomputed_block archive_location
            block
          |> Deferred.Result.map_error ~f:Error.to_string_hum
        in
        () )

  let archive_extensional_block =
    io_field "archiveExtensionalBlock"
      ~args:
        Arg.
          [ arg "block" ~doc:"Block encoded in extensional block format"
              ~typ:(non_null Types.Input.ExtensionalBlock.arg_typ)
          ]
      ~typ:
        (non_null
           (obj "Applied" ~fields:(fun _ ->
                [ field "applied" ~typ:(non_null bool)
                    ~args:Arg.[]
                    ~resolve:(fun _ _ -> true)
                ] ) ) )
      ~resolve:(fun { ctx = mina; _ } () block ->
        let open Deferred.Result.Let_syntax in
        let%bind archive_location =
          match (Mina_lib.config mina).archive_process_location with
          | Some archive_location ->
              return archive_location
          | None ->
              Deferred.Result.fail
                "Could not find an archive process to connect to"
        in
        let%map () =
          Mina_lib.Archive_client.dispatch_extensional_block archive_location
            block
          |> Deferred.Result.map_error ~f:Error.to_string_hum
        in
        () )

  let commands =
    [ add_wallet
    ; create_account
    ; create_hd_account
    ; unlock_account
    ; unlock_wallet
    ; lock_account
    ; lock_wallet
    ; delete_account
    ; delete_wallet
    ; reload_accounts
    ; import_account
    ; reload_wallets
    ; send_payment
    ; send_test_payments
    ; send_delegation
    ; send_zkapp
    ; mock_zkapp
    ; internal_send_zkapp
    ; export_logs
    ; set_coinbase_receiver
    ; set_snark_worker
    ; set_snark_work_fee
    ; set_connection_gating_config
    ; add_peer
    ; archive_precomputed_block
    ; archive_extensional_block
    ; send_rosetta_transaction
    ]

  module Itn = struct
    (* ITN-specific mutations *)

    let scheduler_tbl : unit Async_kernel.Ivar.t Uuid.Table.t =
      Uuid.Table.create ()

    let schedule_payments =
      io_field "schedulePayments"
        ~args:
          Arg.
            [ arg "input" ~doc:"Payments details"
                ~typ:(non_null Types.Input.Itn.PaymentDetails.arg_typ)
            ]
        ~typ:(non_null string)
        ~resolve:(fun { ctx = with_seq_no, mina; _ } () input ->
          return
          @@
          match (with_seq_no, input) with
          | false, _ ->
              Error "Missing sequence information"
          | true, Error err ->
              Error (sprintf "Invalid input to payment scheduler: %s" err)
          | true, Ok payment_details ->
              let max_memo_len = Signed_command_memo.max_input_length in
              if List.is_empty payment_details.senders then
                Error "Empty list of senders"
              else if String.length payment_details.memo > max_memo_len then
                Error
                  (sprintf "Memo too long, limited to %d characters"
                     max_memo_len )
              else if
                Currency.Fee.( < ) payment_details.fee_max
                  payment_details.fee_min
              then Error "Maximum fee less than mininum fee"
              else
                let logger = Mina_lib.top_level_logger mina in
                let senders = payment_details.senders |> Array.of_list in
                let num_senders = Array.length senders in
                let sources =
                  Array.map senders ~f:(fun sender ->
                      Signature_lib.Public_key.of_private_key_exn sender
                      |> Signature_lib.Public_key.compress )
                in
                Option.value_map (get_ledger_and_breadcrumb mina)
                  ~default:(Error "Could not get best tip ledger")
                  ~f:(fun (ledger, _tip) ->
                    let nonce_opts =
                      Array.map sources ~f:(fun source ->
                          let open Option.Let_syntax in
                          let acct_id =
                            Account_id.create source Token_id.default
                          in
                          let%bind loc =
                            Ledger.location_of_account ledger acct_id
                          in
                          let%map { nonce; _ } = Ledger.get ledger loc in
                          nonce )
                      |> Array.zip_exn sources
                    in
                    let missing_nonces =
                      Array.filter nonce_opts ~f:(fun (_source, nonce_opt) ->
                          Option.is_none nonce_opt )
                    in
                    if not @@ Array.is_empty missing_nonces then
                      let missing_nonce_pks =
                        Array.to_list missing_nonces
                        |> List.map ~f:(fun (source, _nonce_opt) ->
                               Signature_lib.Public_key.Compressed.to_yojson
                                 source
                               |> Yojson.Safe.to_string )
                      in
                      Error
                        (sprintf "Could not get nonces for accounts: %s"
                           (String.concat ~sep:"," missing_nonce_pks) )
                    else
                      let nonces =
                        Array.map nonce_opts ~f:(fun (_source, nonce_opt) ->
                            Option.value_exn nonce_opt )
                      in
                      let memo =
                        Signed_command_memo.create_from_string_exn
                          payment_details.memo
                      in
                      let uuid = Uuid.create_random Random.State.default in
                      let ivar = Ivar.create () in
                      ( match
                          Uuid.Table.add scheduler_tbl ~key:uuid ~data:ivar
                        with
                      | `Ok ->
                          ()
                      | `Duplicate ->
                          failwith
                            "Unexpected duplicate scheduled payments handle" ) ;
                      let wait_span =
                        1. /. payment_details.transactions_per_second
                        |> Time.Span.of_sec
                      in
                      let duration_span =
                        Time.Span.of_min
                          (Float.of_int payment_details.duration_in_minutes)
                      in
                      let tm_start = Time.now () in
                      let tm_end = Time.add tm_start duration_span in
                      let rec go ndx tm_next =
                        if Time.( >= ) (Time.now ()) tm_end then (
                          [%log info]
                            "Scheduled payments with handle %s has expired"
                            (Uuid.to_string uuid) ;
                          Uuid.Table.remove scheduler_tbl uuid ;
                          Deferred.unit )
                        else if Ivar.is_full ivar then (
                          [%log info]
                            "Stopping scheduled payments with handle %s"
                            (Uuid.to_string uuid) ;
                          Uuid.Table.remove scheduler_tbl uuid ;
                          Deferred.unit )
                        else
                          let sender = senders.(ndx) in
                          let source_pk =
                            Signature_lib.Public_key.of_private_key_exn sender
                            |> Signature_lib.Public_key.compress
                          in
                          let receiver_pk = payment_details.receiver in
                          let fee =
                            Quickcheck.random_value ~seed:`Nondeterministic
                            @@ Currency.Fee.gen_incl payment_details.fee_min
                                 payment_details.fee_max
                          in
                          let body =
                            Signed_command_payload.Body.Payment
                              { source_pk
                              ; receiver_pk
                              ; amount = payment_details.amount
                              }
                          in
                          let valid_until = None in
                          let nonce = nonces.(ndx) in
                          let payload =
                            Signed_command_payload.create ~fee
                              ~fee_payer_pk:source_pk ~nonce ~valid_until ~memo
                              ~body
                          in
                          let signature =
                            Ok (Signed_command.sign_payload sender payload)
                          in
                          [%log info]
                            "Payment scheduler with handle %s is sending a \
                             payment from sender %s"
                            (Uuid.to_string uuid)
                            ( Signature_lib.Public_key.Compressed.to_yojson
                                source_pk
                            |> Yojson.Safe.to_string )
                            ~metadata:
                              [ ( "receiver"
                                , Signature_lib.Public_key.Compressed.to_yojson
                                    receiver_pk )
                              ; ("nonce", Account.Nonce.to_yojson nonce)
                              ; ("fee", Currency.Fee.to_yojson fee)
                              ; ( "amount"
                                , Currency.Amount.to_yojson
                                    payment_details.amount )
                              ; ("memo", `String payment_details.memo)
                              ] ;
                          let%bind () =
                            let fee = Currency.Fee.to_uint64 fee in
                            let memo = Some payment_details.memo in
                            match%bind
                              send_signed_user_command ~mina
                                ~nonce_opt:(Some nonce) ~signer:source_pk ~memo
                                ~fee ~fee_payer_pk:source_pk ~valid_until ~body
                                ~signature
                            with
                            | Ok _cmd_with_status ->
                                Deferred.unit
                            | Error err ->
                                [%log error]
                                  "Payment scheduler with handle %s got error \
                                   when sending payment from sender %s"
                                  (Uuid.to_string uuid)
                                  ( Signature_lib.Public_key.Compressed.to_yojson
                                      source_pk
                                  |> Yojson.Safe.to_string )
                                  ~metadata:[ ("error", `String err) ] ;
                                Deferred.unit
                          in
                          (* next nonce for this sender *)
                          nonces.(ndx) <- Account.Nonce.succ nonce ;
                          let%bind () = Async_unix.at tm_next in
                          let next_tm_next = Time.add tm_next wait_span in
                          go ((ndx + 1) mod num_senders) next_tm_next
                      in
                      [%log info] "Starting payment scheduler with handle %s"
                        (Uuid.to_string uuid) ;
                      let tm_next = Time.add tm_start wait_span in
                      don't_wait_for @@ go 0 tm_next ;
                      Ok (Uuid.to_string uuid) ) )

    let account_of_id id ledger =
      Mina_ledger.Ledger.location_of_account ledger id
      |> Option.value_exn
      |> Mina_ledger.Ledger.get ledger
      |> Option.value_exn

    let id_of_kp (kp : Signature_lib.Keypair.t) =
      Account_id.create
        (Signature_lib.Public_key.compress kp.public_key)
        Token_id.default

    let account_of_kp (kp : Signature_lib.Keypair.t) ledger =
      account_of_id (id_of_kp kp) ledger

    let deploy_zkapps ~mina ~ledger ~deployment_fee ~init_balance
        ~(fee_payer_array : Signature_lib.Keypair.t Array.t)
        ~constraint_constants ~logger ~memo_prefix keypairs =
      let fee_payer_accounts =
        Array.map fee_payer_array ~f:(fun key -> account_of_kp key ledger)
      in
      let fee_payer_nonces =
        Array.map fee_payer_accounts ~f:(fun account -> ref account.nonce)
      in
      let ndx = ref 0 in
      let num_fee_payers = Array.length fee_payer_array in
      Deferred.List.iter keypairs ~f:(fun kp ->
          let fee_payer_keypair = fee_payer_array.(!ndx) in
          let memo = sprintf "%s-%s" memo_prefix (Int.to_string !ndx) in
          let spec =
            { Transaction_snark.For_tests.Deploy_snapp_spec.sender =
                (fee_payer_keypair, !(fee_payer_nonces.(!ndx)))
            ; fee = Currency.Fee.of_mina_string_exn deployment_fee
            ; fee_payer = None
            ; amount = Currency.Amount.of_mina_string_exn init_balance
            ; zkapp_account_keypairs = [ kp ]
            ; memo = Signed_command_memo.create_from_string_exn memo
            ; new_zkapp_account = true
            ; snapp_update = Account_update.Update.dummy
            ; preconditions = None
            ; authorization_kind = Account_update.Authorization_kind.Signature
            }
          in
          let zkapp_command =
            Transaction_snark.For_tests.deploy_snapp ~constraint_constants
              ~default_permissions:true spec
          in
          let rec go () =
            match%bind send_zkapp_command mina zkapp_command with
            | Ok _ ->
                fee_payer_nonces.(!ndx) :=
                  Account.Nonce.succ !(fee_payer_nonces.(!ndx)) ;
                ndx := (!ndx + 1) mod num_fee_payers ;
                [%log info]
                  "Successfully submitted zkApp command that creates a zkApp \
                   account"
                  ~metadata:
                    [ ("zkapp_command", Zkapp_command.to_yojson zkapp_command) ] ;
                Deferred.unit
            | Error err ->
                [%log info] "Failed to setup a zkApp account, try again"
                  ~metadata:
                    [ ("zkapp_command", Zkapp_command.to_yojson zkapp_command)
                    ; ("error", `String err)
                    ] ;
                go ()
          in
          go () )

    let is_zkapp_deployed kp ledger =
      match
        Option.try_with (fun () ->
            let account = account_of_kp kp ledger in
            Option.is_some account.zkapp )
      with
      | Some true ->
          true
      | _ ->
          false

    let all_zkapps_deployed ~ledger (keypairs : Signature_lib.Keypair.t list) =
      List.map keypairs ~f:(fun kp -> is_zkapp_deployed kp ledger)
      |> List.for_all ~f:Fn.id

    let rec wait_until_zkapps_deployed ?(deployed = false) ~mina ~ledger
        ~deployment_fee ~init_balance
        ~(fee_payer_array : Signature_lib.Keypair.t Array.t)
        ~constraint_constants ~logger ~uuid ~stop_signal ~stop_time ~memo_prefix
        (keypairs : Signature_lib.Keypair.t list) =
      if Time.( >= ) (Time.now ()) stop_time then (
        [%log info] "Scheduled zkApp commands with handle %s has expired"
          (Uuid.to_string uuid) ;
        Uuid.Table.remove scheduler_tbl uuid ;
        return None )
      else if Ivar.is_full stop_signal then (
        [%log info] "Stopping scheduled zkApp commands with handle %s"
          (Uuid.to_string uuid) ;
        Uuid.Table.remove scheduler_tbl uuid ;
        return None )
      else if all_zkapps_deployed ~ledger keypairs then (
        [%log info] "All zkApp accounts are deployed" ;
        return (Some ledger) )
      else
        let%bind () =
          if not deployed then (
            [%log info] "Start deploying zkApp accounts" ;
            deploy_zkapps ~mina ~ledger ~deployment_fee ~init_balance
              ~fee_payer_array ~constraint_constants ~logger ~memo_prefix
              keypairs )
          else return ()
        in
        [%log debug] "The accounts were not in the best tip $ledger, try again"
          ~metadata:
            [ ( "ledger"
              , `List (List.map (Ledger.to_list ledger) ~f:Account.to_yojson) )
            ] ;
        let%bind () =
          Async.after
            (Time.Span.of_ms
               (Float.of_int constraint_constants.block_window_duration_ms) )
        in
        let ledger =
          get_ledger_and_breadcrumb mina
          |> Option.value_map ~default:ledger ~f:(fun (new_ledger, _) ->
                 new_ledger )
        in
        wait_until_zkapps_deployed ~deployed:true ~mina ~ledger ~deployment_fee
          ~init_balance ~fee_payer_array ~constraint_constants ~logger ~uuid
          ~stop_signal ~stop_time ~memo_prefix keypairs

    let schedule_zkapp_commands =
      io_field "scheduleZkappCommands"
        ~args:
          Arg.
            [ arg "input" ~doc:"Zkapp commands details"
                ~typ:(non_null Types.Input.Itn.ZkappCommandsDetails.arg_typ)
            ]
        ~typ:(non_null string)
        ~resolve:(fun { ctx = with_seq_no, mina; _ } () input ->
          if not with_seq_no then return @@ Error "Missing sequence information"
          else
            return
            @@
            match input with
            | Error err ->
                Error
                  (sprintf "Invalid input to zkapp command scheduler: %s" err)
            | Ok zkapp_command_details -> (
                let logger = Mina_lib.top_level_logger mina in
                [%log debug]
                  ~metadata:
                    [ ( "no_precondition"
                      , `Bool zkapp_command_details.no_precondition )
                    ]
                  "Received request to start the zkapp command scheduler" ;
                if List.is_empty zkapp_command_details.fee_payers then
                  Error "Empty list of fee payers"
                else
                  let uuid = Uuid.create_random Random.State.default in
                  let ivar = Ivar.create () in
                  ( match Uuid.Table.add scheduler_tbl ~key:uuid ~data:ivar with
                  | `Ok ->
                      ()
                  | `Duplicate ->
                      failwith
                        "Unexpected duplicate scheduled zkApp commands handle"
                  ) ;
                  let wait_span =
                    1. /. zkapp_command_details.transactions_per_second
                    |> Time.Span.of_sec
                  in
                  let duration_span =
                    Time.Span.of_min
                      (Float.of_int zkapp_command_details.duration_in_minutes)
                  in
                  let tm_start = Time.now () in
                  let tm_end = Time.add tm_start duration_span in
                  match get_ledger_and_breadcrumb mina with
                  | None ->
                      Error "Could not get best tip ledger"
                  | Some (ledger, _best_tip) -> (
                      [%log info] "Starting zkApp scheduler with handle %s"
                        (Uuid.to_string uuid) ;
                      let { Precomputed_values.constraint_constants; _ } =
                        (Mina_lib.config mina).precomputed_values
                      in
                      let zkapp_account_keypairs =
                        List.init zkapp_command_details.num_zkapps_to_deploy
                          ~f:(fun _ -> Signature_lib.Keypair.create ())
                      in
                      let unused_keypairs =
                        List.init (20 + zkapp_command_details.num_new_accounts)
                          ~f:(fun _ -> Signature_lib.Keypair.create ())
                      in
                      let fee_payer_keypairs =
                        List.map zkapp_command_details.fee_payers
                          ~f:Signature_lib.Keypair.of_private_key_exn
                      in
                      let fee_payer_ids =
                        List.map fee_payer_keypairs ~f:id_of_kp
                      in
                      let zkapp_account_ids =
                        List.map zkapp_account_keypairs ~f:id_of_kp
                      in
                      let num_fee_payers = List.length fee_payer_keypairs in
                      let fee_payer_array = Array.of_list fee_payer_keypairs in
                      match
                        Option.try_with (fun () ->
                            Array.map fee_payer_array
                              ~f:(fun fee_payer_keypair ->
                                account_of_kp fee_payer_keypair ledger ) )
                      with
                      | None ->
                          Error "fee payer not in the ledger"
                      | Some _ ->
                          let keymap =
                            List.map
                              ( zkapp_account_keypairs @ fee_payer_keypairs
                              @ unused_keypairs )
                              ~f:(fun { public_key; private_key } ->
                                (Public_key.compress public_key, private_key) )
                            |> Public_key.Compressed.Map.of_alist_exn
                          in
                          let `VK vk, `Prover prover =
                            Transaction_snark.For_tests.create_trivial_snapp
                              ~constraint_constants ()
                          in
                          let rec go account_state_tbl ndx tm_next counter =
                            if Time.( >= ) (Time.now ()) tm_end then (
                              [%log info]
                                "Scheduled zkApp commands with handle %s has \
                                 expired"
                                (Uuid.to_string uuid) ;
                              Uuid.Table.remove scheduler_tbl uuid ;
                              Deferred.unit )
                            else if Ivar.is_full ivar then (
                              [%log info]
                                "Stopping scheduled zkApp commands with handle \
                                 %s"
                                (Uuid.to_string uuid) ;
                              Uuid.Table.remove scheduler_tbl uuid ;
                              Deferred.unit )
                            else
                              let fee_payer = fee_payer_array.(ndx) in
                              let%bind () =
                                match get_ledger_and_breadcrumb mina with
                                | None ->
                                    [%log info]
                                      "Failed to fetch the best tip ledger, \
                                       skip this round, we will try again at \
                                       $time"
                                      ~metadata:
                                        [ ( "time"
                                          , `String
                                              (Time.to_string_fix_proto `Local
                                                 tm_next ) )
                                        ] ;
                                    Deferred.unit
                                | Some (ledger, _) -> (
                                    let number_of_accounts_generated =
                                      Account_id.Table.data account_state_tbl
                                      |> List.filter ~f:(function
                                           | _, `New_account ->
                                               true
                                           | _ ->
                                               false )
                                      |> List.length
                                    in
                                    let generate_new_accounts =
                                      number_of_accounts_generated
                                      < zkapp_command_details.num_new_accounts
                                    in
                                    let (fee_payer_account : Account.t), _ =
                                      Account_id.Table.find_exn
                                        account_state_tbl (id_of_kp fee_payer)
                                    in
                                    let memo =
                                      Printf.sprintf "%s-%s-%s-%s"
                                        zkapp_command_details.memo_prefix
                                        (Int.to_string_hum ndx)
                                        (Mina_numbers.Account_nonce.to_string
                                           fee_payer_account.nonce )
                                        (Int.to_string_hum counter)
                                    in
                                    let zkapp_command_with_dummy_auth =
                                      Quickcheck.Generator.generate
                                        (Mina_generators
                                         .Zkapp_command_generators
                                         .gen_zkapp_command_from ~memo
                                           ~no_account_precondition:
                                             zkapp_command_details
                                               .no_precondition
                                           ~fee_range:
                                             ( zkapp_command_details.min_fee
                                             , zkapp_command_details.max_fee )
                                           ~balance_change_range:
                                             ( zkapp_command_details
                                                 .min_balance_change
                                             , zkapp_command_details
                                                 .max_balance_change )
                                           ~ignore_sequence_events_precond:true
                                           ~no_token_accounts:true ~limited:true
                                           ~fee_payer_keypair:fee_payer ~keymap
                                           ~account_state_tbl
                                           ~generate_new_accounts ~ledger ~vk () )
                                        ~size:1
                                        ~random:
                                          (Splittable_random.State.create
                                             Random.State.default )
                                    in
                                    let%bind zkapp_command =
                                      Zkapp_command_builder
                                      .replace_authorizations ~prover ~keymap
                                        zkapp_command_with_dummy_auth
                                    in
                                    match%map
                                      send_zkapp_command mina zkapp_command
                                    with
                                    | Ok _ ->
                                        [%log info] "Send out zkApp $command"
                                          ~metadata:
                                            [ ( "command"
                                              , Zkapp_command.to_yojson
                                                  zkapp_command )
                                            ]
                                    | Error e ->
                                        [%log info]
                                          "Failed to send out zkApp $command, \
                                           see $error"
                                          ~metadata:
                                            [ ( "command"
                                              , Zkapp_command.to_yojson
                                                  zkapp_command )
                                            ; ("error", `String e)
                                            ] )
                              in
                              let%bind () = Async_unix.at tm_next in
                              let next_tm_next = Time.add tm_next wait_span in
                              go account_state_tbl
                                ((ndx + 1) mod num_fee_payers)
                                next_tm_next (counter + 1)
                          in
                          upon
                            (wait_until_zkapps_deployed ~mina ~ledger
                               ~deployment_fee:
                                 zkapp_command_details.deployment_fee
                               ~init_balance:zkapp_command_details.init_balance
                               ~fee_payer_array ~constraint_constants
                               zkapp_account_keypairs ~logger ~uuid
                               ~stop_signal:ivar ~stop_time:tm_end
                               ~memo_prefix:zkapp_command_details.memo_prefix )
                            (fun result ->
                              match result with
                              | None ->
                                  ()
                              | Some ledger ->
                                  let account_state_tbl =
                                    let get_account ids role =
                                      List.map ids ~f:(fun id ->
                                          (id, (account_of_id id ledger, role)) )
                                    in
                                    Account_id.Table.of_alist_exn
                                      ( get_account fee_payer_ids `Fee_payer
                                      @ get_account zkapp_account_ids
                                          `Ordinary_participant )
                                  in
                                  let tm_next =
                                    Time.add (Time.now ()) wait_span
                                  in
                                  don't_wait_for
                                  @@ go account_state_tbl 0 tm_next 0 ) ;

                          Ok (Uuid.to_string uuid) ) ) )

    let stop_scheduled_transactions =
      io_field "stopScheduledTransactions"
        ~args:
          Arg.
            [ arg "handle" ~doc:"Transaction scheduler handle"
                ~typ:(non_null string)
            ]
        ~typ:(non_null string)
        ~resolve:(fun { ctx = with_seq_no, mina; _ } () handle ->
          let logger = Mina_lib.top_level_logger mina in
          if not with_seq_no then return @@ Error "Missing sequence information"
          else
            try
              let uuid = Uuid.of_string handle in
              match Uuid.Table.find scheduler_tbl uuid with
              | None ->
                  return
                  @@ Error
                       (sprintf
<<<<<<< HEAD
                          "Could not find scheduled payments with handle %s"
                          handle )
              | Some ivar ->
                  [%log info]
                    "Requesting stop of scheduled payments with handle %s"
=======
                          "Could not find scheduled transactions with handle %s"
                          handle )
              | Some ivar ->
                  [%log info]
                    "Requesting stop of scheduled transactions with handle %s"
>>>>>>> b1c45668
                    handle ;
                  Ivar.fill_if_empty ivar () ;
                  return
                  @@ Ok
                       (sprintf
<<<<<<< HEAD
                          "Requesting stop of scheduled payments with handle %s"
=======
                          "Requesting stop of scheduled transactions with \
                           handle %s"
>>>>>>> b1c45668
                          handle )
            with _ ->
              return
              @@ Error
<<<<<<< HEAD
                   (sprintf "Not a valid scheduled payments handle: %s" handle)
          )
=======
                   (sprintf "Not a valid scheduled transactions handle: %s"
                      handle ) )

    let update_gating =
      io_field "updateGating"
        ~args:
          Arg.
            [ arg "input" ~doc:"Gating update"
                ~typ:(non_null Types.Input.Itn.GatingUpdate.arg_typ)
            ]
        ~typ:(non_null string)
        ~resolve:(fun { ctx = with_seq_no, mina; _ } () input ->
          if not with_seq_no then return @@ Error "Missing sequence information"
          else
            let%bind.Deferred.Result { trusted_peers
                                     ; banned_peers
                                     ; isolate
                                     ; clean_added_peers
                                     ; added_peers
                                     } =
              Deferred.return input
            in
            let config = Mina_net2.{ trusted_peers; banned_peers; isolate } in
            let net = Mina_lib.net mina in
            let%bind _new_gating_config =
              Mina_networking.set_connection_gating_config ~clean_added_peers
                net config
            in
            let%bind failures =
              (* Add all peers *)
              Deferred.List.filter_map added_peers ~f:(fun peer ->
                  match%map.Deferred
                    Mina_networking.add_peer net peer ~is_seed:false
                  with
                  | Ok () ->
                      None
                  | Error err ->
                      Some (Error.to_string_hum err) )
            in
            if List.is_empty failures then Deferred.Result.return "success"
            else
              let%bind.Deferred.Result { trusted_peers
                                       ; banned_peers
                                       ; isolate
                                       ; clean_added_peers
                                       ; added_peers
                                       } =
                Deferred.return input
              in
              let config = Mina_net2.{ trusted_peers; banned_peers; isolate } in
              let net = Mina_lib.net mina in
              let%bind _new_gating_config =
                Mina_networking.set_connection_gating_config ~clean_added_peers
                  net config
              in
              let%bind failures =
                (* Add all peers *)
                Deferred.List.filter_map added_peers ~f:(fun peer ->
                    match%map.Deferred
                      Mina_networking.add_peer net peer ~is_seed:false
                    with
                    | Ok () ->
                        None
                    | Error err ->
                        Some (Error.to_string_hum err) )
              in
              if List.is_empty failures then Deferred.Result.return "success"
              else
                Deferred.Result.failf "failed to add peers: %s"
                  (String.concat ~sep:", " failures) )
>>>>>>> b1c45668

    let flush_internal_logs =
      io_field "flushInternalLogs"
        ~doc:"Returns number of logs deleted from queue"
        ~args:
          Arg.
            [ arg "endLogId" ~doc:"Greatest log ID to be deleted"
                ~typ:(non_null int)
            ]
        ~typ:(non_null string)
        ~resolve:(fun { ctx = with_seq_no, _; _ } () end_log_id ->
          if not with_seq_no then return @@ Error "Missing sequence information"
          else
            let n = Itn_logger.flush_queue end_log_id in
            let s = sprintf "Deleted %d log%s" n (if n > 1 then "s" else "") in
            return @@ Ok s )

    let commands =
      [ schedule_payments
      ; schedule_zkapp_commands
      ; stop_scheduled_transactions
      ; update_gating
      ; flush_internal_logs
      ]
  end
end

module Queries = struct
  open Schema

  (* helper for pooledUserCommands, pooledZkappCommands *)
  let get_commands ~resource_pool ~pk_opt ~hashes_opt ~txns_opt =
    match (pk_opt, hashes_opt, txns_opt) with
    | None, None, None ->
        Network_pool.Transaction_pool.Resource_pool.get_all resource_pool
    | Some pk, None, None ->
        let account_id = Account_id.create pk Token_id.default in
        Network_pool.Transaction_pool.Resource_pool.all_from_account
          resource_pool account_id
    | _ -> (
        let hashes_txns =
          (* Transactions identified by hashes. *)
          match hashes_opt with
          | Some hashes ->
              List.filter_map hashes ~f:(fun hash ->
                  hash |> Transaction_hash.of_base58_check |> Result.ok
                  |> Option.bind
                       ~f:
                         (Network_pool.Transaction_pool.Resource_pool
                          .find_by_hash resource_pool ) )
          | None ->
              []
        in
        let txns : Transaction_hash.User_command_with_valid_signature.t list =
          (* Transactions as identified by IDs.
             This is a little redundant, but it makes our API more
             consistent.
          *)
          match txns_opt with
          | Some txns ->
              List.filter_map txns ~f:(fun serialized_txn ->
                  (* base64 could be a signed command or zkapp command *)
                  match Signed_command.of_base64 serialized_txn with
                  | Ok signed_command ->
                      let user_cmd =
                        User_command.Signed_command signed_command
                      in
                      (* The command gets piped through [forget_check]
                         below; this is just to make the types work
                         without extra unnecessary mapping in the other
                         branches above.
                      *)
                      let (`If_this_is_used_it_should_have_a_comment_justifying_it
                            valid_cmd ) =
                        User_command.to_valid_unsafe user_cmd
                      in
                      Some
                        (Transaction_hash.User_command_with_valid_signature
                         .create valid_cmd )
                  | Error _ -> (
                      match Zkapp_command.of_base64 serialized_txn with
                      | Ok zkapp_command ->
                          let user_cmd =
                            User_command.Zkapp_command zkapp_command
                          in
                          (* The command gets piped through [forget_check]
                             below; this is just to make the types work
                             without extra unnecessary mapping in the other
                             branches above.
                          *)
                          let (`If_this_is_used_it_should_have_a_comment_justifying_it
                                valid_cmd ) =
                            User_command.to_valid_unsafe user_cmd
                          in
                          Some
                            (Transaction_hash.User_command_with_valid_signature
                             .create valid_cmd )
                      | Error _ ->
                          (* invalid base64 for a transaction *)
                          None ) )
          | None ->
              []
        in
        let all_txns = hashes_txns @ txns in
        match pk_opt with
        | None ->
            all_txns
        | Some pk ->
            (* Only return commands paid for by the given public key. *)
            List.filter all_txns ~f:(fun txn ->
                txn
                |> Transaction_hash.User_command_with_valid_signature.command
                |> User_command.fee_payer |> Account_id.public_key
                |> Public_key.Compressed.equal pk ) )

  let pooled_user_commands =
    field "pooledUserCommands"
      ~doc:
        "Retrieve all the scheduled user commands for a specified sender that \
         the current daemon sees in its transaction pool. All scheduled \
         commands are queried if no sender is specified"
      ~typ:(non_null @@ list @@ non_null Types.User_command.user_command)
      ~args:
        Arg.
          [ arg "publicKey" ~doc:"Public key of sender of pooled user commands"
              ~typ:Types.Input.PublicKey.arg_typ
          ; arg "hashes" ~doc:"Hashes of the commands to find in the pool"
              ~typ:(list (non_null string))
          ; arg "ids" ~typ:(list (non_null guid)) ~doc:"Ids of User commands"
          ]
      ~resolve:(fun { ctx = mina; _ } () pk_opt hashes_opt txns_opt ->
        let transaction_pool = Mina_lib.transaction_pool mina in
        let resource_pool =
          Network_pool.Transaction_pool.resource_pool transaction_pool
        in
        let cmds = get_commands ~resource_pool ~pk_opt ~hashes_opt ~txns_opt in
        List.filter_map cmds ~f:(fun txn ->
            let cmd_with_hash =
              Transaction_hash.User_command_with_valid_signature.forget_check
                txn
            in
            match cmd_with_hash.data with
            | Signed_command user_cmd ->
                Some
                  (Types.User_command.mk_user_command
                     { status = Enqueued
                     ; data = { cmd_with_hash with data = user_cmd }
                     } )
            | Zkapp_command _ ->
                None ) )

  let pooled_zkapp_commands =
    field "pooledZkappCommands"
      ~doc:
        "Retrieve all the scheduled zkApp commands for a specified sender that \
         the current daemon sees in its transaction pool. All scheduled \
         commands are queried if no sender is specified"
      ~typ:(non_null @@ list @@ non_null Types.Zkapp_command.zkapp_command)
      ~args:
        Arg.
          [ arg "publicKey" ~doc:"Public key of sender of pooled zkApp commands"
              ~typ:Types.Input.PublicKey.arg_typ
          ; arg "hashes" ~doc:"Hashes of the zkApp commands to find in the pool"
              ~typ:(list (non_null string))
          ; arg "ids" ~typ:(list (non_null guid)) ~doc:"Ids of zkApp commands"
          ]
      ~resolve:(fun { ctx = mina; _ } () pk_opt hashes_opt txns_opt ->
        let transaction_pool = Mina_lib.transaction_pool mina in
        let resource_pool =
          Network_pool.Transaction_pool.resource_pool transaction_pool
        in
        let cmds = get_commands ~resource_pool ~pk_opt ~hashes_opt ~txns_opt in
        List.filter_map cmds ~f:(fun txn ->
            let cmd_with_hash =
              Transaction_hash.User_command_with_valid_signature.forget_check
                txn
            in
            match cmd_with_hash.data with
            | Signed_command _ ->
                None
            | Zkapp_command zkapp_cmd ->
                Some
                  { Types.Zkapp_command.With_status.status = Enqueued
                  ; data = { cmd_with_hash with data = zkapp_cmd }
                  } ) )

  let sync_status =
    io_field "syncStatus" ~doc:"Network sync status" ~args:[]
      ~typ:(non_null Types.sync_status) ~resolve:(fun { ctx = mina; _ } () ->
        let open Deferred.Let_syntax in
        (* pull out sync status from status, so that result here
             agrees with status; see issue #8251
        *)
        let%map { sync_status; _ } =
          Mina_commands.get_status ~flag:`Performance mina
        in
        Ok sync_status )

  let daemon_status =
    io_field "daemonStatus" ~doc:"Get running daemon status" ~args:[]
      ~typ:(non_null Types.DaemonStatus.t) ~resolve:(fun { ctx = mina; _ } () ->
        Mina_commands.get_status ~flag:`Performance mina >>| Result.return )

  let trust_status =
    field "trustStatus"
      ~typ:(list (non_null Types.Payload.trust_status))
      ~args:Arg.[ arg "ipAddress" ~typ:(non_null string) ]
      ~doc:"Trust status for an IPv4 or IPv6 address"
      ~resolve:(fun { ctx = mina; _ } () (ip_addr_string : string) ->
        match Types.Arguments.ip_address ~name:"ipAddress" ip_addr_string with
        | Ok ip_addr ->
            Some (Mina_commands.get_trust_status mina ip_addr)
        | Error _ ->
            None )

  let trust_status_all =
    field "trustStatusAll"
      ~typ:(non_null @@ list @@ non_null Types.Payload.trust_status)
      ~args:Arg.[]
      ~doc:"IP address and trust status for all peers"
      ~resolve:(fun { ctx = mina; _ } () ->
        Mina_commands.get_trust_status_all mina )

  let version =
    field "version" ~typ:string
      ~args:Arg.[]
      ~doc:"The version of the node (git commit hash)"
      ~resolve:(fun _ _ -> Some Mina_version.commit_id)

  let tracked_accounts_resolver { ctx = mina; _ } () =
    let wallets = Mina_lib.wallets mina in
    let block_production_pubkeys = Mina_lib.block_production_pubkeys mina in
    let best_tip_ledger = Mina_lib.best_ledger mina in
    wallets |> Secrets.Wallets.pks
    |> List.map ~f:(fun pk ->
           { Types.AccountObj.account =
               Types.AccountObj.Partial_account.of_pk mina pk
           ; locked = Secrets.Wallets.check_locked wallets ~needle:pk
           ; is_actively_staking =
               Public_key.Compressed.Set.mem block_production_pubkeys pk
           ; path = Secrets.Wallets.get_path wallets pk
           ; index =
               ( match best_tip_ledger with
               | `Active ledger ->
                   Option.try_with (fun () ->
                       Ledger.index_of_account_exn ledger
                         (Account_id.create pk Token_id.default) )
               | _ ->
                   None )
           } )

  let owned_wallets =
    field "ownedWallets"
      ~doc:"Wallets for which the daemon knows the private key"
      ~typ:(non_null (list (non_null Types.AccountObj.account)))
      ~deprecated:(Deprecated (Some "use trackedAccounts instead"))
      ~args:Arg.[]
      ~resolve:tracked_accounts_resolver

  let tracked_accounts =
    field "trackedAccounts"
      ~doc:"Accounts for which the daemon tracks the private key"
      ~typ:(non_null (list (non_null Types.AccountObj.account)))
      ~args:Arg.[]
      ~resolve:tracked_accounts_resolver

  let account_resolver { ctx = mina; _ } () pk =
    Some
      (Types.AccountObj.lift mina pk
         (Types.AccountObj.Partial_account.of_pk mina pk) )

  let wallet =
    field "wallet" ~doc:"Find any wallet via a public key"
      ~typ:Types.AccountObj.account
      ~deprecated:(Deprecated (Some "use account instead"))
      ~args:
        Arg.
          [ arg "publicKey" ~doc:"Public key of account being retrieved"
              ~typ:(non_null Types.Input.PublicKey.arg_typ)
          ]
      ~resolve:account_resolver

  let account =
    field "account" ~doc:"Find any account via a public key and token"
      ~typ:Types.AccountObj.account
      ~args:
        Arg.
          [ arg "publicKey" ~doc:"Public key of account being retrieved"
              ~typ:(non_null Types.Input.PublicKey.arg_typ)
          ; arg' "token"
              ~doc:"Token of account being retrieved (defaults to MINA)"
              ~typ:Types.Input.TokenId.arg_typ ~default:Token_id.default
          ]
      ~resolve:(fun { ctx = mina; _ } () pk token ->
        Option.bind (get_ledger_and_breadcrumb mina)
          ~f:(fun (ledger, breadcrumb) ->
            let open Option.Let_syntax in
            let%bind location =
              Ledger.location_of_account ledger (Account_id.create pk token)
            in
            let%map account = Ledger.get ledger location in
            Types.AccountObj.Partial_account.of_full_account ~breadcrumb account
            |> Types.AccountObj.lift mina pk ) )

  let accounts_for_pk =
    field "accounts" ~doc:"Find all accounts for a public key"
      ~typ:(non_null (list (non_null Types.AccountObj.account)))
      ~args:
        Arg.
          [ arg "publicKey" ~doc:"Public key to find accounts for"
              ~typ:(non_null Types.Input.PublicKey.arg_typ)
          ]
      ~resolve:(fun { ctx = mina; _ } () pk ->
        match get_ledger_and_breadcrumb mina with
        | Some (ledger, breadcrumb) ->
            let tokens = Ledger.tokens ledger pk |> Set.to_list in
            List.filter_map tokens ~f:(fun token ->
                let open Option.Let_syntax in
                let%bind location =
                  Ledger.location_of_account ledger (Account_id.create pk token)
                in
                let%map account = Ledger.get ledger location in
                Types.AccountObj.Partial_account.of_full_account ~breadcrumb
                  account
                |> Types.AccountObj.lift mina pk )
        | None ->
            [] )

  let token_accounts =
    field "tokenAccounts" ~doc:"Find all accounts for a token ID"
      ~typ:(non_null (list (non_null Types.AccountObj.account)))
      ~args:
        Arg.
          [ arg "tokenId" ~doc:"Token ID to find accounts for"
              ~typ:(non_null Types.Input.TokenId.arg_typ)
          ]
      ~resolve:(fun { ctx = mina; _ } () token_id ->
        match get_ledger_and_breadcrumb mina with
        | Some (ledger, breadcrumb) ->
            let accounts = Ledger.accounts ledger in
            Account_id.Set.fold accounts ~init:[] ~f:(fun acct_objs acct_id ->
                if Token_id.(Account_id.token_id acct_id <> token_id) then
                  acct_objs
                else
                  (* account id in the ledger, lookup should always succeed *)
                  let loc =
                    Option.value_exn
                    @@ Ledger.location_of_account ledger acct_id
                  in
                  let account = Option.value_exn @@ Ledger.get ledger loc in
                  let partial_account =
                    Types.AccountObj.Partial_account.of_full_account ~breadcrumb
                      account
                  in
                  Types.AccountObj.lift mina account.public_key partial_account
                  :: acct_objs )
        | None ->
            [] )

  let token_owner =
    field "tokenOwner" ~doc:"Find the account that owns a given token"
      ~typ:Types.AccountObj.account
      ~args:
        Arg.
          [ arg "tokenId" ~doc:"Token ID to find the owning account for"
              ~typ:(non_null Types.Input.TokenId.arg_typ)
          ]
      ~resolve:(fun { ctx = mina; _ } () token ->
        let open Option.Let_syntax in
        let%bind tip = Mina_lib.best_tip mina |> Participating_state.active in
        let ledger =
          Transition_frontier.Breadcrumb.staged_ledger tip
          |> Staged_ledger.ledger
        in
        let%map account_id = Ledger.token_owner ledger token in
        Types.AccountObj.get_best_ledger_account mina account_id )

  let transaction_status =
    result_field2 "transactionStatus" ~doc:"Get the status of a transaction"
      ~typ:(non_null Types.transaction_status)
      ~args:
        Arg.
          [ arg "payment" ~typ:guid ~doc:"Id of a Payment"
          ; arg "zkappTransaction" ~typ:guid ~doc:"Id of a zkApp transaction"
          ]
      ~resolve:(fun { ctx = mina; _ } () (serialized_payment : string option)
                    (serialized_zkapp : string option) ->
        let open Result.Let_syntax in
        let deserialize_txn serialized_txn =
          let res =
            match serialized_txn with
            | `Signed_command cmd ->
                Or_error.(
                  Signed_command.of_base64 cmd
                  >>| fun c -> User_command.Signed_command c)
            | `Zkapp_command cmd ->
                Or_error.(
                  Zkapp_command.of_base64 cmd
                  >>| fun c -> User_command.Zkapp_command c)
          in
          result_of_or_error res ~error:"Invalid transaction provided"
          |> Result.map ~f:(fun cmd ->
                 { With_hash.data = cmd
                 ; hash = Transaction_hash.hash_command cmd
                 } )
        in
        let%map txn =
          match (serialized_payment, serialized_zkapp) with
          | None, None | Some _, Some _ ->
              Error
                "Invalid query: Specify either a payment ID or a zkApp \
                 transaction ID"
          | Some payment, None ->
              deserialize_txn (`Signed_command payment)
          | None, Some zkapp_txn ->
              deserialize_txn (`Zkapp_command zkapp_txn)
        in
        let frontier_broadcast_pipe = Mina_lib.transition_frontier mina in
        let transaction_pool = Mina_lib.transaction_pool mina in
        Transaction_inclusion_status.get_status ~frontier_broadcast_pipe
          ~transaction_pool txn.data )

  let current_snark_worker =
    field "currentSnarkWorker" ~typ:Types.snark_worker
      ~args:Arg.[]
      ~doc:"Get information about the current snark worker"
      ~resolve:(fun { ctx = mina; _ } _ ->
        Option.map (Mina_lib.snark_worker_key mina) ~f:(fun k ->
            (k, Mina_lib.snark_work_fee mina) ) )

  let genesis_block =
    field "genesisBlock" ~typ:(non_null Types.block) ~args:[]
      ~doc:"Get the genesis block" ~resolve:(fun { ctx = mina; _ } () ->
        let open Mina_state in
        let { Precomputed_values.genesis_ledger
            ; constraint_constants
            ; consensus_constants
            ; genesis_epoch_data
            ; proof_data
            ; _
            } =
          (Mina_lib.config mina).precomputed_values
        in
        let { With_hash.data = genesis_state
            ; hash = { State_hash.State_hashes.state_hash = hash; _ }
            } =
          let open Staged_ledger_diff in
          Genesis_protocol_state.t
            ~genesis_ledger:(Genesis_ledger.Packed.t genesis_ledger)
            ~genesis_epoch_data ~constraint_constants ~consensus_constants
            ~genesis_body_reference
        in
        let winner = fst Consensus_state_hooks.genesis_winner in
        { With_hash.data =
            { Filtered_external_transition.creator = winner
            ; winner
            ; protocol_state =
                { previous_state_hash =
                    Protocol_state.previous_state_hash genesis_state
                ; blockchain_state =
                    Protocol_state.blockchain_state genesis_state
                ; consensus_state = Protocol_state.consensus_state genesis_state
                }
            ; transactions =
                { commands = []
                ; fee_transfers = []
                ; coinbase = constraint_constants.coinbase_amount
                ; coinbase_receiver =
                    Some (fst Consensus_state_hooks.genesis_winner)
                }
            ; snark_jobs = []
            ; proof =
                ( match proof_data with
                | Some { genesis_proof; _ } ->
                    genesis_proof
                | None ->
                    (* It's nearly never useful to have a specific genesis
                       proof to pass here -- anyone can create one as needed --
                       and we don't want this GraphQL query to trigger an
                       expensive proof generation step if we don't have one
                       available.
                    *)
                    Proof.blockchain_dummy )
            }
        ; hash
        } )

  (* used by best_chain, block below *)
  let block_of_breadcrumb mina breadcrumb =
    let hash = Transition_frontier.Breadcrumb.state_hash breadcrumb in
    let block = Transition_frontier.Breadcrumb.block breadcrumb in
    let transactions =
      Mina_block.transactions
        ~constraint_constants:
          (Mina_lib.config mina).precomputed_values.constraint_constants block
    in
    { With_hash.Stable.Latest.data =
        Filtered_external_transition.of_transition block `All transactions
    ; hash
    }

  let best_chain =
    io_field "bestChain"
      ~doc:
        "Retrieve a list of blocks from transition frontier's root to the \
         current best tip. Returns an error if the system is bootstrapping."
      ~typ:(list @@ non_null Types.block)
      ~args:
        Arg.
          [ arg "maxLength"
              ~doc:
                "The maximum number of blocks to return. If there are more \
                 blocks in the transition frontier from root to tip, the n \
                 blocks closest to the best tip will be returned"
              ~typ:int
          ]
      ~resolve:(fun { ctx = mina; _ } () max_length ->
        match Mina_lib.best_chain ?max_length mina with
        | Some best_chain ->
            let%map blocks =
              Deferred.List.map best_chain ~f:(fun bc ->
                  Deferred.return @@ block_of_breadcrumb mina bc )
            in
            Ok (Some blocks)
        | None ->
            return
            @@ Error "Could not obtain best chain from transition frontier" )

  let block =
    result_field2 "block"
      ~doc:
        "Retrieve a block with the given state hash or height, if contained in \
         the transition frontier."
      ~typ:(non_null Types.block)
      ~args:
        Arg.
          [ arg "stateHash" ~doc:"The state hash of the desired block"
              ~typ:string
          ; arg "height"
              ~doc:"The height of the desired block in the best chain" ~typ:int
          ]
      ~resolve:(fun { ctx = mina; _ } () (state_hash_base58_opt : string option)
                    (height_opt : int option) ->
        let open Result.Let_syntax in
        let get_transition_frontier () =
          let transition_frontier_pipe = Mina_lib.transition_frontier mina in
          Pipe_lib.Broadcast_pipe.Reader.peek transition_frontier_pipe
          |> Result.of_option ~error:"Could not obtain transition frontier"
        in
        let block_from_state_hash state_hash_base58 =
          let%bind state_hash =
            State_hash.of_base58_check state_hash_base58
            |> Result.map_error ~f:Error.to_string_hum
          in
          let%bind transition_frontier = get_transition_frontier () in
          let%map breadcrumb =
            Transition_frontier.find transition_frontier state_hash
            |> Result.of_option
                 ~error:
                   (sprintf
                      "Block with state hash %s not found in transition \
                       frontier"
                      state_hash_base58 )
          in
          block_of_breadcrumb mina breadcrumb
        in
        let block_from_height height =
          let height_uint32 =
            (* GraphQL int is signed 32-bit
                 empirically, conversion does not raise even if
               - the number is negative
               - the number is not representable using 32 bits
            *)
            Unsigned.UInt32.of_int height
          in
          let%bind transition_frontier = get_transition_frontier () in
          let best_chain_breadcrumbs =
            Transition_frontier.best_tip_path transition_frontier
          in
          let%map desired_breadcrumb =
            List.find best_chain_breadcrumbs ~f:(fun bc ->
                let validated_transition =
                  Transition_frontier.Breadcrumb.validated_transition bc
                in
                let block_height =
                  Mina_block.(
                    blockchain_length @@ With_hash.data
                    @@ Validated.forget validated_transition)
                in
                Unsigned.UInt32.equal block_height height_uint32 )
            |> Result.of_option
                 ~error:
                   (sprintf
                      "Could not find block in transition frontier with height \
                       %d"
                      height )
          in
          block_of_breadcrumb mina desired_breadcrumb
        in
        match (state_hash_base58_opt, height_opt) with
        | Some state_hash_base58, None ->
            block_from_state_hash state_hash_base58
        | None, Some height ->
            block_from_height height
        | None, None | Some _, Some _ ->
            Error "Must provide exactly one of state hash, height" )

  let initial_peers =
    field "initialPeers"
      ~doc:"List of peers that the daemon first used to connect to the network"
      ~args:Arg.[]
      ~typ:(non_null @@ list @@ non_null string)
      ~resolve:(fun { ctx = mina; _ } () ->
        List.map (Mina_lib.initial_peers mina) ~f:Mina_net2.Multiaddr.to_string
        )

  let get_peers =
    io_field "getPeers"
      ~doc:"List of peers that the daemon is currently connected to"
      ~args:Arg.[]
      ~typ:(non_null @@ list @@ non_null Types.DaemonStatus.peer)
      ~resolve:(fun { ctx = mina; _ } () ->
        let%map peers = Mina_networking.peers (Mina_lib.net mina) in
        Ok (List.map ~f:Network_peer.Peer.to_display peers) )

  let snark_pool =
    field "snarkPool"
      ~doc:"List of completed snark works that have the lowest fee so far"
      ~args:Arg.[]
      ~typ:(non_null @@ list @@ non_null Types.completed_work)
      ~resolve:(fun { ctx = mina; _ } () ->
        Mina_lib.snark_pool mina |> Network_pool.Snark_pool.resource_pool
        |> Network_pool.Snark_pool.Resource_pool.all_completed_work )

  let pending_snark_work =
    field "pendingSnarkWork" ~doc:"List of snark works that are yet to be done"
      ~args:Arg.[]
      ~typ:(non_null @@ list @@ non_null Types.pending_work)
      ~resolve:(fun { ctx = mina; _ } () ->
        let snark_job_state = Mina_lib.snark_job_state mina in
        let snark_pool = Mina_lib.snark_pool mina in
        let fee_opt =
          Mina_lib.(
            Option.map (snark_worker_key mina) ~f:(fun _ -> snark_work_fee mina))
        in
        let (module S) = Mina_lib.work_selection_method mina in
        S.pending_work_statements ~snark_pool ~fee_opt snark_job_state )

  let genesis_constants =
    field "genesisConstants"
      ~doc:
        "The constants used to determine the configuration of the genesis \
         block and all of its transitive dependencies"
      ~args:Arg.[]
      ~typ:(non_null Types.genesis_constants)
      ~resolve:(fun _ () -> ())

  let time_offset =
    field "timeOffset"
      ~doc:
        "The time offset in seconds used to convert real times into blockchain \
         times"
      ~args:Arg.[]
      ~typ:(non_null int)
      ~resolve:(fun { ctx = mina; _ } () ->
        Block_time.Controller.get_time_offset
          ~logger:(Mina_lib.config mina).logger
        |> Time.Span.to_sec |> Float.to_int )

  let connection_gating_config =
    io_field "connectionGatingConfig"
      ~doc:
        "The rules that the libp2p helper will use to determine which \
         connections to permit"
      ~args:Arg.[]
      ~typ:(non_null Types.Payload.set_connection_gating_config)
      ~resolve:(fun { ctx = mina; _ } _ ->
        let net = Mina_lib.net mina in
        let%map config = Mina_networking.connection_gating_config net in
        Ok config )

  let validate_payment =
    io_field "validatePayment"
      ~doc:"Validate the format and signature of a payment" ~typ:(non_null bool)
      ~args:
        Arg.
          [ arg "input" ~typ:(non_null Types.Input.SendPaymentInput.arg_typ)
          ; Types.Input.Fields.signature
          ]
      ~resolve:(fun { ctx = mina; _ } ()
                    (from, to_, amount, fee, valid_until, memo, nonce_opt)
                    signature ->
        let open Deferred.Result.Let_syntax in
        let body =
          Signed_command_payload.Body.Payment
            { source_pk = from
            ; receiver_pk = to_
            ; amount = Amount.of_uint64 amount
            }
        in
        let%bind signature =
          match signature with
          | Some signature ->
              return signature
          | None ->
              Deferred.Result.fail "Signature field is missing"
        in
        let%bind user_command_input =
          Mutations.make_signed_user_command ~nonce_opt ~signer:from ~memo ~fee
            ~fee_payer_pk:from ~valid_until ~body ~signature
        in
        let%map user_command, _ =
          User_command_input.to_user_command
            ~get_current_nonce:(Mina_lib.get_current_nonce mina)
            ~get_account:(Mina_lib.get_account mina)
            ~constraint_constants:
              (Mina_lib.config mina).precomputed_values.constraint_constants
            ~logger:(Mina_lib.top_level_logger mina)
            user_command_input
          |> Deferred.Result.map_error ~f:Error.to_string_hum
        in
        Signed_command.check_signature user_command )

  let runtime_config =
    field "runtimeConfig"
      ~doc:"The runtime configuration passed to the daemon at start-up"
      ~typ:(non_null Types.json)
      ~args:Arg.[]
      ~resolve:(fun { ctx = mina; _ } () ->
        Mina_lib.runtime_config mina
        |> Runtime_config.to_yojson |> Yojson.Safe.to_basic )

  let thread_graph =
    field "threadGraph"
      ~doc:
        "A graphviz dot format representation of the deamon's internal thread \
         graph"
      ~typ:(non_null string)
      ~args:Arg.[]
      ~resolve:(fun _ () ->
        Bytes.unsafe_to_string
          ~no_mutation_while_string_reachable:
            (O1trace.Thread.dump_thread_graph ()) )

  let evaluate_vrf =
    io_field "evaluateVrf"
      ~doc:
        "Evaluate a vrf for the given public key. This includes a witness \
         which may be verified without access to the private key for this vrf \
         evaluation."
      ~typ:(non_null Types.vrf_evaluation)
      ~args:
        Arg.
          [ arg "message" ~typ:(non_null Types.Input.VrfMessageInput.arg_typ)
          ; arg "publicKey" ~typ:(non_null Types.Input.PublicKey.arg_typ)
          ; arg "vrfThreshold" ~typ:Types.Input.VrfThresholdInput.arg_typ
          ]
      ~resolve:(fun { ctx = mina; _ } () message public_key vrf_threshold ->
        Deferred.return
        @@
        let open Result.Let_syntax in
        let%map sk =
          match%bind Mutations.find_identity ~public_key mina with
          | `Keypair { private_key; _ } ->
              Ok private_key
          | `Hd_index _ ->
              Error
                "Computing a vrf evaluation from a hardware wallet is not \
                 supported"
        in
        let constraint_constants =
          (Mina_lib.config mina).precomputed_values.constraint_constants
        in
        let t =
          { (Consensus_vrf.Layout.Evaluation.of_message_and_sk
               ~constraint_constants message sk )
            with
            vrf_threshold
          }
        in
        match vrf_threshold with
        | Some _ ->
            Consensus_vrf.Layout.Evaluation.compute_vrf ~constraint_constants t
        | None ->
            t )

  let check_vrf =
    field "checkVrf"
      ~doc:
        "Check a vrf evaluation commitment. This can be used to check vrf \
         evaluations without needing to reveal the private key, in the format \
         returned by evaluateVrf"
      ~typ:(non_null Types.vrf_evaluation)
      ~args:
        Arg.
          [ arg "input" ~typ:(non_null Types.Input.VrfEvaluationInput.arg_typ) ]
      ~resolve:(fun { ctx = mina; _ } () evaluation ->
        let constraint_constants =
          (Mina_lib.config mina).precomputed_values.constraint_constants
        in
        Consensus_vrf.Layout.Evaluation.compute_vrf ~constraint_constants
          evaluation )

  let blockchain_verification_key =
    io_field "blockchainVerificationKey"
      ~doc:"The pickles verification key for the protocol state proof"
      ~typ:(non_null Types.json)
      ~args:Arg.[]
      ~resolve:(fun { ctx = mina; _ } () ->
        let open Deferred.Result.Let_syntax in
        Mina_lib.verifier mina |> Verifier.get_blockchain_verification_key
        |> Deferred.Result.map_error ~f:Error.to_string_hum
        >>| Pickles.Verification_key.to_yojson >>| Yojson.Safe.to_basic )

  let commands =
    [ sync_status
    ; daemon_status
    ; version
    ; owned_wallets (* deprecated *)
    ; tracked_accounts
    ; wallet (* deprecated *)
    ; connection_gating_config
    ; account
    ; accounts_for_pk
    ; token_owner
    ; token_accounts
    ; current_snark_worker
    ; best_chain
    ; block
    ; genesis_block
    ; initial_peers
    ; get_peers
    ; pooled_user_commands
    ; pooled_zkapp_commands
    ; transaction_status
    ; trust_status
    ; trust_status_all
    ; snark_pool
    ; pending_snark_work
    ; genesis_constants
    ; time_offset
    ; validate_payment
    ; evaluate_vrf
    ; check_vrf
    ; runtime_config
    ; thread_graph
    ; blockchain_verification_key
    ]

  module Itn = struct
    (* incentivized testnet-specific queries *)

    let auth =
      field "auth"
        ~args:Arg.[]
        ~typ:(non_null Types.Itn.auth)
        ~doc:"Uuid for GraphQL server, sequence number for signing public key"
        ~resolve:(fun _ () ->
          ( Uuid.to_string Itn_sequencing.uuid
          , Itn_sequencing.get_sequence_no_for_auth () ) )

    let slots_won =
      io_field "slotsWon"
        ~typ:(non_null (list (non_null int)))
        ~args:Arg.[]
        ~doc:"Slots won by a block producer for current epoch"
        ~resolve:(fun { ctx = with_seq_no, mina; _ } () ->
<<<<<<< HEAD
          if not with_seq_no then return @@ Error "Missing sequence information"
          else
            let bp_keys = Mina_lib.block_production_pubkeys mina in
            if Public_key.Compressed.Set.is_empty bp_keys then
              return @@ Error "Not a block producing node"
            else
              let vrf_evaluator = Mina_lib.vrf_evaluator mina in
              let logger = Mina_lib.top_level_logger mina in
              let%map vrf_result =
                Block_producer.Vrf_evaluation_state.poll_vrf_evaluator ~logger
                  vrf_evaluator
              in
              match vrf_result.evaluator_status with
              | Completed ->
                  let slots_since_hard_fork =
                    List.map vrf_result.slots_won ~f:(fun { global_slot; _ } ->
                        Unsigned.UInt32.to_int global_slot )
                    |> List.sort ~compare:Int.compare
                  in
                  Ok slots_since_hard_fork
              | _ ->
                  Error "Vrf evaluation not completed for current epoch" )

    let commands = [ auth; slots_won ]
=======
          Io.return
          @@
          if not with_seq_no then Error "Missing sequence information"
          else
            let bp_keys = Mina_lib.block_production_pubkeys mina in
            if Public_key.Compressed.Set.is_empty bp_keys then
              Error "Not a block producing node"
            else
              let open Block_producer.Vrf_evaluation_state in
              let vrf_state = Mina_lib.vrf_evaluation_state mina in
              let%map.Result () =
                Result.ok_if_true (finished vrf_state)
                  ~error:"Vrf evaluation not completed for current epoch"
              in
              List.map (Queue.to_list vrf_state.queue)
                ~f:(fun { global_slot; _ } ->
                  Unsigned.UInt32.to_int global_slot ) )

    let internal_logs =
      io_field "internalLogs"
        ~args:
          Arg.
            [ arg "startLogId" ~doc:"Least log ID to start with"
                ~typ:(non_null int)
            ]
        ~typ:(non_null (list (non_null Types.Itn.log)))
        ~doc:"Internal logs generated by the daemon"
        ~resolve:(fun { ctx = with_seq_no, _mina; _ } _ start_log_id ->
          Io.return
          @@
          if not with_seq_no then Error "Missing sequence information"
          else Ok (Itn_logger.get_logs start_log_id) )

    let commands = [ auth; slots_won; internal_logs ]
>>>>>>> b1c45668
  end
end

let schema =
  Graphql_async.Schema.(
    schema Queries.commands ~mutations:Mutations.commands
      ~subscriptions:Subscriptions.commands)

let schema_limited =
  (* including version because that's the default query *)
  Graphql_async.Schema.(
    schema
      [ Queries.daemon_status; Queries.block; Queries.version ]
      ~mutations:[] ~subscriptions:[])

let schema_itn : (bool * Mina_lib.t) Schema.schema =
  if Mina_compile_config.itn_features then
    Graphql_async.Schema.(
      schema Queries.Itn.commands ~mutations:Mutations.Itn.commands
        ~subscriptions:[])
  else Graphql_async.Schema.(schema [] ~mutations:[] ~subscriptions:[])<|MERGE_RESOLUTION|>--- conflicted
+++ resolved
@@ -556,8 +556,6 @@
               ~doc:"Sequence number for the signer of the auth query"
               ~typ:(non_null uint16)
               ~resolve:(fun _ (_, n) -> n)
-<<<<<<< HEAD
-=======
           ; field "libp2pPort"
               ~args:Arg.[]
               ~doc:"Libp2p port" ~typ:(non_null uint16)
@@ -614,7 +612,6 @@
               ~doc:"metadata for the log"
               ~typ:(non_null (list (non_null metadatum)))
               ~resolve:(fun _ (log : Itn_logger.t) -> log.metadata)
->>>>>>> b1c45668
           ] )
   end
 
@@ -4943,38 +4940,22 @@
                   return
                   @@ Error
                        (sprintf
-<<<<<<< HEAD
-                          "Could not find scheduled payments with handle %s"
-                          handle )
-              | Some ivar ->
-                  [%log info]
-                    "Requesting stop of scheduled payments with handle %s"
-=======
                           "Could not find scheduled transactions with handle %s"
                           handle )
               | Some ivar ->
                   [%log info]
                     "Requesting stop of scheduled transactions with handle %s"
->>>>>>> b1c45668
                     handle ;
                   Ivar.fill_if_empty ivar () ;
                   return
                   @@ Ok
                        (sprintf
-<<<<<<< HEAD
-                          "Requesting stop of scheduled payments with handle %s"
-=======
                           "Requesting stop of scheduled transactions with \
                            handle %s"
->>>>>>> b1c45668
                           handle )
             with _ ->
               return
               @@ Error
-<<<<<<< HEAD
-                   (sprintf "Not a valid scheduled payments handle: %s" handle)
-          )
-=======
                    (sprintf "Not a valid scheduled transactions handle: %s"
                       handle ) )
 
@@ -5045,7 +5026,6 @@
               else
                 Deferred.Result.failf "failed to add peers: %s"
                   (String.concat ~sep:", " failures) )
->>>>>>> b1c45668
 
     let flush_internal_logs =
       io_field "flushInternalLogs"
@@ -5913,32 +5893,6 @@
         ~args:Arg.[]
         ~doc:"Slots won by a block producer for current epoch"
         ~resolve:(fun { ctx = with_seq_no, mina; _ } () ->
-<<<<<<< HEAD
-          if not with_seq_no then return @@ Error "Missing sequence information"
-          else
-            let bp_keys = Mina_lib.block_production_pubkeys mina in
-            if Public_key.Compressed.Set.is_empty bp_keys then
-              return @@ Error "Not a block producing node"
-            else
-              let vrf_evaluator = Mina_lib.vrf_evaluator mina in
-              let logger = Mina_lib.top_level_logger mina in
-              let%map vrf_result =
-                Block_producer.Vrf_evaluation_state.poll_vrf_evaluator ~logger
-                  vrf_evaluator
-              in
-              match vrf_result.evaluator_status with
-              | Completed ->
-                  let slots_since_hard_fork =
-                    List.map vrf_result.slots_won ~f:(fun { global_slot; _ } ->
-                        Unsigned.UInt32.to_int global_slot )
-                    |> List.sort ~compare:Int.compare
-                  in
-                  Ok slots_since_hard_fork
-              | _ ->
-                  Error "Vrf evaluation not completed for current epoch" )
-
-    let commands = [ auth; slots_won ]
-=======
           Io.return
           @@
           if not with_seq_no then Error "Missing sequence information"
@@ -5973,7 +5927,6 @@
           else Ok (Itn_logger.get_logs start_log_id) )
 
     let commands = [ auth; slots_won; internal_logs ]
->>>>>>> b1c45668
   end
 end
 
