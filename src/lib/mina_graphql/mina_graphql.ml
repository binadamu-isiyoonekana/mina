open Core
open Async
open Graphql_async
open Mina_base
open Mina_transaction
module Ledger = Mina_ledger.Ledger
open Signature_lib
open Currency
module Schema = Graphql_wrapper.Make (Schema)

module Option = struct
  include Option

  module Result = struct
    let sequence (type a b) (o : (a, b) result option) =
      match o with
      | None ->
          Ok None
      | Some r ->
          Result.map r ~f:(fun a -> Some a)
  end
end

(** Convert a GraphQL constant to the equivalent json representation.
    We can't coerce this directly because of the presence of the [`Enum]
    constructor, so we have to recurse over the structure replacing all of the
    [`Enum]s with [`String]s.
*)
let rec to_yojson (json : Graphql_parser.const_value) : Yojson.Safe.t =
  match json with
  | `Assoc fields ->
      `Assoc (List.map fields ~f:(fun (name, json) -> (name, to_yojson json)))
  | `Bool b ->
      `Bool b
  | `Enum s ->
      `String s
  | `Float f ->
      `Float f
  | `Int i ->
      `Int i
  | `List l ->
      `List (List.map ~f:to_yojson l)
  | `Null ->
      `Null
  | `String s ->
      `String s

let result_of_exn f v ~error = try Ok (f v) with _ -> Error error

let result_of_or_error ?error v =
  Result.map_error v ~f:(fun internal_error ->
      let str_error = Error.to_string_hum internal_error in
      match error with
      | None ->
          str_error
      | Some error ->
          sprintf "%s (%s)" error str_error )

let result_field_no_inputs ~resolve =
  Schema.io_field ~resolve:(fun resolve_info src ->
      Deferred.return @@ resolve resolve_info src )

(* one input *)
let result_field ~resolve =
  Schema.io_field ~resolve:(fun resolve_info src inputs ->
      Deferred.return @@ resolve resolve_info src inputs )

(* two inputs *)
let result_field2 ~resolve =
  Schema.io_field ~resolve:(fun resolve_info src input1 input2 ->
      Deferred.return @@ resolve resolve_info src input1 input2 )

module Doc = struct
  let date ?(extra = "") s =
    sprintf
      !"%s (stringified Unix time - number of milliseconds since January 1, \
        1970)%s"
      s extra

  let bin_prot =
    sprintf !"%s (base58-encoded janestreet/bin_prot serialization)"
end

module Reflection = struct
  let regex = lazy (Re2.create_exn {regex|\_(\w)|regex})

  let underToCamel s =
    Re2.replace_exn (Lazy.force regex) s ~f:(fun m ->
        let s = Re2.Match.get_exn ~sub:(`Index 1) m in
        String.capitalize s )

  (** When Fields.folding, create graphql fields via reflection *)
  let reflect f ~typ acc x =
    let new_name = underToCamel (Field.name x) in
    Schema.(
      field new_name ~typ ~args:Arg.[] ~resolve:(fun _ v -> f (Field.get x v))
      :: acc)

  module Shorthand = struct
    open Schema

    (* Note: Eta expansion is needed here to combat OCaml's weak polymorphism nonsense *)

    let id ~typ a x = reflect Fn.id ~typ a x

    let nn_int a x = id ~typ:(non_null int) a x

    let nn_int_list a x = id ~typ:(non_null (list (non_null int))) a x

    let int a x = id ~typ:int a x

    let nn_bool a x = id ~typ:(non_null bool) a x

    let bool a x = id ~typ:bool a x

    let nn_string a x = id ~typ:(non_null string) a x

    let nn_time a x =
      reflect
        (fun t -> Block_time.to_time_exn t)
        ~typ:(non_null (Graphql_lib.Scalars.Time.typ ()))
        a x

    let nn_catchup_status a x =
      reflect
        (fun o ->
          Option.map o
            ~f:
              (List.map ~f:(function
                | ( Transition_frontier.Full_catchup_tree.Node.State.Enum
                    .Finished
                  , _ ) ->
                    "finished"
                | Failed, _ ->
                    "failed"
                | To_download, _ ->
                    "to_download"
                | To_initial_validate, _ ->
                    "to_initial_validate"
                | To_verify, _ ->
                    "to_verify"
                | Wait_for_parent, _ ->
                    "wait_for_parent"
                | To_build_breadcrumb, _ ->
                    "to_build_breadcrumb"
                | Root, _ ->
                    "root" ) ) )
        ~typ:(list (non_null string))
        a x

    let string a x = id ~typ:string a x

    module F = struct
      let int f a x = reflect f ~typ:Schema.int a x

      let nn_int f a x = reflect f ~typ:Schema.(non_null int) a x

      let string f a x = reflect f ~typ:Schema.string a x

      let nn_string f a x = reflect f ~typ:Schema.(non_null string) a x
    end
  end
end

let get_ledger_and_breadcrumb coda =
  coda |> Mina_lib.best_tip |> Participating_state.active
  |> Option.map ~f:(fun tip ->
         ( Transition_frontier.Breadcrumb.staged_ledger tip
           |> Staged_ledger.ledger
         , tip ) )

module Types = struct
  open Schema

  include struct
    open Graphql_lib.Scalars

    let public_key = PublicKey.typ ()

    let uint32 = UInt32.typ ()

    let token_id = TokenId.typ ()

    let json = JSON.typ ()

    let epoch_seed = EpochSeed.typ ()

    let balance = Balance.typ ()

    let amount = Amount.typ ()

    let fee = Fee.typ ()

    let block_time = BlockTime.typ ()

    let global_slot = GlobalSlot.typ ()

    let length = Length.typ ()

    let span = Span.typ ()

    let ledger_hash = LedgerHash.typ ()

    let state_hash = StateHash.typ ()

    let account_nonce = AccountNonce.typ ()

    let chain_hash = ChainHash.typ ()

    let transaction_hash = TransactionHash.typ ()

    let precomputed_block_proof = PrecomputedBlockProof.typ ()
  end

  let account_id : (Mina_lib.t, Account_id.t option) typ =
    obj "AccountId" ~fields:(fun _ ->
        [ field "publicKey" ~typ:(non_null public_key)
            ~args:Arg.[]
            ~resolve:(fun _ id -> Mina_base.Account_id.public_key id)
        ; field "tokenId" ~typ:(non_null token_id)
            ~args:Arg.[]
            ~resolve:(fun _ id -> Mina_base.Account_id.token_id id)
        ] )

  let sync_status : ('context, Sync_status.t option) typ =
    enum "SyncStatus" ~doc:"Sync status of daemon"
      ~values:
        (List.map Sync_status.all ~f:(fun status ->
             enum_value
               (String.map ~f:Char.uppercase @@ Sync_status.to_string status)
               ~value:status ) )

  let transaction_status :
      ('context, Transaction_inclusion_status.State.t option) typ =
    enum "TransactionStatus" ~doc:"Status of a transaction"
      ~values:
        Transaction_inclusion_status.State.
          [ enum_value "INCLUDED" ~value:Included
              ~doc:"A transaction that is on the longest chain"
          ; enum_value "PENDING" ~value:Pending
              ~doc:
                "A transaction either in the transition frontier or in \
                 transaction pool but is not on the longest chain"
          ; enum_value "UNKNOWN" ~value:Unknown
              ~doc:
                "The transaction has either been snarked, reached finality \
                 through consensus or has been dropped"
          ]

  let consensus_time =
    let module C = Consensus.Data.Consensus_time in
    obj "ConsensusTime" ~fields:(fun _ ->
        [ field "epoch" ~typ:(non_null uint32)
            ~args:Arg.[]
            ~resolve:(fun _ global_slot -> C.epoch global_slot)
        ; field "slot" ~typ:(non_null uint32)
            ~args:Arg.[]
            ~resolve:(fun _ global_slot -> C.slot global_slot)
        ; field "globalSlot" ~typ:(non_null global_slot)
            ~args:Arg.[]
            ~resolve:(fun _ (global_slot : Consensus.Data.Consensus_time.t) ->
              C.to_global_slot global_slot )
        ; field "startTime" ~typ:(non_null block_time)
            ~args:Arg.[]
            ~resolve:(fun { ctx = coda; _ } global_slot ->
              let constants =
                (Mina_lib.config coda).precomputed_values.consensus_constants
              in
              C.start_time ~constants global_slot )
        ; field "endTime" ~typ:(non_null block_time)
            ~args:Arg.[]
            ~resolve:(fun { ctx = coda; _ } global_slot ->
              let constants =
                (Mina_lib.config coda).precomputed_values.consensus_constants
              in
              C.end_time ~constants global_slot )
        ] )

  let consensus_time_with_global_slot_since_genesis =
    obj "ConsensusTimeGlobalSlot"
      ~doc:"Consensus time and the corresponding global slot since genesis"
      ~fields:(fun _ ->
        [ field "consensusTime" ~typ:(non_null consensus_time)
            ~doc:
              "Time in terms of slot number in an epoch, start and end time of \
               the slot since UTC epoch"
            ~args:Arg.[]
            ~resolve:(fun _ (time, _) -> time)
        ; field "globalSlotSinceGenesis"
            ~args:Arg.[]
            ~typ:(non_null global_slot)
            ~resolve:(fun _ (_, slot) -> slot)
        ] )

  let block_producer_timing :
      (_, Daemon_rpcs.Types.Status.Next_producer_timing.t option) typ =
    obj "BlockProducerTimings" ~fields:(fun _ ->
        let of_time ~consensus_constants =
          Consensus.Data.Consensus_time.of_time_exn
            ~constants:consensus_constants
        in
        [ field "times"
            ~typ:(non_null @@ list @@ non_null consensus_time)
            ~doc:"Next block production time"
            ~args:Arg.[]
            ~resolve:(fun { ctx = coda; _ }
                          { Daemon_rpcs.Types.Status.Next_producer_timing.timing
                          ; _
                          } ->
              let consensus_constants =
                (Mina_lib.config coda).precomputed_values.consensus_constants
              in
              match timing with
              | Daemon_rpcs.Types.Status.Next_producer_timing.Check_again _ ->
                  []
              | Evaluating_vrf _last_checked_slot ->
                  []
              | Produce info ->
                  [ of_time info.time ~consensus_constants ]
              | Produce_now info ->
                  [ of_time ~consensus_constants info.time ] )
        ; field "globalSlotSinceGenesis"
            ~typ:(non_null @@ list @@ non_null global_slot)
            ~doc:"Next block production global-slot-since-genesis "
            ~args:Arg.[]
            ~resolve:(fun _
                          { Daemon_rpcs.Types.Status.Next_producer_timing.timing
                          ; _
                          } ->
              match timing with
              | Daemon_rpcs.Types.Status.Next_producer_timing.Check_again _ ->
                  []
              | Evaluating_vrf _last_checked_slot ->
                  []
              | Produce info ->
                  [ info.for_slot.global_slot_since_genesis ]
              | Produce_now info ->
                  [ info.for_slot.global_slot_since_genesis ] )
        ; field "generatedFromConsensusAt"
            ~typ:(non_null consensus_time_with_global_slot_since_genesis)
            ~doc:
              "Consensus time of the block that was used to determine the next \
               block production time"
            ~args:Arg.[]
            ~resolve:(fun { ctx = coda; _ }
                          { Daemon_rpcs.Types.Status.Next_producer_timing
                            .generated_from_consensus_at =
                              { slot; global_slot_since_genesis }
                          ; _
                          } ->
              let consensus_constants =
                (Mina_lib.config coda).precomputed_values.consensus_constants
              in
              ( Consensus.Data.Consensus_time.of_global_slot
                  ~constants:consensus_constants slot
              , global_slot_since_genesis ) )
        ] )

  let merkle_path_element :
      (_, [ `Left of Zkapp_basic.F.t | `Right of Zkapp_basic.F.t ] option) typ =
    let field_elem = Mina_base_unix.Graphql_scalars.FieldElem.typ () in
    obj "MerklePathElement" ~fields:(fun _ ->
        [ field "left" ~typ:field_elem
            ~args:Arg.[]
            ~resolve:(fun _ x ->
              match x with `Left h -> Some h | `Right _ -> None )
        ; field "right" ~typ:field_elem
            ~args:Arg.[]
            ~resolve:(fun _ x ->
              match x with `Left _ -> None | `Right h -> Some h )
        ] )

  module DaemonStatus = struct
    type t = Daemon_rpcs.Types.Status.t

    let interval : (_, (Time.Span.t * Time.Span.t) option) typ =
      obj "Interval" ~fields:(fun _ ->
          [ field "start" ~typ:(non_null span)
              ~args:Arg.[]
              ~resolve:(fun _ (start, _) -> start)
          ; field "stop" ~typ:(non_null span)
              ~args:Arg.[]
              ~resolve:(fun _ (_, end_) -> end_)
          ] )

    let histogram : (_, Perf_histograms.Report.t option) typ =
      obj "Histogram" ~fields:(fun _ ->
          let open Reflection.Shorthand in
          List.rev
          @@ Perf_histograms.Report.Fields.fold ~init:[]
               ~values:(id ~typ:Schema.(non_null (list (non_null int))))
               ~intervals:(id ~typ:(non_null (list (non_null interval))))
               ~underflow:nn_int ~overflow:nn_int )

    module Rpc_timings = Daemon_rpcs.Types.Status.Rpc_timings
    module Rpc_pair = Rpc_timings.Rpc_pair

    let rpc_pair : (_, Perf_histograms.Report.t option Rpc_pair.t option) typ =
      let h = Reflection.Shorthand.id ~typ:histogram in
      obj "RpcPair" ~fields:(fun _ ->
          List.rev @@ Rpc_pair.Fields.fold ~init:[] ~dispatch:h ~impl:h )

    let rpc_timings : (_, Rpc_timings.t option) typ =
      let fd = Reflection.Shorthand.id ~typ:(non_null rpc_pair) in
      obj "RpcTimings" ~fields:(fun _ ->
          List.rev
          @@ Rpc_timings.Fields.fold ~init:[] ~get_staged_ledger_aux:fd
               ~answer_sync_ledger_query:fd ~get_ancestry:fd
               ~get_transition_chain_proof:fd ~get_transition_chain:fd )

    module Histograms = Daemon_rpcs.Types.Status.Histograms

    let histograms : (_, Histograms.t option) typ =
      let h = Reflection.Shorthand.id ~typ:histogram in
      obj "Histograms" ~fields:(fun _ ->
          let open Reflection.Shorthand in
          List.rev
          @@ Histograms.Fields.fold ~init:[]
               ~rpc_timings:(id ~typ:(non_null rpc_timings))
               ~external_transition_latency:h
               ~accepted_transition_local_latency:h
               ~accepted_transition_remote_latency:h
               ~snark_worker_transition_time:h ~snark_worker_merge_time:h )

    let consensus_configuration : (_, Consensus.Configuration.t option) typ =
      obj "ConsensusConfiguration" ~fields:(fun _ ->
          let open Reflection.Shorthand in
          List.rev
          @@ Consensus.Configuration.Fields.fold ~init:[] ~delta:nn_int
               ~k:nn_int ~slots_per_epoch:nn_int ~slot_duration:nn_int
               ~epoch_duration:nn_int ~acceptable_network_delay:nn_int
               ~genesis_state_timestamp:nn_time )

    let peer : (_, Network_peer.Peer.Display.t option) typ =
      obj "Peer" ~fields:(fun _ ->
          let open Reflection.Shorthand in
          List.rev
          @@ Network_peer.Peer.Display.Fields.fold ~init:[] ~host:nn_string
               ~libp2p_port:nn_int ~peer_id:nn_string )

    let addrs_and_ports : (_, Node_addrs_and_ports.Display.t option) typ =
      obj "AddrsAndPorts" ~fields:(fun _ ->
          let open Reflection.Shorthand in
          List.rev
          @@ Node_addrs_and_ports.Display.Fields.fold ~init:[]
               ~external_ip:nn_string ~bind_ip:nn_string ~client_port:nn_int
               ~libp2p_port:nn_int ~peer:(id ~typ:peer) )

    let metrics : (_, Daemon_rpcs.Types.Status.Metrics.t option) typ =
      obj "Metrics" ~fields:(fun _ ->
          let open Reflection.Shorthand in
          List.rev
          @@ Daemon_rpcs.Types.Status.Metrics.Fields.fold ~init:[]
               ~block_production_delay:nn_int_list
               ~transaction_pool_diff_received:nn_int
               ~transaction_pool_diff_broadcasted:nn_int
               ~transactions_added_to_pool:nn_int ~transaction_pool_size:nn_int )

    let t : (_, Daemon_rpcs.Types.Status.t option) typ =
      obj "DaemonStatus" ~fields:(fun _ ->
          let open Reflection.Shorthand in
          List.rev
          @@ Daemon_rpcs.Types.Status.Fields.fold ~init:[] ~num_accounts:int
               ~catchup_status:nn_catchup_status ~chain_id:nn_string
               ~next_block_production:(id ~typ:block_producer_timing)
               ~blockchain_length:int ~uptime_secs:nn_int
               ~ledger_merkle_root:string ~state_hash:string
               ~commit_id:nn_string ~conf_dir:nn_string
               ~peers:(id ~typ:(non_null (list (non_null peer))))
               ~user_commands_sent:nn_int ~snark_worker:string
               ~snark_work_fee:nn_int
               ~sync_status:(id ~typ:(non_null sync_status))
               ~block_production_keys:
                 (id ~typ:(non_null @@ list (non_null Schema.string)))
               ~coinbase_receiver:(id ~typ:Schema.string)
               ~histograms:(id ~typ:histograms)
               ~consensus_time_best_tip:(id ~typ:consensus_time)
               ~global_slot_since_genesis_best_tip:int
               ~consensus_time_now:(id ~typ:Schema.(non_null consensus_time))
               ~consensus_mechanism:nn_string
               ~addrs_and_ports:(id ~typ:(non_null addrs_and_ports))
               ~consensus_configuration:
                 (id ~typ:(non_null consensus_configuration))
               ~highest_block_length_received:nn_int
               ~highest_unvalidated_block_length_received:nn_int
               ~metrics:(id ~typ:(non_null metrics)) )
  end

  let fee_transfer =
    obj "FeeTransfer" ~fields:(fun _ ->
        [ field "recipient"
            ~args:Arg.[]
            ~doc:"Public key of fee transfer recipient"
            ~typ:(non_null public_key)
            ~resolve:(fun _ ({ Fee_transfer.receiver_pk = pk; _ }, _) -> pk)
        ; field "fee" ~typ:(non_null fee)
            ~args:Arg.[]
            ~doc:"Amount that the recipient is paid in this fee transfer"
            ~resolve:(fun _ ({ Fee_transfer.fee; _ }, _) -> fee)
        ; field "type"
            ~typ:
              ( non_null
              @@ Filtered_external_transition_unix.Graphql_scalars
                 .FeeTransferType
                 .typ () )
            ~args:Arg.[]
            ~doc:
              "Fee_transfer|Fee_transfer_via_coinbase Snark worker fees \
               deducted from the coinbase amount are of type \
               'Fee_transfer_via_coinbase', rest are deducted from transaction \
               fees"
            ~resolve:(fun _ (_, transfer_type) -> transfer_type)
        ] )

  let account_timing : (Mina_lib.t, Account_timing.t option) typ =
    obj "AccountTiming" ~fields:(fun _ ->
        [ field "initialMinimumBalance" ~typ:balance
            ~doc:"The initial minimum balance for a time-locked account"
            ~args:Arg.[]
            ~resolve:(fun _ timing ->
              match timing with
              | Account_timing.Untimed ->
                  None
              | Timed timing_info ->
                  Some timing_info.initial_minimum_balance )
        ; field "cliffTime" ~typ:global_slot
            ~doc:"The cliff time for a time-locked account"
            ~args:Arg.[]
            ~resolve:(fun _ timing ->
              match timing with
              | Account_timing.Untimed ->
                  None
              | Timed timing_info ->
                  Some timing_info.cliff_time )
        ; field "cliffAmount" ~typ:amount
            ~doc:"The cliff amount for a time-locked account"
            ~args:Arg.[]
            ~resolve:(fun _ timing ->
              match timing with
              | Account_timing.Untimed ->
                  None
              | Timed timing_info ->
                  Some timing_info.cliff_amount )
        ; field "vestingPeriod" ~typ:global_slot
            ~doc:"The vesting period for a time-locked account"
            ~args:Arg.[]
            ~resolve:(fun _ timing ->
              match timing with
              | Account_timing.Untimed ->
                  None
              | Timed timing_info ->
                  Some timing_info.vesting_period )
        ; field "vestingIncrement" ~typ:amount
            ~doc:"The vesting increment for a time-locked account"
            ~args:Arg.[]
            ~resolve:(fun _ timing ->
              match timing with
              | Account_timing.Untimed ->
                  None
              | Timed timing_info ->
                  Some timing_info.vesting_increment )
        ] )

  let completed_work =
    obj "CompletedWork" ~doc:"Completed snark works" ~fields:(fun _ ->
        [ field "prover"
            ~args:Arg.[]
            ~doc:"Public key of the prover" ~typ:(non_null public_key)
            ~resolve:(fun _ { Transaction_snark_work.Info.prover; _ } -> prover)
        ; field "fee" ~typ:(non_null fee)
            ~args:Arg.[]
            ~doc:"Amount the prover is paid for the snark work"
            ~resolve:(fun _ { Transaction_snark_work.Info.fee; _ } -> fee)
        ; field "workIds" ~doc:"Unique identifier for the snark work purchased"
            ~typ:(non_null @@ list @@ non_null int)
            ~args:Arg.[]
            ~resolve:(fun _ { Transaction_snark_work.Info.work_ids; _ } ->
              One_or_two.to_list work_ids )
        ] )

  let sign =
    enum "sign"
      ~values:
        [ enum_value "PLUS" ~value:Sgn.Pos; enum_value "MINUS" ~value:Sgn.Neg ]

  let signed_fee =
    obj "SignedFee" ~doc:"Signed fee" ~fields:(fun _ ->
        [ field "sign" ~typ:(non_null sign) ~doc:"+/-"
            ~args:Arg.[]
            ~resolve:(fun _ fee -> Currency.Amount.Signed.sgn fee)
        ; field "feeMagnitude" ~typ:(non_null amount) ~doc:"Fee"
            ~args:Arg.[]
            ~resolve:(fun _ fee -> Currency.Amount.Signed.magnitude fee)
        ] )

  let work_statement =
    obj "WorkDescription"
      ~doc:
        "Transition from a source ledger to a target ledger with some fee \
         excess and increase in supply " ~fields:(fun _ ->
        [ field "sourceLedgerHash" ~typ:(non_null ledger_hash)
            ~doc:"Base58Check-encoded hash of the source ledger"
            ~args:Arg.[]
            ~resolve:(fun _ { Transaction_snark.Statement.source; _ } ->
              source.ledger )
        ; field "targetLedgerHash" ~typ:(non_null ledger_hash)
            ~doc:"Base58Check-encoded hash of the target ledger"
            ~args:Arg.[]
            ~resolve:(fun _ { Transaction_snark.Statement.target; _ } ->
              target.ledger )
        ; field "feeExcess" ~typ:(non_null signed_fee)
            ~doc:
              "Total transaction fee that is not accounted for in the \
               transition from source ledger to target ledger"
            ~args:Arg.[]
            ~resolve:(fun _
                          ({ fee_excess = { fee_excess_l; _ }; _ } :
                            Transaction_snark.Statement.t ) ->
              (* TODO: Expose full fee excess data. *)
              { fee_excess_l with
                magnitude = Currency.Amount.of_fee fee_excess_l.magnitude
              } )
        ; field "supplyIncrease" ~typ:(non_null amount)
            ~doc:"Increase in total supply"
            ~args:Arg.[]
            ~deprecated:(Deprecated (Some "Use supplyChange"))
            ~resolve:(fun _
                          ({ supply_increase; _ } :
                            Transaction_snark.Statement.t ) ->
              supply_increase.magnitude )
        ; field "supplyChange" ~typ:(non_null signed_fee)
            ~doc:"Increase/Decrease in total supply"
            ~args:Arg.[]
            ~resolve:(fun _
                          ({ supply_increase; _ } :
                            Transaction_snark.Statement.t ) -> supply_increase
              )
        ; field "workId" ~doc:"Unique identifier for a snark work"
            ~typ:(non_null int)
            ~args:Arg.[]
            ~resolve:(fun _ w -> Transaction_snark.Statement.hash w)
        ] )

  let pending_work =
    obj "PendingSnarkWork"
      ~doc:"Snark work bundles that are not available in the pool yet"
      ~fields:(fun _ ->
        [ field "workBundle"
            ~args:Arg.[]
            ~doc:"Work bundle with one or two snark work"
            ~typ:(non_null @@ list @@ non_null work_statement)
            ~resolve:(fun _ w -> One_or_two.to_list w)
        ] )

  let blockchain_state :
      ( 'context
      , (Mina_state.Blockchain_state.Value.t * State_hash.t) option )
      typ =
    let staged_ledger_hash t =
      let blockchain_state, _ = t in
      Mina_state.Blockchain_state.staged_ledger_hash blockchain_state
    in
    obj "BlockchainState" ~fields:(fun _ ->
        [ field "date" ~typ:(non_null block_time) ~doc:(Doc.date "date")
            ~args:Arg.[]
            ~resolve:(fun _ t ->
              let blockchain_state, _ = t in
              Mina_state.Blockchain_state.timestamp blockchain_state )
        ; field "utcDate" ~typ:(non_null block_time)
            ~doc:
              (Doc.date
                 ~extra:
                   ". Time offsets are adjusted to reflect true wall-clock \
                    time instead of genesis time."
                 "utcDate" )
            ~args:Arg.[]
            ~resolve:(fun { ctx = coda; _ } t ->
              let blockchain_state, _ = t in
              let timestamp =
                Mina_state.Blockchain_state.timestamp blockchain_state
              in
              Block_time.to_system_time
                (Mina_lib.time_controller coda)
                timestamp )
        ; field "snarkedLedgerHash" ~typ:(non_null ledger_hash)
            ~doc:"Base58Check-encoded hash of the snarked ledger"
            ~args:Arg.[]
<<<<<<< HEAD
            ~resolve:(fun _ (blockchain_state, _) ->
              Mina_state.Blockchain_state.snarked_ledger_hash blockchain_state
              )
        ; field "stagedLedgerHash" ~typ:(non_null ledger_hash)
            ~doc:"Base58Check-encoded hash of the staged ledger"
            ~args:Arg.[]
            ~resolve:(fun _ (blockchain_state, _) ->
              blockchain_state |> Mina_state.Blockchain_state.staged_ledger_hash
              |> Staged_ledger_hash.ledger_hash )
=======
            ~resolve:(fun _ t ->
              let blockchain_state, _ = t in
              let snarked_ledger_hash =
                Mina_state.Blockchain_state.snarked_ledger_hash blockchain_state
              in
              Frozen_ledger_hash.to_base58_check snarked_ledger_hash )
        ; field "stagedLedgerHash" ~typ:(non_null string)
            ~doc:
              "Base58Check-encoded hash of the staged ledger hash's main \
               ledger hash"
            ~args:Arg.[]
            ~resolve:(fun _ t ->
              let staged_ledger_hash = staged_ledger_hash t in
              Mina_base.Ledger_hash.to_base58_check
              @@ Staged_ledger_hash.ledger_hash staged_ledger_hash )
        ; field "stagedLedgerAuxHash" ~typ:(non_null string)
            ~doc:"Base58Check-encoded hash of the staged ledger hash's aux_hash"
            ~args:Arg.[]
            ~resolve:(fun _ t ->
              let staged_ledger_hash = staged_ledger_hash t in
              Staged_ledger_hash.Aux_hash.to_base58_check
              @@ Staged_ledger_hash.aux_hash staged_ledger_hash )
        ; field "stagedLedgerPendingCoinbaseAux" ~typ:(non_null string)
            ~doc:
              "Base58Check-encoded hash of the staged ledger hash's \
               pending_coinbase_hash"
            ~args:Arg.[]
            ~resolve:(fun _ t ->
              let staged_ledger_hash = staged_ledger_hash t in
              Pending_coinbase.Hash.to_base58_check
              @@ Staged_ledger_hash.pending_coinbase_hash staged_ledger_hash )
>>>>>>> 2f8a7199
        ; field "stagedLedgerProofEmitted" ~typ:bool
            ~doc:
              "Block finished a staged ledger, and a proof was emitted from it \
               and included into this block's proof. If there is no transition \
               frontier available or no block found, this will return null."
            ~args:Arg.[]
            ~resolve:(fun { ctx = coda; _ } t ->
              let open Option.Let_syntax in
              let _, hash = t in
              let%bind frontier =
                Mina_lib.transition_frontier coda
                |> Pipe_lib.Broadcast_pipe.Reader.peek
              in
              match Transition_frontier.find frontier hash with
              | None ->
                  None
              | Some b ->
                  Some (Transition_frontier.Breadcrumb.just_emitted_a_proof b)
              )
        ; field "bodyReference" ~typ:(non_null string)
            ~doc:
              "A reference to how the block header refers to the body of the \
               block as a hex-encoded string"
            ~args:Arg.[]
            ~resolve:(fun _ t ->
              let blockchain_state, _ = t in
              Consensus.Body_reference.to_hex
              @@ Mina_state.Blockchain_state.body_reference blockchain_state )
        ] )

  let protocol_state :
      ( 'context
      , (Filtered_external_transition.Protocol_state.t * State_hash.t) option
      )
      typ =
    let open Filtered_external_transition.Protocol_state in
    obj "ProtocolState" ~fields:(fun _ ->
        [ field "previousStateHash" ~typ:(non_null state_hash)
            ~doc:"Base58Check-encoded hash of the previous state"
            ~args:Arg.[]
            ~resolve:(fun _ t ->
              let protocol_state, _ = t in
              protocol_state.previous_state_hash )
        ; field "blockchainState"
            ~doc:"State which is agnostic of a particular consensus algorithm"
            ~typ:(non_null blockchain_state)
            ~args:Arg.[]
            ~resolve:(fun _ t ->
              let protocol_state, state_hash = t in
              (protocol_state.blockchain_state, state_hash) )
        ; field "consensusState"
            ~doc:
              "State specific to the Codaboros Proof of Stake consensus \
               algorithm"
            ~typ:(non_null @@ Consensus.Data.Consensus_state.graphql_type ())
            ~args:Arg.[]
            ~resolve:(fun _ t ->
              let protocol_state, _ = t in
              protocol_state.consensus_state )
        ] )

  let chain_reorganization_status : ('contxt, [ `Changed ] option) typ =
    enum "ChainReorganizationStatus"
      ~doc:"Status for whenever the blockchain is reorganized"
      ~values:[ enum_value "CHANGED" ~value:`Changed ]

  let genesis_constants =
    obj "GenesisConstants" ~fields:(fun _ ->
        [ field "accountCreationFee" ~typ:(non_null fee)
            ~doc:"The fee charged to create a new account"
            ~args:Arg.[]
            ~resolve:(fun { ctx = coda; _ } () ->
              (Mina_lib.config coda).precomputed_values.constraint_constants
                .account_creation_fee )
        ; field "coinbase" ~typ:(non_null amount)
            ~doc:
              "The amount received as a coinbase reward for producing a block"
            ~args:Arg.[]
            ~resolve:(fun { ctx = coda; _ } () ->
              (Mina_lib.config coda).precomputed_values.constraint_constants
                .coinbase_amount )
        ] )

  module AccountObj = struct
    module AnnotatedBalance = struct
      type t =
        { total : Balance.t
        ; unknown : Balance.t
        ; timing : Mina_base.Account_timing.t
        ; breadcrumb : Transition_frontier.Breadcrumb.t option
        }

      let min_balance (b : t) =
        match (b.timing, b.breadcrumb) with
        | Untimed, _ ->
            Some Balance.zero
        | Timed _, None ->
            None
        | Timed timing_info, Some crumb ->
            let consensus_state =
              Transition_frontier.Breadcrumb.consensus_state crumb
            in
            let global_slot =
              Consensus.Data.Consensus_state.global_slot_since_genesis
                consensus_state
            in
            Some
              (Account.min_balance_at_slot ~global_slot
                 ~cliff_time:timing_info.cliff_time
                 ~cliff_amount:timing_info.cliff_amount
                 ~vesting_period:timing_info.vesting_period
                 ~vesting_increment:timing_info.vesting_increment
                 ~initial_minimum_balance:timing_info.initial_minimum_balance )

      let obj =
        obj "AnnotatedBalance"
          ~doc:
            "A total balance annotated with the amount that is currently \
             unknown with the invariant unknown <= total, as well as the \
             currently liquid and locked balances." ~fields:(fun _ ->
            [ field "total" ~typ:(non_null balance)
                ~doc:"The amount of MINA owned by the account"
                ~args:Arg.[]
                ~resolve:(fun _ (b : t) -> b.total)
            ; field "unknown" ~typ:(non_null balance)
                ~doc:
                  "The amount of MINA owned by the account whose origin is \
                   currently unknown"
                ~deprecated:(Deprecated None)
                ~args:Arg.[]
                ~resolve:(fun _ (b : t) -> b.unknown)
            ; field "liquid" ~typ:balance
                ~doc:
                  "The amount of MINA owned by the account which is currently \
                   available. Can be null if bootstrapping."
                ~deprecated:(Deprecated None)
                ~args:Arg.[]
                ~resolve:(fun _ (b : t) ->
                  Option.map (min_balance b) ~f:(fun min_balance ->
                      let total_balance : uint64 = Balance.to_uint64 b.total in
                      let min_balance_uint64 = Balance.to_uint64 min_balance in
                      Balance.of_uint64
                        ( if
                          Unsigned.UInt64.compare total_balance
                            min_balance_uint64
                          > 0
                        then
                          Unsigned.UInt64.sub total_balance min_balance_uint64
                        else Unsigned.UInt64.zero ) ) )
            ; field "locked" ~typ:balance
                ~doc:
                  "The amount of MINA owned by the account which is currently \
                   locked. Can be null if bootstrapping."
                ~deprecated:(Deprecated None)
                ~args:Arg.[]
                ~resolve:(fun _ (b : t) -> min_balance b)
            ; field "blockHeight" ~typ:(non_null length)
                ~doc:"Block height at which balance was measured"
                ~args:Arg.[]
                ~resolve:(fun _ (b : t) ->
                  match b.breadcrumb with
                  | None ->
                      Unsigned.UInt32.zero
                  | Some crumb ->
                      Transition_frontier.Breadcrumb.consensus_state crumb
                      |> Consensus.Data.Consensus_state.blockchain_length )
              (* TODO: Mutually recurse with "block" instead -- #5396 *)
            ; field "stateHash" ~typ:state_hash
                ~doc:
                  "Hash of block at which balance was measured. Can be null if \
                   bootstrapping. Guaranteed to be non-null for direct account \
                   lookup queries when not bootstrapping. Can also be null \
                   when accessed as nested properties (eg. via delegators). "
                ~args:Arg.[]
                ~resolve:(fun _ (b : t) ->
                  Option.map b.breadcrumb ~f:(fun crumb ->
                      Transition_frontier.Breadcrumb.state_hash crumb ) )
            ] )
    end

    module Partial_account = struct
      let to_full_account
          { Account.Poly.public_key
          ; token_id
          ; token_permissions
          ; token_symbol
          ; nonce
          ; balance
          ; receipt_chain_hash
          ; delegate
          ; voting_for
          ; timing
          ; permissions
          ; zkapp
          ; zkapp_uri
          } =
        let open Option.Let_syntax in
        let%bind token_permissions = token_permissions in
        let%bind token_symbol = token_symbol in
        let%bind nonce = nonce in
        let%bind receipt_chain_hash = receipt_chain_hash in
        let%bind voting_for = voting_for in
        let%bind permissions = permissions in
        let%map zkapp_uri = zkapp_uri in
        { Account.Poly.public_key
        ; token_id
        ; token_permissions
        ; token_symbol
        ; nonce
        ; balance = balance.AnnotatedBalance.total
        ; receipt_chain_hash
        ; delegate
        ; voting_for
        ; timing
        ; permissions
        ; zkapp
        ; zkapp_uri
        }

      let of_full_account ?breadcrumb
          { Account.Poly.public_key
          ; token_id
          ; token_permissions
          ; token_symbol
          ; nonce
          ; balance
          ; receipt_chain_hash
          ; delegate
          ; voting_for
          ; timing
          ; permissions
          ; zkapp
          ; zkapp_uri
          } =
        { Account.Poly.public_key
        ; token_id
        ; token_permissions = Some token_permissions
        ; token_symbol = Some token_symbol
        ; nonce = Some nonce
        ; balance =
            { AnnotatedBalance.total = balance
            ; unknown = balance
            ; timing
            ; breadcrumb
            }
        ; receipt_chain_hash = Some receipt_chain_hash
        ; delegate
        ; voting_for = Some voting_for
        ; timing
        ; permissions = Some permissions
        ; zkapp
        ; zkapp_uri = Some zkapp_uri
        }

      let of_account_id coda account_id =
        let account =
          coda |> Mina_lib.best_tip |> Participating_state.active
          |> Option.bind ~f:(fun tip ->
                 let ledger =
                   Transition_frontier.Breadcrumb.staged_ledger tip
                   |> Staged_ledger.ledger
                 in
                 Ledger.location_of_account ledger account_id
                 |> Option.bind ~f:(Ledger.get ledger)
                 |> Option.map ~f:(fun account -> (account, tip)) )
        in
        match account with
        | Some (account, breadcrumb) ->
            of_full_account ~breadcrumb account
        | None ->
            Account.
              { Poly.public_key = Account_id.public_key account_id
              ; token_id = Account_id.token_id account_id
              ; token_permissions = None
              ; token_symbol = None
              ; nonce = None
              ; delegate = None
              ; balance =
                  { AnnotatedBalance.total = Balance.zero
                  ; unknown = Balance.zero
                  ; timing = Timing.Untimed
                  ; breadcrumb = None
                  }
              ; receipt_chain_hash = None
              ; voting_for = None
              ; timing = Timing.Untimed
              ; permissions = None
              ; zkapp = None
              ; zkapp_uri = None
              }

      let of_pk coda pk =
        of_account_id coda (Account_id.create pk Token_id.default)
    end

    type t =
      { account :
          ( Public_key.Compressed.t
          , Token_id.t
          , Token_permissions.t option
          , Account.Token_symbol.t option
          , AnnotatedBalance.t
          , Account.Nonce.t option
          , Receipt.Chain_hash.t option
          , Public_key.Compressed.t option
          , State_hash.t option
          , Account.Timing.t
          , Permissions.t option
          , Zkapp_account.t option
          , string option )
          Account.Poly.t
      ; locked : bool option
      ; is_actively_staking : bool
      ; path : string
      ; index : Account.Index.t option
      }

    let lift coda pk account =
      let block_production_pubkeys = Mina_lib.block_production_pubkeys coda in
      let accounts = Mina_lib.wallets coda in
      let best_tip_ledger = Mina_lib.best_ledger coda in
      { account
      ; locked = Secrets.Wallets.check_locked accounts ~needle:pk
      ; is_actively_staking =
          ( if Token_id.(equal default) account.token_id then
            Public_key.Compressed.Set.mem block_production_pubkeys pk
          else (* Non-default token accounts cannot stake. *)
            false )
      ; path = Secrets.Wallets.get_path accounts pk
      ; index =
          ( match best_tip_ledger with
          | `Active ledger ->
              Option.try_with (fun () ->
                  Ledger.index_of_account_exn ledger
                    (Account_id.create account.public_key account.token_id) )
          | _ ->
              None )
      }

    let get_best_ledger_account coda aid =
      lift coda
        (Account_id.public_key aid)
        (Partial_account.of_account_id coda aid)

    let get_best_ledger_account_pk coda pk =
      lift coda pk (Partial_account.of_pk coda pk)

    let account_id { Account.Poly.public_key; token_id; _ } =
      Account_id.create public_key token_id

    let auth_required =
      let open Permissions.Auth_required in
      enum "AccountAuthRequired" ~doc:"Kind of authorization required"
        ~values:
          [ enum_value "None" ~value:None
          ; enum_value "Either" ~value:Either
          ; enum_value "Proof" ~value:Proof
          ; enum_value "Signature" ~value:Signature
          ; enum_value "Impossible" ~value:Impossible
          ]

    let account_permissions =
      obj "AccountPermissions" ~fields:(fun _ ->
          [ field "editState" ~typ:(non_null auth_required)
              ~doc:"Authorization required to edit zkApp state"
              ~args:Arg.[]
              ~resolve:(fun _ permission ->
                permission.Permissions.Poly.edit_state )
          ; field "send" ~typ:(non_null auth_required)
              ~doc:"Authorization required to send tokens"
              ~args:Arg.[]
              ~resolve:(fun _ permission -> permission.Permissions.Poly.send)
          ; field "receive" ~typ:(non_null auth_required)
              ~doc:"Authorization required to receive tokens"
              ~args:Arg.[]
              ~resolve:(fun _ permission -> permission.Permissions.Poly.receive)
          ; field "setDelegate" ~typ:(non_null auth_required)
              ~doc:"Authorization required to set the delegate"
              ~args:Arg.[]
              ~resolve:(fun _ permission ->
                permission.Permissions.Poly.set_delegate )
          ; field "setPermissions" ~typ:(non_null auth_required)
              ~doc:"Authorization required to change permissions"
              ~args:Arg.[]
              ~resolve:(fun _ permission ->
                permission.Permissions.Poly.set_permissions )
          ; field "setVerificationKey" ~typ:(non_null auth_required)
              ~doc:
                "Authorization required to set the verification key of the \
                 zkApp associated with the account"
              ~args:Arg.[]
              ~resolve:(fun _ permission ->
                permission.Permissions.Poly.set_verification_key )
          ; field "setZkappUri" ~typ:(non_null auth_required)
              ~doc:
                "Authorization required to change the URI of the zkApp \
                 associated with the account "
              ~args:Arg.[]
              ~resolve:(fun _ permission ->
                permission.Permissions.Poly.set_zkapp_uri )
          ; field "editSequenceState" ~typ:(non_null auth_required)
              ~doc:"Authorization required to edit the sequence state"
              ~args:Arg.[]
              ~resolve:(fun _ permission ->
                permission.Permissions.Poly.edit_sequence_state )
          ; field "setTokenSymbol" ~typ:(non_null auth_required)
              ~doc:"Authorization required to set the token symbol"
              ~args:Arg.[]
              ~resolve:(fun _ permission ->
                permission.Permissions.Poly.set_token_symbol )
          ; field "incrementNonce" ~typ:(non_null auth_required)
              ~doc:"Authorization required to increment the nonce"
              ~args:Arg.[]
              ~resolve:(fun _ permission ->
                permission.Permissions.Poly.increment_nonce )
          ; field "setVotingFor" ~typ:(non_null auth_required)
              ~doc:
                "Authorization required to set the state hash the account is \
                 voting for"
              ~args:Arg.[]
              ~resolve:(fun _ permission ->
                permission.Permissions.Poly.set_voting_for )
          ] )

    let account_vk =
      obj "AccountVerificationKeyWithHash" ~doc:"Verification key with hash"
        ~fields:(fun _ ->
          [ field "verificationKey"
              ~doc:"Verification key in Base58Check format"
              ~typ:
                (non_null @@ Pickles_unix.Graphql_scalars.VerificationKey.typ ())
              ~args:Arg.[]
              ~resolve:(fun _ (vk : _ With_hash.t) -> vk.data)
          ; field "hash" ~doc:"Hash of verification key"
              ~typ:
                ( non_null
                @@ Pickles_unix.Graphql_scalars.VerificationKeyHash.typ () )
              ~args:Arg.[]
              ~resolve:(fun _ (vk : _ With_hash.t) -> vk.hash)
          ] )

    let rec account =
      lazy
        (obj "Account" ~doc:"An account record according to the daemon"
           ~fields:(fun _ ->
             [ field "publicKey" ~typ:(non_null public_key)
                 ~doc:"The public identity of the account"
                 ~args:Arg.[]
                 ~resolve:(fun _ { account; _ } ->
                   account.Account.Poly.public_key )
             ; field "token" ~typ:(non_null token_id)
                 ~doc:"The token associated with this account"
                 ~args:Arg.[]
                 ~resolve:(fun _ { account; _ } -> account.Account.Poly.token_id)
             ; field "timing" ~typ:(non_null account_timing)
                 ~doc:"The timing associated with this account"
                 ~args:Arg.[]
                 ~resolve:(fun _ { account; _ } -> account.Account.Poly.timing)
             ; field "balance"
                 ~typ:(non_null AnnotatedBalance.obj)
                 ~doc:"The amount of MINA owned by the account"
                 ~args:Arg.[]
                 ~resolve:(fun _ { account; _ } -> account.Account.Poly.balance)
             ; field "nonce" ~typ:account_nonce
                 ~doc:
                   "A natural number that increases with each transaction \
                    (stringified uint32)"
                 ~args:Arg.[]
                 ~resolve:(fun _ { account; _ } -> account.Account.Poly.nonce)
             ; field "inferredNonce" ~typ:account_nonce
                 ~doc:
                   "Like the `nonce` field, except it includes the scheduled \
                    transactions (transactions not yet included in a block) \
                    (stringified uint32)"
                 ~args:Arg.[]
                 ~resolve:(fun { ctx = coda; _ } { account; _ } ->
                   let account_id = account_id account in
                   match
                     Mina_lib
                     .get_inferred_nonce_from_transaction_pool_and_ledger coda
                       account_id
                   with
                   | `Active n ->
                       n
                   | `Bootstrapping ->
                       None )
             ; field "epochDelegateAccount" ~typ:(Lazy.force account)
                 ~doc:
                   "The account that you delegated on the staking ledger of \
                    the current block's epoch"
                 ~args:Arg.[]
                 ~resolve:(fun { ctx = coda; _ } { account; _ } ->
                   let open Option.Let_syntax in
                   let account_id = account_id account in
                   match%bind Mina_lib.staking_ledger coda with
                   | Genesis_epoch_ledger staking_ledger -> (
                       match
                         let open Option.Let_syntax in
                         account_id
                         |> Ledger.location_of_account staking_ledger
                         >>= Ledger.get staking_ledger
                       with
                       | Some delegate_account ->
                           let delegate_key = delegate_account.public_key in
                           Some (get_best_ledger_account_pk coda delegate_key)
                       | None ->
                           [%log' warn (Mina_lib.top_level_logger coda)]
                             "Could not retrieve delegate account from the \
                              genesis ledger. The account was not present in \
                              the ledger." ;
                           None )
                   | Ledger_db staking_ledger -> (
                       try
                         let index =
                           Ledger.Db.index_of_account_exn staking_ledger
                             account_id
                         in
                         let delegate_account =
                           Ledger.Db.get_at_index_exn staking_ledger index
                         in
                         let delegate_key = delegate_account.public_key in
                         Some (get_best_ledger_account_pk coda delegate_key)
                       with e ->
                         [%log' warn (Mina_lib.top_level_logger coda)]
                           ~metadata:[ ("error", `String (Exn.to_string e)) ]
                           "Could not retrieve delegate account from sparse \
                            ledger. The account may not be in the ledger: \
                            $error" ;
                         None ) )
             ; field "receiptChainHash" ~typ:chain_hash
                 ~doc:"Top hash of the receipt chain merkle-list"
                 ~args:Arg.[]
                 ~resolve:(fun _ { account; _ } ->
                   account.Account.Poly.receipt_chain_hash )
             ; field "delegate" ~typ:public_key
                 ~doc:
                   "The public key to which you are delegating - if you are \
                    not delegating to anybody, this would return your public \
                    key"
                 ~args:Arg.[]
                 ~deprecated:(Deprecated (Some "use delegateAccount instead"))
                 ~resolve:(fun _ { account; _ } -> account.Account.Poly.delegate)
             ; field "delegateAccount" ~typ:(Lazy.force account)
                 ~doc:
                   "The account to which you are delegating - if you are not \
                    delegating to anybody, this would return your public key"
                 ~args:Arg.[]
                 ~resolve:(fun { ctx = coda; _ } { account; _ } ->
                   Option.map
                     ~f:(get_best_ledger_account_pk coda)
                     account.Account.Poly.delegate )
             ; field "delegators"
                 ~typ:(list @@ non_null @@ Lazy.force account)
                 ~doc:
                   "The list of accounts which are delegating to you (note \
                    that the info is recorded in the last epoch so it might \
                    not be up to date with the current account status)"
                 ~args:Arg.[]
                 ~resolve:(fun { ctx = coda; _ } { account; _ } ->
                   let open Option.Let_syntax in
                   let pk = account.Account.Poly.public_key in
                   let%map delegators =
                     Mina_lib.current_epoch_delegators coda ~pk
                   in
                   let best_tip_ledger = Mina_lib.best_ledger coda in
                   List.map
                     ~f:(fun a ->
                       { account = Partial_account.of_full_account a
                       ; locked = None
                       ; is_actively_staking = true
                       ; path = ""
                       ; index =
                           ( match best_tip_ledger with
                           | `Active ledger ->
                               Option.try_with (fun () ->
                                   Ledger.index_of_account_exn ledger
                                     (Account.identifier a) )
                           | _ ->
                               None )
                       } )
                     delegators )
             ; field "lastEpochDelegators"
                 ~typ:(list @@ non_null @@ Lazy.force account)
                 ~doc:
                   "The list of accounts which are delegating to you in the \
                    last epoch (note that the info is recorded in the one \
                    before last epoch epoch so it might not be up to date with \
                    the current account status)"
                 ~args:Arg.[]
                 ~resolve:(fun { ctx = coda; _ } { account; _ } ->
                   let open Option.Let_syntax in
                   let pk = account.Account.Poly.public_key in
                   let%map delegators =
                     Mina_lib.last_epoch_delegators coda ~pk
                   in
                   let best_tip_ledger = Mina_lib.best_ledger coda in
                   List.map
                     ~f:(fun a ->
                       { account = Partial_account.of_full_account a
                       ; locked = None
                       ; is_actively_staking = true
                       ; path = ""
                       ; index =
                           ( match best_tip_ledger with
                           | `Active ledger ->
                               Option.try_with (fun () ->
                                   Ledger.index_of_account_exn ledger
                                     (Account.identifier a) )
                           | _ ->
                               None )
                       } )
                     delegators )
             ; field "votingFor" ~typ:chain_hash
                 ~doc:
                   "The previous epoch lock hash of the chain which you are \
                    voting for"
                 ~args:Arg.[]
                 ~resolve:(fun _ { account; _ } ->
                   account.Account.Poly.voting_for )
             ; field "stakingActive" ~typ:(non_null bool)
                 ~doc:
                   "True if you are actively staking with this account on the \
                    current daemon - this may not yet have been updated if the \
                    staking key was changed recently"
                 ~args:Arg.[]
                 ~resolve:(fun _ { is_actively_staking; _ } ->
                   is_actively_staking )
             ; field "privateKeyPath" ~typ:(non_null string)
                 ~doc:"Path of the private key file for this account"
                 ~args:Arg.[]
                 ~resolve:(fun _ { path; _ } -> path)
             ; field "locked" ~typ:bool
                 ~doc:
                   "True if locked, false if unlocked, null if the account \
                    isn't tracked by the queried daemon"
                 ~args:Arg.[]
                 ~resolve:(fun _ { locked; _ } -> locked)
             ; field "isTokenOwner" ~typ:bool
                 ~doc:"True if this account owns its associated token"
                 ~args:Arg.[]
                 ~resolve:(fun _ { account; _ } ->
                   match%map.Option account.token_permissions with
                   | Token_owned _ ->
                       true
                   | Not_owned _ ->
                       false )
             ; field "isDisabled" ~typ:bool
                 ~doc:
                   "True if this account has been disabled by the owner of the \
                    associated token"
                 ~args:Arg.[]
                 ~resolve:(fun _ { account; _ } ->
                   match%map.Option account.token_permissions with
                   | Token_owned _ ->
                       false
                   | Not_owned { account_disabled } ->
                       account_disabled )
             ; field "index" ~typ:int
                 ~doc:
                   "The index of this account in the ledger, or null if this \
                    account does not yet have a known position in the best tip \
                    ledger"
                 ~args:Arg.[]
                 ~resolve:(fun _ { index; _ } -> index)
             ; field "zkappUri" ~typ:string
                 ~doc:
                   "The URI associated with this account, usually pointing to \
                    the zkApp source code"
                 ~args:Arg.[]
                 ~resolve:(fun _ { account; _ } ->
                   account.Account.Poly.zkapp_uri )
             ; field "zkappState"
                 ~typ:
                   ( list @@ non_null
                   @@ Mina_base_unix.Graphql_scalars.FieldElem.typ () )
                 ~doc:
                   "The 8 field elements comprising the zkApp state associated \
                    with this account encoded as bignum strings"
                 ~args:Arg.[]
                 ~resolve:(fun _ { account; _ } ->
                   account.Account.Poly.zkapp
                   |> Option.map ~f:(fun zkapp_account ->
                          zkapp_account.app_state |> Zkapp_state.V.to_list ) )
             ; field "permissions" ~typ:account_permissions
                 ~doc:"Permissions for updating certain fields of this account"
                 ~args:Arg.[]
                 ~resolve:(fun _ { account; _ } ->
                   account.Account.Poly.permissions )
             ; field "tokenSymbol" ~typ:string
                 ~doc:"The token symbol associated with this account"
                 ~args:Arg.[]
                 ~resolve:(fun _ { account; _ } ->
                   account.Account.Poly.token_symbol )
             ; field "verificationKey" ~typ:account_vk
                 ~doc:"Verification key associated with this account"
                 ~args:Arg.[]
                 ~resolve:(fun _ { account; _ } ->
                   Option.value_map account.Account.Poly.zkapp ~default:None
                     ~f:(fun zkapp_account -> zkapp_account.verification_key) )
             ; field "sequenceEvents"
                 ~doc:"Sequence events associated with this account"
                 ~typ:
                   (list
                      ( non_null
                      @@ Snark_params_unix.Graphql_scalars.SequenceEvent.typ ()
                      ) )
                 ~args:Arg.[]
                 ~resolve:(fun _ { account; _ } ->
                   Option.map account.Account.Poly.zkapp
                     ~f:(fun zkapp_account ->
                       Pickles_types.Vector.to_list zkapp_account.sequence_state )
                   )
             ; field "leafHash"
                 ~doc:
                   "The base58Check-encoded hash of this account to bootstrap \
                    the merklePath"
                 ~typ:(Mina_base_unix.Graphql_scalars.FieldElem.typ ())
                 ~args:Arg.[]
                 ~resolve:(fun _ { account; _ } ->
                   let open Option.Let_syntax in
                   let%map account = Partial_account.to_full_account account in
                   Ledger_hash.of_digest (Account.digest account) )
             ; field "merklePath"
                 ~doc:
                   "Merkle path is a list of path elements that are either the \
                    left or right hashes up to the root"
                 ~typ:(list (non_null merkle_path_element))
                 ~args:Arg.[]
                 ~resolve:(fun { ctx = mina; _ } { index; _ } ->
                   let open Option.Let_syntax in
                   let%bind ledger, _breadcrumb =
                     get_ledger_and_breadcrumb mina
                   in
                   let%bind index = index in
                   Option.try_with (fun () ->
                       Ledger.merkle_path_at_index_exn ledger index ) )
             ] ) )

    let account = Lazy.force account
  end

  module Command_status = struct
    type t =
      | Applied
      | Enqueued
      | Included_but_failed of Transaction_status.Failure.Collection.t

    let failure_reasons =
      obj "PartiesFailureReason" ~fields:(fun _ ->
          [ field "index" ~typ:(Graphql_basic_scalars.Index.typ ())
              ~args:[] ~doc:"List index of the party that failed"
              ~resolve:(fun _ (index, _) -> Some index)
          ; field "failures"
              ~typ:
                ( non_null @@ list @@ non_null
                @@ Mina_base_unix.Graphql_scalars.TransactionStatusFailure.typ
                     () )
              ~args:[] ~doc:"Failure reason for the party or any nested parties"
              ~resolve:(fun _ (_, failures) -> failures)
          ] )
  end

  module User_command = struct
    let kind : ('context, [ `Payment | `Stake_delegation ] option) typ =
      scalar "UserCommandKind" ~doc:"The kind of user command" ~coerce:(function
        | `Payment ->
            `String "PAYMENT"
        | `Stake_delegation ->
            `String "STAKE_DELEGATION" )

    let to_kind (t : Signed_command.t) =
      match Signed_command.payload t |> Signed_command_payload.body with
      | Payment _ ->
          `Payment
      | Stake_delegation _ ->
          `Stake_delegation

    let user_command_interface :
        ( 'context
        , ( 'context
          , (Signed_command.t, Transaction_hash.t) With_hash.t )
          abstract_value
          option )
        typ =
      interface "UserCommand" ~doc:"Common interface for user commands"
        ~fields:(fun _ ->
          [ abstract_field "id" ~typ:(non_null guid) ~args:[]
          ; abstract_field "hash" ~typ:(non_null transaction_hash) ~args:[]
          ; abstract_field "kind" ~typ:(non_null kind) ~args:[]
              ~doc:"String describing the kind of user command"
          ; abstract_field "nonce" ~typ:(non_null int) ~args:[]
              ~doc:"Sequence number of command for the fee-payer's account"
          ; abstract_field "source"
              ~typ:(non_null AccountObj.account)
              ~args:[] ~doc:"Account that the command is sent from"
          ; abstract_field "receiver"
              ~typ:(non_null AccountObj.account)
              ~args:[] ~doc:"Account that the command applies to"
          ; abstract_field "feePayer"
              ~typ:(non_null AccountObj.account)
              ~args:[] ~doc:"Account that pays the fees for the command"
          ; abstract_field "validUntil" ~typ:(non_null global_slot) ~args:[]
              ~doc:
                "The global slot number after which this transaction cannot be \
                 applied"
          ; abstract_field "token" ~typ:(non_null token_id) ~args:[]
              ~doc:"Token used by the command"
          ; abstract_field "amount" ~typ:(non_null amount) ~args:[]
              ~doc:
                "Amount that the source is sending to receiver - 0 for \
                 commands that are not associated with an amount"
          ; abstract_field "feeToken" ~typ:(non_null token_id) ~args:[]
              ~doc:"Token used to pay the fee"
          ; abstract_field "fee" ~typ:(non_null fee) ~args:[]
              ~doc:
                "Fee that the fee-payer is willing to pay for making the \
                 transaction"
          ; abstract_field "memo" ~typ:(non_null string) ~args:[]
              ~doc:"Short arbitrary message provided by the sender"
          ; abstract_field "isDelegation" ~typ:(non_null bool) ~args:[]
              ~doc:
                "If true, this represents a delegation of stake, otherwise it \
                 is a payment"
              ~deprecated:(Deprecated (Some "use kind field instead"))
          ; abstract_field "from" ~typ:(non_null public_key) ~args:[]
              ~doc:"Public key of the sender"
              ~deprecated:(Deprecated (Some "use feePayer field instead"))
          ; abstract_field "fromAccount"
              ~typ:(non_null AccountObj.account)
              ~args:[] ~doc:"Account of the sender"
              ~deprecated:(Deprecated (Some "use feePayer field instead"))
          ; abstract_field "to" ~typ:(non_null public_key) ~args:[]
              ~doc:"Public key of the receiver"
              ~deprecated:(Deprecated (Some "use receiver field instead"))
          ; abstract_field "toAccount"
              ~typ:(non_null AccountObj.account)
              ~args:[] ~doc:"Account of the receiver"
              ~deprecated:(Deprecated (Some "use receiver field instead"))
          ; abstract_field "failureReason"
              ~typ:
                (Mina_base_unix.Graphql_scalars.TransactionStatusFailure.typ ())
              ~args:[] ~doc:"null is no failure, reason for failure otherwise."
          ] )

    module With_status = struct
      type 'a t = { data : 'a; status : Command_status.t }

      let map t ~f = { t with data = f t.data }
    end

    let field_no_status ?doc ?deprecated lab ~typ ~args ~resolve =
      field ?doc ?deprecated lab ~typ ~args ~resolve:(fun c uc ->
          resolve c uc.With_status.data )

    let user_command_shared_fields :
        ( Mina_lib.t
        , (Signed_command.t, Transaction_hash.t) With_hash.t With_status.t )
        field
        list =
      [ field_no_status "id" ~typ:(non_null guid) ~args:[]
          ~resolve:(fun _ user_command ->
            Signed_command.to_base58_check user_command.With_hash.data )
      ; field_no_status "hash" ~typ:(non_null transaction_hash) ~args:[]
          ~resolve:(fun _ user_command -> user_command.With_hash.hash)
      ; field_no_status "kind" ~typ:(non_null kind) ~args:[]
          ~doc:"String describing the kind of user command"
          ~resolve:(fun _ cmd -> to_kind cmd.With_hash.data)
      ; field_no_status "nonce" ~typ:(non_null int) ~args:[]
          ~doc:"Sequence number of command for the fee-payer's account"
          ~resolve:(fun _ payment ->
            Signed_command_payload.nonce
            @@ Signed_command.payload payment.With_hash.data
            |> Account.Nonce.to_int )
      ; field_no_status "source" ~typ:(non_null AccountObj.account)
          ~args:[] ~doc:"Account that the command is sent from"
          ~resolve:(fun { ctx = coda; _ } cmd ->
            AccountObj.get_best_ledger_account coda
              (Signed_command.source cmd.With_hash.data) )
      ; field_no_status "receiver" ~typ:(non_null AccountObj.account)
          ~args:[] ~doc:"Account that the command applies to"
          ~resolve:(fun { ctx = coda; _ } cmd ->
            AccountObj.get_best_ledger_account coda
              (Signed_command.receiver cmd.With_hash.data) )
      ; field_no_status "feePayer" ~typ:(non_null AccountObj.account)
          ~args:[] ~doc:"Account that pays the fees for the command"
          ~resolve:(fun { ctx = coda; _ } cmd ->
            AccountObj.get_best_ledger_account coda
              (Signed_command.fee_payer cmd.With_hash.data) )
      ; field_no_status "validUntil" ~typ:(non_null global_slot) ~args:[]
          ~doc:
            "The global slot number after which this transaction cannot be \
             applied" ~resolve:(fun _ cmd ->
            Signed_command.valid_until cmd.With_hash.data )
      ; field_no_status "token" ~typ:(non_null token_id) ~args:[]
          ~doc:"Token used for the transaction" ~resolve:(fun _ cmd ->
            Signed_command.token cmd.With_hash.data )
      ; field_no_status "amount" ~typ:(non_null amount) ~args:[]
          ~doc:
            "Amount that the source is sending to receiver; 0 for commands \
             without an associated amount" ~resolve:(fun _ cmd ->
            match Signed_command.amount cmd.With_hash.data with
            | Some amount ->
                amount
            | None ->
                Currency.Amount.zero )
      ; field_no_status "feeToken" ~typ:(non_null token_id) ~args:[]
          ~doc:"Token used to pay the fee" ~resolve:(fun _ cmd ->
            Signed_command.fee_token cmd.With_hash.data )
      ; field_no_status "fee" ~typ:(non_null fee) ~args:[]
          ~doc:
            "Fee that the fee-payer is willing to pay for making the \
             transaction" ~resolve:(fun _ cmd ->
            Signed_command.fee cmd.With_hash.data )
      ; field_no_status "memo" ~typ:(non_null string) ~args:[]
          ~doc:
            (sprintf
               "A short message from the sender, encoded with Base58Check, \
                version byte=0x%02X; byte 2 of the decoding is the message \
                length"
               (Char.to_int Base58_check.Version_bytes.user_command_memo) )
          ~resolve:(fun _ payment ->
            Signed_command_payload.memo
            @@ Signed_command.payload payment.With_hash.data
            |> Signed_command_memo.to_base58_check )
      ; field_no_status "isDelegation" ~typ:(non_null bool) ~args:[]
          ~doc:"If true, this command represents a delegation of stake"
          ~deprecated:(Deprecated (Some "use kind field instead"))
          ~resolve:(fun _ user_command ->
            match
              Signed_command.Payload.body
              @@ Signed_command.payload user_command.With_hash.data
            with
            | Stake_delegation _ ->
                true
            | _ ->
                false )
      ; field_no_status "from" ~typ:(non_null public_key) ~args:[]
          ~doc:"Public key of the sender"
          ~deprecated:(Deprecated (Some "use feePayer field instead"))
          ~resolve:(fun _ cmd -> Signed_command.fee_payer_pk cmd.With_hash.data)
      ; field_no_status "fromAccount" ~typ:(non_null AccountObj.account)
          ~args:[] ~doc:"Account of the sender"
          ~deprecated:(Deprecated (Some "use feePayer field instead"))
          ~resolve:(fun { ctx = coda; _ } payment ->
            AccountObj.get_best_ledger_account coda
            @@ Signed_command.fee_payer payment.With_hash.data )
      ; field_no_status "to" ~typ:(non_null public_key) ~args:[]
          ~doc:"Public key of the receiver"
          ~deprecated:(Deprecated (Some "use receiver field instead"))
          ~resolve:(fun _ cmd -> Signed_command.receiver_pk cmd.With_hash.data)
      ; field_no_status "toAccount"
          ~typ:(non_null AccountObj.account)
          ~doc:"Account of the receiver"
          ~deprecated:(Deprecated (Some "use receiver field instead"))
          ~args:Arg.[]
          ~resolve:(fun { ctx = coda; _ } cmd ->
            AccountObj.get_best_ledger_account coda
            @@ Signed_command.receiver cmd.With_hash.data )
      ; field "failureReason"
          ~typ:(Mina_base_unix.Graphql_scalars.TransactionStatusFailure.typ ())
          ~args:[]
          ~doc:
            "null is no failure or status unknown, reason for failure \
             otherwise." ~resolve:(fun _ uc ->
            match uc.With_status.status with
            | Applied | Enqueued ->
                None
            | Included_but_failed failures ->
                List.concat failures |> List.hd )
      ]

    let payment =
      obj "UserCommandPayment" ~fields:(fun _ -> user_command_shared_fields)

    let mk_payment = add_type user_command_interface payment

    let stake_delegation =
      obj "UserCommandDelegation" ~fields:(fun _ ->
          field_no_status "delegator" ~typ:(non_null AccountObj.account)
            ~args:[] ~resolve:(fun { ctx = coda; _ } cmd ->
              AccountObj.get_best_ledger_account coda
                (Signed_command.source cmd.With_hash.data) )
          :: field_no_status "delegatee" ~typ:(non_null AccountObj.account)
               ~args:[] ~resolve:(fun { ctx = coda; _ } cmd ->
                 AccountObj.get_best_ledger_account coda
                   (Signed_command.receiver cmd.With_hash.data) )
          :: user_command_shared_fields )

    let mk_stake_delegation = add_type user_command_interface stake_delegation

    let mk_user_command
        (cmd : (Signed_command.t, Transaction_hash.t) With_hash.t With_status.t)
        =
      match
        Signed_command_payload.body @@ Signed_command.payload cmd.data.data
      with
      | Payment _ ->
          mk_payment cmd
      | Stake_delegation _ ->
          mk_stake_delegation cmd

    let user_command = user_command_interface
  end

  module Zkapp_command = struct
    module With_status = struct
      type 'a t = { data : 'a; status : Command_status.t }

      let map t ~f = { t with data = f t.data }
    end

    let field_no_status ?doc ?deprecated lab ~typ ~args ~resolve =
      field ?doc ?deprecated lab ~typ ~args ~resolve:(fun c cmd ->
          resolve c cmd.With_status.data )

    let zkapp_command =
      let conv (x : (Mina_lib.t, Parties.t) Fields_derivers_graphql.Schema.typ)
          : (Mina_lib.t, Parties.t) typ =
        Obj.magic x
      in
      obj "ZkappCommand" ~fields:(fun _ ->
          [ field_no_status "id"
              ~doc:"A Base58Check string representing the command"
              ~typ:
                (non_null @@ Mina_base_unix.Graphql_scalars.PartiesBase58.typ ())
              ~args:[]
              ~resolve:(fun _ parties -> parties.With_hash.data)
          ; field_no_status "hash"
              ~doc:"A cryptographic hash of the zkApp command"
              ~typ:(non_null transaction_hash) ~args:[]
              ~resolve:(fun _ parties -> parties.With_hash.hash)
          ; field_no_status "parties"
              ~typ:(Parties.typ () |> conv)
              ~args:Arg.[]
              ~doc:"Parties representing the transaction"
              ~resolve:(fun _ parties -> parties.With_hash.data)
          ; field "failureReason" ~typ:(list @@ Command_status.failure_reasons)
              ~args:[]
              ~doc:
                "The reason for the zkApp transaction failure; null means \
                 success or the status is unknown" ~resolve:(fun _ cmd ->
                match cmd.With_status.status with
                | Applied | Enqueued ->
                    None
                | Included_but_failed failures ->
                    Some
                      (List.map
                         (Transaction_status.Failure.Collection.to_display
                            failures ) ~f:(fun f -> Some f) ) )
          ] )
  end

  let transactions =
    let open Filtered_external_transition.Transactions in
    obj "Transactions" ~doc:"Different types of transactions in a block"
      ~fields:(fun _ ->
        [ field "userCommands"
            ~doc:
              "List of user commands (payments and stake delegations) included \
               in this block"
            ~typ:(non_null @@ list @@ non_null User_command.user_command)
            ~args:Arg.[]
            ~resolve:(fun _ { commands; _ } ->
              List.filter_map commands ~f:(fun t ->
                  match t.data.data with
                  | Signed_command c ->
                      let status =
                        match t.status with
                        | Applied ->
                            Command_status.Applied
                        | Failed e ->
                            Command_status.Included_but_failed e
                      in
                      Some
                        (User_command.mk_user_command
                           { status; data = { t.data with data = c } } )
                  | Parties _ ->
                      None ) )
        ; field "zkappCommands"
            ~doc:"List of zkApp commands included in this block"
            ~typ:(non_null @@ list @@ non_null Zkapp_command.zkapp_command)
            ~args:Arg.[]
            ~resolve:(fun _ { commands; _ } ->
              List.filter_map commands ~f:(fun t ->
                  match t.data.data with
                  | Signed_command _ ->
                      None
                  | Parties parties ->
                      let status =
                        match t.status with
                        | Applied ->
                            Command_status.Applied
                        | Failed e ->
                            Command_status.Included_but_failed e
                      in
                      Some
                        { Zkapp_command.With_status.status
                        ; data = { t.data with data = parties }
                        } ) )
        ; field "feeTransfer"
            ~doc:"List of fee transfers included in this block"
            ~typ:(non_null @@ list @@ non_null fee_transfer)
            ~args:Arg.[]
            ~resolve:(fun _ { fee_transfers; _ } -> fee_transfers)
        ; field "coinbase" ~typ:(non_null amount)
            ~doc:"Amount of MINA granted to the producer of this block"
            ~args:Arg.[]
            ~resolve:(fun _ { coinbase; _ } -> coinbase)
        ; field "coinbaseReceiverAccount" ~typ:AccountObj.account
            ~doc:"Account to which the coinbase for this block was granted"
            ~args:Arg.[]
            ~resolve:(fun { ctx = coda; _ } { coinbase_receiver; _ } ->
              Option.map
                ~f:(AccountObj.get_best_ledger_account_pk coda)
                coinbase_receiver )
        ] )

  let protocol_state_proof : (Mina_lib.t, Proof.t option) typ =
    obj "protocolStateProof" ~fields:(fun _ ->
        [ field "base64" ~typ:precomputed_block_proof
            ~doc:"Base-64 encoded proof"
            ~args:Arg.[]
            ~resolve:(fun _ proof ->
              (* Use the precomputed block proof encoding, for consistency. *)
              Some proof )
        ; field "json" ~typ:json ~doc:"JSON-encoded proof"
            ~args:Arg.[]
            ~resolve:(fun _ proof ->
              Some (Yojson.Safe.to_basic (Proof.to_yojson_full proof)) )
        ] )

  let block :
      ( Mina_lib.t
      , (Filtered_external_transition.t, State_hash.t) With_hash.t option )
      typ =
    let open Filtered_external_transition in
    obj "Block" ~fields:(fun _ ->
        [ field "creator" ~typ:(non_null public_key)
            ~doc:"Public key of account that produced this block"
            ~deprecated:(Deprecated (Some "use creatorAccount field instead"))
            ~args:Arg.[]
            ~resolve:(fun _ { With_hash.data; _ } -> data.creator)
        ; field "creatorAccount"
            ~typ:(non_null AccountObj.account)
            ~doc:"Account that produced this block"
            ~args:Arg.[]
            ~resolve:(fun { ctx = coda; _ } { With_hash.data; _ } ->
              AccountObj.get_best_ledger_account_pk coda data.creator )
        ; field "winnerAccount"
            ~typ:(non_null AccountObj.account)
            ~doc:"Account that won the slot (Delegator/Staker)"
            ~args:Arg.[]
            ~resolve:(fun { ctx = coda; _ } { With_hash.data; _ } ->
              AccountObj.get_best_ledger_account_pk coda data.winner )
        ; field "stateHash" ~typ:(non_null state_hash)
            ~doc:"Base58Check-encoded hash of the state after this block"
            ~args:Arg.[]
            ~resolve:(fun _ { With_hash.hash; _ } -> hash)
        ; field "stateHashField"
            ~typ:
              ( non_null
              @@ Data_hash_lib_unix.Graphql_scalars.StateHashAsDecimal.typ () )
            ~doc:
              "Experimental: Bigint field-element representation of stateHash"
            ~args:Arg.[]
            ~resolve:(fun _ { With_hash.hash; _ } -> hash)
        ; field "protocolState" ~typ:(non_null protocol_state)
            ~args:Arg.[]
            ~resolve:(fun _ { With_hash.data; With_hash.hash; _ } ->
              (data.protocol_state, hash) )
        ; field "protocolStateProof"
            ~typ:(non_null protocol_state_proof)
            ~doc:"Snark proof of blockchain state"
            ~args:Arg.[]
            ~resolve:(fun _ { With_hash.data; _ } -> data.proof)
        ; field "transactions" ~typ:(non_null transactions)
            ~args:Arg.[]
            ~resolve:(fun _ { With_hash.data; _ } -> data.transactions)
        ; field "commandTransactionCount" ~typ:(non_null int)
            ~doc:"Count of user command transactions in the block"
            ~args:Arg.[]
            ~resolve:(fun _ { With_hash.data; _ } ->
              List.length data.transactions.commands )
        ; field "snarkJobs"
            ~typ:(non_null @@ list @@ non_null completed_work)
            ~args:Arg.[]
            ~resolve:(fun _ { With_hash.data; _ } -> data.snark_jobs)
        ] )

  let snark_worker =
    obj "SnarkWorker" ~fields:(fun _ ->
        [ field "key" ~typ:(non_null public_key)
            ~doc:"Public key of current snark worker"
            ~deprecated:(Deprecated (Some "use account field instead"))
            ~args:Arg.[]
            ~resolve:(fun (_ : Mina_lib.t resolve_info) (key, _) -> key)
        ; field "account"
            ~typ:(non_null AccountObj.account)
            ~doc:"Account of the current snark worker"
            ~args:Arg.[]
            ~resolve:(fun { ctx = coda; _ } (key, _) ->
              AccountObj.get_best_ledger_account_pk coda key )
        ; field "fee" ~typ:(non_null fee)
            ~doc:"Fee that snark worker is charging to generate a snark proof"
            ~args:Arg.[]
            ~resolve:(fun (_ : Mina_lib.t resolve_info) (_, fee) -> fee)
        ] )

  module Payload = struct
    let peer : ('context, Network_peer.Peer.t option) typ =
      obj "NetworkPeerPayload" ~fields:(fun _ ->
          [ field "peerId" ~doc:"base58-encoded peer ID" ~typ:(non_null string)
              ~args:Arg.[]
              ~resolve:(fun _ peer -> peer.Network_peer.Peer.peer_id)
          ; field "host" ~doc:"IP address of the remote host"
              ~typ:(non_null @@ Graphql_basic_scalars.InetAddr.typ ())
              ~args:Arg.[]
              ~resolve:(fun _ peer -> peer.Network_peer.Peer.host)
          ; field "libp2pPort" ~typ:(non_null int)
              ~args:Arg.[]
              ~resolve:(fun _ peer -> peer.Network_peer.Peer.libp2p_port)
          ] )

    let create_account : (Mina_lib.t, Account.key option) typ =
      obj "AddAccountPayload" ~fields:(fun _ ->
          [ field "publicKey" ~typ:(non_null public_key)
              ~doc:"Public key of the created account"
              ~deprecated:(Deprecated (Some "use account field instead"))
              ~args:Arg.[]
              ~resolve:(fun _ -> Fn.id)
          ; field "account"
              ~typ:(non_null AccountObj.account)
              ~doc:"Details of created account"
              ~args:Arg.[]
              ~resolve:(fun { ctx = coda; _ } key ->
                AccountObj.get_best_ledger_account_pk coda key )
          ] )

    let unlock_account : (Mina_lib.t, Account.key option) typ =
      obj "UnlockPayload" ~fields:(fun _ ->
          [ field "publicKey" ~typ:(non_null public_key)
              ~doc:"Public key of the unlocked account"
              ~deprecated:(Deprecated (Some "use account field instead"))
              ~args:Arg.[]
              ~resolve:(fun _ -> Fn.id)
          ; field "account"
              ~typ:(non_null AccountObj.account)
              ~doc:"Details of unlocked account"
              ~args:Arg.[]
              ~resolve:(fun { ctx = coda; _ } key ->
                AccountObj.get_best_ledger_account_pk coda key )
          ] )

    let lock_account : (Mina_lib.t, Account.key option) typ =
      obj "LockPayload" ~fields:(fun _ ->
          [ field "publicKey" ~typ:(non_null public_key)
              ~doc:"Public key of the locked account"
              ~args:Arg.[]
              ~resolve:(fun _ -> Fn.id)
          ; field "account"
              ~typ:(non_null AccountObj.account)
              ~doc:"Details of locked account"
              ~args:Arg.[]
              ~resolve:(fun { ctx = coda; _ } key ->
                AccountObj.get_best_ledger_account_pk coda key )
          ] )

    let delete_account =
      obj "DeleteAccountPayload" ~fields:(fun _ ->
          [ field "publicKey" ~typ:(non_null public_key)
              ~doc:"Public key of the deleted account"
              ~args:Arg.[]
              ~resolve:(fun _ -> Fn.id)
          ] )

    let reload_accounts =
      obj "ReloadAccountsPayload" ~fields:(fun _ ->
          [ field "success" ~typ:(non_null bool)
              ~doc:"True when the reload was successful"
              ~args:Arg.[]
              ~resolve:(fun _ -> Fn.id)
          ] )

    let import_account =
      obj "ImportAccountPayload" ~fields:(fun _ ->
          [ field "publicKey" ~doc:"The public key of the imported account"
              ~typ:(non_null public_key)
              ~args:Arg.[]
              ~resolve:(fun _ -> fst)
          ; field "alreadyImported"
              ~doc:"True if the account had already been imported"
              ~typ:(non_null bool)
              ~args:Arg.[]
              ~resolve:(fun _ -> snd)
          ; field "success" ~typ:(non_null bool)
              ~args:Arg.[]
              ~resolve:(fun _ _ -> true)
          ] )

    let time_of_banned_status = function
      | Trust_system.Banned_status.Unbanned ->
          None
      | Banned_until tm ->
          Some tm

    let trust_status =
      obj "TrustStatusPayload" ~fields:(fun _ ->
          let open Trust_system.Peer_status in
          [ field "ipAddr"
              ~typ:(non_null @@ Graphql_basic_scalars.InetAddr.typ ())
              ~doc:"IP address"
              ~args:Arg.[]
              ~resolve:(fun _ (peer, _) -> peer.Network_peer.Peer.host)
          ; field "peerId" ~typ:(non_null string) ~doc:"libp2p Peer ID"
              ~args:Arg.[]
              ~resolve:(fun _ (peer, __) -> peer.Network_peer.Peer.peer_id)
          ; field "trust" ~typ:(non_null float) ~doc:"Trust score"
              ~args:Arg.[]
              ~resolve:(fun _ (_, { trust; _ }) -> trust)
          ; field "bannedStatus"
              ~typ:(Graphql_basic_scalars.Time.typ ())
              ~doc:"Banned status"
              ~args:Arg.[]
              ~resolve:(fun _ (_, { banned; _ }) -> time_of_banned_status banned)
          ] )

    let send_payment =
      obj "SendPaymentPayload" ~fields:(fun _ ->
          [ field "payment"
              ~typ:(non_null User_command.user_command)
              ~doc:"Payment that was sent"
              ~args:Arg.[]
              ~resolve:(fun _ -> Fn.id)
          ] )

    let send_delegation =
      obj "SendDelegationPayload" ~fields:(fun _ ->
          [ field "delegation"
              ~typ:(non_null User_command.user_command)
              ~doc:"Delegation change that was sent"
              ~args:Arg.[]
              ~resolve:(fun _ -> Fn.id)
          ] )

    let send_zkapp =
      obj "SendZkappPayload" ~fields:(fun _ ->
          [ field "zkapp"
              ~typ:(non_null Zkapp_command.zkapp_command)
              ~doc:"zkApp transaction that was sent"
              ~args:Arg.[]
              ~resolve:(fun _ -> Fn.id)
          ] )

    let send_rosetta_transaction =
      obj "SendRosettaTransactionPayload" ~fields:(fun _ ->
          [ field "userCommand"
              ~typ:(non_null User_command.user_command_interface)
              ~doc:"Command that was sent"
              ~args:Arg.[]
              ~resolve:(fun _ -> Fn.id)
          ] )

    let export_logs =
      obj "ExportLogsPayload" ~fields:(fun _ ->
          [ field "exportLogs"
              ~typ:
                (non_null
                   (obj "TarFile" ~fields:(fun _ ->
                        [ field "tarfile" ~typ:(non_null string) ~args:[]
                            ~resolve:(fun _ basename -> basename)
                        ] ) ) )
              ~doc:"Tar archive containing logs"
              ~args:Arg.[]
              ~resolve:(fun _ -> Fn.id)
          ] )

    let add_payment_receipt =
      obj "AddPaymentReceiptPayload" ~fields:(fun _ ->
          [ field "payment"
              ~typ:(non_null User_command.user_command)
              ~args:Arg.[]
              ~resolve:(fun _ -> Fn.id)
          ] )

    let set_coinbase_receiver =
      obj "SetCoinbaseReceiverPayload" ~fields:(fun _ ->
          [ field "lastCoinbaseReceiver"
              ~doc:
                "Returns the public key that was receiving coinbases \
                 previously, or none if it was the block producer"
              ~typ:public_key
              ~args:Arg.[]
              ~resolve:(fun _ (last_receiver, _) -> last_receiver)
          ; field "currentCoinbaseReceiver"
              ~doc:
                "Returns the public key that will receive coinbase, or none if \
                 it will be the block producer"
              ~typ:public_key
              ~args:Arg.[]
              ~resolve:(fun _ (_, current_receiver) -> current_receiver)
          ] )

    let set_snark_work_fee =
      obj "SetSnarkWorkFeePayload" ~fields:(fun _ ->
          [ field "lastFee" ~doc:"Returns the last fee set to do snark work"
              ~typ:(non_null fee)
              ~args:Arg.[]
              ~resolve:(fun _ -> Fn.id)
          ] )

    let set_snark_worker =
      obj "SetSnarkWorkerPayload" ~fields:(fun _ ->
          [ field "lastSnarkWorker"
              ~doc:
                "Returns the last public key that was designated for snark work"
              ~typ:public_key
              ~args:Arg.[]
              ~resolve:(fun _ -> Fn.id)
          ] )

    let set_connection_gating_config =
      obj "SetConnectionGatingConfigPayload" ~fields:(fun _ ->
          [ field "trustedPeers"
              ~typ:(non_null (list (non_null peer)))
              ~doc:"Peers we will always allow connections from"
              ~args:Arg.[]
              ~resolve:(fun _ config -> config.Mina_net2.trusted_peers)
          ; field "bannedPeers"
              ~typ:(non_null (list (non_null peer)))
              ~doc:
                "Peers we will never allow connections from (unless they are \
                 also trusted!)"
              ~args:Arg.[]
              ~resolve:(fun _ config -> config.Mina_net2.banned_peers)
          ; field "isolate" ~typ:(non_null bool)
              ~doc:
                "If true, no connections will be allowed unless they are from \
                 a trusted peer"
              ~args:Arg.[]
              ~resolve:(fun _ config -> config.Mina_net2.isolate)
          ] )
  end

  module Arguments = struct
    let ip_address ~name ip_addr =
      result_of_exn Unix.Inet_addr.of_string ip_addr
        ~error:(sprintf !"%s is not valid." name)
  end

  module Input = struct
    open Schema.Arg

    module NetworkPeer = struct
      type input = Network_peer.Peer.t

      let arg_typ : ((Network_peer.Peer.t, string) result option, _) arg_typ =
        obj "NetworkPeer"
          ~doc:"Network identifiers for another protocol participant"
          ~coerce:(fun peer_id host libp2p_port ->
            try
              Ok
                Network_peer.Peer.
                  { peer_id; host = Unix.Inet_addr.of_string host; libp2p_port }
            with _ -> Error "Invalid format for NetworkPeer.host" )
          ~fields:
            [ arg "peerId" ~doc:"base58-encoded peer ID" ~typ:(non_null string)
            ; arg "host" ~doc:"IP address of the remote host"
                ~typ:(non_null string)
            ; arg "libp2pPort" ~typ:(non_null int)
            ]
          ~split:(fun f (p : input) ->
            f p.peer_id (Unix.Inet_addr.to_string p.host) p.libp2p_port )
    end

    module PublicKey = struct
      type input = Public_key.Compressed.t

      let arg_typ =
        scalar "PublicKey" ~doc:"Public key in Base58Check format"
          ~coerce:(fun pk ->
            match pk with
            | `String s ->
                Result.map_error
                  (Public_key.Compressed.of_base58_check s)
                  ~f:Error.to_string_hum
            | _ ->
                Error "Expected public key as a string in Base58Check format" )
          ~to_json:(function
            | k -> `String (Public_key.Compressed.to_base58_check k) )
    end

    module PrivateKey = struct
      type input = Signature_lib.Private_key.t

      let arg_typ =
        scalar "PrivateKey" ~doc:"Base58Check-encoded private key"
          ~coerce:Signature_lib.Private_key.of_yojson
          ~to_json:Signature_lib.Private_key.to_yojson
    end

    module TokenId = struct
      type input = Token_id.t

      let arg_typ =
        scalar "TokenId" ~doc:"Base58Check representation of a token identifier"
          ~coerce:(fun token ->
            try
              match token with
              | `String token ->
                  Ok (Token_id.of_string token)
              | _ ->
                  Error "Invalid format for token."
            with _ -> Error "Invalid format for token." )
          ~to_json:(function (i : input) -> `String (Token_id.to_string i))
    end

    module Sign = struct
      type input = Sgn.t

      let arg_typ =
        enum "Sign"
          ~values:
            [ enum_value "PLUS" ~value:Sgn.Pos
            ; enum_value "MINUS" ~value:Sgn.Neg
            ]
    end

    module Field = struct
      type input = Snark_params.Tick0.Field.t

      let arg_typ =
        scalar "Field"
          ~coerce:(fun field ->
            match field with
            | `String s ->
                Ok (Snark_params.Tick.Field.of_string s)
            | _ ->
                Error "Expected a string representing a field element" )
          ~to_json:(function
            | (f : input) -> `String (Snark_params.Tick.Field.to_string f) )
    end

    module Nonce = struct
      type input = Mina_base.Account.Nonce.t

      let arg_typ =
        scalar "Nonce"
          ~coerce:(fun nonce ->
            (* of_string might raise *)
            try
              match nonce with
              | `String s ->
                  (* a nonce is a uint32, GraphQL ints are signed int32, so use string *)
                  Ok (Mina_base.Account.Nonce.of_string s)
              | _ ->
                  Error "Expected string for nonce"
            with exn -> Error (Exn.to_string exn) )
          ~to_json:(function
            | n -> `String (Mina_base.Account.Nonce.to_string n) )
    end

    module SnarkedLedgerHash = struct
      type input = Frozen_ledger_hash.t

      let arg_typ =
        scalar "SnarkedLedgerHash"
          ~coerce:(fun hash ->
            match hash with
            | `String s ->
                Result.map_error
                  (Frozen_ledger_hash.of_base58_check s)
                  ~f:Error.to_string_hum
            | _ ->
                Error "Expected snarked ledger hash in Base58Check format" )
          ~to_json:(function
            | (h : input) -> `String (Frozen_ledger_hash.to_base58_check h) )
    end

    module BlockTime = struct
      type input = Block_time.t

      let arg_typ =
        scalar "BlockTime"
          ~coerce:(fun block_time ->
            match block_time with
            | `String s -> (
                try
                  (* a block time is a uint64, GraphQL ints are signed int32, so use string *)
                  (* of_string might raise *)
                  Ok (Block_time.of_string_exn s)
                with exn -> Error (Exn.to_string exn) )
            | _ ->
                Error "Expected string for block time" )
          ~to_json:(function
            | (t : input) -> `String (Block_time.to_string_exn t) )
    end

    module Length = struct
      type input = Mina_numbers.Length.t

      let arg_typ =
        scalar "Length"
          ~coerce:(fun length ->
            (* of_string might raise *)
            match length with
            | `String s -> (
                try
                  (* a length is a uint32, GraphQL ints are signed int32, so use string *)
                  Ok (Mina_numbers.Length.of_string s)
                with exn -> Error (Exn.to_string exn) )
            | _ ->
                Error "Expected string for length" )
          ~to_json:(function
            | (l : input) -> `String (Mina_numbers.Length.to_string l) )
    end

    module CurrencyAmount = struct
      type input = Currency.Amount.t

      let arg_typ =
        scalar "CurrencyAmount"
          ~coerce:(fun amt ->
            match amt with
            | `String s -> (
                try Ok (Currency.Amount.of_string s)
                with exn -> Error (Exn.to_string exn) )
            | _ ->
                Error "Expected string for currency amount" )
          ~to_json:(function
            | (c : input) -> `String (Currency.Amount.to_string c) )
          ~doc:
            "uint64 encoded as a json string representing an ammount of \
             currency"
    end

    module Fee = struct
      type input = Currency.Fee.t

      let arg_typ =
        scalar "Fee"
          ~coerce:(fun fee ->
            match fee with
            | `String s -> (
                try Ok (Currency.Fee.of_string s)
                with exn -> Error (Exn.to_string exn) )
            | _ ->
                Error "Expected string for fee" )
          ~to_json:(function (f : input) -> `String (Currency.Fee.to_string f))
          ~doc:"uint64 encoded as a json string representing a fee"
    end

    module SendTestZkappInput = struct
      type input = Mina_base.Parties.t

      let arg_typ =
        scalar "SendTestZkappInput" ~doc:"Parties for a test zkApp"
          ~coerce:(fun json ->
            let json = to_yojson json in
            Result.try_with (fun () -> Mina_base.Parties.of_json json)
            |> Result.map_error ~f:(fun ex -> Exn.to_string ex) )
          ~to_json:(fun (x : input) ->
            Yojson.Safe.to_basic @@ Mina_base.Parties.to_json x )
    end

    module PrecomputedBlock = struct
      type input = Mina_block.Precomputed.t

      let arg_typ =
        scalar "PrecomputedBlock"
          ~doc:"Block encoded in precomputed block format"
          ~coerce:(fun json ->
            let json = to_yojson json in
            Mina_block.Precomputed.of_yojson json )
          ~to_json:(fun (x : input) ->
            Yojson.Safe.to_basic (Mina_block.Precomputed.to_yojson x) )
    end

    module ExtensionalBlock = struct
      type input = Archive_lib.Extensional.Block.t

      let arg_typ =
        scalar "ExtensionalBlock"
          ~doc:"Block encoded in extensional block format"
          ~coerce:(fun json ->
            let json = to_yojson json in
            Archive_lib.Extensional.Block.of_yojson json )
          ~to_json:(fun (x : input) ->
            Yojson.Safe.to_basic @@ Archive_lib.Extensional.Block.to_yojson x )
    end

    module type Numeric_type = sig
      type t

      val to_string : t -> string

      val of_string : string -> t

      val of_int : int -> t

      val to_int : t -> int
    end

    (** Converts a type into a graphql argument type. Expect name to start with uppercase    *)
    let make_numeric_arg (type t) ~name
        (module Numeric : Numeric_type with type t = t) =
      let lower_name = String.lowercase name in
      scalar name
        ~doc:
          (sprintf
             "String or Integer representation of a %s number. If the input is \
              a string, it must represent the number in base 10"
             lower_name )
        ~to_json:(function n -> `String (Numeric.to_string n))
        ~coerce:(fun key ->
          match key with
          | `String s -> (
              try
                let n = Numeric.of_string s in
                let s' = Numeric.to_string n in
                (* Here, we check that the string that was passed converts to
                     the numeric type, and that it is in range, by converting
                     back to a string and checking that it is equal to the one
                     passed. This prevents the following weirdnesses in the
                     [Unsigned.UInt*] parsers:
                     * if the absolute value is greater than [max_int], the value
                       returned is [max_int]
                   - ["99999999999999999999999999999999999"] is [max_int]
                   - ["-99999999999999999999999999999999999"] is [max_int]
                     * if otherwise the value is negative, the value returned is
                       [max_int - (x - 1)]
                   - ["-1"] is [max_int]
                     * if there is a non-numeric character part-way through the
                       string, the numeric prefix is treated as a number
                   - ["1_000_000"] is [1]
                   - ["-1_000_000"] is [max_int]
                   - ["1.1"] is [1]
                   - ["0x15"] is [0]
                     * leading spaces are ignored
                   - [" 1"] is [1]
                     This is annoying to document, none of these behaviors are
                     useful to users, and unexpectedly triggering one of them
                     could have nasty consequences. Thus, we raise an error
                     rather than silently misinterpreting their input.
                *)
                assert (String.equal s s') ;
                Ok n
                (* TODO: We need a better error message to the user here *)
              with _ -> Error (sprintf "Could not decode %s." lower_name) )
          | `Int n ->
              if n < 0 then
                Error
                  (sprintf "Could not convert negative number to %s." lower_name)
              else Ok (Numeric.of_int n)
          | _ ->
              Error (sprintf "Invalid format for %s type." lower_name) )

    module UInt64 = struct
      type input = Unsigned.UInt64.t

      let arg_typ = make_numeric_arg ~name:"UInt64" (module Unsigned.UInt64)
    end

    module UInt32 = struct
      type input = Unsigned.UInt32.t

      let arg_typ = make_numeric_arg ~name:"UInt32" (module Unsigned.UInt32)
    end

    module SignatureInput = struct
      open Snark_params.Tick

      type input =
        | Raw of Signature.t
        | Field_and_scalar of Field.t * Inner_curve.Scalar.t

      let arg_typ =
        obj "SignatureInput"
          ~coerce:(fun field scalar rawSignature ->
            match rawSignature with
            | Some signature ->
                Result.of_option
                  (Signature.Raw.decode signature)
                  ~error:"rawSignature decoding error"
            | None -> (
                match (field, scalar) with
                | Some field, Some scalar ->
                    Ok
                      ( Field.of_string field
                      , Inner_curve.Scalar.of_string scalar )
                | _ ->
                    Error "Either field+scalar or rawSignature must by non-null"
                ) )
          ~doc:
            "A cryptographic signature -- you must provide either field+scalar \
             or rawSignature"
          ~fields:
            [ arg "field" ~typ:string ~doc:"Field component of signature"
            ; arg "scalar" ~typ:string ~doc:"Scalar component of signature"
            ; arg "rawSignature" ~typ:string ~doc:"Raw encoded signature"
            ]
          ~split:(fun f (input : input) ->
            match input with
            | Raw (s : Signature.t) ->
                f None None (Some (Signature.Raw.encode s))
            | Field_and_scalar (field, scalar) ->
                f
                  (Some (Field.to_string field))
                  (Some (Inner_curve.Scalar.to_string scalar))
                  None )
    end

    module VrfMessageInput = struct
      type input = Consensus_vrf.Layout.Message.t

      let arg_typ =
        obj "VrfMessageInput" ~doc:"The inputs to a vrf evaluation"
          ~coerce:(fun global_slot epoch_seed delegator_index ->
            { Consensus_vrf.Layout.Message.global_slot
            ; epoch_seed = Mina_base.Epoch_seed.of_base58_check_exn epoch_seed
            ; delegator_index
            } )
          ~fields:
            [ arg "globalSlot" ~typ:(non_null UInt32.arg_typ)
            ; arg "epochSeed" ~doc:"Formatted with base58check"
                ~typ:(non_null string)
            ; arg "delegatorIndex"
                ~doc:"Position in the ledger of the delegator's account"
                ~typ:(non_null int)
            ]
          ~split:(fun f (t : input) ->
            f t.global_slot
              (Mina_base.Epoch_seed.to_base58_check t.epoch_seed)
              t.delegator_index )
    end

    module VrfThresholdInput = struct
      type input = Consensus_vrf.Layout.Threshold.t

      let arg_typ =
        obj "VrfThresholdInput"
          ~doc:
            "The amount of stake delegated, used to determine the threshold \
             for a vrf evaluation producing a block"
          ~coerce:(fun delegated_stake total_stake ->
            { Consensus_vrf.Layout.Threshold.delegated_stake =
                Currency.Balance.of_uint64 delegated_stake
            ; total_stake = Currency.Amount.of_uint64 total_stake
            } )
          ~fields:
            [ arg "delegatedStake"
                ~doc:
                  "The amount of stake delegated to the vrf evaluator by the \
                   delegating account. This should match the amount in the \
                   epoch's staking ledger, which may be different to the \
                   amount in the current ledger."
                ~typ:(non_null UInt64.arg_typ)
            ; arg "totalStake"
                ~doc:
                  "The total amount of stake across all accounts in the \
                   epoch's staking ledger."
                ~typ:(non_null UInt64.arg_typ)
            ]
          ~split:(fun f (t : input) ->
            f
              (Currency.Balance.to_uint64 t.delegated_stake)
              (Currency.Amount.to_uint64 t.total_stake) )
    end

    module VrfEvaluationInput = struct
      type input = Consensus_vrf.Layout.Evaluation.t

      let arg_typ =
        obj "VrfEvaluationInput" ~doc:"The witness to a vrf evaluation"
          ~coerce:(fun message public_key c s scaled_message_hash vrf_threshold ->
            { Consensus_vrf.Layout.Evaluation.message
            ; public_key = Public_key.decompress_exn public_key
            ; c = Snark_params.Tick.Inner_curve.Scalar.of_string c
            ; s = Snark_params.Tick.Inner_curve.Scalar.of_string s
            ; scaled_message_hash =
                Consensus_vrf.Group.of_string_list_exn scaled_message_hash
            ; vrf_threshold
            ; vrf_output = None
            ; vrf_output_fractional = None
            ; threshold_met = None
            } )
          ~split:(fun f (x : input) ->
            f x.message
              (Public_key.compress x.public_key)
              (Snark_params.Tick.Inner_curve.Scalar.to_string x.c)
              (Snark_params.Tick.Inner_curve.Scalar.to_string x.s)
              (Consensus_vrf.Group.to_string_list_exn x.scaled_message_hash)
              x.vrf_threshold )
          ~fields:
            [ arg "message" ~typ:(non_null VrfMessageInput.arg_typ)
            ; arg "publicKey" ~typ:(non_null PublicKey.arg_typ)
            ; arg "c" ~typ:(non_null string)
            ; arg "s" ~typ:(non_null string)
            ; arg "scaledMessageHash" ~typ:(non_null (list (non_null string)))
            ; arg "vrfThreshold" ~typ:VrfThresholdInput.arg_typ
            ]
    end

    module Fields = struct
      let from ~doc = arg "from" ~typ:(non_null PublicKey.arg_typ) ~doc

      let to_ ~doc = arg "to" ~typ:(non_null PublicKey.arg_typ) ~doc

      let token ~doc = arg "token" ~typ:(non_null TokenId.arg_typ) ~doc

      let token_opt ~doc = arg "token" ~typ:TokenId.arg_typ ~doc

      let token_owner ~doc =
        arg "tokenOwner" ~typ:(non_null PublicKey.arg_typ) ~doc

      let receiver ~doc = arg "receiver" ~typ:(non_null PublicKey.arg_typ) ~doc

      let receiver_opt ~doc = arg "receiver" ~typ:PublicKey.arg_typ ~doc

      let fee_payer_opt ~doc = arg "feePayer" ~typ:PublicKey.arg_typ ~doc

      let fee ~doc = arg "fee" ~typ:(non_null UInt64.arg_typ) ~doc

      let amount ~doc = arg "amount" ~typ:(non_null UInt64.arg_typ) ~doc

      let memo =
        arg "memo" ~typ:string
          ~doc:"Short arbitrary message provided by the sender"

      let valid_until =
        arg "validUntil" ~typ:UInt32.arg_typ
          ~doc:
            "The global slot since genesis after which this transaction cannot \
             be applied"

      let nonce =
        arg "nonce" ~typ:UInt32.arg_typ
          ~doc:
            "Should only be set when cancelling transactions, otherwise a \
             nonce is determined automatically"

      let signature =
        arg "signature" ~typ:SignatureInput.arg_typ
          ~doc:
            "If a signature is provided, this transaction is considered signed \
             and will be broadcasted to the network without requiring a \
             private key"

      let senders =
        arg "senders"
          ~typ:(non_null (list (non_null PrivateKey.arg_typ)))
          ~doc:"The private keys from which to sign the payments"

      let repeat_count =
        arg "repeat_count" ~typ:(non_null UInt32.arg_typ)
          ~doc:"How many times shall transaction be repeated"

      let repeat_delay_ms =
        arg "repeat_delay_ms" ~typ:(non_null UInt32.arg_typ)
          ~doc:"Delay with which a transaction shall be repeated"
    end

    module SendPaymentInput = struct
      type input =
        { from : (Epoch_seed.t, bool) Public_key.Compressed.Poly.t
        ; to_ : Account.key
        ; amount : Currency.Amount.t
        ; fee : Currency.Fee.t
        ; valid_until : UInt32.input option
        ; memo : string option
        ; nonce : Mina_numbers.Account_nonce.t option
        }
      [@@deriving make]

      let arg_typ =
        let open Fields in
        obj "SendPaymentInput"
          ~coerce:(fun from to_ amount fee valid_until memo nonce ->
            (from, to_, amount, fee, valid_until, memo, nonce) )
          ~split:(fun f (x : input) ->
            f x.from x.to_
              (Currency.Amount.to_uint64 x.amount)
              (Currency.Fee.to_uint64 x.fee)
              x.valid_until x.memo x.nonce )
          ~fields:
            [ from ~doc:"Public key of sender of payment"
            ; to_ ~doc:"Public key of recipient of payment"
            ; amount ~doc:"Amount of MINA to send to receiver"
            ; fee ~doc:"Fee amount in order to send payment"
            ; valid_until
            ; memo
            ; nonce
            ]
    end

    module SendZkappInput = struct
      type input = SendTestZkappInput.input

      let arg_typ =
        let conv (x : Parties.t Fields_derivers_graphql.Schema.Arg.arg_typ) :
            Parties.t Graphql_async.Schema.Arg.arg_typ =
          Obj.magic x
        in
        let arg_typ =
          { arg_typ = Parties.arg_typ () |> conv
          ; to_json =
              (function x -> Yojson.Safe.to_basic (Parties.parties_to_json x))
          }
        in
        obj "SendZkappInput" ~coerce:Fn.id
          ~split:(fun f (x : input) -> f x)
          ~fields:
            [ arg "parties"
                ~doc:"Parties structure representing the transaction"
                ~typ:arg_typ
            ]
    end

    module SendDelegationInput = struct
      type input =
        { from : PublicKey.input
        ; to_ : PublicKey.input
        ; fee : Currency.Fee.t
        ; valid_until : UInt32.input option
        ; memo : string option
        ; nonce : UInt32.input option
        }
      [@@deriving make]

      let arg_typ =
        let open Fields in
        obj "SendDelegationInput"
          ~coerce:(fun from to_ fee valid_until memo nonce ->
            (from, to_, fee, valid_until, memo, nonce) )
          ~split:(fun f (x : input) ->
            f x.from x.to_
              (Currency.Fee.to_uint64 x.fee)
              x.valid_until x.memo x.nonce )
          ~fields:
            [ from ~doc:"Public key of sender of a stake delegation"
            ; to_ ~doc:"Public key of the account being delegated to"
            ; fee ~doc:"Fee amount in order to send a stake delegation"
            ; valid_until
            ; memo
            ; nonce
            ]
    end

    module RosettaTransaction = struct
      type input = Yojson.Basic.t

      let arg_typ =
        Schema.Arg.scalar "RosettaTransaction"
          ~doc:"A transaction encoded in the Rosetta format"
          ~coerce:(fun graphql_json ->
            Rosetta_lib.Transaction.to_mina_signed (to_yojson graphql_json)
            |> Result.map_error ~f:Error.to_string_hum )
          ~to_json:(Fn.id : input -> input)
    end

    module AddAccountInput = struct
      type input = string

      let arg_typ =
        obj "AddAccountInput" ~coerce:Fn.id
          ~fields:
            [ arg "password" ~doc:"Password used to encrypt the new account"
                ~typ:(non_null string)
            ]
          ~split:Fn.id
    end

    module UnlockInput = struct
      type input = Bytes.t * PublicKey.input

      let arg_typ =
        obj "UnlockInput"
          ~coerce:(fun password pk -> (password, pk))
          ~fields:
            [ arg "password" ~doc:"Password for the account to be unlocked"
                ~typ:(non_null string)
            ; arg "publicKey"
                ~doc:"Public key specifying which account to unlock"
                ~typ:(non_null PublicKey.arg_typ)
            ]
          ~split:(fun f ((password, pk) : input) ->
            f (Bytes.to_string password) pk )
    end

    module CreateHDAccountInput = struct
      type input = UInt32.input

      let arg_typ =
        obj "CreateHDAccountInput" ~coerce:Fn.id
          ~fields:
            [ arg "index" ~doc:"Index of the account in hardware wallet"
                ~typ:(non_null UInt32.arg_typ)
            ]
          ~split:Fn.id
    end

    module LockInput = struct
      type input = PublicKey.input

      let arg_typ =
        obj "LockInput" ~coerce:Fn.id
          ~fields:
            [ arg "publicKey" ~doc:"Public key specifying which account to lock"
                ~typ:(non_null PublicKey.arg_typ)
            ]
          ~split:Fn.id
    end

    module DeleteAccountInput = struct
      type input = PublicKey.input

      let arg_typ =
        obj "DeleteAccountInput" ~coerce:Fn.id
          ~fields:
            [ arg "publicKey" ~doc:"Public key of account to be deleted"
                ~typ:(non_null PublicKey.arg_typ)
            ]
          ~split:Fn.id
    end

    module ResetTrustStatusInput = struct
      type input = string

      let arg_typ =
        obj "ResetTrustStatusInput" ~coerce:Fn.id
          ~fields:[ arg "ipAddress" ~typ:(non_null string) ]
          ~split:Fn.id
    end

    module BlockFilterInput = struct
      type input = PublicKey.input

      (* TODO: Treat cases where filter_input has a null argument *)
      let arg_typ =
        obj "BlockFilterInput" ~coerce:Fn.id ~split:Fn.id
          ~fields:
            [ arg "relatedTo"
                ~doc:
                  "A public key of a user who has their\n\
                  \        transaction in the block, or produced the block"
                ~typ:(non_null PublicKey.arg_typ)
            ]
    end

    module UserCommandFilterType = struct
      type input = PublicKey.input

      let arg_typ =
        obj "UserCommandFilterType" ~coerce:Fn.id ~split:Fn.id
          ~fields:
            [ arg "toOrFrom"
                ~doc:
                  "Public key of sender or receiver of transactions you are \
                   looking for"
                ~typ:(non_null PublicKey.arg_typ)
            ]
    end

    module SetCoinbaseReceiverInput = struct
      type input = PublicKey.input option

      let arg_typ =
        obj "SetCoinbaseReceiverInput" ~coerce:Fn.id ~split:Fn.id
          ~fields:
            [ arg "publicKey" ~typ:PublicKey.arg_typ
                ~doc:
                  (sprintf
                     "Public key of the account to receive coinbases. Block \
                      production keys will receive the coinbases if omitted. \
                      %s"
                     Cli_lib.Default.receiver_key_warning )
            ]
    end

    module SetSnarkWorkFee = struct
      type input = UInt64.input

      let arg_typ =
        obj "SetSnarkWorkFee"
          ~fields:
            [ Fields.fee ~doc:"Fee to get rewarded for producing snark work" ]
          ~coerce:Fn.id ~split:Fn.id
    end

    module SetSnarkWorkerInput = struct
      type input = PublicKey.input option

      let arg_typ =
        obj "SetSnarkWorkerInput" ~coerce:Fn.id ~split:Fn.id
          ~fields:
            [ arg "publicKey" ~typ:PublicKey.arg_typ
                ~doc:
                  (sprintf
                     "Public key you wish to start snark-working on; null to \
                      stop doing any snark work. %s"
                     Cli_lib.Default.receiver_key_warning )
            ]
    end

    module AddPaymentReceiptInput = struct
      type input = { payment : string; added_time : string }

      let arg_typ =
        obj "AddPaymentReceiptInput"
          ~coerce:(fun payment added_time -> { payment; added_time })
          ~split:(fun f (t : input) -> f t.payment t.added_time)
          ~fields:
            [ arg "payment"
                ~doc:(Doc.bin_prot "Serialized payment")
                ~typ:(non_null string)
            ; (* TODO: create a formal method for verifying that the provided added_time is correct  *)
              arg "added_time" ~typ:(non_null string)
                ~doc:
                  (Doc.date
                     "Time that a payment gets added to another clients \
                      transaction database" )
            ]
    end

    module SetConnectionGatingConfigInput = struct
      type input = Mina_net2.connection_gating

      let arg_typ =
        obj "SetConnectionGatingConfigInput"
          ~coerce:(fun trusted_peers banned_peers isolate ->
            let open Result.Let_syntax in
            let%bind trusted_peers = Result.all trusted_peers in
            let%map banned_peers = Result.all banned_peers in
            Mina_net2.{ isolate; trusted_peers; banned_peers } )
          ~split:(fun f (t : input) ->
            f t.trusted_peers t.banned_peers t.isolate )
          ~fields:
            Arg.
              [ arg "trustedPeers"
                  ~typ:(non_null (list (non_null NetworkPeer.arg_typ)))
                  ~doc:"Peers we will always allow connections from"
              ; arg "bannedPeers"
                  ~typ:(non_null (list (non_null NetworkPeer.arg_typ)))
                  ~doc:
                    "Peers we will never allow connections from (unless they \
                     are also trusted!)"
              ; arg "isolate" ~typ:(non_null bool)
                  ~doc:
                    "If true, no connections will be allowed unless they are \
                     from a trusted peer"
              ]
    end
  end

  let vrf_message : ('context, Consensus_vrf.Layout.Message.t option) typ =
    let open Consensus_vrf.Layout.Message in
    obj "VrfMessage" ~doc:"The inputs to a vrf evaluation" ~fields:(fun _ ->
        [ field "globalSlot" ~typ:(non_null global_slot)
            ~args:Arg.[]
            ~resolve:(fun _ { global_slot; _ } -> global_slot)
        ; field "epochSeed" ~typ:(non_null epoch_seed)
            ~args:Arg.[]
            ~resolve:(fun _ { epoch_seed; _ } -> epoch_seed)
        ; field "delegatorIndex"
            ~doc:"Position in the ledger of the delegator's account"
            ~typ:(non_null int)
            ~args:Arg.[]
            ~resolve:(fun _ { delegator_index; _ } -> delegator_index)
        ] )

  let vrf_threshold =
    obj "VrfThreshold"
      ~doc:
        "The amount of stake delegated, used to determine the threshold for a \
         vrf evaluation winning a slot" ~fields:(fun _ ->
        [ field "delegatedStake"
            ~doc:
              "The amount of stake delegated to the vrf evaluator by the \
               delegating account. This should match the amount in the epoch's \
               staking ledger, which may be different to the amount in the \
               current ledger." ~args:[] ~typ:(non_null balance)
            ~resolve:(fun
                       _
                       { Consensus_vrf.Layout.Threshold.delegated_stake; _ }
                     -> delegated_stake )
        ; field "totalStake"
            ~doc:
              "The total amount of stake across all accounts in the epoch's \
               staking ledger." ~args:[] ~typ:(non_null amount)
            ~resolve:(fun _ { Consensus_vrf.Layout.Threshold.total_stake; _ } ->
              total_stake )
        ] )

  let vrf_evaluation : ('context, Consensus_vrf.Layout.Evaluation.t option) typ
      =
    let open Consensus_vrf.Layout.Evaluation in
    let vrf_scalar = Graphql_lib.Scalars.VrfScalar.typ () in
    obj "VrfEvaluation"
      ~doc:"A witness to a vrf evaluation, which may be externally verified"
      ~fields:(fun _ ->
        [ field "message" ~typ:(non_null vrf_message)
            ~args:Arg.[]
            ~resolve:(fun _ { message; _ } -> message)
        ; field "publicKey" ~typ:(non_null public_key)
            ~args:Arg.[]
            ~resolve:(fun _ { public_key; _ } -> Public_key.compress public_key)
        ; field "c" ~typ:(non_null vrf_scalar)
            ~args:Arg.[]
            ~resolve:(fun _ { c; _ } -> c)
        ; field "s" ~typ:(non_null vrf_scalar)
            ~args:Arg.[]
            ~resolve:(fun _ { s; _ } -> s)
        ; field "scaledMessageHash"
            ~typ:(non_null (list (non_null string)))
            ~doc:"A group element represented as 2 field elements"
            ~args:Arg.[]
            ~resolve:(fun _ { scaled_message_hash; _ } ->
              Consensus_vrf.Group.to_string_list_exn scaled_message_hash )
        ; field "vrfThreshold" ~typ:vrf_threshold
            ~args:Arg.[]
            ~resolve:(fun _ { vrf_threshold; _ } -> vrf_threshold)
        ; field "vrfOutput"
            ~typ:(Graphql_lib.Scalars.VrfOutputTruncated.typ ())
            ~doc:
              "The vrf output derived from the evaluation witness. If null, \
               the vrf witness was invalid."
            ~args:Arg.[]
            ~resolve:(fun { ctx = mina; _ } t ->
              match t.vrf_output with
              | Some vrf ->
                  Some vrf
              | None ->
                  let constraint_constants =
                    (Mina_lib.config mina).precomputed_values
                      .constraint_constants
                  in
                  to_vrf ~constraint_constants t
                  |> Option.map ~f:Consensus_vrf.Output.truncate )
        ; field "vrfOutputFractional" ~typ:float
            ~doc:
              "The vrf output derived from the evaluation witness, as a \
               fraction. This represents a won slot if vrfOutputFractional <= \
               (1 - (1 / 4)^(delegated_balance / total_stake)). If null, the \
               vrf witness was invalid."
            ~args:Arg.[]
            ~resolve:(fun { ctx = mina; _ } t ->
              match t.vrf_output_fractional with
              | Some f ->
                  Some f
              | None ->
                  let vrf_opt =
                    match t.vrf_output with
                    | Some vrf ->
                        Some vrf
                    | None ->
                        let constraint_constants =
                          (Mina_lib.config mina).precomputed_values
                            .constraint_constants
                        in
                        to_vrf ~constraint_constants t
                        |> Option.map ~f:Consensus_vrf.Output.truncate
                  in
                  Option.map
                    ~f:(fun vrf ->
                      Consensus_vrf.Output.Truncated.to_fraction vrf
                      |> Bignum.to_float )
                    vrf_opt )
        ; field "thresholdMet" ~typ:bool
            ~doc:
              "Whether the threshold to produce a block was met, if specified"
            ~args:
              Arg.
                [ arg "input" ~doc:"Override for delegation threshold"
                    ~typ:Input.VrfThresholdInput.arg_typ
                ]
            ~resolve:(fun { ctx = mina; _ } t input ->
              match input with
              | Some { delegated_stake; total_stake } ->
                  let constraint_constants =
                    (Mina_lib.config mina).precomputed_values
                      .constraint_constants
                  in
                  (Consensus_vrf.Layout.Evaluation.compute_vrf
                     ~constraint_constants t ~delegated_stake ~total_stake )
                    .threshold_met
              | None ->
                  t.threshold_met )
        ] )
end

module Subscriptions = struct
  open Schema

  let new_sync_update =
    subscription_field "newSyncUpdate"
      ~doc:"Event that triggers when the network sync status changes"
      ~deprecated:NotDeprecated
      ~typ:(non_null Types.sync_status)
      ~args:Arg.[]
      ~resolve:(fun { ctx = coda; _ } ->
        Mina_lib.sync_status coda |> Mina_incremental.Status.to_pipe
        |> Deferred.Result.return )

  let new_block =
    subscription_field "newBlock"
      ~doc:
        "Event that triggers when a new block is created that either contains \
         a transaction with the specified public key, or was produced by it. \
         If no public key is provided, then the event will trigger for every \
         new block received"
      ~typ:(non_null Types.block)
      ~args:
        Arg.
          [ arg "publicKey" ~doc:"Public key that is included in the block"
              ~typ:Types.Input.PublicKey.arg_typ
          ]
      ~resolve:(fun { ctx = coda; _ } public_key ->
        Deferred.Result.return
        @@ Mina_commands.Subscriptions.new_block coda public_key )

  let chain_reorganization =
    subscription_field "chainReorganization"
      ~doc:
        "Event that triggers when the best tip changes in a way that is not a \
         trivial extension of the existing one"
      ~typ:(non_null Types.chain_reorganization_status)
      ~args:Arg.[]
      ~resolve:(fun { ctx = coda; _ } ->
        Deferred.Result.return
        @@ Mina_commands.Subscriptions.reorganization coda )

  let commands = [ new_sync_update; new_block; chain_reorganization ]
end

module Mutations = struct
  open Schema

  let create_account_resolver { ctx = t; _ } () password =
    let password = lazy (return (Bytes.of_string password)) in
    let%map pk = Mina_lib.wallets t |> Secrets.Wallets.generate_new ~password in
    Mina_lib.subscriptions t |> Mina_lib.Subscriptions.add_new_subscription ~pk ;
    Result.return pk

  let add_wallet =
    io_field "addWallet"
      ~doc:
        "Add a wallet - this will create a new keypair and store it in the \
         daemon"
      ~deprecated:(Deprecated (Some "use createAccount instead"))
      ~typ:(non_null Types.Payload.create_account)
      ~args:
        Arg.[ arg "input" ~typ:(non_null Types.Input.AddAccountInput.arg_typ) ]
      ~resolve:create_account_resolver

  let create_account =
    io_field "createAccount"
      ~doc:
        "Create a new account - this will create a new keypair and store it in \
         the daemon"
      ~typ:(non_null Types.Payload.create_account)
      ~args:
        Arg.[ arg "input" ~typ:(non_null Types.Input.AddAccountInput.arg_typ) ]
      ~resolve:create_account_resolver

  let create_hd_account =
    io_field "createHDAccount"
      ~doc:Secrets.Hardware_wallets.create_hd_account_summary
      ~typ:(non_null Types.Payload.create_account)
      ~args:
        Arg.
          [ arg "input" ~typ:(non_null Types.Input.CreateHDAccountInput.arg_typ)
          ]
      ~resolve:(fun { ctx = coda; _ } () hd_index ->
        Mina_lib.wallets coda |> Secrets.Wallets.create_hd_account ~hd_index )

  let unlock_account_resolver { ctx = t; _ } () (password, pk) =
    let password = lazy (return (Bytes.of_string password)) in
    match%map
      Mina_lib.wallets t |> Secrets.Wallets.unlock ~needle:pk ~password
    with
    | Error `Not_found ->
        Error "Could not find owned account associated with provided key"
    | Error `Bad_password ->
        Error "Wrong password provided"
    | Error (`Key_read_error e) ->
        Error
          (sprintf "Error reading the secret key file: %s"
             (Secrets.Privkey_error.to_string e) )
    | Ok () ->
        Ok pk

  let unlock_wallet =
    io_field "unlockWallet"
      ~doc:"Allow transactions to be sent from the unlocked account"
      ~deprecated:(Deprecated (Some "use unlockAccount instead"))
      ~typ:(non_null Types.Payload.unlock_account)
      ~args:Arg.[ arg "input" ~typ:(non_null Types.Input.UnlockInput.arg_typ) ]
      ~resolve:unlock_account_resolver

  let unlock_account =
    io_field "unlockAccount"
      ~doc:"Allow transactions to be sent from the unlocked account"
      ~typ:(non_null Types.Payload.unlock_account)
      ~args:Arg.[ arg "input" ~typ:(non_null Types.Input.UnlockInput.arg_typ) ]
      ~resolve:unlock_account_resolver

  let lock_account_resolver { ctx = t; _ } () pk =
    Mina_lib.wallets t |> Secrets.Wallets.lock ~needle:pk ;
    pk

  let lock_wallet =
    field "lockWallet"
      ~doc:"Lock an unlocked account to prevent transaction being sent from it"
      ~deprecated:(Deprecated (Some "use lockAccount instead"))
      ~typ:(non_null Types.Payload.lock_account)
      ~args:Arg.[ arg "input" ~typ:(non_null Types.Input.LockInput.arg_typ) ]
      ~resolve:lock_account_resolver

  let lock_account =
    field "lockAccount"
      ~doc:"Lock an unlocked account to prevent transaction being sent from it"
      ~typ:(non_null Types.Payload.lock_account)
      ~args:Arg.[ arg "input" ~typ:(non_null Types.Input.LockInput.arg_typ) ]
      ~resolve:lock_account_resolver

  let delete_account_resolver { ctx = coda; _ } () public_key =
    let open Deferred.Result.Let_syntax in
    let wallets = Mina_lib.wallets coda in
    let%map () =
      Deferred.Result.map_error
        ~f:(fun `Not_found -> "Could not find account with specified public key")
        (Secrets.Wallets.delete wallets public_key)
    in
    public_key

  let delete_wallet =
    io_field "deleteWallet"
      ~doc:"Delete the private key for an account that you track"
      ~deprecated:(Deprecated (Some "use deleteAccount instead"))
      ~typ:(non_null Types.Payload.delete_account)
      ~args:
        Arg.
          [ arg "input" ~typ:(non_null Types.Input.DeleteAccountInput.arg_typ) ]
      ~resolve:delete_account_resolver

  let delete_account =
    io_field "deleteAccount"
      ~doc:"Delete the private key for an account that you track"
      ~typ:(non_null Types.Payload.delete_account)
      ~args:
        Arg.
          [ arg "input" ~typ:(non_null Types.Input.DeleteAccountInput.arg_typ) ]
      ~resolve:delete_account_resolver

  let reload_account_resolver { ctx = coda; _ } () =
    let%map _ =
      Secrets.Wallets.reload ~logger:(Logger.create ()) (Mina_lib.wallets coda)
    in
    Ok true

  let reload_wallets =
    io_field "reloadWallets" ~doc:"Reload tracked account information from disk"
      ~deprecated:(Deprecated (Some "use reloadAccounts instead"))
      ~typ:(non_null Types.Payload.reload_accounts)
      ~args:Arg.[]
      ~resolve:reload_account_resolver

  let reload_accounts =
    io_field "reloadAccounts"
      ~doc:"Reload tracked account information from disk"
      ~typ:(non_null Types.Payload.reload_accounts)
      ~args:Arg.[]
      ~resolve:reload_account_resolver

  let import_account =
    io_field "importAccount" ~doc:"Reload tracked account information from disk"
      ~typ:(non_null Types.Payload.import_account)
      ~args:
        Arg.
          [ arg "path"
              ~doc:
                "Path to the wallet file, relative to the daemon's current \
                 working directory."
              ~typ:(non_null string)
          ; arg "password" ~doc:"Password for the account to import"
              ~typ:(non_null string)
          ]
      ~resolve:(fun { ctx = coda; _ } () privkey_path password ->
        let open Deferred.Result.Let_syntax in
        (* the Keypair.read zeroes the password, so copy for use in import step below *)
        let saved_password =
          Lazy.return (Deferred.return (Bytes.of_string password))
        in
        let password =
          Lazy.return (Deferred.return (Bytes.of_string password))
        in
        let%bind ({ Keypair.public_key; _ } as keypair) =
          Secrets.Keypair.read ~privkey_path ~password
          |> Deferred.Result.map_error ~f:Secrets.Privkey_error.to_string
        in
        let pk = Public_key.compress public_key in
        let wallets = Mina_lib.wallets coda in
        match Secrets.Wallets.check_locked wallets ~needle:pk with
        | Some _ ->
            return (pk, true)
        | None ->
            let%map.Async.Deferred pk =
              Secrets.Wallets.import_keypair wallets keypair
                ~password:saved_password
            in
            Ok (pk, false) )

  let reset_trust_status =
    io_field "resetTrustStatus"
      ~doc:"Reset trust status for all peers at a given IP address"
      ~typ:(list (non_null Types.Payload.trust_status))
      ~args:
        Arg.
          [ arg "input"
              ~typ:(non_null Types.Input.ResetTrustStatusInput.arg_typ)
          ]
      ~resolve:(fun { ctx = coda; _ } () ip_address_input ->
        let open Deferred.Result.Let_syntax in
        let%map ip_address =
          Deferred.return
          @@ Types.Arguments.ip_address ~name:"ip_address" ip_address_input
        in
        Some (Mina_commands.reset_trust_status coda ip_address) )

  let send_user_command coda user_command_input =
    match
      Mina_commands.setup_and_submit_user_command coda user_command_input
    with
    | `Active f -> (
        match%map f with
        | Ok user_command ->
            Ok
              { Types.User_command.With_status.data = user_command
              ; status = Enqueued
              }
        | Error e ->
            Error
              (sprintf "Couldn't send user command: %s" (Error.to_string_hum e))
        )
    | `Bootstrapping ->
        return (Error "Daemon is bootstrapping")

  let send_zkapp_command mina parties =
    match Mina_commands.setup_and_submit_snapp_command mina parties with
    | `Active f -> (
        match%map f with
        | Ok parties ->
            let cmd =
              { Types.Zkapp_command.With_status.data = parties
              ; status = Enqueued
              }
            in
            let cmd_with_hash =
              Types.Zkapp_command.With_status.map cmd ~f:(fun cmd ->
                  { With_hash.data = cmd
                  ; hash = Transaction_hash.hash_command (Parties cmd)
                  } )
            in
            Ok cmd_with_hash
        | Error e ->
            Error
              (sprintf "Couldn't send zkApp command: %s" (Error.to_string_hum e))
        )
    | `Bootstrapping ->
        return (Error "Daemon is bootstrapping")

  let mock_zkapp_command mina parties :
      ( (Parties.t, Transaction_hash.t) With_hash.t
        Types.Zkapp_command.With_status.t
      , string )
      result
      Io.t =
    (* instead of adding the parties to the transaction pool, as we would for an actual zkapp,
       apply the zkapp using an ephemeral ledger
    *)
    match Mina_lib.best_tip mina with
    | `Active breadcrumb -> (
        let best_tip_ledger =
          Transition_frontier.Breadcrumb.staged_ledger breadcrumb
          |> Staged_ledger.ledger
        in
        let accounts = Ledger.to_list best_tip_ledger in
        let constraint_constants =
          Genesis_constants.Constraint_constants.compiled
        in
        let depth = constraint_constants.ledger_depth in
        let ledger = Ledger.create_ephemeral ~depth () in
        (* Ledger.copy doesn't actually copy
           N.B.: The time for this copy grows with the number of accounts
        *)
        List.iter accounts ~f:(fun account ->
            let pk = Account.public_key account in
            let token = Account.token account in
            let account_id = Account_id.create pk token in
            match Ledger.get_or_create_account ledger account_id account with
            | Ok (`Added, _loc) ->
                ()
            | Ok (`Existed, _loc) ->
                (* should be unreachable *)
                failwithf
                  "When creating ledger for mock zkApp, account with public \
                   key %s and token %s already existed"
                  (Signature_lib.Public_key.Compressed.to_string pk)
                  (Token_id.to_string token) ()
            | Error err ->
                (* should be unreachable *)
                Error.tag_arg err
                  "When creating ledger for mock zkApp, error when adding \
                   account"
                  (("public_key", pk), ("token", token))
                  [%sexp_of:
                    (string * Signature_lib.Public_key.Compressed.t)
                    * (string * Token_id.t)]
                |> Error.raise ) ;
        match
          Pipe_lib.Broadcast_pipe.Reader.peek
            (Mina_lib.transition_frontier mina)
        with
        | None ->
            (* should be unreachable *)
            return (Error "Transition frontier not available")
        | Some tf -> (
            let parent_hash =
              Transition_frontier.Breadcrumb.parent_hash breadcrumb
            in
            match Transition_frontier.find_protocol_state tf parent_hash with
            | None ->
                (* should be unreachable *)
                return (Error "Could not get parent breadcrumb")
            | Some prev_state ->
                let state_view =
                  Mina_state.Protocol_state.body prev_state
                  |> Mina_state.Protocol_state.Body.view
                in
                let applied =
                  Ledger.apply_parties_unchecked ~constraint_constants
                    ~state_view ledger parties
                in
                (* rearrange data to match result type of `send_zkapp_command` *)
                let applied_ok =
                  Result.map applied
                    ~f:(fun (parties_applied, _local_state_and_amount) ->
                      let ({ data = parties; status } : Parties.t With_status.t)
                          =
                        parties_applied.command
                      in
                      let hash =
                        Transaction_hash.hash_command (Parties parties)
                      in
                      let (with_hash : _ With_hash.t) =
                        { data = parties; hash }
                      in
                      let (status : Types.Command_status.t) =
                        match status with
                        | Applied ->
                            Applied
                        | Failed failure ->
                            Included_but_failed failure
                      in
                      ( { data = with_hash; status }
                        : _ Types.Zkapp_command.With_status.t ) )
                in
                return @@ Result.map_error applied_ok ~f:Error.to_string_hum ) )
    | `Bootstrapping ->
        return (Error "Daemon is bootstrapping")

  let find_identity ~public_key coda =
    Result.of_option
      (Secrets.Wallets.find_identity (Mina_lib.wallets coda) ~needle:public_key)
      ~error:
        "Couldn't find an unlocked key for specified `sender`. Did you unlock \
         the account you're making a transaction from?"

  let create_user_command_input ~fee ~fee_payer_pk ~nonce_opt ~valid_until ~memo
      ~signer ~body ~sign_choice : (User_command_input.t, string) result =
    let open Result.Let_syntax in
    (* TODO: We should put a more sensible default here. *)
    let valid_until =
      Option.map ~f:Mina_numbers.Global_slot.of_uint32 valid_until
    in
    let%bind fee =
      result_of_exn Currency.Fee.of_uint64 fee
        ~error:(sprintf "Invalid `fee` provided.")
    in
    let%bind () =
      Result.ok_if_true
        Currency.Fee.(fee >= Signed_command.minimum_fee)
        ~error:
          (* IMPORTANT! Do not change the content of this error without
           * updating Rosetta's construction API to handle the changes *)
          (sprintf
             !"Invalid user command. Fee %s is less than the minimum fee, %s."
             (Currency.Fee.to_formatted_string fee)
             (Currency.Fee.to_formatted_string Signed_command.minimum_fee) )
    in
    let%map memo =
      Option.value_map memo ~default:(Ok Signed_command_memo.empty)
        ~f:(fun memo ->
          result_of_exn Signed_command_memo.create_from_string_exn memo
            ~error:"Invalid `memo` provided." )
    in
    User_command_input.create ~signer ~fee ~fee_payer_pk ?nonce:nonce_opt
      ~valid_until ~memo ~body ~sign_choice ()

  let make_signed_user_command ~signature ~nonce_opt ~signer ~memo ~fee
      ~fee_payer_pk ~valid_until ~body =
    let open Deferred.Result.Let_syntax in
    let%bind signature = signature |> Deferred.return in
    let%map user_command_input =
      create_user_command_input ~nonce_opt ~signer ~memo ~fee ~fee_payer_pk
        ~valid_until ~body
        ~sign_choice:(User_command_input.Sign_choice.Signature signature)
      |> Deferred.return
    in
    user_command_input

  let send_signed_user_command ~signature ~coda ~nonce_opt ~signer ~memo ~fee
      ~fee_payer_pk ~valid_until ~body =
    let open Deferred.Result.Let_syntax in
    let%bind user_command_input =
      make_signed_user_command ~signature ~nonce_opt ~signer ~memo ~fee
        ~fee_payer_pk ~valid_until ~body
    in
    let%map cmd = send_user_command coda user_command_input in
    Types.User_command.With_status.map cmd ~f:(fun cmd ->
        { With_hash.data = cmd
        ; hash = Transaction_hash.hash_command (Signed_command cmd)
        } )

  let send_unsigned_user_command ~coda ~nonce_opt ~signer ~memo ~fee
      ~fee_payer_pk ~valid_until ~body =
    let open Deferred.Result.Let_syntax in
    let%bind user_command_input =
      (let open Result.Let_syntax in
      let%bind sign_choice =
        match%map find_identity ~public_key:signer coda with
        | `Keypair sender_kp ->
            User_command_input.Sign_choice.Keypair sender_kp
        | `Hd_index hd_index ->
            Hd_index hd_index
      in
      create_user_command_input ~nonce_opt ~signer ~memo ~fee ~fee_payer_pk
        ~valid_until ~body ~sign_choice)
      |> Deferred.return
    in
    let%map cmd = send_user_command coda user_command_input in
    Types.User_command.With_status.map cmd ~f:(fun cmd ->
        { With_hash.data = cmd
        ; hash = Transaction_hash.hash_command (Signed_command cmd)
        } )

  let export_logs ~coda basename_opt =
    let open Mina_lib in
    let Config.{ conf_dir; _ } = Mina_lib.config coda in
    Conf_dir.export_logs_to_tar ?basename:basename_opt ~conf_dir

  let send_delegation =
    io_field "sendDelegation"
      ~doc:"Change your delegate by sending a transaction"
      ~typ:(non_null Types.Payload.send_delegation)
      ~args:
        Arg.
          [ arg "input" ~typ:(non_null Types.Input.SendDelegationInput.arg_typ)
          ; Types.Input.Fields.signature
          ]
      ~resolve:(fun { ctx = coda; _ } ()
                    (from, to_, fee, valid_until, memo, nonce_opt) signature ->
        let body =
          Signed_command_payload.Body.Stake_delegation
            (Set_delegate { delegator = from; new_delegate = to_ })
        in
        match signature with
        | None ->
            send_unsigned_user_command ~coda ~nonce_opt ~signer:from ~memo ~fee
              ~fee_payer_pk:from ~valid_until ~body
            |> Deferred.Result.map ~f:Types.User_command.mk_user_command
        | Some signature ->
            let%bind signature = signature |> Deferred.return in
            send_signed_user_command ~coda ~nonce_opt ~signer:from ~memo ~fee
              ~fee_payer_pk:from ~valid_until ~body ~signature
            |> Deferred.Result.map ~f:Types.User_command.mk_user_command )

  let send_payment =
    io_field "sendPayment" ~doc:"Send a payment"
      ~typ:(non_null Types.Payload.send_payment)
      ~args:
        Arg.
          [ arg "input" ~typ:(non_null Types.Input.SendPaymentInput.arg_typ)
          ; Types.Input.Fields.signature
          ]
      ~resolve:(fun { ctx = coda; _ } ()
                    (from, to_, amount, fee, valid_until, memo, nonce_opt)
                    signature ->
        let body =
          Signed_command_payload.Body.Payment
            { source_pk = from
            ; receiver_pk = to_
            ; amount = Amount.of_uint64 amount
            }
        in
        match signature with
        | None ->
            send_unsigned_user_command ~coda ~nonce_opt ~signer:from ~memo ~fee
              ~fee_payer_pk:from ~valid_until ~body
            |> Deferred.Result.map ~f:Types.User_command.mk_user_command
        | Some signature ->
            send_signed_user_command ~coda ~nonce_opt ~signer:from ~memo ~fee
              ~fee_payer_pk:from ~valid_until ~body ~signature
            |> Deferred.Result.map ~f:Types.User_command.mk_user_command )

  let make_zkapp_endpoint ~name ~doc ~f =
    io_field name ~doc
      ~typ:(non_null Types.Payload.send_zkapp)
      ~args:
        Arg.[ arg "input" ~typ:(non_null Types.Input.SendZkappInput.arg_typ) ]
      ~resolve:(fun { ctx = coda; _ } () parties ->
        f coda parties (* TODO: error handling? *) )

  let send_zkapp =
    make_zkapp_endpoint ~name:"sendZkapp" ~doc:"Send a zkApp transaction"
      ~f:send_zkapp_command

  let mock_zkapp =
    make_zkapp_endpoint ~name:"mockZkapp"
      ~doc:"Mock a zkApp transaction, no effect on blockchain"
      ~f:mock_zkapp_command

  let internal_send_zkapp =
    io_field "internalSendZkapp"
      ~doc:"Send a zkApp (for internal testing purposes)"
      ~args:
        Arg.
          [ arg "parties" ~typ:(non_null Types.Input.SendTestZkappInput.arg_typ)
          ]
      ~typ:(non_null Types.Payload.send_zkapp)
      ~resolve:(fun { ctx = mina; _ } () parties ->
        send_zkapp_command mina parties )

  let send_test_payments =
    io_field "sendTestPayments" ~doc:"Send a series of test payments"
      ~typ:(non_null int)
      ~args:
        Types.Input.Fields.
          [ senders
          ; receiver ~doc:"The receiver of the payments"
          ; amount ~doc:"The amount of each payment"
          ; fee ~doc:"The fee of each payment"
          ; repeat_count
          ; repeat_delay_ms
          ]
      ~resolve:(fun { ctx = coda; _ } () senders_list receiver_pk amount fee
                    repeat_count repeat_delay_ms ->
        let dumb_password = lazy (return (Bytes.of_string "dumb")) in
        let senders = Array.of_list senders_list in
        let repeat_delay =
          Time.Span.of_ms @@ float_of_int
          @@ Unsigned.UInt32.to_int repeat_delay_ms
        in
        let start = Time.now () in
        let send_tx i =
          let source_privkey = senders.(i % Array.length senders) in
          let source_pk_decompressed =
            Signature_lib.Public_key.of_private_key_exn source_privkey
          in
          let source_pk =
            Signature_lib.Public_key.compress source_pk_decompressed
          in
          let body =
            Signed_command_payload.Body.Payment
              { source_pk; receiver_pk; amount = Amount.of_uint64 amount }
          in
          let memo = "" in
          let kp =
            Keypair.
              { private_key = source_privkey
              ; public_key = source_pk_decompressed
              }
          in
          let%bind _ =
            Secrets.Wallets.import_keypair (Mina_lib.wallets coda) kp
              ~password:dumb_password
          in
          send_unsigned_user_command ~coda ~nonce_opt:None ~signer:source_pk
            ~memo:(Some memo) ~fee ~fee_payer_pk:source_pk ~valid_until:None
            ~body
          |> Deferred.Result.map ~f:(const 0)
        in

        let do_ i =
          let pause =
            Time.diff
              (Time.add start @@ Time.Span.scale repeat_delay @@ float_of_int i)
            @@ Time.now ()
          in
          (if Time.Span.(pause > zero) then after pause else Deferred.unit)
          >>= fun () -> send_tx i >>| const ()
        in
        for i = 2 to Unsigned.UInt32.to_int repeat_count do
          don't_wait_for (do_ i)
        done ;
        (* don't_wait_for (Deferred.for_ 2 ~to_:repeat_count ~do_) ; *)
        send_tx 1 )

  let send_rosetta_transaction =
    io_field "sendRosettaTransaction"
      ~doc:"Send a transaction in Rosetta format"
      ~typ:(non_null Types.Payload.send_rosetta_transaction)
      ~args:
        Arg.
          [ arg "input" ~typ:(non_null Types.Input.RosettaTransaction.arg_typ) ]
      ~resolve:(fun { ctx = mina; _ } () signed_command ->
        match%map
          Mina_lib.add_full_transactions mina
            [ User_command.Signed_command signed_command ]
        with
        | Ok
            ( `Broadcasted
            , [ (User_command.Signed_command signed_command as transaction) ]
            , _ ) ->
            Ok
              (Types.User_command.mk_user_command
                 { status = Enqueued
                 ; data =
                     { With_hash.data = signed_command
                     ; hash = Transaction_hash.hash_command transaction
                     }
                 } )
        | Error err ->
            Error (Error.to_string_hum err)
        | Ok (_, [], [ (_, diff_error) ]) ->
            let diff_error =
              Network_pool.Transaction_pool.Resource_pool.Diff.Diff_error
              .to_string_hum diff_error
            in
            Error
              (sprintf "Transaction could not be entered into the pool: %s"
                 diff_error )
        | Ok _ ->
            Error "Internal error: response from transaction pool was malformed"
        )

  let export_logs =
    io_field "exportLogs" ~doc:"Export daemon logs to tar archive"
      ~args:Arg.[ arg "basename" ~typ:string ]
      ~typ:(non_null Types.Payload.export_logs)
      ~resolve:(fun { ctx = coda; _ } () basename_opt ->
        let%map result = export_logs ~coda basename_opt in
        Result.map_error result
          ~f:(Fn.compose Yojson.Safe.to_string Error_json.error_to_yojson) )

  let set_coinbase_receiver =
    field "setCoinbaseReceiver" ~doc:"Set the key to receive coinbases"
      ~args:
        Arg.
          [ arg "input"
              ~typ:(non_null Types.Input.SetCoinbaseReceiverInput.arg_typ)
          ]
      ~typ:(non_null Types.Payload.set_coinbase_receiver)
      ~resolve:(fun { ctx = mina; _ } () coinbase_receiver ->
        let old_coinbase_receiver =
          match Mina_lib.coinbase_receiver mina with
          | `Producer ->
              None
          | `Other pk ->
              Some pk
        in
        let coinbase_receiver_full =
          match coinbase_receiver with
          | None ->
              `Producer
          | Some pk ->
              `Other pk
        in
        Mina_lib.replace_coinbase_receiver mina coinbase_receiver_full ;
        (old_coinbase_receiver, coinbase_receiver) )

  let set_snark_worker =
    io_field "setSnarkWorker"
      ~doc:"Set key you wish to snark work with or disable snark working"
      ~args:
        Arg.
          [ arg "input" ~typ:(non_null Types.Input.SetSnarkWorkerInput.arg_typ)
          ]
      ~typ:(non_null Types.Payload.set_snark_worker)
      ~resolve:(fun { ctx = coda; _ } () pk ->
        let old_snark_worker_key = Mina_lib.snark_worker_key coda in
        let%map () = Mina_lib.replace_snark_worker_key coda pk in
        Ok old_snark_worker_key )

  let set_snark_work_fee =
    result_field "setSnarkWorkFee"
      ~doc:"Set fee that you will like to receive for doing snark work"
      ~args:
        Arg.[ arg "input" ~typ:(non_null Types.Input.SetSnarkWorkFee.arg_typ) ]
      ~typ:(non_null Types.Payload.set_snark_work_fee)
      ~resolve:(fun { ctx = coda; _ } () raw_fee ->
        let open Result.Let_syntax in
        let%map fee =
          result_of_exn Currency.Fee.of_uint64 raw_fee
            ~error:"Invalid snark work `fee` provided."
        in
        let last_fee = Mina_lib.snark_work_fee coda in
        Mina_lib.set_snark_work_fee coda fee ;
        last_fee )

  let set_connection_gating_config =
    io_field "setConnectionGatingConfig"
      ~args:
        Arg.
          [ arg "input"
              ~typ:(non_null Types.Input.SetConnectionGatingConfigInput.arg_typ)
          ]
      ~doc:
        "Set the connection gating config, returning the current config after \
         the application (which may have failed)"
      ~typ:(non_null Types.Payload.set_connection_gating_config)
      ~resolve:(fun { ctx = coda; _ } () config ->
        let open Deferred.Result.Let_syntax in
        let%bind config = Deferred.return config in
        let open Deferred.Let_syntax in
        Mina_networking.set_connection_gating_config (Mina_lib.net coda) config
        >>| Result.return )

  let add_peer =
    io_field "addPeers"
      ~args:
        Arg.
          [ arg "peers"
              ~typ:
                (non_null @@ list @@ non_null @@ Types.Input.NetworkPeer.arg_typ)
          ; arg "seed" ~typ:bool
          ]
      ~doc:"Connect to the given peers"
      ~typ:(non_null @@ list @@ non_null Types.DaemonStatus.peer)
      ~resolve:(fun { ctx = coda; _ } () peers seed ->
        let open Deferred.Result.Let_syntax in
        let%bind peers =
          Result.combine_errors peers
          |> Result.map_error ~f:(fun errs ->
                 Option.value ~default:"Empty peers list" (List.hd errs) )
          |> Deferred.return
        in
        let net = Mina_lib.net coda in
        let is_seed = Option.value ~default:true seed in
        let%bind.Async.Deferred maybe_failure =
          (* Add peers until we find an error *)
          Deferred.List.find_map peers ~f:(fun peer ->
              match%map.Async.Deferred
                Mina_networking.add_peer net peer ~is_seed
              with
              | Ok () ->
                  None
              | Error err ->
                  Some (Error (Error.to_string_hum err)) )
        in
        let%map () =
          match maybe_failure with
          | None ->
              return ()
          | Some err ->
              Deferred.return err
        in
        List.map ~f:Network_peer.Peer.to_display peers )

  let archive_precomputed_block =
    io_field "archivePrecomputedBlock"
      ~args:
        Arg.
          [ arg "block" ~doc:"Block encoded in precomputed block format"
              ~typ:(non_null Types.Input.PrecomputedBlock.arg_typ)
          ]
      ~typ:
        (non_null
           (obj "Applied" ~fields:(fun _ ->
                [ field "applied" ~typ:(non_null bool)
                    ~args:Arg.[]
                    ~resolve:(fun _ _ -> true)
                ] ) ) )
      ~resolve:(fun { ctx = coda; _ } () block ->
        let open Deferred.Result.Let_syntax in
        let%bind archive_location =
          match (Mina_lib.config coda).archive_process_location with
          | Some archive_location ->
              return archive_location
          | None ->
              Deferred.Result.fail
                "Could not find an archive process to connect to"
        in
        let%map () =
          Mina_lib.Archive_client.dispatch_precomputed_block archive_location
            block
          |> Deferred.Result.map_error ~f:Error.to_string_hum
        in
        () )

  let archive_extensional_block =
    io_field "archiveExtensionalBlock"
      ~args:
        Arg.
          [ arg "block" ~doc:"Block encoded in extensional block format"
              ~typ:(non_null Types.Input.ExtensionalBlock.arg_typ)
          ]
      ~typ:
        (non_null
           (obj "Applied" ~fields:(fun _ ->
                [ field "applied" ~typ:(non_null bool)
                    ~args:Arg.[]
                    ~resolve:(fun _ _ -> true)
                ] ) ) )
      ~resolve:(fun { ctx = coda; _ } () block ->
        let open Deferred.Result.Let_syntax in
        let%bind archive_location =
          match (Mina_lib.config coda).archive_process_location with
          | Some archive_location ->
              return archive_location
          | None ->
              Deferred.Result.fail
                "Could not find an archive process to connect to"
        in
        let%map () =
          Mina_lib.Archive_client.dispatch_extensional_block archive_location
            block
          |> Deferred.Result.map_error ~f:Error.to_string_hum
        in
        () )

  let commands =
    [ add_wallet
    ; create_account
    ; create_hd_account
    ; unlock_account
    ; unlock_wallet
    ; lock_account
    ; lock_wallet
    ; delete_account
    ; delete_wallet
    ; reload_accounts
    ; import_account
    ; reload_wallets
    ; send_payment
    ; send_test_payments
    ; send_delegation
    ; send_zkapp
    ; mock_zkapp
    ; internal_send_zkapp
    ; export_logs
    ; set_coinbase_receiver
    ; set_snark_worker
    ; set_snark_work_fee
    ; set_connection_gating_config
    ; add_peer
    ; archive_precomputed_block
    ; archive_extensional_block
    ; send_rosetta_transaction
    ]
end

module Queries = struct
  open Schema

  (* helper for pooledUserCommands, pooledZkappCommands *)
  let get_commands ~resource_pool ~pk_opt ~hashes_opt ~txns_opt =
    match (pk_opt, hashes_opt, txns_opt) with
    | None, None, None ->
        Network_pool.Transaction_pool.Resource_pool.get_all resource_pool
    | Some pk, None, None ->
        let account_id = Account_id.create pk Token_id.default in
        Network_pool.Transaction_pool.Resource_pool.all_from_account
          resource_pool account_id
    | _ -> (
        let hashes_txns =
          (* Transactions identified by hashes. *)
          match hashes_opt with
          | Some hashes ->
              List.filter_map hashes ~f:(fun hash ->
                  hash |> Transaction_hash.of_base58_check |> Result.ok
                  |> Option.bind
                       ~f:
                         (Network_pool.Transaction_pool.Resource_pool
                          .find_by_hash resource_pool ) )
          | None ->
              []
        in
        let txns =
          (* Transactions as identified by IDs.
             This is a little redundant, but it makes our API more
             consistent.
          *)
          match txns_opt with
          | Some txns ->
              List.filter_map txns ~f:(fun serialized_txn ->
                  Signed_command.of_base58_check serialized_txn
                  |> Result.map ~f:(fun signed_command ->
                         (* These commands get piped through [forget_check]
                            below; this is just to make the types work
                            without extra unnecessary mapping in the other
                            branches above.
                         *)
                         let (`If_this_is_used_it_should_have_a_comment_justifying_it
                               cmd ) =
                           User_command.to_valid_unsafe
                             (Signed_command signed_command)
                         in
                         Transaction_hash.User_command_with_valid_signature
                         .create cmd )
                  |> Result.ok )
          | None ->
              []
        in
        let all_txns = hashes_txns @ txns in
        match pk_opt with
        | None ->
            all_txns
        | Some pk ->
            (* Only return commands paid for by the given public key. *)
            List.filter all_txns ~f:(fun txn ->
                txn
                |> Transaction_hash.User_command_with_valid_signature.command
                |> User_command.fee_payer |> Account_id.public_key
                |> Public_key.Compressed.equal pk ) )

  let pooled_user_commands =
    field "pooledUserCommands"
      ~doc:
        "Retrieve all the scheduled user commands for a specified sender that \
         the current daemon sees in its transaction pool. All scheduled \
         commands are queried if no sender is specified"
      ~typ:(non_null @@ list @@ non_null Types.User_command.user_command)
      ~args:
        Arg.
          [ arg "publicKey" ~doc:"Public key of sender of pooled user commands"
              ~typ:Types.Input.PublicKey.arg_typ
          ; arg "hashes" ~doc:"Hashes of the commands to find in the pool"
              ~typ:(list (non_null string))
          ; arg "ids" ~typ:(list (non_null guid)) ~doc:"Ids of User commands"
          ]
      ~resolve:(fun { ctx = coda; _ } () pk_opt hashes_opt txns_opt ->
        let transaction_pool = Mina_lib.transaction_pool coda in
        let resource_pool =
          Network_pool.Transaction_pool.resource_pool transaction_pool
        in
        let signed_cmds =
          get_commands ~resource_pool ~pk_opt ~hashes_opt ~txns_opt
        in
        List.filter_map signed_cmds ~f:(fun txn ->
            let cmd_with_hash =
              Transaction_hash.User_command_with_valid_signature.forget_check
                txn
            in
            match cmd_with_hash.data with
            | Signed_command user_cmd ->
                Some
                  (Types.User_command.mk_user_command
                     { status = Enqueued
                     ; data = { cmd_with_hash with data = user_cmd }
                     } )
            | Parties _ ->
                None ) )

  let pooled_zkapp_commands =
    field "pooledZkappCommands"
      ~doc:
        "Retrieve all the scheduled zkApp commands for a specified sender that \
         the current daemon sees in its transaction pool. All scheduled \
         commands are queried if no sender is specified"
      ~typ:(non_null @@ list @@ non_null Types.Zkapp_command.zkapp_command)
      ~args:
        Arg.
          [ arg "publicKey" ~doc:"Public key of sender of pooled zkApp commands"
              ~typ:Types.Input.PublicKey.arg_typ
          ; arg "hashes" ~doc:"Hashes of the zkApp commands to find in the pool"
              ~typ:(list (non_null string))
          ; arg "ids" ~typ:(list (non_null guid)) ~doc:"Ids of zkApp commands"
          ]
      ~resolve:(fun { ctx = coda; _ } () pk_opt hashes_opt txns_opt ->
        let transaction_pool = Mina_lib.transaction_pool coda in
        let resource_pool =
          Network_pool.Transaction_pool.resource_pool transaction_pool
        in
        let signed_cmds =
          get_commands ~resource_pool ~pk_opt ~hashes_opt ~txns_opt
        in
        List.filter_map signed_cmds ~f:(fun txn ->
            let cmd_with_hash =
              Transaction_hash.User_command_with_valid_signature.forget_check
                txn
            in
            match cmd_with_hash.data with
            | Signed_command _ ->
                None
            | Parties zkapp_cmd ->
                Some
                  { Types.Zkapp_command.With_status.status = Enqueued
                  ; data = { cmd_with_hash with data = zkapp_cmd }
                  } ) )

  let sync_status =
    io_field "syncStatus" ~doc:"Network sync status" ~args:[]
      ~typ:(non_null Types.sync_status) ~resolve:(fun { ctx = coda; _ } () ->
        let open Deferred.Let_syntax in
        (* pull out sync status from status, so that result here
             agrees with status; see issue #8251
        *)
        let%map { sync_status; _ } =
          Mina_commands.get_status ~flag:`Performance coda
        in
        Ok sync_status )

  let daemon_status =
    io_field "daemonStatus" ~doc:"Get running daemon status" ~args:[]
      ~typ:(non_null Types.DaemonStatus.t) ~resolve:(fun { ctx = coda; _ } () ->
        Mina_commands.get_status ~flag:`Performance coda >>| Result.return )

  let trust_status =
    field "trustStatus"
      ~typ:(list (non_null Types.Payload.trust_status))
      ~args:Arg.[ arg "ipAddress" ~typ:(non_null string) ]
      ~doc:"Trust status for an IPv4 or IPv6 address"
      ~resolve:(fun { ctx = coda; _ } () (ip_addr_string : string) ->
        match Types.Arguments.ip_address ~name:"ipAddress" ip_addr_string with
        | Ok ip_addr ->
            Some (Mina_commands.get_trust_status coda ip_addr)
        | Error _ ->
            None )

  let trust_status_all =
    field "trustStatusAll"
      ~typ:(non_null @@ list @@ non_null Types.Payload.trust_status)
      ~args:Arg.[]
      ~doc:"IP address and trust status for all peers"
      ~resolve:(fun { ctx = coda; _ } () ->
        Mina_commands.get_trust_status_all coda )

  let version =
    field "version" ~typ:string
      ~args:Arg.[]
      ~doc:"The version of the node (git commit hash)"
      ~resolve:(fun _ _ -> Some Mina_version.commit_id)

  let tracked_accounts_resolver { ctx = coda; _ } () =
    let wallets = Mina_lib.wallets coda in
    let block_production_pubkeys = Mina_lib.block_production_pubkeys coda in
    let best_tip_ledger = Mina_lib.best_ledger coda in
    wallets |> Secrets.Wallets.pks
    |> List.map ~f:(fun pk ->
           { Types.AccountObj.account =
               Types.AccountObj.Partial_account.of_pk coda pk
           ; locked = Secrets.Wallets.check_locked wallets ~needle:pk
           ; is_actively_staking =
               Public_key.Compressed.Set.mem block_production_pubkeys pk
           ; path = Secrets.Wallets.get_path wallets pk
           ; index =
               ( match best_tip_ledger with
               | `Active ledger ->
                   Option.try_with (fun () ->
                       Ledger.index_of_account_exn ledger
                         (Account_id.create pk Token_id.default) )
               | _ ->
                   None )
           } )

  let owned_wallets =
    field "ownedWallets"
      ~doc:"Wallets for which the daemon knows the private key"
      ~typ:(non_null (list (non_null Types.AccountObj.account)))
      ~deprecated:(Deprecated (Some "use trackedAccounts instead"))
      ~args:Arg.[]
      ~resolve:tracked_accounts_resolver

  let tracked_accounts =
    field "trackedAccounts"
      ~doc:"Accounts for which the daemon tracks the private key"
      ~typ:(non_null (list (non_null Types.AccountObj.account)))
      ~args:Arg.[]
      ~resolve:tracked_accounts_resolver

  let account_resolver { ctx = coda; _ } () pk =
    Some
      (Types.AccountObj.lift coda pk
         (Types.AccountObj.Partial_account.of_pk coda pk) )

  let wallet =
    field "wallet" ~doc:"Find any wallet via a public key"
      ~typ:Types.AccountObj.account
      ~deprecated:(Deprecated (Some "use account instead"))
      ~args:
        Arg.
          [ arg "publicKey" ~doc:"Public key of account being retrieved"
              ~typ:(non_null Types.Input.PublicKey.arg_typ)
          ]
      ~resolve:account_resolver

  let account =
    field "account" ~doc:"Find any account via a public key and token"
      ~typ:Types.AccountObj.account
      ~args:
        Arg.
          [ arg "publicKey" ~doc:"Public key of account being retrieved"
              ~typ:(non_null Types.Input.PublicKey.arg_typ)
          ; arg' "token"
              ~doc:"Token of account being retrieved (defaults to CODA)"
              ~typ:Types.Input.TokenId.arg_typ ~default:Token_id.default
          ]
      ~resolve:(fun { ctx = coda; _ } () pk token ->
        Option.bind (get_ledger_and_breadcrumb coda)
          ~f:(fun (ledger, breadcrumb) ->
            let open Option.Let_syntax in
            let%bind location =
              Ledger.location_of_account ledger (Account_id.create pk token)
            in
            let%map account = Ledger.get ledger location in
            Types.AccountObj.Partial_account.of_full_account ~breadcrumb account
            |> Types.AccountObj.lift coda pk ) )

  let accounts_for_pk =
    field "accounts" ~doc:"Find all accounts for a public key"
      ~typ:(non_null (list (non_null Types.AccountObj.account)))
      ~args:
        Arg.
          [ arg "publicKey" ~doc:"Public key to find accounts for"
              ~typ:(non_null Types.Input.PublicKey.arg_typ)
          ]
      ~resolve:(fun { ctx = coda; _ } () pk ->
        match get_ledger_and_breadcrumb coda with
        | Some (ledger, breadcrumb) ->
            let tokens = Ledger.tokens ledger pk |> Set.to_list in
            List.filter_map tokens ~f:(fun token ->
                let open Option.Let_syntax in
                let%bind location =
                  Ledger.location_of_account ledger (Account_id.create pk token)
                in
                let%map account = Ledger.get ledger location in
                Types.AccountObj.Partial_account.of_full_account ~breadcrumb
                  account
                |> Types.AccountObj.lift coda pk )
        | None ->
            [] )

  let token_accounts =
    field "tokenAccounts" ~doc:"Find all accounts for a token ID"
      ~typ:(non_null (list (non_null Types.AccountObj.account)))
      ~args:
        Arg.
          [ arg "tokenId" ~doc:"Token ID to find accounts for"
              ~typ:(non_null Types.Input.TokenId.arg_typ)
          ]
      ~resolve:(fun { ctx = coda; _ } () token_id ->
        match get_ledger_and_breadcrumb coda with
        | Some (ledger, breadcrumb) ->
            List.filter_map (Ledger.to_list ledger) ~f:(fun acc ->
                let open Option.Let_syntax in
                let%map () =
                  Option.some_if (Token_id.equal token_id acc.token_id) ()
                in
                Types.AccountObj.Partial_account.of_full_account ~breadcrumb acc
                |> Types.AccountObj.lift coda acc.public_key )
        | None ->
            [] )

  let token_owner =
    field "tokenOwner" ~doc:"Find the account ID that owns a given token"
      ~typ:Types.account_id
      ~args:
        Arg.
          [ arg "token" ~doc:"Token to find the owner for"
              ~typ:(non_null Types.Input.TokenId.arg_typ)
          ]
      ~resolve:(fun { ctx = coda; _ } () token ->
        coda |> Mina_lib.best_tip |> Participating_state.active
        |> Option.bind ~f:(fun tip ->
               let ledger =
                 Transition_frontier.Breadcrumb.staged_ledger tip
                 |> Staged_ledger.ledger
               in
               Ledger.token_owner ledger token ) )

  let transaction_status =
    result_field2 "transactionStatus" ~doc:"Get the status of a transaction"
      ~typ:(non_null Types.transaction_status)
      ~args:
        Arg.
          [ arg "payment" ~typ:guid ~doc:"Id of a Payment"
          ; arg "zkappTransaction" ~typ:guid ~doc:"Id of a zkApp transaction"
          ]
      ~resolve:(fun { ctx = coda; _ } () (serialized_payment : string option)
                    (serialized_zkapp : string option) ->
        let open Result.Let_syntax in
        let deserialize_txn serialized_txn =
          let res =
            match serialized_txn with
            | `Signed_command x ->
                Or_error.(
                  Signed_command.of_base58_check x
                  >>| fun c -> User_command.Signed_command c)
            | `Parties ps ->
                Or_error.(
                  Parties.of_base58_check ps >>| fun c -> User_command.Parties c)
          in
          result_of_or_error res ~error:"Invalid transaction provided"
          |> Result.map ~f:(fun cmd ->
                 { With_hash.data = cmd
                 ; hash = Transaction_hash.hash_command cmd
                 } )
        in
        let%map txn =
          match (serialized_payment, serialized_zkapp) with
          | None, None | Some _, Some _ ->
              Error
                "Invalid query: Specify either a payment ID or a zkApp \
                 transaction ID"
          | Some payment, None ->
              deserialize_txn (`Signed_command payment)
          | None, Some zkapp_txn ->
              deserialize_txn (`Parties zkapp_txn)
        in
        let frontier_broadcast_pipe = Mina_lib.transition_frontier coda in
        let transaction_pool = Mina_lib.transaction_pool coda in
        Transaction_inclusion_status.get_status ~frontier_broadcast_pipe
          ~transaction_pool txn.data )

  let current_snark_worker =
    field "currentSnarkWorker" ~typ:Types.snark_worker
      ~args:Arg.[]
      ~doc:"Get information about the current snark worker"
      ~resolve:(fun { ctx = coda; _ } _ ->
        Option.map (Mina_lib.snark_worker_key coda) ~f:(fun k ->
            (k, Mina_lib.snark_work_fee coda) ) )

  let genesis_block =
    field "genesisBlock" ~typ:(non_null Types.block) ~args:[]
      ~doc:"Get the genesis block" ~resolve:(fun { ctx = coda; _ } () ->
        let open Mina_state in
        let { Precomputed_values.genesis_ledger
            ; constraint_constants
            ; consensus_constants
            ; genesis_epoch_data
            ; proof_data
            ; _
            } =
          (Mina_lib.config coda).precomputed_values
        in
        let { With_hash.data = genesis_state
            ; hash = { State_hash.State_hashes.state_hash = hash; _ }
            } =
          let open Staged_ledger_diff in
          Genesis_protocol_state.t
            ~genesis_ledger:(Genesis_ledger.Packed.t genesis_ledger)
            ~genesis_epoch_data ~constraint_constants ~consensus_constants
            ~genesis_body_reference
        in
        let winner = fst Consensus_state_hooks.genesis_winner in
        { With_hash.data =
            { Filtered_external_transition.creator = winner
            ; winner
            ; protocol_state =
                { previous_state_hash =
                    Protocol_state.previous_state_hash genesis_state
                ; blockchain_state =
                    Protocol_state.blockchain_state genesis_state
                ; consensus_state = Protocol_state.consensus_state genesis_state
                }
            ; transactions =
                { commands = []
                ; fee_transfers = []
                ; coinbase = constraint_constants.coinbase_amount
                ; coinbase_receiver =
                    Some (fst Consensus_state_hooks.genesis_winner)
                }
            ; snark_jobs = []
            ; proof =
                ( match proof_data with
                | Some { genesis_proof; _ } ->
                    genesis_proof
                | None ->
                    (* It's nearly never useful to have a specific genesis
                       proof to pass here -- anyone can create one as needed --
                       and we don't want this GraphQL query to trigger an
                       expensive proof generation step if we don't have one
                       available.
                    *)
                    Proof.blockchain_dummy )
            }
        ; hash
        } )

  (* used by best_chain, block below *)
  let block_of_breadcrumb coda breadcrumb =
    let hash = Transition_frontier.Breadcrumb.state_hash breadcrumb in
    let block = Transition_frontier.Breadcrumb.block breadcrumb in
    let transactions =
      Mina_block.transactions
        ~constraint_constants:
          (Mina_lib.config coda).precomputed_values.constraint_constants block
    in
    { With_hash.Stable.Latest.data =
        Filtered_external_transition.of_transition block `All transactions
    ; hash
    }

  let best_chain =
    io_field "bestChain"
      ~doc:
        "Retrieve a list of blocks from transition frontier's root to the \
         current best tip. Returns an error if the system is bootstrapping."
      ~typ:(list @@ non_null Types.block)
      ~args:
        Arg.
          [ arg "maxLength"
              ~doc:
                "The maximum number of blocks to return. If there are more \
                 blocks in the transition frontier from root to tip, the n \
                 blocks closest to the best tip will be returned"
              ~typ:int
          ]
      ~resolve:(fun { ctx = coda; _ } () max_length ->
        match Mina_lib.best_chain ?max_length coda with
        | Some best_chain ->
            let%map blocks =
              Deferred.List.map best_chain ~f:(fun bc ->
                  Deferred.return @@ block_of_breadcrumb coda bc )
            in
            Ok (Some blocks)
        | None ->
            return
            @@ Error "Could not obtain best chain from transition frontier" )

  let block =
    result_field2 "block"
      ~doc:
        "Retrieve a block with the given state hash or height, if contained in \
         the transition frontier."
      ~typ:(non_null Types.block)
      ~args:
        Arg.
          [ arg "stateHash" ~doc:"The state hash of the desired block"
              ~typ:string
          ; arg "height"
              ~doc:"The height of the desired block in the best chain" ~typ:int
          ]
      ~resolve:(fun { ctx = coda; _ } () (state_hash_base58_opt : string option)
                    (height_opt : int option) ->
        let open Result.Let_syntax in
        let get_transition_frontier () =
          let transition_frontier_pipe = Mina_lib.transition_frontier coda in
          Pipe_lib.Broadcast_pipe.Reader.peek transition_frontier_pipe
          |> Result.of_option ~error:"Could not obtain transition frontier"
        in
        let block_from_state_hash state_hash_base58 =
          let%bind state_hash =
            State_hash.of_base58_check state_hash_base58
            |> Result.map_error ~f:Error.to_string_hum
          in
          let%bind transition_frontier = get_transition_frontier () in
          let%map breadcrumb =
            Transition_frontier.find transition_frontier state_hash
            |> Result.of_option
                 ~error:
                   (sprintf
                      "Block with state hash %s not found in transition \
                       frontier"
                      state_hash_base58 )
          in
          block_of_breadcrumb coda breadcrumb
        in
        let block_from_height height =
          let height_uint32 =
            (* GraphQL int is signed 32-bit
                 empirically, conversion does not raise even if
               - the number is negative
               - the number is not representable using 32 bits
            *)
            Unsigned.UInt32.of_int height
          in
          let%bind transition_frontier = get_transition_frontier () in
          let best_chain_breadcrumbs =
            Transition_frontier.best_tip_path transition_frontier
          in
          let%map desired_breadcrumb =
            List.find best_chain_breadcrumbs ~f:(fun bc ->
                let validated_transition =
                  Transition_frontier.Breadcrumb.validated_transition bc
                in
                let block_height =
                  Mina_block.(
                    blockchain_length @@ With_hash.data
                    @@ Validated.forget validated_transition)
                in
                Unsigned.UInt32.equal block_height height_uint32 )
            |> Result.of_option
                 ~error:
                   (sprintf
                      "Could not find block in transition frontier with height \
                       %d"
                      height )
          in
          block_of_breadcrumb coda desired_breadcrumb
        in
        match (state_hash_base58_opt, height_opt) with
        | Some state_hash_base58, None ->
            block_from_state_hash state_hash_base58
        | None, Some height ->
            block_from_height height
        | None, None | Some _, Some _ ->
            Error "Must provide exactly one of state hash, height" )

  let initial_peers =
    field "initialPeers"
      ~doc:"List of peers that the daemon first used to connect to the network"
      ~args:Arg.[]
      ~typ:(non_null @@ list @@ non_null string)
      ~resolve:(fun { ctx = coda; _ } () ->
        List.map (Mina_lib.initial_peers coda) ~f:Mina_net2.Multiaddr.to_string
        )

  let get_peers =
    io_field "getPeers"
      ~doc:"List of peers that the daemon is currently connected to"
      ~args:Arg.[]
      ~typ:(non_null @@ list @@ non_null Types.DaemonStatus.peer)
      ~resolve:(fun { ctx = coda; _ } () ->
        let%map peers = Mina_networking.peers (Mina_lib.net coda) in
        Ok (List.map ~f:Network_peer.Peer.to_display peers) )

  let snark_pool =
    field "snarkPool"
      ~doc:"List of completed snark works that have the lowest fee so far"
      ~args:Arg.[]
      ~typ:(non_null @@ list @@ non_null Types.completed_work)
      ~resolve:(fun { ctx = coda; _ } () ->
        Mina_lib.snark_pool coda |> Network_pool.Snark_pool.resource_pool
        |> Network_pool.Snark_pool.Resource_pool.all_completed_work )

  let pending_snark_work =
    field "pendingSnarkWork" ~doc:"List of snark works that are yet to be done"
      ~args:Arg.[]
      ~typ:(non_null @@ list @@ non_null Types.pending_work)
      ~resolve:(fun { ctx = coda; _ } () ->
        let snark_job_state = Mina_lib.snark_job_state coda in
        let snark_pool = Mina_lib.snark_pool coda in
        let fee_opt =
          Mina_lib.(
            Option.map (snark_worker_key coda) ~f:(fun _ -> snark_work_fee coda))
        in
        let (module S) = Mina_lib.work_selection_method coda in
        S.pending_work_statements ~snark_pool ~fee_opt snark_job_state )

  let genesis_constants =
    field "genesisConstants"
      ~doc:
        "The constants used to determine the configuration of the genesis \
         block and all of its transitive dependencies"
      ~args:Arg.[]
      ~typ:(non_null Types.genesis_constants)
      ~resolve:(fun _ () -> ())

  let time_offset =
    field "timeOffset"
      ~doc:
        "The time offset in seconds used to convert real times into blockchain \
         times"
      ~args:Arg.[]
      ~typ:(non_null int)
      ~resolve:(fun { ctx = coda; _ } () ->
        Block_time.Controller.get_time_offset
          ~logger:(Mina_lib.config coda).logger
        |> Time.Span.to_sec |> Float.to_int )

  let connection_gating_config =
    io_field "connectionGatingConfig"
      ~doc:
        "The rules that the libp2p helper will use to determine which \
         connections to permit"
      ~args:Arg.[]
      ~typ:(non_null Types.Payload.set_connection_gating_config)
      ~resolve:(fun { ctx = coda; _ } _ ->
        let net = Mina_lib.net coda in
        let%map config = Mina_networking.connection_gating_config net in
        Ok config )

  let validate_payment =
    io_field "validatePayment"
      ~doc:"Validate the format and signature of a payment" ~typ:(non_null bool)
      ~args:
        Arg.
          [ arg "input" ~typ:(non_null Types.Input.SendPaymentInput.arg_typ)
          ; Types.Input.Fields.signature
          ]
      ~resolve:(fun { ctx = mina; _ } ()
                    (from, to_, amount, fee, valid_until, memo, nonce_opt)
                    signature ->
        let open Deferred.Result.Let_syntax in
        let body =
          Signed_command_payload.Body.Payment
            { source_pk = from
            ; receiver_pk = to_
            ; amount = Amount.of_uint64 amount
            }
        in
        let%bind signature =
          match signature with
          | Some signature ->
              return signature
          | None ->
              Deferred.Result.fail "Signature field is missing"
        in
        let%bind user_command_input =
          Mutations.make_signed_user_command ~nonce_opt ~signer:from ~memo ~fee
            ~fee_payer_pk:from ~valid_until ~body ~signature
        in
        let%map user_command, _ =
          User_command_input.to_user_command
            ~get_current_nonce:(Mina_lib.get_current_nonce mina)
            ~get_account:(Mina_lib.get_account mina)
            ~constraint_constants:
              (Mina_lib.config mina).precomputed_values.constraint_constants
            ~logger:(Mina_lib.top_level_logger mina)
            user_command_input
          |> Deferred.Result.map_error ~f:Error.to_string_hum
        in
        Signed_command.check_signature user_command )

  let runtime_config =
    field "runtimeConfig"
      ~doc:"The runtime configuration passed to the daemon at start-up"
      ~typ:(non_null Types.json)
      ~args:Arg.[]
      ~resolve:(fun { ctx = mina; _ } () ->
        Mina_lib.runtime_config mina
        |> Runtime_config.to_yojson |> Yojson.Safe.to_basic )

  let thread_graph =
    field "threadGraph"
      ~doc:
        "A graphviz dot format representation of the deamon's internal thread \
         graph"
      ~typ:(non_null string)
      ~args:Arg.[]
      ~resolve:(fun _ () ->
        Bytes.unsafe_to_string
          ~no_mutation_while_string_reachable:
            (O1trace.Thread.dump_thread_graph ()) )

  let evaluate_vrf =
    io_field "evaluateVrf"
      ~doc:
        "Evaluate a vrf for the given public key. This includes a witness \
         which may be verified without access to the private key for this vrf \
         evaluation."
      ~typ:(non_null Types.vrf_evaluation)
      ~args:
        Arg.
          [ arg "message" ~typ:(non_null Types.Input.VrfMessageInput.arg_typ)
          ; arg "publicKey" ~typ:(non_null Types.Input.PublicKey.arg_typ)
          ; arg "vrfThreshold" ~typ:Types.Input.VrfThresholdInput.arg_typ
          ]
      ~resolve:(fun { ctx = mina; _ } () message public_key vrf_threshold ->
        Deferred.return
        @@
        let open Result.Let_syntax in
        let%map sk =
          match%bind Mutations.find_identity ~public_key mina with
          | `Keypair { private_key; _ } ->
              Ok private_key
          | `Hd_index _ ->
              Error
                "Computing a vrf evaluation from a hardware wallet is not \
                 supported"
        in
        let constraint_constants =
          (Mina_lib.config mina).precomputed_values.constraint_constants
        in
        let t =
          { (Consensus_vrf.Layout.Evaluation.of_message_and_sk
               ~constraint_constants message sk )
            with
            vrf_threshold
          }
        in
        match vrf_threshold with
        | Some _ ->
            Consensus_vrf.Layout.Evaluation.compute_vrf ~constraint_constants t
        | None ->
            t )

  let check_vrf =
    field "checkVrf"
      ~doc:
        "Check a vrf evaluation commitment. This can be used to check vrf \
         evaluations without needing to reveal the private key, in the format \
         returned by evaluateVrf"
      ~typ:(non_null Types.vrf_evaluation)
      ~args:
        Arg.
          [ arg "input" ~typ:(non_null Types.Input.VrfEvaluationInput.arg_typ) ]
      ~resolve:(fun { ctx = mina; _ } () evaluation ->
        let constraint_constants =
          (Mina_lib.config mina).precomputed_values.constraint_constants
        in
        Consensus_vrf.Layout.Evaluation.compute_vrf ~constraint_constants
          evaluation )

  let blockchain_verification_key =
    io_field "blockchainVerificationKey"
      ~doc:"The pickles verification key for the protocol state proof"
      ~typ:(non_null Types.json)
      ~args:Arg.[]
      ~resolve:(fun { ctx = mina; _ } () ->
        let open Deferred.Result.Let_syntax in
        Mina_lib.verifier mina |> Verifier.get_blockchain_verification_key
        |> Deferred.Result.map_error ~f:Error.to_string_hum
        >>| Pickles.Verification_key.to_yojson >>| Yojson.Safe.to_basic )

  let commands =
    [ sync_status
    ; daemon_status
    ; version
    ; owned_wallets (* deprecated *)
    ; tracked_accounts
    ; wallet (* deprecated *)
    ; connection_gating_config
    ; account
    ; accounts_for_pk
    ; token_owner
    ; token_accounts
    ; current_snark_worker
    ; best_chain
    ; block
    ; genesis_block
    ; initial_peers
    ; get_peers
    ; pooled_user_commands
    ; pooled_zkapp_commands
    ; transaction_status
    ; trust_status
    ; trust_status_all
    ; snark_pool
    ; pending_snark_work
    ; genesis_constants
    ; time_offset
    ; validate_payment
    ; evaluate_vrf
    ; check_vrf
    ; runtime_config
    ; thread_graph
    ; blockchain_verification_key
    ]
end

let schema =
  Graphql_async.Schema.(
    schema Queries.commands ~mutations:Mutations.commands
      ~subscriptions:Subscriptions.commands)

let schema_limited =
  (*including version because that's the default query*)
  Graphql_async.Schema.(
    schema
      [ Queries.daemon_status; Queries.block; Queries.version ]
      ~mutations:[] ~subscriptions:[])<|MERGE_RESOLUTION|>--- conflicted
+++ resolved
@@ -685,49 +685,31 @@
         ; field "snarkedLedgerHash" ~typ:(non_null ledger_hash)
             ~doc:"Base58Check-encoded hash of the snarked ledger"
             ~args:Arg.[]
-<<<<<<< HEAD
             ~resolve:(fun _ (blockchain_state, _) ->
               Mina_state.Blockchain_state.snarked_ledger_hash blockchain_state
               )
         ; field "stagedLedgerHash" ~typ:(non_null ledger_hash)
-            ~doc:"Base58Check-encoded hash of the staged ledger"
-            ~args:Arg.[]
-            ~resolve:(fun _ (blockchain_state, _) ->
-              blockchain_state |> Mina_state.Blockchain_state.staged_ledger_hash
-              |> Staged_ledger_hash.ledger_hash )
-=======
-            ~resolve:(fun _ t ->
-              let blockchain_state, _ = t in
-              let snarked_ledger_hash =
-                Mina_state.Blockchain_state.snarked_ledger_hash blockchain_state
-              in
-              Frozen_ledger_hash.to_base58_check snarked_ledger_hash )
-        ; field "stagedLedgerHash" ~typ:(non_null string)
             ~doc:
               "Base58Check-encoded hash of the staged ledger hash's main \
                ledger hash"
             ~args:Arg.[]
             ~resolve:(fun _ t ->
               let staged_ledger_hash = staged_ledger_hash t in
-              Mina_base.Ledger_hash.to_base58_check
-              @@ Staged_ledger_hash.ledger_hash staged_ledger_hash )
-        ; field "stagedLedgerAuxHash" ~typ:(non_null string)
+              Staged_ledger_hash.ledger_hash staged_ledger_hash )
+        ; field "stagedLedgerAuxHash"
+            ~typ:(non_null @@ Graphql_lib.Scalars.StagedLedgerAuxHash.typ ())
             ~doc:"Base58Check-encoded hash of the staged ledger hash's aux_hash"
             ~args:Arg.[]
             ~resolve:(fun _ t ->
-              let staged_ledger_hash = staged_ledger_hash t in
-              Staged_ledger_hash.Aux_hash.to_base58_check
-              @@ Staged_ledger_hash.aux_hash staged_ledger_hash )
-        ; field "stagedLedgerPendingCoinbaseAux" ~typ:(non_null string)
+              Staged_ledger_hash.aux_hash (staged_ledger_hash t) )
+        ; field "stagedLedgerPendingCoinbaseAux"
+            ~typ:(non_null @@ Graphql_lib.Scalars.PendingCoinbaseHash.typ ())
             ~doc:
               "Base58Check-encoded hash of the staged ledger hash's \
                pending_coinbase_hash"
             ~args:Arg.[]
             ~resolve:(fun _ t ->
-              let staged_ledger_hash = staged_ledger_hash t in
-              Pending_coinbase.Hash.to_base58_check
-              @@ Staged_ledger_hash.pending_coinbase_hash staged_ledger_hash )
->>>>>>> 2f8a7199
+              Staged_ledger_hash.pending_coinbase_hash (staged_ledger_hash t) )
         ; field "stagedLedgerProofEmitted" ~typ:bool
             ~doc:
               "Block finished a staged ledger, and a proof was emitted from it \
@@ -747,15 +729,15 @@
               | Some b ->
                   Some (Transition_frontier.Breadcrumb.just_emitted_a_proof b)
               )
-        ; field "bodyReference" ~typ:(non_null string)
+        ; field "bodyReference"
+            ~typ:(non_null @@ Graphql_lib.Scalars.BodyReference.typ ())
             ~doc:
               "A reference to how the block header refers to the body of the \
                block as a hex-encoded string"
             ~args:Arg.[]
             ~resolve:(fun _ t ->
               let blockchain_state, _ = t in
-              Consensus.Body_reference.to_hex
-              @@ Mina_state.Blockchain_state.body_reference blockchain_state )
+              Mina_state.Blockchain_state.body_reference blockchain_state )
         ] )
 
   let protocol_state :
