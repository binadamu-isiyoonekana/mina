open Core
open Async
open Graphql_async
open Mina_base
open Mina_transaction
module Ledger = Mina_ledger.Ledger
open Signature_lib
open Currency
module Schema = Graphql_wrapper.Make (Schema)

module Option = struct
  include Option

  module Result = struct
    let sequence (type a b) (o : (a, b) result option) =
      match o with
      | None ->
          Ok None
      | Some r ->
          Result.map r ~f:(fun a -> Some a)
  end
end

(** Convert a GraphQL constant to the equivalent json representation.
    We can't coerce this directly because of the presence of the [`Enum]
    constructor, so we have to recurse over the structure replacing all of the
    [`Enum]s with [`String]s.
*)
let rec to_yojson (json : Graphql_parser.const_value) : Yojson.Safe.t =
  match json with
  | `Assoc fields ->
      `Assoc (List.map fields ~f:(fun (name, json) -> (name, to_yojson json)))
  | `Bool b ->
      `Bool b
  | `Enum s ->
      `String s
  | `Float f ->
      `Float f
  | `Int i ->
      `Int i
  | `List l ->
      `List (List.map ~f:to_yojson l)
  | `Null ->
      `Null
  | `String s ->
      `String s

let result_of_exn f v ~error = try Ok (f v) with _ -> Error error

let result_of_or_error ?error v =
  Result.map_error v ~f:(fun internal_error ->
      let str_error = Error.to_string_hum internal_error in
      match error with
      | None ->
          str_error
      | Some error ->
          sprintf "%s (%s)" error str_error )

let result_field_no_inputs ~resolve =
  Schema.io_field ~resolve:(fun resolve_info src ->
      Deferred.return @@ resolve resolve_info src )

(* one input *)
let result_field ~resolve =
  Schema.io_field ~resolve:(fun resolve_info src inputs ->
      Deferred.return @@ resolve resolve_info src inputs )

(* two inputs *)
let result_field2 ~resolve =
  Schema.io_field ~resolve:(fun resolve_info src input1 input2 ->
      Deferred.return @@ resolve resolve_info src input1 input2 )

module Doc = struct
  let date ?(extra = "") s =
    sprintf
      "%s (stringified Unix time - number of milliseconds since January 1, \
       1970)%s"
      s extra

  let bin_prot = sprintf "%s (base58-encoded janestreet/bin_prot serialization)"
end

module Reflection = struct
  let regex = lazy (Re2.create_exn {regex|\_(\w)|regex})

  let underToCamel s =
    Re2.replace_exn (Lazy.force regex) s ~f:(fun m ->
        let s = Re2.Match.get_exn ~sub:(`Index 1) m in
        String.capitalize s )

  (** When Fields.folding, create graphql fields via reflection *)
  let reflect f ~typ acc x =
    let new_name = underToCamel (Field.name x) in
    Schema.(
      field new_name ~typ ~args:Arg.[] ~resolve:(fun _ v -> f (Field.get x v))
      :: acc)

  module Shorthand = struct
    open Schema

    (* Note: Eta expansion is needed here to combat OCaml's weak polymorphism nonsense *)

    let id ~typ a x = reflect Fn.id ~typ a x

    let nn_int a x = id ~typ:(non_null int) a x

    let nn_int_list a x = id ~typ:(non_null (list (non_null int))) a x

    let int a x = id ~typ:int a x

    let nn_bool a x = id ~typ:(non_null bool) a x

    let bool a x = id ~typ:bool a x

    let nn_string a x = id ~typ:(non_null string) a x

    let nn_time a x =
      reflect
        (fun t -> Block_time.to_time_exn t)
        ~typ:(non_null (Graphql_lib.Scalars.Time.typ ()))
        a x

    let nn_catchup_status a x =
      reflect
        (fun o ->
          Option.map o
            ~f:
              (List.map ~f:(function
                | ( Transition_frontier.Full_catchup_tree.Node.State.Enum
                    .Finished
                  , _ ) ->
                    "finished"
                | Failed, _ ->
                    "failed"
                | To_download, _ ->
                    "to_download"
                | To_initial_validate, _ ->
                    "to_initial_validate"
                | To_verify, _ ->
                    "to_verify"
                | Wait_for_parent, _ ->
                    "wait_for_parent"
                | To_build_breadcrumb, _ ->
                    "to_build_breadcrumb"
                | Root, _ ->
                    "root" ) ) )
        ~typ:(list (non_null string))
        a x

    let string a x = id ~typ:string a x

    module F = struct
      let int f a x = reflect f ~typ:Schema.int a x

      let nn_int f a x = reflect f ~typ:Schema.(non_null int) a x

      let string f a x = reflect f ~typ:Schema.string a x

      let nn_string f a x = reflect f ~typ:Schema.(non_null string) a x
    end
  end
end

let get_ledger_and_breadcrumb mina =
  mina |> Mina_lib.best_tip |> Participating_state.active
  |> Option.map ~f:(fun tip ->
         ( Transition_frontier.Breadcrumb.staged_ledger tip
           |> Staged_ledger.ledger
         , tip ) )

module Itn_sequencing = struct
  (* we don't have compare, etc. for pubkey type to use Core_kernel.Hashtbl *)
  module Hashtbl = Stdlib.Hashtbl

  let uuid = Uuid.create_random Random.State.default

  let sequence_tbl : (Itn_crypto.pubkey, Unsigned.uint16) Hashtbl.t =
    Hashtbl.create ~random:true 1023

  let get_sequence_number pubkey =
    let key = pubkey in
    match Hashtbl.find_opt sequence_tbl key with
    | None ->
        let data = Unsigned.UInt16.zero in
        Hashtbl.add sequence_tbl key data ;
        data
    | Some n ->
        n

  (* used for `auth` queries, so we can return
     the sequence number for the pubkey that signed
     the query

     this is stateful, but appears to be safe
  *)
  let set_sequence_number_for_auth, get_sequence_no_for_auth =
    let pubkey_sequence_no = ref Unsigned.UInt16.zero in
    let setter pubkey =
      let seq_no = get_sequence_number pubkey in
      pubkey_sequence_no := seq_no
    in
    let getter () = !pubkey_sequence_no in
    (setter, getter)

  let valid_sequence_number query_uuid pubkey seqno_str =
    let%bind.Option () = Option.some_if (Uuid.equal query_uuid uuid) () in
    let seqno = get_sequence_number pubkey in
    if String.equal (Unsigned.UInt16.to_string seqno) seqno_str then Some seqno
    else None

  let incr_sequence_number pubkey =
    let key = pubkey in
    match Hashtbl.find_opt sequence_tbl key with
    | None ->
        failwithf
          "Expected to find sequence number for UUID %s and public key %s"
          (Uuid.to_string uuid)
          (Itn_crypto.pubkey_to_base64 pubkey)
          ()
    | Some n ->
        Hashtbl.replace sequence_tbl key (Unsigned.UInt16.succ n)
end

module Types = struct
  open Schema

  include struct
    open Graphql_lib.Scalars

    let private_key : (Mina_lib.t, PrivateKey.t option) typ = PrivateKey.typ ()

    let public_key = PublicKey.typ ()

    let uint16 = UInt16.typ ()

    let uint32 = UInt32.typ ()

    let token_id = TokenId.typ ()

    let json = JSON.typ ()

    let epoch_seed = EpochSeed.typ ()

    let balance = Balance.typ ()

    let amount = Amount.typ ()

    let fee = Fee.typ ()

    let block_time = BlockTime.typ ()

    let global_slot_since_genesis = GlobalSlotSinceGenesis.typ ()

    (* type annotation required because we're not using this yet *)
    let global_slot_since_hard_fork :
        (Mina_lib.t, GlobalSlotSinceHardFork.t option) typ =
      GlobalSlotSinceHardFork.typ ()

    let global_slot_span = GlobalSlotSpan.typ ()

    let length = Length.typ ()

    let span = Span.typ ()

    let ledger_hash = LedgerHash.typ ()

    let state_hash = StateHash.typ ()

    let account_nonce = AccountNonce.typ ()

    let chain_hash = ChainHash.typ ()

    let transaction_hash = TransactionHash.typ ()

    let transaction_id = TransactionId.typ ()

    let precomputed_block_proof = PrecomputedBlockProof.typ ()
  end

  let account_id : (Mina_lib.t, Account_id.t option) typ =
    obj "AccountId" ~fields:(fun _ ->
        [ field "publicKey" ~typ:(non_null public_key)
            ~args:Arg.[]
            ~resolve:(fun _ id -> Mina_base.Account_id.public_key id)
        ; field "tokenId" ~typ:(non_null token_id)
            ~args:Arg.[]
            ~resolve:(fun _ id -> Mina_base.Account_id.token_id id)
        ] )

  let sync_status : ('context, Sync_status.t option) typ =
    enum "SyncStatus" ~doc:"Sync status of daemon"
      ~values:
        (List.map Sync_status.all ~f:(fun status ->
             enum_value
               (String.map ~f:Char.uppercase @@ Sync_status.to_string status)
               ~value:status ) )

  let transaction_status :
      ('context, Transaction_inclusion_status.State.t option) typ =
    enum "TransactionStatus" ~doc:"Status of a transaction"
      ~values:
        Transaction_inclusion_status.State.
          [ enum_value "INCLUDED" ~value:Included
              ~doc:"A transaction that is on the longest chain"
          ; enum_value "PENDING" ~value:Pending
              ~doc:
                "A transaction either in the transition frontier or in \
                 transaction pool but is not on the longest chain"
          ; enum_value "UNKNOWN" ~value:Unknown
              ~doc:
                "The transaction has either been snarked, reached finality \
                 through consensus or has been dropped"
          ]

  let consensus_time =
    let module C = Consensus.Data.Consensus_time in
    obj "ConsensusTime" ~fields:(fun _ ->
        [ field "epoch" ~typ:(non_null uint32)
            ~args:Arg.[]
            ~resolve:(fun _ global_slot -> C.epoch global_slot)
        ; field "slot" ~typ:(non_null uint32)
            ~args:Arg.[]
            ~resolve:(fun _ global_slot -> C.slot global_slot)
        ; field "globalSlot"
            ~typ:(non_null global_slot_since_hard_fork)
            ~args:Arg.[]
            ~resolve:(fun _ (global_slot : Consensus.Data.Consensus_time.t) ->
              C.to_global_slot global_slot )
        ; field "startTime" ~typ:(non_null block_time)
            ~args:Arg.[]
            ~resolve:(fun { ctx = mina; _ } global_slot ->
              let constants =
                (Mina_lib.config mina).precomputed_values.consensus_constants
              in
              C.start_time ~constants global_slot )
        ; field "endTime" ~typ:(non_null block_time)
            ~args:Arg.[]
            ~resolve:(fun { ctx = mina; _ } global_slot ->
              let constants =
                (Mina_lib.config mina).precomputed_values.consensus_constants
              in
              C.end_time ~constants global_slot )
        ] )

  let consensus_time_with_global_slot_since_genesis =
    obj "ConsensusTimeGlobalSlot"
      ~doc:"Consensus time and the corresponding global slot since genesis"
      ~fields:(fun _ ->
        [ field "consensusTime" ~typ:(non_null consensus_time)
            ~doc:
              "Time in terms of slot number in an epoch, start and end time of \
               the slot since UTC epoch"
            ~args:Arg.[]
            ~resolve:(fun _ (time, _) -> time)
        ; field "globalSlotSinceGenesis"
            ~args:Arg.[]
            ~typ:(non_null global_slot_since_genesis)
            ~resolve:(fun _ (_, slot) -> slot)
        ] )

  let block_producer_timing :
      (_, Daemon_rpcs.Types.Status.Next_producer_timing.t option) typ =
    obj "BlockProducerTimings" ~fields:(fun _ ->
        let of_time ~consensus_constants =
          Consensus.Data.Consensus_time.of_time_exn
            ~constants:consensus_constants
        in
        [ field "times"
            ~typ:(non_null @@ list @@ non_null consensus_time)
            ~doc:"Next block production time"
            ~args:Arg.[]
            ~resolve:(fun { ctx = mina; _ }
                          { Daemon_rpcs.Types.Status.Next_producer_timing.timing
                          ; _
                          } ->
              let consensus_constants =
                (Mina_lib.config mina).precomputed_values.consensus_constants
              in
              match timing with
              | Daemon_rpcs.Types.Status.Next_producer_timing.Check_again _ ->
                  []
              | Evaluating_vrf _last_checked_slot ->
                  []
              | Produce info ->
                  [ of_time info.time ~consensus_constants ]
              | Produce_now info ->
                  [ of_time ~consensus_constants info.time ] )
        ; field "globalSlotSinceGenesis"
            ~typ:(non_null @@ list @@ non_null global_slot_since_genesis)
            ~doc:"Next block production global-slot-since-genesis "
            ~args:Arg.[]
            ~resolve:(fun _
                          { Daemon_rpcs.Types.Status.Next_producer_timing.timing
                          ; _
                          } ->
              match timing with
              | Daemon_rpcs.Types.Status.Next_producer_timing.Check_again _ ->
                  []
              | Evaluating_vrf _last_checked_slot ->
                  []
              | Produce info ->
                  [ info.for_slot.global_slot_since_genesis ]
              | Produce_now info ->
                  [ info.for_slot.global_slot_since_genesis ] )
        ; field "generatedFromConsensusAt"
            ~typ:(non_null consensus_time_with_global_slot_since_genesis)
            ~doc:
              "Consensus time of the block that was used to determine the next \
               block production time"
            ~args:Arg.[]
            ~resolve:(fun { ctx = mina; _ }
                          { Daemon_rpcs.Types.Status.Next_producer_timing
                            .generated_from_consensus_at =
                              { slot; global_slot_since_genesis }
                          ; _
                          } ->
              let consensus_constants =
                (Mina_lib.config mina).precomputed_values.consensus_constants
              in
              ( Consensus.Data.Consensus_time.of_global_slot
                  ~constants:consensus_constants slot
              , global_slot_since_genesis ) )
        ] )

  let merkle_path_element :
      (_, [ `Left of Zkapp_basic.F.t | `Right of Zkapp_basic.F.t ] option) typ =
    let field_elem = Mina_base_unix.Graphql_scalars.FieldElem.typ () in
    obj "MerklePathElement" ~fields:(fun _ ->
        [ field "left" ~typ:field_elem
            ~args:Arg.[]
            ~resolve:(fun _ x ->
              match x with `Left h -> Some h | `Right _ -> None )
        ; field "right" ~typ:field_elem
            ~args:Arg.[]
            ~resolve:(fun _ x ->
              match x with `Left _ -> None | `Right h -> Some h )
        ] )

  module DaemonStatus = struct
    type t = Daemon_rpcs.Types.Status.t

    let interval : (_, (Time.Span.t * Time.Span.t) option) typ =
      obj "Interval" ~fields:(fun _ ->
          [ field "start" ~typ:(non_null span)
              ~args:Arg.[]
              ~resolve:(fun _ (start, _) -> start)
          ; field "stop" ~typ:(non_null span)
              ~args:Arg.[]
              ~resolve:(fun _ (_, end_) -> end_)
          ] )

    let histogram : (_, Perf_histograms.Report.t option) typ =
      obj "Histogram" ~fields:(fun _ ->
          let open Reflection.Shorthand in
          List.rev
          @@ Perf_histograms.Report.Fields.fold ~init:[]
               ~values:(id ~typ:Schema.(non_null (list (non_null int))))
               ~intervals:(id ~typ:(non_null (list (non_null interval))))
               ~underflow:nn_int ~overflow:nn_int )

    module Rpc_timings = Daemon_rpcs.Types.Status.Rpc_timings
    module Rpc_pair = Rpc_timings.Rpc_pair

    let rpc_pair : (_, Perf_histograms.Report.t option Rpc_pair.t option) typ =
      let h = Reflection.Shorthand.id ~typ:histogram in
      obj "RpcPair" ~fields:(fun _ ->
          List.rev @@ Rpc_pair.Fields.fold ~init:[] ~dispatch:h ~impl:h )

    let rpc_timings : (_, Rpc_timings.t option) typ =
      let fd = Reflection.Shorthand.id ~typ:(non_null rpc_pair) in
      obj "RpcTimings" ~fields:(fun _ ->
          List.rev
          @@ Rpc_timings.Fields.fold ~init:[] ~get_staged_ledger_aux:fd
               ~answer_sync_ledger_query:fd ~get_ancestry:fd
               ~get_transition_chain_proof:fd ~get_transition_chain:fd )

    module Histograms = Daemon_rpcs.Types.Status.Histograms

    let histograms : (_, Histograms.t option) typ =
      let h = Reflection.Shorthand.id ~typ:histogram in
      obj "Histograms" ~fields:(fun _ ->
          let open Reflection.Shorthand in
          List.rev
          @@ Histograms.Fields.fold ~init:[]
               ~rpc_timings:(id ~typ:(non_null rpc_timings))
               ~external_transition_latency:h
               ~accepted_transition_local_latency:h
               ~accepted_transition_remote_latency:h
               ~snark_worker_transition_time:h ~snark_worker_merge_time:h )

    let consensus_configuration : (_, Consensus.Configuration.t option) typ =
      obj "ConsensusConfiguration" ~fields:(fun _ ->
          let open Reflection.Shorthand in
          List.rev
          @@ Consensus.Configuration.Fields.fold ~init:[] ~delta:nn_int
               ~k:nn_int ~slots_per_epoch:nn_int ~slot_duration:nn_int
               ~epoch_duration:nn_int ~acceptable_network_delay:nn_int
               ~genesis_state_timestamp:nn_time )

    let peer : (_, Network_peer.Peer.Display.t option) typ =
      obj "Peer" ~fields:(fun _ ->
          let open Reflection.Shorthand in
          List.rev
          @@ Network_peer.Peer.Display.Fields.fold ~init:[] ~host:nn_string
               ~libp2p_port:nn_int ~peer_id:nn_string )

    let addrs_and_ports : (_, Node_addrs_and_ports.Display.t option) typ =
      obj "AddrsAndPorts" ~fields:(fun _ ->
          let open Reflection.Shorthand in
          List.rev
          @@ Node_addrs_and_ports.Display.Fields.fold ~init:[]
               ~external_ip:nn_string ~bind_ip:nn_string ~client_port:nn_int
               ~libp2p_port:nn_int ~peer:(id ~typ:peer) )

    let metrics : (_, Daemon_rpcs.Types.Status.Metrics.t option) typ =
      obj "Metrics" ~fields:(fun _ ->
          let open Reflection.Shorthand in
          List.rev
          @@ Daemon_rpcs.Types.Status.Metrics.Fields.fold ~init:[]
               ~block_production_delay:nn_int_list
               ~transaction_pool_diff_received:nn_int
               ~transaction_pool_diff_broadcasted:nn_int
               ~transactions_added_to_pool:nn_int ~transaction_pool_size:nn_int )

    let t : (_, Daemon_rpcs.Types.Status.t option) typ =
      obj "DaemonStatus" ~fields:(fun _ ->
          let open Reflection.Shorthand in
          List.rev
          @@ Daemon_rpcs.Types.Status.Fields.fold ~init:[] ~num_accounts:int
               ~catchup_status:nn_catchup_status ~chain_id:nn_string
               ~next_block_production:(id ~typ:block_producer_timing)
               ~blockchain_length:int ~uptime_secs:nn_int
               ~ledger_merkle_root:string ~state_hash:string
               ~commit_id:nn_string ~conf_dir:nn_string
               ~peers:(id ~typ:(non_null (list (non_null peer))))
               ~user_commands_sent:nn_int ~snark_worker:string
               ~snark_work_fee:nn_int
               ~sync_status:(id ~typ:(non_null sync_status))
               ~block_production_keys:
                 (id ~typ:(non_null @@ list (non_null Schema.string)))
               ~coinbase_receiver:(id ~typ:Schema.string)
               ~histograms:(id ~typ:histograms)
               ~consensus_time_best_tip:(id ~typ:consensus_time)
               ~global_slot_since_genesis_best_tip:int
               ~consensus_time_now:(id ~typ:Schema.(non_null consensus_time))
               ~consensus_mechanism:nn_string
               ~addrs_and_ports:(id ~typ:(non_null addrs_and_ports))
               ~consensus_configuration:
                 (id ~typ:(non_null consensus_configuration))
               ~highest_block_length_received:nn_int
               ~highest_unvalidated_block_length_received:nn_int
               ~metrics:(id ~typ:(non_null metrics)) )
  end

  module Itn = struct
    let auth =
      obj "ItnAuth" ~fields:(fun _ ->
          [ field "serverUuid"
              ~args:Arg.[]
              ~doc:"Uuid of the ITN GraphQL server" ~typ:(non_null string)
              ~resolve:(fun _ (uuid, _) -> uuid)
          ; field "signerSequenceNumber"
              ~args:Arg.[]
              ~doc:"Sequence number for the signer of the auth query"
              ~typ:(non_null uint16)
              ~resolve:(fun _ (_, n) -> n)
          ; field "libp2pPort"
              ~args:Arg.[]
              ~doc:"Libp2p port" ~typ:(non_null uint16)
              ~resolve:(fun { ctx = _, mina; _ } _ ->
                Mina_lib.config mina
                |> fun Mina_lib.Config.{ gossip_net_params; _ } ->
                gossip_net_params.addrs_and_ports.libp2p_port
                |> Unsigned.UInt16.of_int )
          ; field "peerId"
              ~args:Arg.[]
              ~doc:"Peer id" ~typ:(non_null string)
              ~resolve:(fun { ctx = _, mina; _ } _ ->
                Mina_lib.config mina
                |> fun Mina_lib.Config.{ gossip_net_params; _ } ->
                Mina_net2.Keypair.to_peer_id gossip_net_params.keypair )
          ; field "isBlockProducer"
              ~args:Arg.[]
              ~doc:"Is the node a block producer" ~typ:(non_null bool)
              ~resolve:(fun { ctx = _, mina; _ } _ ->
                let bp_keys = Mina_lib.block_production_pubkeys mina in
                not (Public_key.Compressed.Set.is_empty bp_keys) )
          ] )

    let metadatum =
      (* different type than `json` above *)
      let json = Graphql_lib.Scalars.JSON.typ () in
      obj "logMetadatum" ~fields:(fun _ ->
          [ field "item"
              ~args:Arg.[]
              ~doc:"metadatum item" ~typ:(non_null string)
              ~resolve:(fun _ (item, _) -> item)
          ; field "value"
              ~args:Arg.[]
              ~doc:"metadatum value" ~typ:(non_null json)
              ~resolve:(fun _ (_, value) -> value)
          ] )

    let log =
      obj "ItnLog" ~fields:(fun _ ->
          [ field "id"
              ~args:Arg.[]
              ~doc:"the log ID" ~typ:(non_null int)
              ~resolve:(fun _ (log : Itn_logger.t) -> log.sequence_no)
          ; field "timestamp"
              ~args:Arg.[]
              ~doc:"timestamp of the log" ~typ:(non_null string)
              ~resolve:(fun _ (log : Itn_logger.t) -> log.timestamp)
          ; field "message"
              ~args:Arg.[]
              ~doc:"the log message" ~typ:(non_null string)
              ~resolve:(fun _ (log : Itn_logger.t) -> log.message)
          ; field "metadata"
              ~args:Arg.[]
              ~doc:"metadata for the log"
              ~typ:(non_null (list (non_null metadatum)))
              ~resolve:(fun _ (log : Itn_logger.t) -> log.metadata)
          ; field "process"
              ~args:Arg.[]
              ~doc:
                "if not the daemon, which process sent the log (prover or \
                 verifier)"
              ~typ:string
              ~resolve:(fun _ (log : Itn_logger.t) -> log.process)
          ] )
  end

  let fee_transfer =
    obj "FeeTransfer" ~fields:(fun _ ->
        [ field "recipient"
            ~args:Arg.[]
            ~doc:"Public key of fee transfer recipient"
            ~typ:(non_null public_key)
            ~resolve:(fun _ ({ Fee_transfer.receiver_pk = pk; _ }, _) -> pk)
        ; field "fee" ~typ:(non_null fee)
            ~args:Arg.[]
            ~doc:"Amount that the recipient is paid in this fee transfer"
            ~resolve:(fun _ ({ Fee_transfer.fee; _ }, _) -> fee)
        ; field "type"
            ~typ:
              ( non_null
              @@ Filtered_external_transition_unix.Graphql_scalars
                 .FeeTransferType
                 .typ () )
            ~args:Arg.[]
            ~doc:
              "Fee_transfer|Fee_transfer_via_coinbase Snark worker fees \
               deducted from the coinbase amount are of type \
               'Fee_transfer_via_coinbase', rest are deducted from transaction \
               fees"
            ~resolve:(fun _ (_, transfer_type) -> transfer_type)
        ] )

  let account_timing : (Mina_lib.t, Account_timing.t option) typ =
    obj "AccountTiming" ~fields:(fun _ ->
        [ field "initialMinimumBalance" ~typ:balance
            ~doc:"The initial minimum balance for a time-locked account"
            ~args:Arg.[]
            ~resolve:(fun _ timing ->
              match timing with
              | Account_timing.Untimed ->
                  None
              | Timed timing_info ->
                  Some timing_info.initial_minimum_balance )
        ; field "cliffTime" ~typ:global_slot_since_genesis
            ~doc:"The cliff time for a time-locked account"
            ~args:Arg.[]
            ~resolve:(fun _ timing ->
              match timing with
              | Account_timing.Untimed ->
                  None
              | Timed timing_info ->
                  Some timing_info.cliff_time )
        ; field "cliffAmount" ~typ:amount
            ~doc:"The cliff amount for a time-locked account"
            ~args:Arg.[]
            ~resolve:(fun _ timing ->
              match timing with
              | Account_timing.Untimed ->
                  None
              | Timed timing_info ->
                  Some timing_info.cliff_amount )
        ; field "vestingPeriod" ~typ:global_slot_span
            ~doc:"The vesting period for a time-locked account"
            ~args:Arg.[]
            ~resolve:(fun _ timing ->
              match timing with
              | Account_timing.Untimed ->
                  None
              | Timed timing_info ->
                  Some timing_info.vesting_period )
        ; field "vestingIncrement" ~typ:amount
            ~doc:"The vesting increment for a time-locked account"
            ~args:Arg.[]
            ~resolve:(fun _ timing ->
              match timing with
              | Account_timing.Untimed ->
                  None
              | Timed timing_info ->
                  Some timing_info.vesting_increment )
        ] )

  let completed_work =
    obj "CompletedWork" ~doc:"Completed snark works" ~fields:(fun _ ->
        [ field "prover"
            ~args:Arg.[]
            ~doc:"Public key of the prover" ~typ:(non_null public_key)
            ~resolve:(fun _ { Transaction_snark_work.Info.prover; _ } -> prover)
        ; field "fee" ~typ:(non_null fee)
            ~args:Arg.[]
            ~doc:"Amount the prover is paid for the snark work"
            ~resolve:(fun _ { Transaction_snark_work.Info.fee; _ } -> fee)
        ; field "workIds" ~doc:"Unique identifier for the snark work purchased"
            ~typ:(non_null @@ list @@ non_null int)
            ~args:Arg.[]
            ~resolve:(fun _ { Transaction_snark_work.Info.work_ids; _ } ->
              One_or_two.to_list work_ids )
        ] )

  let sign =
    enum "sign"
      ~values:
        [ enum_value "PLUS" ~value:Sgn.Pos; enum_value "MINUS" ~value:Sgn.Neg ]

  let signed_fee =
    obj "SignedFee" ~doc:"Signed fee" ~fields:(fun _ ->
        [ field "sign" ~typ:(non_null sign) ~doc:"+/-"
            ~args:Arg.[]
            ~resolve:(fun _ fee -> Currency.Amount.Signed.sgn fee)
        ; field "feeMagnitude" ~typ:(non_null amount) ~doc:"Fee"
            ~args:Arg.[]
            ~resolve:(fun _ fee -> Currency.Amount.Signed.magnitude fee)
        ] )

  let work_statement =
    obj "WorkDescription"
      ~doc:
        "Transition from a source ledger to a target ledger with some fee \
         excess and increase in supply " ~fields:(fun _ ->
        [ field "sourceFirstPassLedgerHash" ~typ:(non_null ledger_hash)
            ~doc:"Base58Check-encoded hash of the source first-pass ledger"
            ~args:Arg.[]
            ~resolve:(fun _ { Transaction_snark.Statement.Poly.source; _ } ->
              source.first_pass_ledger )
        ; field "targetFirstPassLedgerHash" ~typ:(non_null ledger_hash)
            ~doc:"Base58Check-encoded hash of the target first-pass ledger"
            ~args:Arg.[]
            ~resolve:(fun _ { Transaction_snark.Statement.Poly.target; _ } ->
              target.first_pass_ledger )
        ; field "sourceSecondPassLedgerHash" ~typ:(non_null ledger_hash)
            ~doc:"Base58Check-encoded hash of the source second-pass ledger"
            ~args:Arg.[]
            ~resolve:(fun _ { Transaction_snark.Statement.Poly.source; _ } ->
              source.second_pass_ledger )
        ; field "targetSecondPassLedgerHash" ~typ:(non_null ledger_hash)
            ~doc:"Base58Check-encoded hash of the target second-pass ledger"
            ~args:Arg.[]
            ~resolve:(fun _ { Transaction_snark.Statement.Poly.target; _ } ->
              target.second_pass_ledger )
        ; field "feeExcess" ~typ:(non_null signed_fee)
            ~doc:
              "Total transaction fee that is not accounted for in the \
               transition from source ledger to target ledger"
            ~args:Arg.[]
            ~resolve:(fun _
                          ({ fee_excess = { fee_excess_l; _ }; _ } :
                            Transaction_snark.Statement.t ) ->
              (* TODO: Expose full fee excess data. *)
              { fee_excess_l with
                magnitude = Currency.Amount.of_fee fee_excess_l.magnitude
              } )
        ; field "supplyIncrease" ~typ:(non_null amount)
            ~doc:"Increase in total supply"
            ~args:Arg.[]
            ~deprecated:(Deprecated (Some "Use supplyChange"))
            ~resolve:(fun _
                          ({ supply_increase; _ } :
                            Transaction_snark.Statement.t ) ->
              supply_increase.magnitude )
        ; field "supplyChange" ~typ:(non_null signed_fee)
            ~doc:"Increase/Decrease in total supply"
            ~args:Arg.[]
            ~resolve:(fun _
                          ({ supply_increase; _ } :
                            Transaction_snark.Statement.t ) -> supply_increase
              )
        ; field "workId" ~doc:"Unique identifier for a snark work"
            ~typ:(non_null int)
            ~args:Arg.[]
            ~resolve:(fun _ w -> Transaction_snark.Statement.hash w)
        ] )

  let pending_work =
    obj "PendingSnarkWork"
      ~doc:"Snark work bundles that are not available in the pool yet"
      ~fields:(fun _ ->
        [ field "workBundle"
            ~args:Arg.[]
            ~doc:"Work bundle with one or two snark work"
            ~typ:(non_null @@ list @@ non_null work_statement)
            ~resolve:(fun _ w -> One_or_two.to_list w)
        ] )

  let blockchain_state :
      ( 'context
      , (Mina_state.Blockchain_state.Value.t * State_hash.t) option )
      typ =
    let staged_ledger_hash t =
      let blockchain_state, _ = t in
      Mina_state.Blockchain_state.staged_ledger_hash blockchain_state
    in
    obj "BlockchainState" ~fields:(fun _ ->
        [ field "date" ~typ:(non_null block_time) ~doc:(Doc.date "date")
            ~args:Arg.[]
            ~resolve:(fun _ t ->
              let blockchain_state, _ = t in
              Mina_state.Blockchain_state.timestamp blockchain_state )
        ; field "utcDate" ~typ:(non_null block_time)
            ~doc:
              (Doc.date
                 ~extra:
                   ". Time offsets are adjusted to reflect true wall-clock \
                    time instead of genesis time."
                 "utcDate" )
            ~args:Arg.[]
            ~resolve:(fun { ctx = mina; _ } t ->
              let blockchain_state, _ = t in
              let timestamp =
                Mina_state.Blockchain_state.timestamp blockchain_state
              in
              Block_time.to_system_time
                (Mina_lib.time_controller mina)
                timestamp )
        ; field "snarkedLedgerHash" ~typ:(non_null ledger_hash)
            ~doc:"Base58Check-encoded hash of the snarked ledger"
            ~args:Arg.[]
            ~resolve:(fun _ (blockchain_state, _) ->
              Mina_state.Blockchain_state.snarked_ledger_hash blockchain_state
              )
        ; field "stagedLedgerHash" ~typ:(non_null ledger_hash)
            ~doc:
              "Base58Check-encoded hash of the staged ledger hash's main \
               ledger hash"
            ~args:Arg.[]
            ~resolve:(fun _ t ->
              let staged_ledger_hash = staged_ledger_hash t in
              Staged_ledger_hash.ledger_hash staged_ledger_hash )
        ; field "stagedLedgerAuxHash"
            ~typ:(non_null @@ Graphql_lib.Scalars.StagedLedgerAuxHash.typ ())
            ~doc:"Base58Check-encoded hash of the staged ledger hash's aux_hash"
            ~args:Arg.[]
            ~resolve:(fun _ t ->
              let staged_ledger_hash = staged_ledger_hash t in
              Staged_ledger_hash.aux_hash staged_ledger_hash )
        ; field "stagedLedgerPendingCoinbaseAux"
            ~typ:(non_null @@ Graphql_lib.Scalars.PendingCoinbaseAuxHash.typ ())
            ~doc:"Base58Check-encoded staged ledger hash's pending_coinbase_aux"
            ~args:Arg.[]
            ~resolve:(fun _ t ->
              let staged_ledger_hash = staged_ledger_hash t in
              Staged_ledger_hash.pending_coinbase_aux staged_ledger_hash )
        ; field "stagedLedgerPendingCoinbaseHash"
            ~typ:(non_null @@ Graphql_lib.Scalars.PendingCoinbaseHash.typ ())
            ~doc:
              "Base58Check-encoded hash of the staged ledger hash's \
               pending_coinbase_hash"
            ~args:Arg.[]
            ~resolve:(fun _ t ->
              Staged_ledger_hash.pending_coinbase_hash (staged_ledger_hash t) )
        ; field "stagedLedgerProofEmitted" ~typ:bool
            ~doc:
              "Block finished a staged ledger, and a proof was emitted from it \
               and included into this block's proof. If there is no transition \
               frontier available or no block found, this will return null."
            ~args:Arg.[]
            ~resolve:(fun { ctx = mina; _ } t ->
              let open Option.Let_syntax in
              let _, hash = t in
              let%bind frontier =
                Mina_lib.transition_frontier mina
                |> Pipe_lib.Broadcast_pipe.Reader.peek
              in
              match Transition_frontier.find frontier hash with
              | None ->
                  None
              | Some b ->
                  Some (Transition_frontier.Breadcrumb.just_emitted_a_proof b)
              )
        ; field "bodyReference"
            ~typ:(non_null @@ Graphql_lib.Scalars.BodyReference.typ ())
            ~doc:
              "A reference to how the block header refers to the body of the \
               block as a hex-encoded string"
            ~args:Arg.[]
            ~resolve:(fun _ t ->
              let blockchain_state, _ = t in
              Mina_state.Blockchain_state.body_reference blockchain_state )
        ] )

  let protocol_state :
      ( 'context
      , (Filtered_external_transition.Protocol_state.t * State_hash.t) option
      )
      typ =
    let open Filtered_external_transition.Protocol_state in
    obj "ProtocolState" ~fields:(fun _ ->
        [ field "previousStateHash" ~typ:(non_null state_hash)
            ~doc:"Base58Check-encoded hash of the previous state"
            ~args:Arg.[]
            ~resolve:(fun _ t ->
              let protocol_state, _ = t in
              protocol_state.previous_state_hash )
        ; field "blockchainState"
            ~doc:"State which is agnostic of a particular consensus algorithm"
            ~typ:(non_null blockchain_state)
            ~args:Arg.[]
            ~resolve:(fun _ t ->
              let protocol_state, state_hash = t in
              (protocol_state.blockchain_state, state_hash) )
        ; field "consensusState"
            ~doc:
              "State specific to the minaboros Proof of Stake consensus \
               algorithm"
            ~typ:(non_null @@ Consensus.Data.Consensus_state.graphql_type ())
            ~args:Arg.[]
            ~resolve:(fun _ t ->
              let protocol_state, _ = t in
              protocol_state.consensus_state )
        ] )

  let chain_reorganization_status : ('contxt, [ `Changed ] option) typ =
    enum "ChainReorganizationStatus"
      ~doc:"Status for whenever the blockchain is reorganized"
      ~values:[ enum_value "CHANGED" ~value:`Changed ]

  let genesis_constants =
    obj "GenesisConstants" ~fields:(fun _ ->
        [ field "accountCreationFee" ~typ:(non_null fee)
            ~doc:"The fee charged to create a new account"
            ~args:Arg.[]
            ~resolve:(fun { ctx = mina; _ } () ->
              (Mina_lib.config mina).precomputed_values.constraint_constants
                .account_creation_fee )
        ; field "coinbase" ~typ:(non_null amount)
            ~doc:
              "The amount received as a coinbase reward for producing a block"
            ~args:Arg.[]
            ~resolve:(fun { ctx = mina; _ } () ->
              (Mina_lib.config mina).precomputed_values.constraint_constants
                .coinbase_amount )
        ] )

  module AccountObj = struct
    module AnnotatedBalance = struct
      type t =
        { total : Balance.t
        ; unknown : Balance.t
        ; timing : Mina_base.Account_timing.t
        ; breadcrumb : Transition_frontier.Breadcrumb.t option
        }

      let min_balance (b : t) =
        match (b.timing, b.breadcrumb) with
        | Untimed, _ ->
            Some Balance.zero
        | Timed _, None ->
            None
        | Timed timing_info, Some crumb ->
            let consensus_state =
              Transition_frontier.Breadcrumb.consensus_state crumb
            in
            let global_slot =
              Consensus.Data.Consensus_state.global_slot_since_genesis
                consensus_state
            in
            Some
              (Account.min_balance_at_slot ~global_slot
                 ~cliff_time:timing_info.cliff_time
                 ~cliff_amount:timing_info.cliff_amount
                 ~vesting_period:timing_info.vesting_period
                 ~vesting_increment:timing_info.vesting_increment
                 ~initial_minimum_balance:timing_info.initial_minimum_balance )

      let obj =
        obj "AnnotatedBalance"
          ~doc:
            "A total balance annotated with the amount that is currently \
             unknown with the invariant unknown <= total, as well as the \
             currently liquid and locked balances." ~fields:(fun _ ->
            [ field "total" ~typ:(non_null balance)
                ~doc:"The amount of MINA owned by the account"
                ~args:Arg.[]
                ~resolve:(fun _ (b : t) -> b.total)
            ; field "unknown" ~typ:(non_null balance)
                ~doc:
                  "The amount of MINA owned by the account whose origin is \
                   currently unknown"
                ~deprecated:(Deprecated None)
                ~args:Arg.[]
                ~resolve:(fun _ (b : t) -> b.unknown)
            ; field "liquid" ~typ:balance
                ~doc:
                  "The amount of MINA owned by the account which is currently \
                   available. Can be null if bootstrapping."
                ~deprecated:(Deprecated None)
                ~args:Arg.[]
                ~resolve:(fun _ (b : t) ->
                  Option.map (min_balance b) ~f:(fun min_balance ->
                      let total_balance : uint64 = Balance.to_uint64 b.total in
                      let min_balance_uint64 = Balance.to_uint64 min_balance in
                      Balance.of_uint64
                        ( if
                          Unsigned.UInt64.compare total_balance
                            min_balance_uint64
                          > 0
                        then
                          Unsigned.UInt64.sub total_balance min_balance_uint64
                        else Unsigned.UInt64.zero ) ) )
            ; field "locked" ~typ:balance
                ~doc:
                  "The amount of MINA owned by the account which is currently \
                   locked. Can be null if bootstrapping."
                ~deprecated:(Deprecated None)
                ~args:Arg.[]
                ~resolve:(fun _ (b : t) -> min_balance b)
            ; field "blockHeight" ~typ:(non_null length)
                ~doc:"Block height at which balance was measured"
                ~args:Arg.[]
                ~resolve:(fun _ (b : t) ->
                  match b.breadcrumb with
                  | None ->
                      Unsigned.UInt32.zero
                  | Some crumb ->
                      Transition_frontier.Breadcrumb.consensus_state crumb
                      |> Consensus.Data.Consensus_state.blockchain_length )
              (* TODO: Mutually recurse with "block" instead -- #5396 *)
            ; field "stateHash" ~typ:state_hash
                ~doc:
                  "Hash of block at which balance was measured. Can be null if \
                   bootstrapping. Guaranteed to be non-null for direct account \
                   lookup queries when not bootstrapping. Can also be null \
                   when accessed as nested properties (eg. via delegators). "
                ~args:Arg.[]
                ~resolve:(fun _ (b : t) ->
                  Option.map b.breadcrumb ~f:(fun crumb ->
                      Transition_frontier.Breadcrumb.state_hash crumb ) )
            ] )
    end

    module Partial_account = struct
      let to_full_account
          { Account.Poly.public_key
          ; token_id
          ; token_symbol
          ; nonce
          ; balance
          ; receipt_chain_hash
          ; delegate
          ; voting_for
          ; timing
          ; permissions
          ; zkapp
          } =
        let open Option.Let_syntax in
        let%bind token_symbol = token_symbol in
        let%bind nonce = nonce in
        let%bind receipt_chain_hash = receipt_chain_hash in
        let%bind voting_for = voting_for in
        let%map permissions = permissions in
        { Account.Poly.public_key
        ; token_id
        ; token_symbol
        ; nonce
        ; balance = balance.AnnotatedBalance.total
        ; receipt_chain_hash
        ; delegate
        ; voting_for
        ; timing
        ; permissions
        ; zkapp
        }

      let of_full_account ?breadcrumb
          { Account.Poly.public_key
          ; token_id
          ; token_symbol
          ; nonce
          ; balance
          ; receipt_chain_hash
          ; delegate
          ; voting_for
          ; timing
          ; permissions
          ; zkapp
          } =
        { Account.Poly.public_key
        ; token_id
        ; token_symbol = Some token_symbol
        ; nonce = Some nonce
        ; balance =
            { AnnotatedBalance.total = balance
            ; unknown = balance
            ; timing
            ; breadcrumb
            }
        ; receipt_chain_hash = Some receipt_chain_hash
        ; delegate
        ; voting_for = Some voting_for
        ; timing
        ; permissions = Some permissions
        ; zkapp
        }

      let of_account_id mina account_id =
        let account =
          mina |> Mina_lib.best_tip |> Participating_state.active
          |> Option.bind ~f:(fun tip ->
                 let ledger =
                   Transition_frontier.Breadcrumb.staged_ledger tip
                   |> Staged_ledger.ledger
                 in
                 Ledger.location_of_account ledger account_id
                 |> Option.bind ~f:(Ledger.get ledger)
                 |> Option.map ~f:(fun account -> (account, tip)) )
        in
        match account with
        | Some (account, breadcrumb) ->
            of_full_account ~breadcrumb account
        | None ->
            Account.
              { Poly.public_key = Account_id.public_key account_id
              ; token_id = Account_id.token_id account_id
              ; token_symbol = None
              ; nonce = None
              ; delegate = None
              ; balance =
                  { AnnotatedBalance.total = Balance.zero
                  ; unknown = Balance.zero
                  ; timing = Timing.Untimed
                  ; breadcrumb = None
                  }
              ; receipt_chain_hash = None
              ; voting_for = None
              ; timing = Timing.Untimed
              ; permissions = None
              ; zkapp = None
              }

      let of_pk mina pk =
        of_account_id mina (Account_id.create pk Token_id.default)
    end

    type t =
      { account :
          ( Public_key.Compressed.t
          , Token_id.t
          , Account.Token_symbol.t option
          , AnnotatedBalance.t
          , Account.Nonce.t option
          , Receipt.Chain_hash.t option
          , Public_key.Compressed.t option
          , State_hash.t option
          , Account.Timing.t
          , Permissions.t option
          , Zkapp_account.t option )
          Account.Poly.t
      ; locked : bool option
      ; is_actively_staking : bool
      ; path : string
      ; index : Account.Index.t option
      }

    let lift mina pk account =
      let block_production_pubkeys = Mina_lib.block_production_pubkeys mina in
      let accounts = Mina_lib.wallets mina in
      let best_tip_ledger = Mina_lib.best_ledger mina in
      { account
      ; locked = Secrets.Wallets.check_locked accounts ~needle:pk
      ; is_actively_staking =
          ( if Token_id.(equal default) account.token_id then
            Public_key.Compressed.Set.mem block_production_pubkeys pk
          else (* Non-default token accounts cannot stake. *)
            false )
      ; path = Secrets.Wallets.get_path accounts pk
      ; index =
          ( match best_tip_ledger with
          | `Active ledger ->
              Option.try_with (fun () ->
                  Ledger.index_of_account_exn ledger
                    (Account_id.create account.public_key account.token_id) )
          | _ ->
              None )
      }

    let get_best_ledger_account mina aid =
      lift mina
        (Account_id.public_key aid)
        (Partial_account.of_account_id mina aid)

    let get_best_ledger_account_pk mina pk =
      lift mina pk (Partial_account.of_pk mina pk)

    let account_id { Account.Poly.public_key; token_id; _ } =
      Account_id.create public_key token_id

    let auth_required =
      let open Permissions.Auth_required in
      enum "AccountAuthRequired" ~doc:"Kind of authorization required"
        ~values:
          [ enum_value "None" ~value:None
          ; enum_value "Either" ~value:Either
          ; enum_value "Proof" ~value:Proof
          ; enum_value "Signature" ~value:Signature
          ; enum_value "Impossible" ~value:Impossible
          ]

    let account_permissions =
      obj "AccountPermissions" ~fields:(fun _ ->
          [ field "editState" ~typ:(non_null auth_required)
              ~doc:"Authorization required to edit zkApp state"
              ~args:Arg.[]
              ~resolve:(fun _ permission ->
                permission.Permissions.Poly.edit_state )
          ; field "send" ~typ:(non_null auth_required)
              ~doc:"Authorization required to send tokens"
              ~args:Arg.[]
              ~resolve:(fun _ permission -> permission.Permissions.Poly.send)
          ; field "receive" ~typ:(non_null auth_required)
              ~doc:"Authorization required to receive tokens"
              ~args:Arg.[]
              ~resolve:(fun _ permission -> permission.Permissions.Poly.receive)
          ; field "access" ~typ:(non_null auth_required)
              ~doc:"Authorization required to access the account"
              ~args:Arg.[]
              ~resolve:(fun _ permission -> permission.Permissions.Poly.access)
          ; field "setDelegate" ~typ:(non_null auth_required)
              ~doc:"Authorization required to set the delegate"
              ~args:Arg.[]
              ~resolve:(fun _ permission ->
                permission.Permissions.Poly.set_delegate )
          ; field "setPermissions" ~typ:(non_null auth_required)
              ~doc:"Authorization required to change permissions"
              ~args:Arg.[]
              ~resolve:(fun _ permission ->
                permission.Permissions.Poly.set_permissions )
          ; field "setVerificationKey" ~typ:(non_null auth_required)
              ~doc:
                "Authorization required to set the verification key of the \
                 zkApp associated with the account"
              ~args:Arg.[]
              ~resolve:(fun _ permission ->
                permission.Permissions.Poly.set_verification_key )
          ; field "setZkappUri" ~typ:(non_null auth_required)
              ~doc:
                "Authorization required to change the URI of the zkApp \
                 associated with the account "
              ~args:Arg.[]
              ~resolve:(fun _ permission ->
                permission.Permissions.Poly.set_zkapp_uri )
          ; field "editActionState" ~typ:(non_null auth_required)
              ~doc:"Authorization required to edit the action state"
              ~args:Arg.[]
              ~resolve:(fun _ permission ->
                permission.Permissions.Poly.edit_action_state )
          ; field "setTokenSymbol" ~typ:(non_null auth_required)
              ~doc:"Authorization required to set the token symbol"
              ~args:Arg.[]
              ~resolve:(fun _ permission ->
                permission.Permissions.Poly.set_token_symbol )
          ; field "incrementNonce" ~typ:(non_null auth_required)
              ~doc:"Authorization required to increment the nonce"
              ~args:Arg.[]
              ~resolve:(fun _ permission ->
                permission.Permissions.Poly.increment_nonce )
          ; field "setVotingFor" ~typ:(non_null auth_required)
              ~doc:
                "Authorization required to set the state hash the account is \
                 voting for"
              ~args:Arg.[]
              ~resolve:(fun _ permission ->
                permission.Permissions.Poly.set_voting_for )
          ; field "setTiming" ~typ:(non_null auth_required)
              ~doc:"Authorization required to set the timing of the account"
              ~args:Arg.[]
              ~resolve:(fun _ permission ->
                permission.Permissions.Poly.set_timing )
          ] )

    let account_vk =
      obj "AccountVerificationKeyWithHash" ~doc:"Verification key with hash"
        ~fields:(fun _ ->
          [ field "verificationKey" ~doc:"verification key in Base64 format"
              ~typ:
                (non_null @@ Pickles_unix.Graphql_scalars.VerificationKey.typ ())
              ~args:Arg.[]
              ~resolve:(fun _ (vk : _ With_hash.t) -> vk.data)
          ; field "hash" ~doc:"Hash of verification key"
              ~typ:
                ( non_null
                @@ Pickles_unix.Graphql_scalars.VerificationKeyHash.typ () )
              ~args:Arg.[]
              ~resolve:(fun _ (vk : _ With_hash.t) -> vk.hash)
          ] )

    let rec account =
      lazy
        (obj "Account" ~doc:"An account record according to the daemon"
           ~fields:(fun _ ->
             [ field "publicKey" ~typ:(non_null public_key)
                 ~doc:"The public identity of the account"
                 ~args:Arg.[]
                 ~resolve:(fun _ { account; _ } ->
                   account.Account.Poly.public_key )
             ; field "tokenId" ~typ:(non_null token_id)
                 ~doc:"The token associated with this account"
                 ~args:Arg.[]
                 ~resolve:(fun _ { account; _ } -> account.Account.Poly.token_id)
             ; field "token" ~typ:(non_null token_id)
                 ~doc:"The token associated with this account"
                 ~deprecated:(Deprecated (Some "Use tokenId"))
                 ~args:Arg.[]
                 ~resolve:(fun _ { account; _ } -> account.Account.Poly.token_id)
             ; field "timing" ~typ:(non_null account_timing)
                 ~doc:"The timing associated with this account"
                 ~args:Arg.[]
                 ~resolve:(fun _ { account; _ } -> account.Account.Poly.timing)
             ; field "balance"
                 ~typ:(non_null AnnotatedBalance.obj)
                 ~doc:"The amount of MINA owned by the account"
                 ~args:Arg.[]
                 ~resolve:(fun _ { account; _ } -> account.Account.Poly.balance)
             ; field "nonce" ~typ:account_nonce
                 ~doc:
                   "A natural number that increases with each transaction \
                    (stringified uint32)"
                 ~args:Arg.[]
                 ~resolve:(fun _ { account; _ } -> account.Account.Poly.nonce)
             ; field "inferredNonce" ~typ:account_nonce
                 ~doc:
                   "Like the `nonce` field, except it includes the scheduled \
                    transactions (transactions not yet included in a block) \
                    (stringified uint32)"
                 ~args:Arg.[]
                 ~resolve:(fun { ctx = mina; _ } { account; _ } ->
                   let account_id = account_id account in
                   match
                     Mina_lib
                     .get_inferred_nonce_from_transaction_pool_and_ledger mina
                       account_id
                   with
                   | `Active n ->
                       n
                   | `Bootstrapping ->
                       None )
             ; field "epochDelegateAccount" ~typ:(Lazy.force account)
                 ~doc:
                   "The account that you delegated on the staking ledger of \
                    the current block's epoch"
                 ~args:Arg.[]
                 ~resolve:(fun { ctx = mina; _ } { account; _ } ->
                   let open Option.Let_syntax in
                   let account_id = account_id account in
                   match%bind Mina_lib.staking_ledger mina with
                   | Genesis_epoch_ledger staking_ledger -> (
                       match
                         let open Option.Let_syntax in
                         account_id
                         |> Ledger.location_of_account staking_ledger
                         >>= Ledger.get staking_ledger
                       with
                       | Some delegate_account ->
                           let delegate_key = delegate_account.public_key in
                           Some (get_best_ledger_account_pk mina delegate_key)
                       | None ->
                           [%log' warn (Mina_lib.top_level_logger mina)]
                             "Could not retrieve delegate account from the \
                              genesis ledger. The account was not present in \
                              the ledger." ;
                           None )
                   | Ledger_db staking_ledger -> (
                       try
                         let index =
                           Ledger.Db.index_of_account_exn staking_ledger
                             account_id
                         in
                         let delegate_account =
                           Ledger.Db.get_at_index_exn staking_ledger index
                         in
                         let delegate_key = delegate_account.public_key in
                         Some (get_best_ledger_account_pk mina delegate_key)
                       with e ->
                         [%log' warn (Mina_lib.top_level_logger mina)]
                           ~metadata:[ ("error", `String (Exn.to_string e)) ]
                           "Could not retrieve delegate account from sparse \
                            ledger. The account may not be in the ledger: \
                            $error" ;
                         None ) )
             ; field "receiptChainHash" ~typ:chain_hash
                 ~doc:"Top hash of the receipt chain Merkle-list"
                 ~args:Arg.[]
                 ~resolve:(fun _ { account; _ } ->
                   account.Account.Poly.receipt_chain_hash )
             ; field "delegate" ~typ:public_key
                 ~doc:
                   "The public key to which you are delegating - if you are \
                    not delegating to anybody, this would return your public \
                    key"
                 ~args:Arg.[]
                 ~deprecated:(Deprecated (Some "use delegateAccount instead"))
                 ~resolve:(fun _ { account; _ } -> account.Account.Poly.delegate)
             ; field "delegateAccount" ~typ:(Lazy.force account)
                 ~doc:
                   "The account to which you are delegating - if you are not \
                    delegating to anybody, this would return your public key"
                 ~args:Arg.[]
                 ~resolve:(fun { ctx = mina; _ } { account; _ } ->
                   Option.map
                     ~f:(get_best_ledger_account_pk mina)
                     account.Account.Poly.delegate )
             ; field "delegators"
                 ~typ:(list @@ non_null @@ Lazy.force account)
                 ~doc:
                   "The list of accounts which are delegating to you (note \
                    that the info is recorded in the last epoch so it might \
                    not be up to date with the current account status)"
                 ~args:Arg.[]
                 ~resolve:(fun { ctx = mina; _ } { account; _ } ->
                   let open Option.Let_syntax in
                   let pk = account.Account.Poly.public_key in
                   let%map delegators =
                     Mina_lib.current_epoch_delegators mina ~pk
                   in
                   let best_tip_ledger = Mina_lib.best_ledger mina in
                   List.map
                     ~f:(fun a ->
                       { account = Partial_account.of_full_account a
                       ; locked = None
                       ; is_actively_staking = true
                       ; path = ""
                       ; index =
                           ( match best_tip_ledger with
                           | `Active ledger ->
                               Option.try_with (fun () ->
                                   Ledger.index_of_account_exn ledger
                                     (Account.identifier a) )
                           | _ ->
                               None )
                       } )
                     delegators )
             ; field "lastEpochDelegators"
                 ~typ:(list @@ non_null @@ Lazy.force account)
                 ~doc:
                   "The list of accounts which are delegating to you in the \
                    last epoch (note that the info is recorded in the one \
                    before last epoch epoch so it might not be up to date with \
                    the current account status)"
                 ~args:Arg.[]
                 ~resolve:(fun { ctx = mina; _ } { account; _ } ->
                   let open Option.Let_syntax in
                   let pk = account.Account.Poly.public_key in
                   let%map delegators =
                     Mina_lib.last_epoch_delegators mina ~pk
                   in
                   let best_tip_ledger = Mina_lib.best_ledger mina in
                   List.map
                     ~f:(fun a ->
                       { account = Partial_account.of_full_account a
                       ; locked = None
                       ; is_actively_staking = true
                       ; path = ""
                       ; index =
                           ( match best_tip_ledger with
                           | `Active ledger ->
                               Option.try_with (fun () ->
                                   Ledger.index_of_account_exn ledger
                                     (Account.identifier a) )
                           | _ ->
                               None )
                       } )
                     delegators )
             ; field "votingFor" ~typ:chain_hash
                 ~doc:
                   "The previous epoch lock hash of the chain which you are \
                    voting for"
                 ~args:Arg.[]
                 ~resolve:(fun _ { account; _ } ->
                   account.Account.Poly.voting_for )
             ; field "stakingActive" ~typ:(non_null bool)
                 ~doc:
                   "True if you are actively staking with this account on the \
                    current daemon - this may not yet have been updated if the \
                    staking key was changed recently"
                 ~args:Arg.[]
                 ~resolve:(fun _ { is_actively_staking; _ } ->
                   is_actively_staking )
             ; field "privateKeyPath" ~typ:(non_null string)
                 ~doc:"Path of the private key file for this account"
                 ~args:Arg.[]
                 ~resolve:(fun _ { path; _ } -> path)
             ; field "locked" ~typ:bool
                 ~doc:
                   "True if locked, false if unlocked, null if the account \
                    isn't tracked by the queried daemon"
                 ~args:Arg.[]
                 ~resolve:(fun _ { locked; _ } -> locked)
             ; field "index" ~typ:int
                 ~doc:
                   "The index of this account in the ledger, or null if this \
                    account does not yet have a known position in the best tip \
                    ledger"
                 ~args:Arg.[]
                 ~resolve:(fun _ { index; _ } -> index)
             ; field "zkappUri" ~typ:string
                 ~doc:
                   "The URI associated with this account, usually pointing to \
                    the zkApp source code"
                 ~args:Arg.[]
                 ~resolve:(fun _ { account; _ } ->
                   Option.value_map account.zkapp ~default:None ~f:(fun zkapp ->
                       Some zkapp.zkapp_uri ) )
             ; field "zkappState"
                 ~typ:
                   ( list @@ non_null
                   @@ Mina_base_unix.Graphql_scalars.FieldElem.typ () )
                 ~doc:
                   "The 8 field elements comprising the zkApp state associated \
                    with this account encoded as bignum strings"
                 ~args:Arg.[]
                 ~resolve:(fun _ { account; _ } ->
                   account.Account.Poly.zkapp
                   |> Option.map ~f:(fun zkapp_account ->
                          zkapp_account.app_state |> Zkapp_state.V.to_list ) )
             ; field "provedState" ~typ:bool
                 ~doc:
                   "Boolean indicating whether all 8 fields on zkAppState were \
                    last set by a proof-authorized account update"
                 ~args:Arg.[]
                 ~resolve:(fun _ { account; _ } ->
                   account.Account.Poly.zkapp
                   |> Option.map ~f:(fun zkapp_account ->
                          zkapp_account.proved_state ) )
             ; field "permissions" ~typ:account_permissions
                 ~doc:"Permissions for updating certain fields of this account"
                 ~args:Arg.[]
                 ~resolve:(fun _ { account; _ } ->
                   account.Account.Poly.permissions )
             ; field "tokenSymbol" ~typ:string
                 ~doc:
                   "The symbol for the token owned by this account, if there \
                    is one"
                 ~args:Arg.[]
                 ~resolve:(fun _ { account; _ } ->
                   account.Account.Poly.token_symbol )
             ; field "verificationKey" ~typ:account_vk
                 ~doc:"Verification key associated with this account"
                 ~args:Arg.[]
                 ~resolve:(fun _ { account; _ } ->
                   Option.value_map account.Account.Poly.zkapp ~default:None
                     ~f:(fun zkapp_account -> zkapp_account.verification_key) )
             ; field "actionState"
                 ~doc:"Action state associated with this account"
                 ~typ:
                   (list
                      ( non_null
                      @@ Snark_params_unix.Graphql_scalars.Action.typ () ) )
                 ~args:Arg.[]
                 ~resolve:(fun _ { account; _ } ->
                   Option.map account.Account.Poly.zkapp
                     ~f:(fun zkapp_account ->
                       Pickles_types.Vector.to_list zkapp_account.action_state )
                   )
             ; field "leafHash"
                 ~doc:
                   "The base58Check-encoded hash of this account to bootstrap \
                    the merklePath"
                 ~typ:(Mina_base_unix.Graphql_scalars.FieldElem.typ ())
                 ~args:Arg.[]
                 ~resolve:(fun _ { account; _ } ->
                   let open Option.Let_syntax in
                   let%map account = Partial_account.to_full_account account in
                   Ledger_hash.of_digest (Account.digest account) )
             ; field "merklePath"
                 ~doc:
                   "Merkle path is a list of path elements that are either the \
                    left or right hashes up to the root"
                 ~typ:(list (non_null merkle_path_element))
                 ~args:Arg.[]
                 ~resolve:(fun { ctx = mina; _ } { index; _ } ->
                   let open Option.Let_syntax in
                   let%bind ledger, _breadcrumb =
                     get_ledger_and_breadcrumb mina
                   in
                   let%bind index = index in
                   Option.try_with (fun () ->
                       Ledger.merkle_path_at_index_exn ledger index ) )
             ] ) )

    let account = Lazy.force account
  end

  module Command_status = struct
    type t =
      | Applied
      | Enqueued
      | Included_but_failed of Transaction_status.Failure.Collection.t

    let failure_reasons =
      obj "ZkappCommandFailureReason" ~fields:(fun _ ->
          [ field "index" ~typ:(Graphql_basic_scalars.Index.typ ())
              ~args:[] ~doc:"List index of the account update that failed"
              ~resolve:(fun _ (index, _) -> Some index)
          ; field "failures"
              ~typ:
                ( non_null @@ list @@ non_null
                @@ Mina_base_unix.Graphql_scalars.TransactionStatusFailure.typ
                     () )
              ~args:[]
              ~doc:
                "Failure reason for the account update or any nested zkapp \
                 command"
              ~resolve:(fun _ (_, failures) -> failures)
          ] )
  end

  module User_command = struct
    let kind : ('context, [ `Payment | `Stake_delegation ] option) typ =
      scalar "UserCommandKind" ~doc:"The kind of user command" ~coerce:(function
        | `Payment ->
            `String "PAYMENT"
        | `Stake_delegation ->
            `String "STAKE_DELEGATION" )

    let to_kind (t : Signed_command.t) =
      match Signed_command.payload t |> Signed_command_payload.body with
      | Payment _ ->
          `Payment
      | Stake_delegation _ ->
          `Stake_delegation

    let user_command_interface :
        ( 'context
        , ( 'context
          , (Signed_command.t, Transaction_hash.t) With_hash.t )
          abstract_value
          option )
        typ =
      interface "UserCommand" ~doc:"Common interface for user commands"
        ~fields:(fun _ ->
          [ abstract_field "id" ~typ:(non_null transaction_id) ~args:[]
          ; abstract_field "hash" ~typ:(non_null transaction_hash) ~args:[]
          ; abstract_field "kind" ~typ:(non_null kind) ~args:[]
              ~doc:"String describing the kind of user command"
          ; abstract_field "nonce" ~typ:(non_null int) ~args:[]
              ~doc:"Sequence number of command for the fee-payer's account"
          ; abstract_field "source"
              ~typ:(non_null AccountObj.account)
              ~args:[] ~doc:"Account that the command is sent from"
          ; abstract_field "receiver"
              ~typ:(non_null AccountObj.account)
              ~args:[] ~doc:"Account that the command applies to"
          ; abstract_field "feePayer"
              ~typ:(non_null AccountObj.account)
              ~args:[] ~doc:"Account that pays the fees for the command"
          ; abstract_field "validUntil"
              ~typ:(non_null global_slot_since_genesis)
              ~args:[]
              ~doc:
                "The global slot number after which this transaction cannot be \
                 applied"
          ; abstract_field "token" ~typ:(non_null token_id) ~args:[]
              ~doc:"Token used by the command"
          ; abstract_field "amount" ~typ:(non_null amount) ~args:[]
              ~doc:
                "Amount that the source is sending to receiver - 0 for \
                 commands that are not associated with an amount"
          ; abstract_field "feeToken" ~typ:(non_null token_id) ~args:[]
              ~doc:"Token used to pay the fee"
          ; abstract_field "fee" ~typ:(non_null fee) ~args:[]
              ~doc:
                "Fee that the fee-payer is willing to pay for making the \
                 transaction"
          ; abstract_field "memo" ~typ:(non_null string) ~args:[]
              ~doc:"Short arbitrary message provided by the sender"
          ; abstract_field "isDelegation" ~typ:(non_null bool) ~args:[]
              ~doc:
                "If true, this represents a delegation of stake, otherwise it \
                 is a payment"
              ~deprecated:(Deprecated (Some "use kind field instead"))
          ; abstract_field "from" ~typ:(non_null public_key) ~args:[]
              ~doc:"Public key of the sender"
              ~deprecated:(Deprecated (Some "use feePayer field instead"))
          ; abstract_field "fromAccount"
              ~typ:(non_null AccountObj.account)
              ~args:[] ~doc:"Account of the sender"
              ~deprecated:(Deprecated (Some "use feePayer field instead"))
          ; abstract_field "to" ~typ:(non_null public_key) ~args:[]
              ~doc:"Public key of the receiver"
              ~deprecated:(Deprecated (Some "use receiver field instead"))
          ; abstract_field "toAccount"
              ~typ:(non_null AccountObj.account)
              ~args:[] ~doc:"Account of the receiver"
              ~deprecated:(Deprecated (Some "use receiver field instead"))
          ; abstract_field "failureReason"
              ~typ:
                (Mina_base_unix.Graphql_scalars.TransactionStatusFailure.typ ())
              ~args:[] ~doc:"null is no failure, reason for failure otherwise."
          ] )

    module With_status = struct
      type 'a t = { data : 'a; status : Command_status.t }

      let map t ~f = { t with data = f t.data }
    end

    let field_no_status ?doc ?deprecated lab ~typ ~args ~resolve =
      field ?doc ?deprecated lab ~typ ~args ~resolve:(fun c uc ->
          resolve c uc.With_status.data )

    let user_command_shared_fields :
        ( Mina_lib.t
        , (Signed_command.t, Transaction_hash.t) With_hash.t With_status.t )
        field
        list =
      [ field_no_status "id" ~typ:(non_null transaction_id) ~args:[]
          ~resolve:(fun _ user_command ->
            Signed_command user_command.With_hash.data )
      ; field_no_status "hash" ~typ:(non_null transaction_hash) ~args:[]
          ~resolve:(fun _ user_command -> user_command.With_hash.hash)
      ; field_no_status "kind" ~typ:(non_null kind) ~args:[]
          ~doc:"String describing the kind of user command"
          ~resolve:(fun _ cmd -> to_kind cmd.With_hash.data)
      ; field_no_status "nonce" ~typ:(non_null int) ~args:[]
          ~doc:"Sequence number of command for the fee-payer's account"
          ~resolve:(fun _ payment ->
            Signed_command_payload.nonce
            @@ Signed_command.payload payment.With_hash.data
            |> Account.Nonce.to_int )
      ; field_no_status "source" ~typ:(non_null AccountObj.account)
          ~args:[] ~doc:"Account that the command is sent from"
          ~resolve:(fun { ctx = mina; _ } cmd ->
            AccountObj.get_best_ledger_account mina
              (Signed_command.fee_payer cmd.With_hash.data) )
      ; field_no_status "receiver" ~typ:(non_null AccountObj.account)
          ~args:[] ~doc:"Account that the command applies to"
          ~resolve:(fun { ctx = mina; _ } cmd ->
            AccountObj.get_best_ledger_account mina
              (Signed_command.receiver cmd.With_hash.data) )
      ; field_no_status "feePayer" ~typ:(non_null AccountObj.account)
          ~args:[] ~doc:"Account that pays the fees for the command"
          ~deprecated:(Deprecated (Some "use source field instead"))
          ~resolve:(fun { ctx = mina; _ } cmd ->
            AccountObj.get_best_ledger_account mina
              (Signed_command.fee_payer cmd.With_hash.data) )
      ; field_no_status "validUntil" ~typ:(non_null global_slot_since_genesis)
          ~args:[]
          ~doc:
            "The global slot number after which this transaction cannot be \
             applied" ~resolve:(fun _ cmd ->
            Signed_command.valid_until cmd.With_hash.data )
      ; field_no_status "token" ~typ:(non_null token_id) ~args:[]
          ~doc:"Token used for the transaction" ~resolve:(fun _ cmd ->
            Signed_command.token cmd.With_hash.data )
      ; field_no_status "amount" ~typ:(non_null amount) ~args:[]
          ~doc:
            "Amount that the source is sending to receiver; 0 for commands \
             without an associated amount" ~resolve:(fun _ cmd ->
            match Signed_command.amount cmd.With_hash.data with
            | Some amount ->
                amount
            | None ->
                Currency.Amount.zero )
      ; field_no_status "feeToken" ~typ:(non_null token_id) ~args:[]
          ~doc:"Token used to pay the fee" ~resolve:(fun _ cmd ->
            Signed_command.fee_token cmd.With_hash.data )
      ; field_no_status "fee" ~typ:(non_null fee) ~args:[]
          ~doc:
            "Fee that the fee-payer is willing to pay for making the \
             transaction" ~resolve:(fun _ cmd ->
            Signed_command.fee cmd.With_hash.data )
      ; field_no_status "memo" ~typ:(non_null string) ~args:[]
          ~doc:
            (sprintf
               "A short message from the sender, encoded with Base58Check, \
                version byte=0x%02X; byte 2 of the decoding is the message \
                length"
               (Char.to_int Base58_check.Version_bytes.user_command_memo) )
          ~resolve:(fun _ payment ->
            Signed_command_payload.memo
            @@ Signed_command.payload payment.With_hash.data
            |> Signed_command_memo.to_base58_check )
      ; field_no_status "isDelegation" ~typ:(non_null bool) ~args:[]
          ~doc:"If true, this command represents a delegation of stake"
          ~deprecated:(Deprecated (Some "use kind field instead"))
          ~resolve:(fun _ user_command ->
            match
              Signed_command.Payload.body
              @@ Signed_command.payload user_command.With_hash.data
            with
            | Stake_delegation _ ->
                true
            | _ ->
                false )
      ; field_no_status "from" ~typ:(non_null public_key) ~args:[]
          ~doc:"Public key of the sender"
          ~deprecated:(Deprecated (Some "use feePayer field instead"))
          ~resolve:(fun _ cmd -> Signed_command.fee_payer_pk cmd.With_hash.data)
      ; field_no_status "fromAccount" ~typ:(non_null AccountObj.account)
          ~args:[] ~doc:"Account of the sender"
          ~deprecated:(Deprecated (Some "use feePayer field instead"))
          ~resolve:(fun { ctx = mina; _ } payment ->
            AccountObj.get_best_ledger_account mina
            @@ Signed_command.fee_payer payment.With_hash.data )
      ; field_no_status "to" ~typ:(non_null public_key) ~args:[]
          ~doc:"Public key of the receiver"
          ~deprecated:(Deprecated (Some "use receiver field instead"))
          ~resolve:(fun _ cmd -> Signed_command.receiver_pk cmd.With_hash.data)
      ; field_no_status "toAccount"
          ~typ:(non_null AccountObj.account)
          ~doc:"Account of the receiver"
          ~deprecated:(Deprecated (Some "use receiver field instead"))
          ~args:Arg.[]
          ~resolve:(fun { ctx = mina; _ } cmd ->
            AccountObj.get_best_ledger_account mina
            @@ Signed_command.receiver cmd.With_hash.data )
      ; field "failureReason"
          ~typ:(Mina_base_unix.Graphql_scalars.TransactionStatusFailure.typ ())
          ~args:[]
          ~doc:
            "null is no failure or status unknown, reason for failure \
             otherwise." ~resolve:(fun _ uc ->
            match uc.With_status.status with
            | Applied | Enqueued ->
                None
            | Included_but_failed failures ->
                let rec first_failure = function
                  | (failure :: _) :: _ ->
                      Some failure
                  | [] :: others ->
                      first_failure others
                  | [] ->
                      None
                in
                first_failure failures )
      ]

    let payment =
      obj "UserCommandPayment" ~fields:(fun _ -> user_command_shared_fields)

    let mk_payment = add_type user_command_interface payment

    let stake_delegation =
      obj "UserCommandDelegation" ~fields:(fun _ ->
          field_no_status "delegator" ~typ:(non_null AccountObj.account)
            ~args:[] ~resolve:(fun { ctx = mina; _ } cmd ->
              AccountObj.get_best_ledger_account mina
                (Signed_command.fee_payer cmd.With_hash.data) )
          :: field_no_status "delegatee" ~typ:(non_null AccountObj.account)
               ~args:[] ~resolve:(fun { ctx = mina; _ } cmd ->
                 AccountObj.get_best_ledger_account mina
                   (Signed_command.receiver cmd.With_hash.data) )
          :: user_command_shared_fields )

    let mk_stake_delegation = add_type user_command_interface stake_delegation

    let mk_user_command
        (cmd : (Signed_command.t, Transaction_hash.t) With_hash.t With_status.t)
        =
      match
        Signed_command_payload.body @@ Signed_command.payload cmd.data.data
      with
      | Payment _ ->
          mk_payment cmd
      | Stake_delegation _ ->
          mk_stake_delegation cmd

    let user_command = user_command_interface
  end

  module Zkapp_command = struct
    module With_status = struct
      type 'a t = { data : 'a; status : Command_status.t }

      let map t ~f = { t with data = f t.data }
    end

    let field_no_status ?doc ?deprecated lab ~typ ~args ~resolve =
      field ?doc ?deprecated lab ~typ ~args ~resolve:(fun c cmd ->
          resolve c cmd.With_status.data )

    let zkapp_command =
      let conv
          (x : (Mina_lib.t, Zkapp_command.t) Fields_derivers_graphql.Schema.typ)
          : (Mina_lib.t, Zkapp_command.t) typ =
        Obj.magic x
      in
      obj "ZkappCommandResult" ~fields:(fun _ ->
          [ field_no_status "id"
              ~doc:"A Base64 string representing the zkApp command"
              ~typ:(non_null transaction_id) ~args:[]
              ~resolve:(fun _ zkapp_command ->
                Zkapp_command zkapp_command.With_hash.data )
          ; field_no_status "hash"
              ~doc:"A cryptographic hash of the zkApp command"
              ~typ:(non_null transaction_hash) ~args:[]
              ~resolve:(fun _ zkapp_command -> zkapp_command.With_hash.hash)
          ; field_no_status "zkappCommand"
              ~typ:(Zkapp_command.typ () |> conv)
              ~args:Arg.[]
              ~doc:"zkApp command representing the transaction"
              ~resolve:(fun _ zkapp_command -> zkapp_command.With_hash.data)
          ; field "failureReason" ~typ:(list @@ Command_status.failure_reasons)
              ~args:[]
              ~doc:
                "The reason for the zkApp transaction failure; null means \
                 success or the status is unknown" ~resolve:(fun _ cmd ->
                match cmd.With_status.status with
                | Applied | Enqueued ->
                    None
                | Included_but_failed failures ->
                    Some
                      (List.map
                         (Transaction_status.Failure.Collection.to_display
                            failures ) ~f:(fun f -> Some f) ) )
          ] )
  end

  let transactions =
    let open Filtered_external_transition.Transactions in
    obj "Transactions" ~doc:"Different types of transactions in a block"
      ~fields:(fun _ ->
        [ field "userCommands"
            ~doc:
              "List of user commands (payments and stake delegations) included \
               in this block"
            ~typ:(non_null @@ list @@ non_null User_command.user_command)
            ~args:Arg.[]
            ~resolve:(fun _ { commands; _ } ->
              List.filter_map commands ~f:(fun t ->
                  match t.data.data with
                  | Signed_command c ->
                      let status =
                        match t.status with
                        | Applied ->
                            Command_status.Applied
                        | Failed e ->
                            Command_status.Included_but_failed e
                      in
                      Some
                        (User_command.mk_user_command
                           { status; data = { t.data with data = c } } )
                  | Zkapp_command _ ->
                      None ) )
        ; field "zkappCommands"
            ~doc:"List of zkApp commands included in this block"
            ~typ:(non_null @@ list @@ non_null Zkapp_command.zkapp_command)
            ~args:Arg.[]
            ~resolve:(fun _ { commands; _ } ->
              List.filter_map commands ~f:(fun t ->
                  match t.data.data with
                  | Signed_command _ ->
                      None
                  | Zkapp_command zkapp_command ->
                      let status =
                        match t.status with
                        | Applied ->
                            Command_status.Applied
                        | Failed e ->
                            Command_status.Included_but_failed e
                      in
                      Some
                        { Zkapp_command.With_status.status
                        ; data = { t.data with data = zkapp_command }
                        } ) )
        ; field "feeTransfer"
            ~doc:"List of fee transfers included in this block"
            ~typ:(non_null @@ list @@ non_null fee_transfer)
            ~args:Arg.[]
            ~resolve:(fun _ { fee_transfers; _ } -> fee_transfers)
        ; field "coinbase" ~typ:(non_null amount)
            ~doc:"Amount of MINA granted to the producer of this block"
            ~args:Arg.[]
            ~resolve:(fun _ { coinbase; _ } -> coinbase)
        ; field "coinbaseReceiverAccount" ~typ:AccountObj.account
            ~doc:"Account to which the coinbase for this block was granted"
            ~args:Arg.[]
            ~resolve:(fun { ctx = mina; _ } { coinbase_receiver; _ } ->
              Option.map
                ~f:(AccountObj.get_best_ledger_account_pk mina)
                coinbase_receiver )
        ] )

  let protocol_state_proof : (Mina_lib.t, Proof.t option) typ =
    obj "protocolStateProof" ~fields:(fun _ ->
        [ field "base64" ~typ:precomputed_block_proof
            ~doc:"Base-64 encoded proof"
            ~args:Arg.[]
            ~resolve:(fun _ proof ->
              (* Use the precomputed block proof encoding, for consistency. *)
              Some proof )
        ; field "json" ~typ:json ~doc:"JSON-encoded proof"
            ~args:Arg.[]
            ~resolve:(fun _ proof ->
              Some (Yojson.Safe.to_basic (Proof.to_yojson_full proof)) )
        ] )

  let block :
      ( Mina_lib.t
      , (Filtered_external_transition.t, State_hash.t) With_hash.t option )
      typ =
    let open Filtered_external_transition in
    obj "Block" ~fields:(fun _ ->
        [ field "creator" ~typ:(non_null public_key)
            ~doc:"Public key of account that produced this block"
            ~deprecated:(Deprecated (Some "use creatorAccount field instead"))
            ~args:Arg.[]
            ~resolve:(fun _ { With_hash.data; _ } -> data.creator)
        ; field "creatorAccount"
            ~typ:(non_null AccountObj.account)
            ~doc:"Account that produced this block"
            ~args:Arg.[]
            ~resolve:(fun { ctx = mina; _ } { With_hash.data; _ } ->
              AccountObj.get_best_ledger_account_pk mina data.creator )
        ; field "winnerAccount"
            ~typ:(non_null AccountObj.account)
            ~doc:"Account that won the slot (Delegator/Staker)"
            ~args:Arg.[]
            ~resolve:(fun { ctx = mina; _ } { With_hash.data; _ } ->
              AccountObj.get_best_ledger_account_pk mina data.winner )
        ; field "stateHash" ~typ:(non_null state_hash)
            ~doc:"Base58Check-encoded hash of the state after this block"
            ~args:Arg.[]
            ~resolve:(fun _ { With_hash.hash; _ } -> hash)
        ; field "stateHashField"
            ~typ:
              ( non_null
              @@ Data_hash_lib_unix.Graphql_scalars.StateHashAsDecimal.typ () )
            ~doc:
              "Experimental: Bigint field-element representation of stateHash"
            ~args:Arg.[]
            ~resolve:(fun _ { With_hash.hash; _ } -> hash)
        ; field "protocolState" ~typ:(non_null protocol_state)
            ~args:Arg.[]
            ~resolve:(fun _ { With_hash.data; With_hash.hash; _ } ->
              (data.protocol_state, hash) )
        ; field "protocolStateProof"
            ~typ:(non_null protocol_state_proof)
            ~doc:"Snark proof of blockchain state"
            ~args:Arg.[]
            ~resolve:(fun _ { With_hash.data; _ } -> data.proof)
        ; field "transactions" ~typ:(non_null transactions)
            ~args:Arg.[]
            ~resolve:(fun _ { With_hash.data; _ } -> data.transactions)
        ; field "commandTransactionCount" ~typ:(non_null int)
            ~doc:"Count of user command transactions in the block"
            ~args:Arg.[]
            ~resolve:(fun _ { With_hash.data; _ } ->
              List.length data.transactions.commands )
        ; field "snarkJobs"
            ~typ:(non_null @@ list @@ non_null completed_work)
            ~args:Arg.[]
            ~resolve:(fun _ { With_hash.data; _ } -> data.snark_jobs)
        ] )

  let snark_worker =
    obj "SnarkWorker" ~fields:(fun _ ->
        [ field "key" ~typ:(non_null public_key)
            ~doc:"Public key of current snark worker"
            ~deprecated:(Deprecated (Some "use account field instead"))
            ~args:Arg.[]
            ~resolve:(fun (_ : Mina_lib.t resolve_info) (key, _) -> key)
        ; field "account"
            ~typ:(non_null AccountObj.account)
            ~doc:"Account of the current snark worker"
            ~args:Arg.[]
            ~resolve:(fun { ctx = mina; _ } (key, _) ->
              AccountObj.get_best_ledger_account_pk mina key )
        ; field "fee" ~typ:(non_null fee)
            ~doc:"Fee that snark worker is charging to generate a snark proof"
            ~args:Arg.[]
            ~resolve:(fun (_ : Mina_lib.t resolve_info) (_, fee) -> fee)
        ] )

  module Payload = struct
    let peer : ('context, Network_peer.Peer.t option) typ =
      obj "NetworkPeerPayload" ~fields:(fun _ ->
          [ field "peerId" ~doc:"base58-encoded peer ID" ~typ:(non_null string)
              ~args:Arg.[]
              ~resolve:(fun _ peer -> peer.Network_peer.Peer.peer_id)
          ; field "host" ~doc:"IP address of the remote host"
              ~typ:(non_null @@ Graphql_basic_scalars.InetAddr.typ ())
              ~args:Arg.[]
              ~resolve:(fun _ peer -> peer.Network_peer.Peer.host)
          ; field "libp2pPort" ~typ:(non_null int)
              ~args:Arg.[]
              ~resolve:(fun _ peer -> peer.Network_peer.Peer.libp2p_port)
          ] )

    let create_account : (Mina_lib.t, Account.key option) typ =
      obj "AddAccountPayload" ~fields:(fun _ ->
          [ field "publicKey" ~typ:(non_null public_key)
              ~doc:"Public key of the created account"
              ~deprecated:(Deprecated (Some "use account field instead"))
              ~args:Arg.[]
              ~resolve:(fun _ -> Fn.id)
          ; field "account"
              ~typ:(non_null AccountObj.account)
              ~doc:"Details of created account"
              ~args:Arg.[]
              ~resolve:(fun { ctx = mina; _ } key ->
                AccountObj.get_best_ledger_account_pk mina key )
          ] )

    let unlock_account : (Mina_lib.t, Account.key option) typ =
      obj "UnlockPayload" ~fields:(fun _ ->
          [ field "publicKey" ~typ:(non_null public_key)
              ~doc:"Public key of the unlocked account"
              ~deprecated:(Deprecated (Some "use account field instead"))
              ~args:Arg.[]
              ~resolve:(fun _ -> Fn.id)
          ; field "account"
              ~typ:(non_null AccountObj.account)
              ~doc:"Details of unlocked account"
              ~args:Arg.[]
              ~resolve:(fun { ctx = mina; _ } key ->
                AccountObj.get_best_ledger_account_pk mina key )
          ] )

    let lock_account : (Mina_lib.t, Account.key option) typ =
      obj "LockPayload" ~fields:(fun _ ->
          [ field "publicKey" ~typ:(non_null public_key)
              ~doc:"Public key of the locked account"
              ~args:Arg.[]
              ~resolve:(fun _ -> Fn.id)
          ; field "account"
              ~typ:(non_null AccountObj.account)
              ~doc:"Details of locked account"
              ~args:Arg.[]
              ~resolve:(fun { ctx = mina; _ } key ->
                AccountObj.get_best_ledger_account_pk mina key )
          ] )

    let delete_account =
      obj "DeleteAccountPayload" ~fields:(fun _ ->
          [ field "publicKey" ~typ:(non_null public_key)
              ~doc:"Public key of the deleted account"
              ~args:Arg.[]
              ~resolve:(fun _ -> Fn.id)
          ] )

    let reload_accounts =
      obj "ReloadAccountsPayload" ~fields:(fun _ ->
          [ field "success" ~typ:(non_null bool)
              ~doc:"True when the reload was successful"
              ~args:Arg.[]
              ~resolve:(fun _ -> Fn.id)
          ] )

    let import_account =
      obj "ImportAccountPayload" ~fields:(fun _ ->
          [ field "publicKey" ~doc:"The public key of the imported account"
              ~typ:(non_null public_key)
              ~args:Arg.[]
              ~resolve:(fun _ -> fst)
          ; field "alreadyImported"
              ~doc:"True if the account had already been imported"
              ~typ:(non_null bool)
              ~args:Arg.[]
              ~resolve:(fun _ -> snd)
          ; field "success" ~typ:(non_null bool)
              ~args:Arg.[]
              ~resolve:(fun _ _ -> true)
          ] )

    let time_of_banned_status = function
      | Trust_system.Banned_status.Unbanned ->
          None
      | Banned_until tm ->
          Some tm

    let trust_status =
      obj "TrustStatusPayload" ~fields:(fun _ ->
          let open Trust_system.Peer_status in
          [ field "ipAddr"
              ~typ:(non_null @@ Graphql_basic_scalars.InetAddr.typ ())
              ~doc:"IP address"
              ~args:Arg.[]
              ~resolve:(fun _ (peer, _) -> peer.Network_peer.Peer.host)
          ; field "peerId" ~typ:(non_null string) ~doc:"libp2p Peer ID"
              ~args:Arg.[]
              ~resolve:(fun _ (peer, __) -> peer.Network_peer.Peer.peer_id)
          ; field "trust" ~typ:(non_null float) ~doc:"Trust score"
              ~args:Arg.[]
              ~resolve:(fun _ (_, { trust; _ }) -> trust)
          ; field "bannedStatus"
              ~typ:(Graphql_basic_scalars.Time.typ ())
              ~doc:"Banned status"
              ~args:Arg.[]
              ~resolve:(fun _ (_, { banned; _ }) -> time_of_banned_status banned)
          ] )

    let send_payment =
      obj "SendPaymentPayload" ~fields:(fun _ ->
          [ field "payment"
              ~typ:(non_null User_command.user_command)
              ~doc:"Payment that was sent"
              ~args:Arg.[]
              ~resolve:(fun _ -> Fn.id)
          ] )

    let send_delegation =
      obj "SendDelegationPayload" ~fields:(fun _ ->
          [ field "delegation"
              ~typ:(non_null User_command.user_command)
              ~doc:"Delegation change that was sent"
              ~args:Arg.[]
              ~resolve:(fun _ -> Fn.id)
          ] )

    let send_zkapp =
      obj "SendZkappPayload" ~fields:(fun _ ->
          [ field "zkapp"
              ~typ:(non_null Zkapp_command.zkapp_command)
              ~doc:"zkApp transaction that was sent"
              ~args:Arg.[]
              ~resolve:(fun _ -> Fn.id)
          ] )

    let send_rosetta_transaction =
      obj "SendRosettaTransactionPayload" ~fields:(fun _ ->
          [ field "userCommand"
              ~typ:(non_null User_command.user_command_interface)
              ~doc:"Command that was sent"
              ~args:Arg.[]
              ~resolve:(fun _ -> Fn.id)
          ] )

    let export_logs =
      obj "ExportLogsPayload" ~fields:(fun _ ->
          [ field "exportLogs"
              ~typ:
                (non_null
                   (obj "TarFile" ~fields:(fun _ ->
                        [ field "tarfile" ~typ:(non_null string) ~args:[]
                            ~resolve:(fun _ basename -> basename)
                        ] ) ) )
              ~doc:"Tar archive containing logs"
              ~args:Arg.[]
              ~resolve:(fun _ -> Fn.id)
          ] )

    let add_payment_receipt =
      obj "AddPaymentReceiptPayload" ~fields:(fun _ ->
          [ field "payment"
              ~typ:(non_null User_command.user_command)
              ~args:Arg.[]
              ~resolve:(fun _ -> Fn.id)
          ] )

    let set_coinbase_receiver =
      obj "SetCoinbaseReceiverPayload" ~fields:(fun _ ->
          [ field "lastCoinbaseReceiver"
              ~doc:
                "Returns the public key that was receiving coinbases \
                 previously, or none if it was the block producer"
              ~typ:public_key
              ~args:Arg.[]
              ~resolve:(fun _ (last_receiver, _) -> last_receiver)
          ; field "currentCoinbaseReceiver"
              ~doc:
                "Returns the public key that will receive coinbase, or none if \
                 it will be the block producer"
              ~typ:public_key
              ~args:Arg.[]
              ~resolve:(fun _ (_, current_receiver) -> current_receiver)
          ] )

    let set_snark_work_fee =
      obj "SetSnarkWorkFeePayload" ~fields:(fun _ ->
          [ field "lastFee" ~doc:"Returns the last fee set to do snark work"
              ~typ:(non_null fee)
              ~args:Arg.[]
              ~resolve:(fun _ -> Fn.id)
          ] )

    let set_snark_worker =
      obj "SetSnarkWorkerPayload" ~fields:(fun _ ->
          [ field "lastSnarkWorker"
              ~doc:
                "Returns the last public key that was designated for snark work"
              ~typ:public_key
              ~args:Arg.[]
              ~resolve:(fun _ -> Fn.id)
          ] )

    let set_connection_gating_config =
      obj "SetConnectionGatingConfigPayload" ~fields:(fun _ ->
          [ field "trustedPeers"
              ~typ:(non_null (list (non_null peer)))
              ~doc:"Peers we will always allow connections from"
              ~args:Arg.[]
              ~resolve:(fun _ config -> config.Mina_net2.trusted_peers)
          ; field "bannedPeers"
              ~typ:(non_null (list (non_null peer)))
              ~doc:
                "Peers we will never allow connections from (unless they are \
                 also trusted!)"
              ~args:Arg.[]
              ~resolve:(fun _ config -> config.Mina_net2.banned_peers)
          ; field "isolate" ~typ:(non_null bool)
              ~doc:
                "If true, no connections will be allowed unless they are from \
                 a trusted peer"
              ~args:Arg.[]
              ~resolve:(fun _ config -> config.Mina_net2.isolate)
          ] )
  end

  module Arguments = struct
    let ip_address ~name ip_addr =
      result_of_exn Unix.Inet_addr.of_string ip_addr
        ~error:(sprintf !"%s is not valid." name)
  end

  module Input = struct
    open Schema.Arg

    module NetworkPeer = struct
      type input = Network_peer.Peer.t

      let arg_typ : ((Network_peer.Peer.t, string) result option, _) arg_typ =
        obj "NetworkPeer"
          ~doc:"Network identifiers for another protocol participant"
          ~coerce:(fun peer_id host libp2p_port ->
            try
              Ok
                Network_peer.Peer.
                  { peer_id; host = Unix.Inet_addr.of_string host; libp2p_port }
            with _ -> Error "Invalid format for NetworkPeer.host" )
          ~fields:
            [ arg "peerId" ~doc:"base58-encoded peer ID" ~typ:(non_null string)
            ; arg "host" ~doc:"IP address of the remote host"
                ~typ:(non_null string)
            ; arg "libp2pPort" ~typ:(non_null int)
            ]
          ~split:(fun f (p : input) ->
            f p.peer_id (Unix.Inet_addr.to_string p.host) p.libp2p_port )
    end

    module PublicKey = struct
      type input = Public_key.Compressed.t

      let arg_typ =
        scalar "PublicKey" ~doc:"Public key in Base58Check format"
          ~coerce:(fun pk ->
            match pk with
            | `String s ->
                Result.map_error
                  (Public_key.Compressed.of_base58_check s)
                  ~f:Error.to_string_hum
            | _ ->
                Error "Expected public key as a string in Base58Check format" )
          ~to_json:(function
            | k -> `String (Public_key.Compressed.to_base58_check k) )
    end

    module PrivateKey = struct
      type input = Signature_lib.Private_key.t

      let arg_typ =
        scalar "PrivateKey" ~doc:"Base58Check-encoded private key"
          ~coerce:Signature_lib.Private_key.of_yojson
          ~to_json:Signature_lib.Private_key.to_yojson
    end

    module TokenId = struct
      type input = Token_id.t

      let arg_typ =
        scalar "TokenId" ~doc:"Base58Check representation of a token identifier"
          ~coerce:(fun token ->
            try
              match token with
              | `String token ->
                  Ok (Token_id.of_string token)
              | _ ->
                  Error "Invalid format for token."
            with _ -> Error "Invalid format for token." )
          ~to_json:(function (i : input) -> `String (Token_id.to_string i))
    end

    module Sign = struct
      type input = Sgn.t

      let arg_typ =
        enum "Sign"
          ~values:
            [ enum_value "PLUS" ~value:Sgn.Pos
            ; enum_value "MINUS" ~value:Sgn.Neg
            ]
    end

    module Field = struct
      type input = Snark_params.Tick0.Field.t

      let arg_typ =
        scalar "Field"
          ~coerce:(fun field ->
            match field with
            | `String s ->
                Ok (Snark_params.Tick.Field.of_string s)
            | _ ->
                Error "Expected a string representing a field element" )
          ~to_json:(function
            | (f : input) -> `String (Snark_params.Tick.Field.to_string f) )
    end

    module Nonce = struct
      type input = Mina_base.Account.Nonce.t

      let arg_typ =
        scalar "Nonce"
          ~coerce:(fun nonce ->
            (* of_string might raise *)
            try
              match nonce with
              | `String s ->
                  (* a nonce is a uint32, GraphQL ints are signed int32, so use string *)
                  Ok (Mina_base.Account.Nonce.of_string s)
              | _ ->
                  Error "Expected string for nonce"
            with exn -> Error (Exn.to_string exn) )
          ~to_json:(function
            | n -> `String (Mina_base.Account.Nonce.to_string n) )
    end

    module SnarkedLedgerHash = struct
      type input = Frozen_ledger_hash.t

      let arg_typ =
        scalar "SnarkedLedgerHash"
          ~coerce:(fun hash ->
            match hash with
            | `String s ->
                Result.map_error
                  (Frozen_ledger_hash.of_base58_check s)
                  ~f:Error.to_string_hum
            | _ ->
                Error "Expected snarked ledger hash in Base58Check format" )
          ~to_json:(function
            | (h : input) -> `String (Frozen_ledger_hash.to_base58_check h) )
    end

    module BlockTime = struct
      type input = Block_time.t

      let arg_typ =
        scalar "BlockTime"
          ~coerce:(fun block_time ->
            match block_time with
            | `String s -> (
                try
                  (* a block time is a uint64, GraphQL ints are signed int32, so use string *)
                  (* of_string might raise *)
                  Ok (Block_time.of_string_exn s)
                with exn -> Error (Exn.to_string exn) )
            | _ ->
                Error "Expected string for block time" )
          ~to_json:(function
            | (t : input) -> `String (Block_time.to_string_exn t) )
    end

    module Length = struct
      type input = Mina_numbers.Length.t

      let arg_typ =
        scalar "Length"
          ~coerce:(fun length ->
            (* of_string might raise *)
            match length with
            | `String s -> (
                try
                  (* a length is a uint32, GraphQL ints are signed int32, so use string *)
                  Ok (Mina_numbers.Length.of_string s)
                with exn -> Error (Exn.to_string exn) )
            | _ ->
                Error "Expected string for length" )
          ~to_json:(function
            | (l : input) -> `String (Mina_numbers.Length.to_string l) )
    end

    module CurrencyAmount = struct
      type input = Currency.Amount.t

      let arg_typ =
        scalar "CurrencyAmount"
          ~coerce:(fun amt ->
            match amt with
            | `String s -> (
                try Ok (Currency.Amount.of_string s)
                with exn -> Error (Exn.to_string exn) )
            | _ ->
                Error "Expected string for currency amount" )
          ~to_json:(function
            | (c : input) -> `String (Currency.Amount.to_string c) )
          ~doc:
            "uint64 encoded as a json string representing an ammount of \
             currency"
    end

    module Fee = struct
      type input = Currency.Fee.t

      let arg_typ =
        scalar "Fee"
          ~coerce:(fun fee ->
            match fee with
            | `String s -> (
                try Ok (Currency.Fee.of_string s)
                with exn -> Error (Exn.to_string exn) )
            | _ ->
                Error "Expected string for fee" )
          ~to_json:(function (f : input) -> `String (Currency.Fee.to_string f))
          ~doc:"uint64 encoded as a json string representing a fee"
    end

    module SendTestZkappInput = struct
      type input = Mina_base.Zkapp_command.t

      let arg_typ =
        scalar "SendTestZkappInput" ~doc:"zkApp command for a test zkApp"
          ~coerce:(fun json ->
            let json = to_yojson json in
            Result.try_with (fun () -> Mina_base.Zkapp_command.of_json json)
            |> Result.map_error ~f:(fun ex -> Exn.to_string ex) )
          ~to_json:(fun (x : input) ->
            Yojson.Safe.to_basic @@ Mina_base.Zkapp_command.to_json x )
    end

    module PrecomputedBlock = struct
      type input = Mina_block.Precomputed.t

      let arg_typ =
        scalar "PrecomputedBlock"
          ~doc:"Block encoded in precomputed block format"
          ~coerce:(fun json ->
            let json = to_yojson json in
            Mina_block.Precomputed.of_yojson json )
          ~to_json:(fun (x : input) ->
            Yojson.Safe.to_basic (Mina_block.Precomputed.to_yojson x) )
    end

    module ExtensionalBlock = struct
      type input = Archive_lib.Extensional.Block.t

      let arg_typ =
        scalar "ExtensionalBlock"
          ~doc:"Block encoded in extensional block format"
          ~coerce:(fun json ->
            let json = to_yojson json in
            Archive_lib.Extensional.Block.of_yojson json )
          ~to_json:(fun (x : input) ->
            Yojson.Safe.to_basic @@ Archive_lib.Extensional.Block.to_yojson x )
    end

    module type Numeric_type = sig
      type t

      val to_string : t -> string

      val of_string : string -> t

      val of_int : int -> t

      val to_int : t -> int
    end

    (** Converts a type into a graphql argument type. Expect name to start with uppercase    *)
    let make_numeric_arg (type t) ~name
        (module Numeric : Numeric_type with type t = t) =
      let lower_name = String.lowercase name in
      scalar name
        ~doc:
          (sprintf
             "String or Integer representation of a %s number. If the input is \
              a string, it must represent the number in base 10"
             lower_name )
        ~to_json:(function n -> `String (Numeric.to_string n))
        ~coerce:(fun key ->
          match key with
          | `String s -> (
              try
                let n = Numeric.of_string s in
                let s' = Numeric.to_string n in
                (* Here, we check that the string that was passed converts to
                     the numeric type, and that it is in range, by converting
                     back to a string and checking that it is equal to the one
                     passed. This prevents the following weirdnesses in the
                     [Unsigned.UInt*] parsers:
                     * if the absolute value is greater than [max_int], the value
                       returned is [max_int]
                   - ["99999999999999999999999999999999999"] is [max_int]
                   - ["-99999999999999999999999999999999999"] is [max_int]
                     * if otherwise the value is negative, the value returned is
                       [max_int - (x - 1)]
                   - ["-1"] is [max_int]
                     * if there is a non-numeric character part-way through the
                       string, the numeric prefix is treated as a number
                   - ["1_000_000"] is [1]
                   - ["-1_000_000"] is [max_int]
                   - ["1.1"] is [1]
                   - ["0x15"] is [0]
                     * leading spaces are ignored
                   - [" 1"] is [1]
                     This is annoying to document, none of these behaviors are
                     useful to users, and unexpectedly triggering one of them
                     could have nasty consequences. Thus, we raise an error
                     rather than silently misinterpreting their input.
                *)
                assert (String.equal s s') ;
                Ok n
                (* TODO: We need a better error message to the user here *)
              with _ -> Error (sprintf "Could not decode %s." lower_name) )
          | `Int n ->
              if n < 0 then
                Error
                  (sprintf "Could not convert negative number to %s." lower_name)
              else Ok (Numeric.of_int n)
          | _ ->
              Error (sprintf "Invalid format for %s type." lower_name) )

    module UInt64 = struct
      type input = Unsigned.UInt64.t

      let arg_typ = make_numeric_arg ~name:"UInt64" (module Unsigned.UInt64)
    end

    module UInt32 = struct
      type input = Unsigned.UInt32.t

      let arg_typ = make_numeric_arg ~name:"UInt32" (module Unsigned.UInt32)
    end

    module SignatureInput = struct
      open Snark_params.Tick

      type input =
        | Raw of Signature.t
        | Field_and_scalar of Field.t * Inner_curve.Scalar.t

      let arg_typ =
        obj "SignatureInput"
          ~coerce:(fun field scalar rawSignature ->
            match rawSignature with
            | Some signature ->
                Result.of_option
                  (Signature.Raw.decode signature)
                  ~error:"rawSignature decoding error"
            | None -> (
                match (field, scalar) with
                | Some field, Some scalar ->
                    Ok
                      ( Field.of_string field
                      , Inner_curve.Scalar.of_string scalar )
                | _ ->
                    Error "Either field+scalar or rawSignature must by non-null"
                ) )
          ~doc:
            "A cryptographic signature -- you must provide either field+scalar \
             or rawSignature"
          ~fields:
            [ arg "field" ~typ:string ~doc:"Field component of signature"
            ; arg "scalar" ~typ:string ~doc:"Scalar component of signature"
            ; arg "rawSignature" ~typ:string ~doc:"Raw encoded signature"
            ]
          ~split:(fun f (input : input) ->
            match input with
            | Raw (s : Signature.t) ->
                f None None (Some (Signature.Raw.encode s))
            | Field_and_scalar (field, scalar) ->
                f
                  (Some (Field.to_string field))
                  (Some (Inner_curve.Scalar.to_string scalar))
                  None )
    end

    module VrfMessageInput = struct
      type input = Consensus_vrf.Layout.Message.t

      let arg_typ =
        obj "VrfMessageInput" ~doc:"The inputs to a vrf evaluation"
          ~coerce:(fun global_slot epoch_seed delegator_index ->
            { Consensus_vrf.Layout.Message.global_slot =
                Mina_numbers.Global_slot_since_hard_fork.of_uint32 global_slot
            ; epoch_seed = Mina_base.Epoch_seed.of_base58_check_exn epoch_seed
            ; delegator_index
            } )
          ~fields:
            [ arg "globalSlot" ~typ:(non_null UInt32.arg_typ)
            ; arg "epochSeed" ~doc:"Formatted with base58check"
                ~typ:(non_null string)
            ; arg "delegatorIndex"
                ~doc:"Position in the ledger of the delegator's account"
                ~typ:(non_null int)
            ]
          ~split:(fun f (t : input) ->
            f
              (Mina_numbers.Global_slot_since_hard_fork.to_uint32 t.global_slot)
              (Mina_base.Epoch_seed.to_base58_check t.epoch_seed)
              t.delegator_index )
    end

    module VrfThresholdInput = struct
      type input = Consensus_vrf.Layout.Threshold.t

      let arg_typ =
        obj "VrfThresholdInput"
          ~doc:
            "The amount of stake delegated, used to determine the threshold \
             for a vrf evaluation producing a block"
          ~coerce:(fun delegated_stake total_stake ->
            { Consensus_vrf.Layout.Threshold.delegated_stake =
                Currency.Balance.of_uint64 delegated_stake
            ; total_stake = Currency.Amount.of_uint64 total_stake
            } )
          ~fields:
            [ arg "delegatedStake"
                ~doc:
                  "The amount of stake delegated to the vrf evaluator by the \
                   delegating account. This should match the amount in the \
                   epoch's staking ledger, which may be different to the \
                   amount in the current ledger."
                ~typ:(non_null UInt64.arg_typ)
            ; arg "totalStake"
                ~doc:
                  "The total amount of stake across all accounts in the \
                   epoch's staking ledger."
                ~typ:(non_null UInt64.arg_typ)
            ]
          ~split:(fun f (t : input) ->
            f
              (Currency.Balance.to_uint64 t.delegated_stake)
              (Currency.Amount.to_uint64 t.total_stake) )
    end

    module VrfEvaluationInput = struct
      type input = Consensus_vrf.Layout.Evaluation.t

      let arg_typ =
        obj "VrfEvaluationInput" ~doc:"The witness to a vrf evaluation"
          ~coerce:(fun message public_key c s scaled_message_hash vrf_threshold ->
            { Consensus_vrf.Layout.Evaluation.message
            ; public_key = Public_key.decompress_exn public_key
            ; c = Snark_params.Tick.Inner_curve.Scalar.of_string c
            ; s = Snark_params.Tick.Inner_curve.Scalar.of_string s
            ; scaled_message_hash =
                Consensus_vrf.Group.of_string_list_exn scaled_message_hash
            ; vrf_threshold
            ; vrf_output = None
            ; vrf_output_fractional = None
            ; threshold_met = None
            } )
          ~split:(fun f (x : input) ->
            f x.message
              (Public_key.compress x.public_key)
              (Snark_params.Tick.Inner_curve.Scalar.to_string x.c)
              (Snark_params.Tick.Inner_curve.Scalar.to_string x.s)
              (Consensus_vrf.Group.to_string_list_exn x.scaled_message_hash)
              x.vrf_threshold )
          ~fields:
            [ arg "message" ~typ:(non_null VrfMessageInput.arg_typ)
            ; arg "publicKey" ~typ:(non_null PublicKey.arg_typ)
            ; arg "c" ~typ:(non_null string)
            ; arg "s" ~typ:(non_null string)
            ; arg "scaledMessageHash" ~typ:(non_null (list (non_null string)))
            ; arg "vrfThreshold" ~typ:VrfThresholdInput.arg_typ
            ]
    end

    module Fields = struct
      let from ~doc = arg "from" ~typ:(non_null PublicKey.arg_typ) ~doc

      let to_ ~doc = arg "to" ~typ:(non_null PublicKey.arg_typ) ~doc

      let token ~doc = arg "token" ~typ:(non_null TokenId.arg_typ) ~doc

      let token_opt ~doc = arg "token" ~typ:TokenId.arg_typ ~doc

      let token_owner ~doc =
        arg "tokenOwner" ~typ:(non_null PublicKey.arg_typ) ~doc

      let receiver ~doc = arg "receiver" ~typ:(non_null PublicKey.arg_typ) ~doc

      let receiver_opt ~doc = arg "receiver" ~typ:PublicKey.arg_typ ~doc

      let fee_payer_opt ~doc = arg "feePayer" ~typ:PublicKey.arg_typ ~doc

      let fee ~doc = arg "fee" ~typ:(non_null UInt64.arg_typ) ~doc

      let amount ~doc = arg "amount" ~typ:(non_null UInt64.arg_typ) ~doc

      let memo =
        arg "memo" ~typ:string
          ~doc:"Short arbitrary message provided by the sender"

      let valid_until =
        arg "validUntil" ~typ:UInt32.arg_typ
          ~doc:
            "The global slot since genesis after which this transaction cannot \
             be applied"

      let nonce =
        arg "nonce" ~typ:UInt32.arg_typ
          ~doc:
            "Should only be set when cancelling transactions, otherwise a \
             nonce is determined automatically"

      let signature =
        arg "signature" ~typ:SignatureInput.arg_typ
          ~doc:
            "If a signature is provided, this transaction is considered signed \
             and will be broadcasted to the network without requiring a \
             private key"

      let senders =
        arg "senders"
          ~typ:(non_null (list (non_null PrivateKey.arg_typ)))
          ~doc:"The private keys from which to sign the payments"

      let repeat_count =
        arg "repeat_count" ~typ:(non_null UInt32.arg_typ)
          ~doc:"How many times shall transaction be repeated"

      let repeat_delay_ms =
        arg "repeat_delay_ms" ~typ:(non_null UInt32.arg_typ)
          ~doc:"Delay with which a transaction shall be repeated"
    end

    module SendPaymentInput = struct
      type input =
        { from : (Epoch_seed.t, bool) Public_key.Compressed.Poly.t
        ; to_ : Account.key
        ; amount : Currency.Amount.t
        ; fee : Currency.Fee.t
        ; valid_until : UInt32.input option
        ; memo : string option
        ; nonce : Mina_numbers.Account_nonce.t option
        }
      [@@deriving make]

      let arg_typ =
        let open Fields in
        obj "SendPaymentInput"
          ~coerce:(fun from to_ amount fee valid_until memo nonce ->
            (from, to_, amount, fee, valid_until, memo, nonce) )
          ~split:(fun f (x : input) ->
            f x.from x.to_
              (Currency.Amount.to_uint64 x.amount)
              (Currency.Fee.to_uint64 x.fee)
              x.valid_until x.memo x.nonce )
          ~fields:
            [ from ~doc:"Public key of sender of payment"
            ; to_ ~doc:"Public key of recipient of payment"
            ; amount ~doc:"Amount of MINA to send to receiver"
            ; fee ~doc:"Fee amount in order to send payment"
            ; valid_until
            ; memo
            ; nonce
            ]
    end

    module SendZkappInput = struct
      type input = SendTestZkappInput.input

      let arg_typ =
        let conv
            (x :
              Mina_base.Zkapp_command.t
              Fields_derivers_graphql.Schema.Arg.arg_typ ) :
            Mina_base.Zkapp_command.t Graphql_async.Schema.Arg.arg_typ =
          Obj.magic x
        in
        let arg_typ =
          { arg_typ = Mina_base.Zkapp_command.arg_typ () |> conv
          ; to_json =
              (function
              | x ->
                  Yojson.Safe.to_basic
                    (Mina_base.Zkapp_command.zkapp_command_to_json x) )
          }
        in
        obj "SendZkappInput" ~coerce:Fn.id
          ~split:(fun f (x : input) -> f x)
          ~fields:
            [ arg "zkappCommand"
                ~doc:"zkApp command structure representing the transaction"
                ~typ:arg_typ
            ]
    end

    module SendDelegationInput = struct
      type input =
        { from : PublicKey.input
        ; to_ : PublicKey.input
        ; fee : Currency.Fee.t
        ; valid_until : UInt32.input option
        ; memo : string option
        ; nonce : UInt32.input option
        }
      [@@deriving make]

      let arg_typ =
        let open Fields in
        obj "SendDelegationInput"
          ~coerce:(fun from to_ fee valid_until memo nonce ->
            (from, to_, fee, valid_until, memo, nonce) )
          ~split:(fun f (x : input) ->
            f x.from x.to_
              (Currency.Fee.to_uint64 x.fee)
              x.valid_until x.memo x.nonce )
          ~fields:
            [ from ~doc:"Public key of sender of a stake delegation"
            ; to_ ~doc:"Public key of the account being delegated to"
            ; fee ~doc:"Fee amount in order to send a stake delegation"
            ; valid_until
            ; memo
            ; nonce
            ]
    end

    module RosettaTransaction = struct
      type input = Yojson.Basic.t

      let arg_typ =
        Schema.Arg.scalar "RosettaTransaction"
          ~doc:"A transaction encoded in the Rosetta format"
          ~coerce:(fun graphql_json ->
            Rosetta_lib.Transaction.to_mina_signed (to_yojson graphql_json)
            |> Result.map_error ~f:Error.to_string_hum )
          ~to_json:(Fn.id : input -> input)
    end

    module AddAccountInput = struct
      type input = string

      let arg_typ =
        obj "AddAccountInput" ~coerce:Fn.id
          ~fields:
            [ arg "password" ~doc:"Password used to encrypt the new account"
                ~typ:(non_null string)
            ]
          ~split:Fn.id
    end

    module UnlockInput = struct
      type input = Bytes.t * PublicKey.input

      let arg_typ =
        obj "UnlockInput"
          ~coerce:(fun password pk -> (password, pk))
          ~fields:
            [ arg "password" ~doc:"Password for the account to be unlocked"
                ~typ:(non_null string)
            ; arg "publicKey"
                ~doc:"Public key specifying which account to unlock"
                ~typ:(non_null PublicKey.arg_typ)
            ]
          ~split:(fun f ((password, pk) : input) ->
            f (Bytes.to_string password) pk )
    end

    module CreateHDAccountInput = struct
      type input = UInt32.input

      let arg_typ =
        obj "CreateHDAccountInput" ~coerce:Fn.id
          ~fields:
            [ arg "index" ~doc:"Index of the account in hardware wallet"
                ~typ:(non_null UInt32.arg_typ)
            ]
          ~split:Fn.id
    end

    module LockInput = struct
      type input = PublicKey.input

      let arg_typ =
        obj "LockInput" ~coerce:Fn.id
          ~fields:
            [ arg "publicKey" ~doc:"Public key specifying which account to lock"
                ~typ:(non_null PublicKey.arg_typ)
            ]
          ~split:Fn.id
    end

    module DeleteAccountInput = struct
      type input = PublicKey.input

      let arg_typ =
        obj "DeleteAccountInput" ~coerce:Fn.id
          ~fields:
            [ arg "publicKey" ~doc:"Public key of account to be deleted"
                ~typ:(non_null PublicKey.arg_typ)
            ]
          ~split:Fn.id
    end

    module ResetTrustStatusInput = struct
      type input = string

      let arg_typ =
        obj "ResetTrustStatusInput" ~coerce:Fn.id
          ~fields:[ arg "ipAddress" ~typ:(non_null string) ]
          ~split:Fn.id
    end

    module BlockFilterInput = struct
      type input = PublicKey.input

      (* TODO: Treat cases where filter_input has a null argument *)
      let arg_typ =
        obj "BlockFilterInput" ~coerce:Fn.id ~split:Fn.id
          ~fields:
            [ arg "relatedTo"
                ~doc:
                  "A public key of a user who has their\n\
                  \        transaction in the block, or produced the block"
                ~typ:(non_null PublicKey.arg_typ)
            ]
    end

    module UserCommandFilterType = struct
      type input = PublicKey.input

      let arg_typ =
        obj "UserCommandFilterType" ~coerce:Fn.id ~split:Fn.id
          ~fields:
            [ arg "toOrFrom"
                ~doc:
                  "Public key of sender or receiver of transactions you are \
                   looking for"
                ~typ:(non_null PublicKey.arg_typ)
            ]
    end

    module SetCoinbaseReceiverInput = struct
      type input = PublicKey.input option

      let arg_typ =
        obj "SetCoinbaseReceiverInput" ~coerce:Fn.id ~split:Fn.id
          ~fields:
            [ arg "publicKey" ~typ:PublicKey.arg_typ
                ~doc:
                  (sprintf
                     "Public key of the account to receive coinbases. Block \
                      production keys will receive the coinbases if omitted. \
                      %s"
                     Cli_lib.Default.receiver_key_warning )
            ]
    end

    module SetSnarkWorkFee = struct
      type input = UInt64.input

      let arg_typ =
        obj "SetSnarkWorkFee"
          ~fields:
            [ Fields.fee ~doc:"Fee to get rewarded for producing snark work" ]
          ~coerce:Fn.id ~split:Fn.id
    end

    module SetSnarkWorkerInput = struct
      type input = PublicKey.input option

      let arg_typ =
        obj "SetSnarkWorkerInput" ~coerce:Fn.id ~split:Fn.id
          ~fields:
            [ arg "publicKey" ~typ:PublicKey.arg_typ
                ~doc:
                  (sprintf
                     "Public key you wish to start snark-working on; null to \
                      stop doing any snark work. %s"
                     Cli_lib.Default.receiver_key_warning )
            ]
    end

    module AddPaymentReceiptInput = struct
      type input = { payment : string; added_time : string }

      let arg_typ =
        obj "AddPaymentReceiptInput"
          ~coerce:(fun payment added_time -> { payment; added_time })
          ~split:(fun f (t : input) -> f t.payment t.added_time)
          ~fields:
            [ arg "payment"
                ~doc:(Doc.bin_prot "Serialized payment")
                ~typ:(non_null string)
            ; (* TODO: create a formal method for verifying that the provided added_time is correct  *)
              arg "added_time" ~typ:(non_null string)
                ~doc:
                  (Doc.date
                     "Time that a payment gets added to another clients \
                      transaction database" )
            ]
    end

    module SetConnectionGatingConfigInput = struct
      type input =
        Mina_net2.connection_gating * [ `Clean_added_peers of bool option ]

      let arg_typ =
        obj "SetConnectionGatingConfigInput"
          ~coerce:(fun trusted_peers banned_peers isolate clean_added_peers ->
            let open Result.Let_syntax in
            let%bind trusted_peers = Result.all trusted_peers in
            let%map banned_peers = Result.all banned_peers in
            ( Mina_net2.{ isolate; trusted_peers; banned_peers }
            , `Clean_added_peers clean_added_peers ) )
          ~split:(fun f ((t, `Clean_added_peers clean_added_peers) : input) ->
            f t.trusted_peers t.banned_peers t.isolate clean_added_peers )
          ~fields:
            Arg.
              [ arg "trustedPeers"
                  ~typ:(non_null (list (non_null NetworkPeer.arg_typ)))
                  ~doc:"Peers we will always allow connections from"
              ; arg "bannedPeers"
                  ~typ:(non_null (list (non_null NetworkPeer.arg_typ)))
                  ~doc:
                    "Peers we will never allow connections from (unless they \
                     are also trusted!)"
              ; arg "isolate" ~typ:(non_null bool)
                  ~doc:
                    "If true, no connections will be allowed unless they are \
                     from a trusted peer"
              ; arg "cleanAddedPeers" ~typ:bool
                  ~doc:
                    "If true, resets added peers to an empty list (including \
                     seeds)"
              ]
    end

    module Itn = struct
      module PaymentDetails = struct
        type input =
          { senders : Signature_lib.Private_key.t list
          ; receiver : Signature_lib.Public_key.Compressed.t
          ; amount : Currency.Amount.t
          ; fee_min : Currency.Fee.t
          ; fee_max : Currency.Fee.t
          ; memo : string
          ; transactions_per_second : float
          ; duration_in_minutes : int
          }

        let arg_typ =
          obj "PaymentsDetails"
            ~doc:"Keys and other information for scheduling payments"
            ~coerce:(fun senders receiver amount fee_min fee_max memo
                         transactions_per_second duration_in_minutes ->
              Result.return
                { senders
                ; receiver
                ; amount
                ; fee_min
                ; fee_max
                ; memo
                ; transactions_per_second
                ; duration_in_minutes
                } )
            ~split:(fun f (t : input) ->
              f t.senders t.receiver t.amount t.fee_min t.fee_max t.memo
                t.transactions_per_second t.duration_in_minutes )
            ~fields:
              Arg.
                [ arg "senders"
                    ~typ:(non_null (list (non_null PrivateKey.arg_typ)))
                    ~doc:"Private keys of accounts to send from"
                ; arg "receiver"
                    ~typ:(non_null PublicKey.arg_typ)
                    ~doc:"Public key of receiver of payments"
                ; arg "amount"
                    ~typ:(non_null CurrencyAmount.arg_typ)
                    ~doc:"Amount for payments"
                ; arg "feeMin" ~typ:(non_null Fee.arg_typ) ~doc:"Minimum fee"
                ; arg "feeMax" ~typ:(non_null Fee.arg_typ) ~doc:"Maximum fee"
                ; arg "memo" ~doc:"Memo, up to 32 characters"
                    ~typ:(non_null string)
                ; arg "transactionsPerSecond" ~doc:"Frequency of transactions"
                    ~typ:(non_null float)
                ; arg "durationInMinutes" ~doc:"Length of scheduler run"
                    ~typ:(non_null int)
                ]
      end

      module ZkappCommandsDetails = struct
        type input =
          { fee_payers : Signature_lib.Private_key.t list
          ; num_zkapps_to_deploy : int
          ; num_new_accounts : int
          ; transactions_per_second : float
          ; duration_in_minutes : int
          ; memo_prefix : string
          ; no_precondition : bool
          ; min_balance_change : string
          ; max_balance_change : string
          ; init_balance : string
          ; min_fee : string
          ; max_fee : string
          ; deployment_fee : string
          ; account_queue_size : int
          ; max_cost : bool
          }

        let arg_typ =
          obj "ZkappCommandsDetails"
            ~doc:"Keys and other information for scheduling zkapp commands"
            ~coerce:(fun fee_payers num_zkapps_to_deploy num_new_accounts
                         transactions_per_second duration_in_minutes memo_prefix
                         no_precondition min_balance_change max_balance_change
                         init_balance min_fee max_fee deployment_fee
                         account_queue_size max_cost ->
              Result.return
                { fee_payers
                ; num_zkapps_to_deploy
                ; num_new_accounts
                ; transactions_per_second
                ; duration_in_minutes
                ; memo_prefix
                ; no_precondition
                ; min_balance_change
                ; max_balance_change
                ; init_balance
                ; min_fee
                ; max_fee
                ; deployment_fee
                ; account_queue_size
                ; max_cost
                } )
            ~split:(fun f (t : input) ->
              f t.fee_payers t.num_zkapps_to_deploy t.num_new_accounts
                t.transactions_per_second t.duration_in_minutes t.memo_prefix
                t.no_precondition t.min_balance_change t.max_balance_change
                t.init_balance t.min_fee t.max_fee t.deployment_fee
                t.account_queue_size t.max_cost )
            ~fields:
              Arg.
                [ arg "feePayers"
                    ~typ:(non_null (list (non_null PrivateKey.arg_typ)))
                    ~doc:
                      "Private keys of fee payers (fee payers also function as \
                       the account creators)"
                ; arg "numZkappsToDeploy" ~typ:(non_null int)
                    ~doc:
                      "Number of zkApp accounts that we initially deploy for \
                       the purpose of test"
                ; arg "numNewAccounts" ~typ:(non_null int)
                    ~doc:
                      "Number of zkapp accounts that the scheduler generates \
                       during the test"
                ; arg "transactionsPerSecond" ~typ:(non_null float)
                    ~doc:"Frequency of transactions"
                ; arg "durationInMinutes" ~doc:"Length of scheduler run"
                    ~typ:(non_null int)
                ; arg "memoPrefix" ~doc:"Prefix of memo" ~typ:(non_null string)
                ; arg "noPrecondition"
                    ~doc:"Disable the precondition in account updates"
                    ~typ:(non_null bool)
                ; arg "minBalanceChange" ~doc:"Minimum balance change"
                    ~typ:(non_null string)
                ; arg "maxBalanceChange" ~doc:"Maximum balance change"
                    ~typ:(non_null string)
                ; arg "initBalance" ~typ:(non_null string)
                    ~doc:
                      "Initial balance for zkApp accounts that we initially \
                       deploy for the purpose of test"
                ; arg "minFee" ~doc:"Minimum fee" ~typ:(non_null string)
                ; arg "maxFee" ~doc:"Maximum fee" ~typ:(non_null string)
                ; arg "deploymentFee"
                    ~doc:"Fee for the initial deployment of zkApp accounts"
                    ~typ:(non_null string)
                ; arg "accountQueueSize"
                    ~doc:"The size of queue for recently used accounts"
                    ~typ:(non_null int)
                ; arg "maxCost" ~doc:"Generate max cost zkApp command"
                    ~typ:(non_null bool)
                ]
      end

      module GatingUpdate = struct
        type input =
          { trusted_peers : Network_peer.Peer.t list
          ; banned_peers : Network_peer.Peer.t list
          ; isolate : bool
          ; clean_added_peers : bool
          ; added_peers : Network_peer.Peer.t list
          }

        let arg_typ =
          obj "GatingUpdate" ~doc:"Update to gating config and added peers"
            ~coerce:(fun trusted_peers banned_peers isolate clean_added_peers
                         added_peers ->
              let%bind.Result trusted_peers = Result.all trusted_peers in
              let%bind.Result banned_peers = Result.all banned_peers in
              let%map.Result added_peers = Result.all added_peers in
              { trusted_peers
              ; banned_peers
              ; isolate
              ; clean_added_peers
              ; added_peers
              } )
            ~split:(fun f (t : input) ->
              f t.trusted_peers t.banned_peers t.isolate t.clean_added_peers
                t.added_peers )
            ~fields:
              Arg.
                [ arg "trustedPeers"
                    ~typ:(non_null (list (non_null NetworkPeer.arg_typ)))
                    ~doc:"Peers we will always allow connections from"
                ; arg "bannedPeers"
                    ~typ:(non_null (list (non_null NetworkPeer.arg_typ)))
                    ~doc:
                      "Peers we will never allow connections from (unless they \
                       are also trusted!)"
                ; arg "isolate" ~typ:(non_null bool)
                    ~doc:
                      "If true, no connections will be allowed unless they are \
                       from a trusted peer"
                ; arg "cleanAddedPeers" ~typ:(non_null bool)
                    ~doc:
                      "If true, resets added peers to an empty list (including \
                       seeds)"
                ; arg "addedPeers"
                    ~typ:(non_null (list (non_null NetworkPeer.arg_typ)))
                    ~doc:"Peers to connect to"
                ]
      end
    end
  end

  let vrf_message : ('context, Consensus_vrf.Layout.Message.t option) typ =
    let open Consensus_vrf.Layout.Message in
    obj "VrfMessage" ~doc:"The inputs to a vrf evaluation" ~fields:(fun _ ->
        [ field "globalSlot"
            ~typ:(non_null global_slot_since_hard_fork)
            ~args:Arg.[]
            ~resolve:(fun _ { global_slot; _ } -> global_slot)
        ; field "epochSeed" ~typ:(non_null epoch_seed)
            ~args:Arg.[]
            ~resolve:(fun _ { epoch_seed; _ } -> epoch_seed)
        ; field "delegatorIndex"
            ~doc:"Position in the ledger of the delegator's account"
            ~typ:(non_null int)
            ~args:Arg.[]
            ~resolve:(fun _ { delegator_index; _ } -> delegator_index)
        ] )

  let vrf_threshold =
    obj "VrfThreshold"
      ~doc:
        "The amount of stake delegated, used to determine the threshold for a \
         vrf evaluation winning a slot" ~fields:(fun _ ->
        [ field "delegatedStake"
            ~doc:
              "The amount of stake delegated to the vrf evaluator by the \
               delegating account. This should match the amount in the epoch's \
               staking ledger, which may be different to the amount in the \
               current ledger." ~args:[] ~typ:(non_null balance)
            ~resolve:(fun
                       _
                       { Consensus_vrf.Layout.Threshold.delegated_stake; _ }
                     -> delegated_stake )
        ; field "totalStake"
            ~doc:
              "The total amount of stake across all accounts in the epoch's \
               staking ledger." ~args:[] ~typ:(non_null amount)
            ~resolve:(fun _ { Consensus_vrf.Layout.Threshold.total_stake; _ } ->
              total_stake )
        ] )

  let vrf_evaluation : ('context, Consensus_vrf.Layout.Evaluation.t option) typ
      =
    let open Consensus_vrf.Layout.Evaluation in
    let vrf_scalar = Graphql_lib.Scalars.VrfScalar.typ () in
    obj "VrfEvaluation"
      ~doc:"A witness to a vrf evaluation, which may be externally verified"
      ~fields:(fun _ ->
        [ field "message" ~typ:(non_null vrf_message)
            ~args:Arg.[]
            ~resolve:(fun _ { message; _ } -> message)
        ; field "publicKey" ~typ:(non_null public_key)
            ~args:Arg.[]
            ~resolve:(fun _ { public_key; _ } -> Public_key.compress public_key)
        ; field "c" ~typ:(non_null vrf_scalar)
            ~args:Arg.[]
            ~resolve:(fun _ { c; _ } -> c)
        ; field "s" ~typ:(non_null vrf_scalar)
            ~args:Arg.[]
            ~resolve:(fun _ { s; _ } -> s)
        ; field "scaledMessageHash"
            ~typ:(non_null (list (non_null string)))
            ~doc:"A group element represented as 2 field elements"
            ~args:Arg.[]
            ~resolve:(fun _ { scaled_message_hash; _ } ->
              Consensus_vrf.Group.to_string_list_exn scaled_message_hash )
        ; field "vrfThreshold" ~typ:vrf_threshold
            ~args:Arg.[]
            ~resolve:(fun _ { vrf_threshold; _ } -> vrf_threshold)
        ; field "vrfOutput"
            ~typ:(Graphql_lib.Scalars.VrfOutputTruncated.typ ())
            ~doc:
              "The vrf output derived from the evaluation witness. If null, \
               the vrf witness was invalid."
            ~args:Arg.[]
            ~resolve:(fun { ctx = mina; _ } t ->
              match t.vrf_output with
              | Some vrf ->
                  Some vrf
              | None ->
                  let constraint_constants =
                    (Mina_lib.config mina).precomputed_values
                      .constraint_constants
                  in
                  to_vrf ~constraint_constants t
                  |> Option.map ~f:Consensus_vrf.Output.truncate )
        ; field "vrfOutputFractional" ~typ:float
            ~doc:
              "The vrf output derived from the evaluation witness, as a \
               fraction. This represents a won slot if vrfOutputFractional <= \
               (1 - (1 / 4)^(delegated_balance / total_stake)). If null, the \
               vrf witness was invalid."
            ~args:Arg.[]
            ~resolve:(fun { ctx = mina; _ } t ->
              match t.vrf_output_fractional with
              | Some f ->
                  Some f
              | None ->
                  let vrf_opt =
                    match t.vrf_output with
                    | Some vrf ->
                        Some vrf
                    | None ->
                        let constraint_constants =
                          (Mina_lib.config mina).precomputed_values
                            .constraint_constants
                        in
                        to_vrf ~constraint_constants t
                        |> Option.map ~f:Consensus_vrf.Output.truncate
                  in
                  Option.map
                    ~f:(fun vrf ->
                      Consensus_vrf.Output.Truncated.to_fraction vrf
                      |> Bignum.to_float )
                    vrf_opt )
        ; field "thresholdMet" ~typ:bool
            ~doc:
              "Whether the threshold to produce a block was met, if specified"
            ~args:
              Arg.
                [ arg "input" ~doc:"Override for delegation threshold"
                    ~typ:Input.VrfThresholdInput.arg_typ
                ]
            ~resolve:(fun { ctx = mina; _ } t input ->
              match input with
              | Some { delegated_stake; total_stake } ->
                  let constraint_constants =
                    (Mina_lib.config mina).precomputed_values
                      .constraint_constants
                  in
                  (Consensus_vrf.Layout.Evaluation.compute_vrf
                     ~constraint_constants t ~delegated_stake ~total_stake )
                    .threshold_met
              | None ->
                  t.threshold_met )
        ] )

  let get_filtered_log_entries =
    obj "GetFilteredLogEntries" ~fields:(fun _ ->
        [ field "logMessages"
            ~typ:(non_null (list (non_null string)))
            ~doc:"Structured log messages since the given offset"
            ~args:Arg.[]
            ~resolve:(fun _ (logs, _) -> logs)
        ; field "isCapturing" ~typ:(non_null bool)
            ~doc:"Whether we are capturing structured log messages"
            ~args:Arg.[]
            ~resolve:(fun _ (_, is_started) -> is_started)
        ] )
end

module Subscriptions = struct
  open Schema

  let new_sync_update =
    subscription_field "newSyncUpdate"
      ~doc:"Event that triggers when the network sync status changes"
      ~deprecated:NotDeprecated
      ~typ:(non_null Types.sync_status)
      ~args:Arg.[]
      ~resolve:(fun { ctx = mina; _ } ->
        Mina_lib.sync_status mina |> Mina_incremental.Status.to_pipe
        |> Deferred.Result.return )

  let new_block =
    subscription_field "newBlock"
      ~doc:
        "Event that triggers when a new block is created that either contains \
         a transaction with the specified public key, or was produced by it. \
         If no public key is provided, then the event will trigger for every \
         new block received"
      ~typ:(non_null Types.block)
      ~args:
        Arg.
          [ arg "publicKey" ~doc:"Public key that is included in the block"
              ~typ:Types.Input.PublicKey.arg_typ
          ]
      ~resolve:(fun { ctx = mina; _ } public_key ->
        Deferred.Result.return
        @@ Mina_commands.Subscriptions.new_block mina public_key )

  let chain_reorganization =
    subscription_field "chainReorganization"
      ~doc:
        "Event that triggers when the best tip changes in a way that is not a \
         trivial extension of the existing one"
      ~typ:(non_null Types.chain_reorganization_status)
      ~args:Arg.[]
      ~resolve:(fun { ctx = mina; _ } ->
        Deferred.Result.return
        @@ Mina_commands.Subscriptions.reorganization mina )

  let commands = [ new_sync_update; new_block; chain_reorganization ]
end

module Mutations = struct
  open Schema

  let create_account_resolver { ctx = t; _ } () password =
    let password = lazy (return (Bytes.of_string password)) in
    let%map pk = Mina_lib.wallets t |> Secrets.Wallets.generate_new ~password in
    Mina_lib.subscriptions t |> Mina_lib.Subscriptions.add_new_subscription ~pk ;
    Result.return pk

  let add_wallet =
    io_field "addWallet"
      ~doc:
        "Add a wallet - this will create a new keypair and store it in the \
         daemon"
      ~deprecated:(Deprecated (Some "use createAccount instead"))
      ~typ:(non_null Types.Payload.create_account)
      ~args:
        Arg.[ arg "input" ~typ:(non_null Types.Input.AddAccountInput.arg_typ) ]
      ~resolve:create_account_resolver

  let start_filtered_log =
    field "startFilteredLog"
      ~doc:
        "TESTING ONLY: Start filtering and recording all structured events in \
         memory"
      ~typ:(non_null bool)
      ~args:Arg.[ arg "filter" ~typ:(non_null (list (non_null string))) ]
      ~resolve:(fun { ctx = t; _ } () filter ->
        Result.is_ok @@ Mina_lib.start_filtered_log t filter )

  let create_account =
    io_field "createAccount"
      ~doc:
        "Create a new account - this will create a new keypair and store it in \
         the daemon"
      ~typ:(non_null Types.Payload.create_account)
      ~args:
        Arg.[ arg "input" ~typ:(non_null Types.Input.AddAccountInput.arg_typ) ]
      ~resolve:create_account_resolver

  let create_hd_account =
    io_field "createHDAccount"
      ~doc:Secrets.Hardware_wallets.create_hd_account_summary
      ~typ:(non_null Types.Payload.create_account)
      ~args:
        Arg.
          [ arg "input" ~typ:(non_null Types.Input.CreateHDAccountInput.arg_typ)
          ]
      ~resolve:(fun { ctx = mina; _ } () hd_index ->
        Mina_lib.wallets mina |> Secrets.Wallets.create_hd_account ~hd_index )

  let unlock_account_resolver { ctx = t; _ } () (password, pk) =
    let password = lazy (return (Bytes.of_string password)) in
    match%map
      Mina_lib.wallets t |> Secrets.Wallets.unlock ~needle:pk ~password
    with
    | Error `Not_found ->
        Error "Could not find owned account associated with provided key"
    | Error `Bad_password ->
        Error "Wrong password provided"
    | Error (`Key_read_error e) ->
        Error
          (sprintf "Error reading the secret key file: %s"
             (Secrets.Privkey_error.to_string e) )
    | Ok () ->
        Ok pk

  let unlock_wallet =
    io_field "unlockWallet"
      ~doc:"Allow transactions to be sent from the unlocked account"
      ~deprecated:(Deprecated (Some "use unlockAccount instead"))
      ~typ:(non_null Types.Payload.unlock_account)
      ~args:Arg.[ arg "input" ~typ:(non_null Types.Input.UnlockInput.arg_typ) ]
      ~resolve:unlock_account_resolver

  let unlock_account =
    io_field "unlockAccount"
      ~doc:"Allow transactions to be sent from the unlocked account"
      ~typ:(non_null Types.Payload.unlock_account)
      ~args:Arg.[ arg "input" ~typ:(non_null Types.Input.UnlockInput.arg_typ) ]
      ~resolve:unlock_account_resolver

  let lock_account_resolver { ctx = t; _ } () pk =
    Mina_lib.wallets t |> Secrets.Wallets.lock ~needle:pk ;
    pk

  let lock_wallet =
    field "lockWallet"
      ~doc:"Lock an unlocked account to prevent transaction being sent from it"
      ~deprecated:(Deprecated (Some "use lockAccount instead"))
      ~typ:(non_null Types.Payload.lock_account)
      ~args:Arg.[ arg "input" ~typ:(non_null Types.Input.LockInput.arg_typ) ]
      ~resolve:lock_account_resolver

  let lock_account =
    field "lockAccount"
      ~doc:"Lock an unlocked account to prevent transaction being sent from it"
      ~typ:(non_null Types.Payload.lock_account)
      ~args:Arg.[ arg "input" ~typ:(non_null Types.Input.LockInput.arg_typ) ]
      ~resolve:lock_account_resolver

  let delete_account_resolver { ctx = mina; _ } () public_key =
    let open Deferred.Result.Let_syntax in
    let wallets = Mina_lib.wallets mina in
    let%map () =
      Deferred.Result.map_error
        ~f:(fun `Not_found -> "Could not find account with specified public key")
        (Secrets.Wallets.delete wallets public_key)
    in
    public_key

  let delete_wallet =
    io_field "deleteWallet"
      ~doc:"Delete the private key for an account that you track"
      ~deprecated:(Deprecated (Some "use deleteAccount instead"))
      ~typ:(non_null Types.Payload.delete_account)
      ~args:
        Arg.
          [ arg "input" ~typ:(non_null Types.Input.DeleteAccountInput.arg_typ) ]
      ~resolve:delete_account_resolver

  let delete_account =
    io_field "deleteAccount"
      ~doc:"Delete the private key for an account that you track"
      ~typ:(non_null Types.Payload.delete_account)
      ~args:
        Arg.
          [ arg "input" ~typ:(non_null Types.Input.DeleteAccountInput.arg_typ) ]
      ~resolve:delete_account_resolver

  let reload_account_resolver { ctx = mina; _ } () =
    let%map _ =
      Secrets.Wallets.reload ~logger:(Logger.create ()) (Mina_lib.wallets mina)
    in
    Ok true

  let reload_wallets =
    io_field "reloadWallets" ~doc:"Reload tracked account information from disk"
      ~deprecated:(Deprecated (Some "use reloadAccounts instead"))
      ~typ:(non_null Types.Payload.reload_accounts)
      ~args:Arg.[]
      ~resolve:reload_account_resolver

  let reload_accounts =
    io_field "reloadAccounts"
      ~doc:"Reload tracked account information from disk"
      ~typ:(non_null Types.Payload.reload_accounts)
      ~args:Arg.[]
      ~resolve:reload_account_resolver

  let import_account =
    io_field "importAccount" ~doc:"Reload tracked account information from disk"
      ~typ:(non_null Types.Payload.import_account)
      ~args:
        Arg.
          [ arg "path"
              ~doc:
                "Path to the wallet file, relative to the daemon's current \
                 working directory."
              ~typ:(non_null string)
          ; arg "password" ~doc:"Password for the account to import"
              ~typ:(non_null string)
          ]
      ~resolve:(fun { ctx = mina; _ } () privkey_path password ->
        let open Deferred.Result.Let_syntax in
        (* the Keypair.read zeroes the password, so copy for use in import step below *)
        let saved_password =
          Lazy.return (Deferred.return (Bytes.of_string password))
        in
        let password =
          Lazy.return (Deferred.return (Bytes.of_string password))
        in
        let%bind ({ Keypair.public_key; _ } as keypair) =
          Secrets.Keypair.read ~privkey_path ~password
          |> Deferred.Result.map_error ~f:Secrets.Privkey_error.to_string
        in
        let pk = Public_key.compress public_key in
        let wallets = Mina_lib.wallets mina in
        match Secrets.Wallets.check_locked wallets ~needle:pk with
        | Some _ ->
            return (pk, true)
        | None ->
            let%map.Async.Deferred pk =
              Secrets.Wallets.import_keypair wallets keypair
                ~password:saved_password
            in
            Ok (pk, false) )

  let reset_trust_status =
    io_field "resetTrustStatus"
      ~doc:"Reset trust status for all peers at a given IP address"
      ~typ:(list (non_null Types.Payload.trust_status))
      ~args:
        Arg.
          [ arg "input"
              ~typ:(non_null Types.Input.ResetTrustStatusInput.arg_typ)
          ]
      ~resolve:(fun { ctx = mina; _ } () ip_address_input ->
        let open Deferred.Result.Let_syntax in
        let%map ip_address =
          Deferred.return
          @@ Types.Arguments.ip_address ~name:"ip_address" ip_address_input
        in
        Some (Mina_commands.reset_trust_status mina ip_address) )

  let send_user_command mina user_command_input =
    match
      Mina_commands.setup_and_submit_user_command mina user_command_input
    with
    | `Active f -> (
        match%map f with
        | Ok user_command ->
            Ok
              { Types.User_command.With_status.data = user_command
              ; status = Enqueued
              }
        | Error e ->
            Error
              (sprintf "Couldn't send user command: %s" (Error.to_string_hum e))
        )
    | `Bootstrapping ->
        return (Error "Daemon is bootstrapping")

  let internal_send_zkapp_commands mina zkapp_commands =
    match Mina_commands.setup_and_submit_zkapp_commands mina zkapp_commands with
    | `Active f -> (
        match%map f with
        | Ok zkapp_commands ->
            let cmds_with_hash =
              List.map zkapp_commands ~f:(fun zkapp_command ->
                  let cmd =
                    { Types.Zkapp_command.With_status.data = zkapp_command
                    ; status = Enqueued
                    }
                  in
                  Types.Zkapp_command.With_status.map cmd ~f:(fun cmd ->
                      { With_hash.data = cmd
                      ; hash = Transaction_hash.hash_command (Zkapp_command cmd)
                      } ) )
            in
            Ok cmds_with_hash
        | Error e ->
            Error
              (sprintf "Couldn't send zkApp commands: %s"
                 (Error.to_string_hum e) ) )
    | `Bootstrapping ->
        return (Error "Daemon is bootstrapping")

  let send_zkapp_command mina zkapp_command =
    match Mina_commands.setup_and_submit_zkapp_command mina zkapp_command with
    | `Active f -> (
        match%map f with
        | Ok zkapp_command ->
            let cmd =
              { Types.Zkapp_command.With_status.data = zkapp_command
              ; status = Enqueued
              }
            in
            let cmd_with_hash =
              Types.Zkapp_command.With_status.map cmd ~f:(fun cmd ->
                  { With_hash.data = cmd
                  ; hash = Transaction_hash.hash_command (Zkapp_command cmd)
                  } )
            in
            Ok cmd_with_hash
        | Error e ->
            Error
              (sprintf "Couldn't send zkApp command: %s" (Error.to_string_hum e))
        )
    | `Bootstrapping ->
        return (Error "Daemon is bootstrapping")

  let mock_zkapp_command mina zkapp_command :
      ( (Zkapp_command.t, Transaction_hash.t) With_hash.t
        Types.Zkapp_command.With_status.t
      , string )
      result
      Io.t =
    (* instead of adding the zkapp_command to the transaction pool, as we would for an actual zkapp,
       apply the zkapp using an ephemeral ledger
    *)
    match Mina_lib.best_tip mina with
    | `Active breadcrumb -> (
        let best_tip_ledger =
          Transition_frontier.Breadcrumb.staged_ledger breadcrumb
          |> Staged_ledger.ledger
        in
        let%bind accounts = Ledger.to_list best_tip_ledger in
        let constraint_constants =
          Genesis_constants.Constraint_constants.compiled
        in
        let depth = constraint_constants.ledger_depth in
        let ledger = Ledger.create_ephemeral ~depth () in
        (* Ledger.copy doesn't actually copy
           N.B.: The time for this copy grows with the number of accounts
        *)
        List.iter accounts ~f:(fun account ->
            let pk = Account.public_key account in
            let token = Account.token account in
            let account_id = Account_id.create pk token in
            match Ledger.get_or_create_account ledger account_id account with
            | Ok (`Added, _loc) ->
                ()
            | Ok (`Existed, _loc) ->
                (* should be unreachable *)
                failwithf
                  "When creating ledger for mock zkApp, account with public \
                   key %s and token %s already existed"
                  (Signature_lib.Public_key.Compressed.to_string pk)
                  (Token_id.to_string token) ()
            | Error err ->
                (* should be unreachable *)
                Error.tag_arg err
                  "When creating ledger for mock zkApp, error when adding \
                   account"
                  (("public_key", pk), ("token", token))
                  [%sexp_of:
                    (string * Signature_lib.Public_key.Compressed.t)
                    * (string * Token_id.t)]
                |> Error.raise ) ;
        match
          Pipe_lib.Broadcast_pipe.Reader.peek
            (Mina_lib.transition_frontier mina)
        with
        | None ->
            (* should be unreachable *)
            return (Error "Transition frontier not available")
        | Some tf -> (
            let parent_hash =
              Transition_frontier.Breadcrumb.parent_hash breadcrumb
            in
            match Transition_frontier.find_protocol_state tf parent_hash with
            | None ->
                (* should be unreachable *)
                return (Error "Could not get parent breadcrumb")
            | Some prev_state ->
                let state_view =
                  Mina_state.Protocol_state.body prev_state
                  |> Mina_state.Protocol_state.Body.view
                in
                let applied =
                  Ledger.apply_zkapp_command_unchecked ~constraint_constants
                    ~global_slot:
                      ( Transition_frontier.Breadcrumb.consensus_state breadcrumb
                      |> Consensus.Data.Consensus_state
                         .global_slot_since_genesis )
                    ~state_view ledger zkapp_command
                in
                (* rearrange data to match result type of `send_zkapp_command` *)
                let applied_ok =
                  Result.map applied
                    ~f:(fun (zkapp_command_applied, _local_state_and_amount) ->
                      let ({ data = zkapp_command; status }
                            : Zkapp_command.t With_status.t ) =
                        zkapp_command_applied.command
                      in
                      let hash =
                        Transaction_hash.hash_command
                          (Zkapp_command zkapp_command)
                      in
                      let (with_hash : _ With_hash.t) =
                        { data = zkapp_command; hash }
                      in
                      let (status : Types.Command_status.t) =
                        match status with
                        | Applied ->
                            Applied
                        | Failed failure ->
                            Included_but_failed failure
                      in
                      ( { data = with_hash; status }
                        : _ Types.Zkapp_command.With_status.t ) )
                in
                return @@ Result.map_error applied_ok ~f:Error.to_string_hum ) )
    | `Bootstrapping ->
        return (Error "Daemon is bootstrapping")

  let find_identity ~public_key mina =
    Result.of_option
      (Secrets.Wallets.find_identity (Mina_lib.wallets mina) ~needle:public_key)
      ~error:
        "Couldn't find an unlocked key for specified `sender`. Did you unlock \
         the account you're making a transaction from?"

  let create_user_command_input ~fee ~fee_payer_pk ~nonce_opt ~valid_until ~memo
      ~signer ~body ~sign_choice : (User_command_input.t, string) result =
    let open Result.Let_syntax in
    (* TODO: We should put a more sensible default here. *)
    let valid_until =
      Option.map ~f:Mina_numbers.Global_slot_since_genesis.of_uint32 valid_until
    in
    let%bind fee =
      result_of_exn Currency.Fee.of_uint64 fee
        ~error:(sprintf "Invalid `fee` provided.")
    in
    let%bind () =
      Result.ok_if_true
        Currency.Fee.(fee >= Signed_command.minimum_fee)
        ~error:
          (* IMPORTANT! Do not change the content of this error without
           * updating Rosetta's construction API to handle the changes *)
          (sprintf
             !"Invalid user command. Fee %s is less than the minimum fee, %s."
             (Currency.Fee.to_mina_string fee)
             (Currency.Fee.to_mina_string Signed_command.minimum_fee) )
    in
    let%map memo =
      Option.value_map memo ~default:(Ok Signed_command_memo.empty)
        ~f:(fun memo ->
          result_of_exn Signed_command_memo.create_from_string_exn memo
            ~error:"Invalid `memo` provided." )
    in
    User_command_input.create ~signer ~fee ~fee_payer_pk ?nonce:nonce_opt
      ~valid_until ~memo ~body ~sign_choice ()

  let make_signed_user_command ~signature ~nonce_opt ~signer ~memo ~fee
      ~fee_payer_pk ~valid_until ~body =
    let open Deferred.Result.Let_syntax in
    let%bind signature = signature |> Deferred.return in
    let%map user_command_input =
      create_user_command_input ~nonce_opt ~signer ~memo ~fee ~fee_payer_pk
        ~valid_until ~body
        ~sign_choice:(User_command_input.Sign_choice.Signature signature)
      |> Deferred.return
    in
    user_command_input

  let send_signed_user_command ~signature ~mina ~nonce_opt ~signer ~memo ~fee
      ~fee_payer_pk ~valid_until ~body =
    let open Deferred.Result.Let_syntax in
    let%bind user_command_input =
      make_signed_user_command ~signature ~nonce_opt ~signer ~memo ~fee
        ~fee_payer_pk ~valid_until ~body
    in
    let%map cmd = send_user_command mina user_command_input in
    Types.User_command.With_status.map cmd ~f:(fun cmd ->
        { With_hash.data = cmd
        ; hash = Transaction_hash.hash_command (Signed_command cmd)
        } )

  let send_unsigned_user_command ~mina ~nonce_opt ~signer ~memo ~fee
      ~fee_payer_pk ~valid_until ~body =
    let open Deferred.Result.Let_syntax in
    let%bind user_command_input =
      (let open Result.Let_syntax in
      let%bind sign_choice =
        match%map find_identity ~public_key:signer mina with
        | `Keypair sender_kp ->
            User_command_input.Sign_choice.Keypair sender_kp
        | `Hd_index hd_index ->
            Hd_index hd_index
      in
      create_user_command_input ~nonce_opt ~signer ~memo ~fee ~fee_payer_pk
        ~valid_until ~body ~sign_choice)
      |> Deferred.return
    in
    let%map cmd = send_user_command mina user_command_input in
    Types.User_command.With_status.map cmd ~f:(fun cmd ->
        { With_hash.data = cmd
        ; hash = Transaction_hash.hash_command (Signed_command cmd)
        } )

  let export_logs ~mina basename_opt =
    let open Mina_lib in
    let Config.{ conf_dir; _ } = Mina_lib.config mina in
    Conf_dir.export_logs_to_tar ?basename:basename_opt ~conf_dir

  let send_delegation =
    io_field "sendDelegation"
      ~doc:"Change your delegate by sending a transaction"
      ~typ:(non_null Types.Payload.send_delegation)
      ~args:
        Arg.
          [ arg "input" ~typ:(non_null Types.Input.SendDelegationInput.arg_typ)
          ; Types.Input.Fields.signature
          ]
      ~resolve:(fun { ctx = mina; _ } ()
                    (from, to_, fee, valid_until, memo, nonce_opt) signature ->
        let body =
          Signed_command_payload.Body.Stake_delegation
            (Set_delegate { new_delegate = to_ })
        in
        match signature with
        | None ->
            send_unsigned_user_command ~mina ~nonce_opt ~signer:from ~memo ~fee
              ~fee_payer_pk:from ~valid_until ~body
            |> Deferred.Result.map ~f:Types.User_command.mk_user_command
        | Some signature ->
            let%bind signature = signature |> Deferred.return in
            send_signed_user_command ~mina ~nonce_opt ~signer:from ~memo ~fee
              ~fee_payer_pk:from ~valid_until ~body ~signature
            |> Deferred.Result.map ~f:Types.User_command.mk_user_command )

  let send_payment =
    io_field "sendPayment" ~doc:"Send a payment"
      ~typ:(non_null Types.Payload.send_payment)
      ~args:
        Arg.
          [ arg "input" ~typ:(non_null Types.Input.SendPaymentInput.arg_typ)
          ; Types.Input.Fields.signature
          ]
      ~resolve:(fun { ctx = mina; _ } ()
                    (from, to_, amount, fee, valid_until, memo, nonce_opt)
                    signature ->
        let body =
          Signed_command_payload.Body.Payment
            { receiver_pk = to_; amount = Amount.of_uint64 amount }
        in
        match signature with
        | None ->
            send_unsigned_user_command ~mina ~nonce_opt ~signer:from ~memo ~fee
              ~fee_payer_pk:from ~valid_until ~body
            |> Deferred.Result.map ~f:Types.User_command.mk_user_command
        | Some signature ->
            send_signed_user_command ~mina ~nonce_opt ~signer:from ~memo ~fee
              ~fee_payer_pk:from ~valid_until ~body ~signature
            |> Deferred.Result.map ~f:Types.User_command.mk_user_command )

  let make_zkapp_endpoint ~name ~doc ~f =
    io_field name ~doc
      ~typ:(non_null Types.Payload.send_zkapp)
      ~args:
        Arg.[ arg "input" ~typ:(non_null Types.Input.SendZkappInput.arg_typ) ]
      ~resolve:(fun { ctx = mina; _ } () zkapp_command ->
        f mina zkapp_command (* TODO: error handling? *) )

  let send_zkapp =
    make_zkapp_endpoint ~name:"sendZkapp" ~doc:"Send a zkApp transaction"
      ~f:send_zkapp_command

  let mock_zkapp =
    make_zkapp_endpoint ~name:"mockZkapp"
      ~doc:"Mock a zkApp transaction, no effect on blockchain"
      ~f:mock_zkapp_command

  let internal_send_zkapp =
    io_field "internalSendZkapp"
      ~doc:"Send zkApp transactions (for internal testing purposes)"
      ~args:
        Arg.
          [ arg "zkappCommands"
              ~typ:
                ( non_null @@ list
                @@ non_null Types.Input.SendTestZkappInput.arg_typ )
          ]
      ~typ:(non_null @@ list @@ non_null Types.Payload.send_zkapp)
      ~resolve:(fun { ctx = mina; _ } () zkapp_commands ->
        internal_send_zkapp_commands mina zkapp_commands )

  let send_test_payments =
    io_field "sendTestPayments" ~doc:"Send a series of test payments"
      ~typ:(non_null int)
      ~args:
        Types.Input.Fields.
          [ senders
          ; receiver ~doc:"The receiver of the payments"
          ; amount ~doc:"The amount of each payment"
          ; fee ~doc:"The fee of each payment"
          ; repeat_count
          ; repeat_delay_ms
          ]
      ~resolve:(fun { ctx = mina; _ } () senders_list receiver_pk amount fee
                    repeat_count repeat_delay_ms ->
        let dumb_password = lazy (return (Bytes.of_string "dumb")) in
        let senders = Array.of_list senders_list in
        let repeat_delay =
          Time.Span.of_ms @@ float_of_int
          @@ Unsigned.UInt32.to_int repeat_delay_ms
        in
        let start = Time.now () in
        let send_tx i =
          let source_privkey = senders.(i % Array.length senders) in
          let source_pk_decompressed =
            Signature_lib.Public_key.of_private_key_exn source_privkey
          in
          let source_pk =
            Signature_lib.Public_key.compress source_pk_decompressed
          in
          let body =
            Signed_command_payload.Body.Payment
              { receiver_pk; amount = Amount.of_uint64 amount }
          in
          let memo = "" in
          let kp =
            Keypair.
              { private_key = source_privkey
              ; public_key = source_pk_decompressed
              }
          in
          let%bind _ =
            Secrets.Wallets.import_keypair (Mina_lib.wallets mina) kp
              ~password:dumb_password
          in
          send_unsigned_user_command ~mina ~nonce_opt:None ~signer:source_pk
            ~memo:(Some memo) ~fee ~fee_payer_pk:source_pk ~valid_until:None
            ~body
          |> Deferred.Result.map ~f:(const 0)
        in

        let do_ i =
          let pause =
            Time.diff
              (Time.add start @@ Time.Span.scale repeat_delay @@ float_of_int i)
            @@ Time.now ()
          in
          (if Time.Span.(pause > zero) then after pause else Deferred.unit)
          >>= fun () -> send_tx i >>| const ()
        in
        for i = 2 to Unsigned.UInt32.to_int repeat_count do
          don't_wait_for (do_ i)
        done ;
        (* don't_wait_for (Deferred.for_ 2 ~to_:repeat_count ~do_) ; *)
        send_tx 1 )

  let send_rosetta_transaction =
    io_field "sendRosettaTransaction"
      ~doc:"Send a transaction in Rosetta format"
      ~typ:(non_null Types.Payload.send_rosetta_transaction)
      ~args:
        Arg.
          [ arg "input" ~typ:(non_null Types.Input.RosettaTransaction.arg_typ) ]
      ~resolve:(fun { ctx = mina; _ } () signed_command ->
        match%map
          Mina_lib.add_full_transactions mina
            [ User_command.Signed_command signed_command ]
        with
        | Ok
            ( `Broadcasted
            , [ (User_command.Signed_command signed_command as transaction) ]
            , _ ) ->
            Ok
              (Types.User_command.mk_user_command
                 { status = Enqueued
                 ; data =
                     { With_hash.data = signed_command
                     ; hash = Transaction_hash.hash_command transaction
                     }
                 } )
        | Error err ->
            Error (Error.to_string_hum err)
        | Ok (_, [], [ (_, diff_error) ]) ->
            let diff_error =
              Network_pool.Transaction_pool.Resource_pool.Diff.Diff_error
              .to_string_hum diff_error
            in
            Error
              (sprintf "Transaction could not be entered into the pool: %s"
                 diff_error )
        | Ok _ ->
            Error "Internal error: response from transaction pool was malformed"
        )

  let export_logs =
    io_field "exportLogs" ~doc:"Export daemon logs to tar archive"
      ~args:Arg.[ arg "basename" ~typ:string ]
      ~typ:(non_null Types.Payload.export_logs)
      ~resolve:(fun { ctx = mina; _ } () basename_opt ->
        let%map result = export_logs ~mina basename_opt in
        Result.map_error result
          ~f:(Fn.compose Yojson.Safe.to_string Error_json.error_to_yojson) )

  let set_coinbase_receiver =
    field "setCoinbaseReceiver" ~doc:"Set the key to receive coinbases"
      ~args:
        Arg.
          [ arg "input"
              ~typ:(non_null Types.Input.SetCoinbaseReceiverInput.arg_typ)
          ]
      ~typ:(non_null Types.Payload.set_coinbase_receiver)
      ~resolve:(fun { ctx = mina; _ } () coinbase_receiver ->
        let old_coinbase_receiver =
          match Mina_lib.coinbase_receiver mina with
          | `Producer ->
              None
          | `Other pk ->
              Some pk
        in
        let coinbase_receiver_full =
          match coinbase_receiver with
          | None ->
              `Producer
          | Some pk ->
              `Other pk
        in
        Mina_lib.replace_coinbase_receiver mina coinbase_receiver_full ;
        (old_coinbase_receiver, coinbase_receiver) )

  let set_snark_worker =
    io_field "setSnarkWorker"
      ~doc:"Set key you wish to snark work with or disable snark working"
      ~args:
        Arg.
          [ arg "input" ~typ:(non_null Types.Input.SetSnarkWorkerInput.arg_typ)
          ]
      ~typ:(non_null Types.Payload.set_snark_worker)
      ~resolve:(fun { ctx = mina; _ } () pk ->
        let old_snark_worker_key = Mina_lib.snark_worker_key mina in
        let%map () = Mina_lib.replace_snark_worker_key mina pk in
        Ok old_snark_worker_key )

  let set_snark_work_fee =
    result_field "setSnarkWorkFee"
      ~doc:"Set fee that you will like to receive for doing snark work"
      ~args:
        Arg.[ arg "input" ~typ:(non_null Types.Input.SetSnarkWorkFee.arg_typ) ]
      ~typ:(non_null Types.Payload.set_snark_work_fee)
      ~resolve:(fun { ctx = mina; _ } () raw_fee ->
        let open Result.Let_syntax in
        let%map fee =
          result_of_exn Currency.Fee.of_uint64 raw_fee
            ~error:"Invalid snark work `fee` provided."
        in
        let last_fee = Mina_lib.snark_work_fee mina in
        Mina_lib.set_snark_work_fee mina fee ;
        last_fee )

  let set_connection_gating_config =
    io_field "setConnectionGatingConfig"
      ~args:
        Arg.
          [ arg "input"
              ~typ:(non_null Types.Input.SetConnectionGatingConfigInput.arg_typ)
          ]
      ~doc:
        "Set the connection gating config, returning the current config after \
         the application (which may have failed)"
      ~typ:(non_null Types.Payload.set_connection_gating_config)
      ~resolve:(fun { ctx = mina; _ } () config ->
        let open Deferred.Result.Let_syntax in
        let%bind config, `Clean_added_peers clean_added_peers =
          Deferred.return config
        in
        let open Deferred.Let_syntax in
        Mina_networking.set_connection_gating_config ?clean_added_peers
          (Mina_lib.net mina) config
        >>| Result.return )

  let add_peer =
    io_field "addPeers"
      ~args:
        Arg.
          [ arg "peers"
              ~typ:
                (non_null @@ list @@ non_null @@ Types.Input.NetworkPeer.arg_typ)
          ; arg "seed" ~typ:bool
          ]
      ~doc:"Connect to the given peers"
      ~typ:(non_null @@ list @@ non_null Types.DaemonStatus.peer)
      ~resolve:(fun { ctx = mina; _ } () peers seed ->
        let open Deferred.Result.Let_syntax in
        let%bind peers =
          Result.combine_errors peers
          |> Result.map_error ~f:(fun errs ->
                 Option.value ~default:"Empty peers list" (List.hd errs) )
          |> Deferred.return
        in
        let net = Mina_lib.net mina in
        let is_seed = Option.value ~default:true seed in
        let%bind.Async.Deferred maybe_failure =
          (* Add peers until we find an error *)
          Deferred.List.find_map peers ~f:(fun peer ->
              match%map.Async.Deferred
                Mina_networking.add_peer net peer ~is_seed
              with
              | Ok () ->
                  None
              | Error err ->
                  Some (Error (Error.to_string_hum err)) )
        in
        let%map () =
          match maybe_failure with
          | None ->
              return ()
          | Some err ->
              Deferred.return err
        in
        List.map ~f:Network_peer.Peer.to_display peers )

  let archive_precomputed_block =
    io_field "archivePrecomputedBlock"
      ~args:
        Arg.
          [ arg "block" ~doc:"Block encoded in precomputed block format"
              ~typ:(non_null Types.Input.PrecomputedBlock.arg_typ)
          ]
      ~typ:
        (non_null
           (obj "Applied" ~fields:(fun _ ->
                [ field "applied" ~typ:(non_null bool)
                    ~args:Arg.[]
                    ~resolve:(fun _ _ -> true)
                ] ) ) )
      ~resolve:(fun { ctx = mina; _ } () block ->
        let open Deferred.Result.Let_syntax in
        let%bind archive_location =
          match (Mina_lib.config mina).archive_process_location with
          | Some archive_location ->
              return archive_location
          | None ->
              Deferred.Result.fail
                "Could not find an archive process to connect to"
        in
        let%map () =
          Mina_lib.Archive_client.dispatch_precomputed_block archive_location
            block
          |> Deferred.Result.map_error ~f:Error.to_string_hum
        in
        () )

  let archive_extensional_block =
    io_field "archiveExtensionalBlock"
      ~args:
        Arg.
          [ arg "block" ~doc:"Block encoded in extensional block format"
              ~typ:(non_null Types.Input.ExtensionalBlock.arg_typ)
          ]
      ~typ:
        (non_null
           (obj "Applied" ~fields:(fun _ ->
                [ field "applied" ~typ:(non_null bool)
                    ~args:Arg.[]
                    ~resolve:(fun _ _ -> true)
                ] ) ) )
      ~resolve:(fun { ctx = mina; _ } () block ->
        let open Deferred.Result.Let_syntax in
        let%bind archive_location =
          match (Mina_lib.config mina).archive_process_location with
          | Some archive_location ->
              return archive_location
          | None ->
              Deferred.Result.fail
                "Could not find an archive process to connect to"
        in
        let%map () =
          Mina_lib.Archive_client.dispatch_extensional_block archive_location
            block
          |> Deferred.Result.map_error ~f:Error.to_string_hum
        in
        () )

  let commands =
    [ add_wallet
    ; start_filtered_log
    ; create_account
    ; create_hd_account
    ; unlock_account
    ; unlock_wallet
    ; lock_account
    ; lock_wallet
    ; delete_account
    ; delete_wallet
    ; reload_accounts
    ; import_account
    ; reload_wallets
    ; send_payment
    ; send_test_payments
    ; send_delegation
    ; send_zkapp
    ; mock_zkapp
    ; internal_send_zkapp
    ; export_logs
    ; set_coinbase_receiver
    ; set_snark_worker
    ; set_snark_work_fee
    ; set_connection_gating_config
    ; add_peer
    ; archive_precomputed_block
    ; archive_extensional_block
    ; send_rosetta_transaction
    ]

  module Itn = struct
    (* ITN-specific mutations *)

    let scheduler_tbl : unit Async_kernel.Ivar.t Uuid.Table.t =
      Uuid.Table.create ()

    let schedule_payments =
      io_field "schedulePayments"
        ~args:
          Arg.
            [ arg "input" ~doc:"Payments details"
                ~typ:(non_null Types.Input.Itn.PaymentDetails.arg_typ)
            ]
        ~typ:(non_null string)
        ~resolve:(fun { ctx = with_seq_no, mina; _ } () input ->
          return
          @@
          match (with_seq_no, input) with
          | false, _ ->
              Error "Missing sequence information"
          | true, Error err ->
              Error (sprintf "Invalid input to payment scheduler: %s" err)
          | true, Ok payment_details ->
              let max_memo_len = Signed_command_memo.max_input_length in
              if List.is_empty payment_details.senders then
                Error "Empty list of senders"
              else if String.length payment_details.memo > max_memo_len then
                Error
                  (sprintf "Memo too long, limited to %d characters"
                     max_memo_len )
              else if
                Currency.Fee.( < ) payment_details.fee_max
                  payment_details.fee_min
              then Error "Maximum fee less than mininum fee"
              else
                let logger = Mina_lib.top_level_logger mina in
                let senders = payment_details.senders |> Array.of_list in
                let num_senders = Array.length senders in
                let sources =
                  Array.map senders ~f:(fun sender ->
                      Signature_lib.Public_key.of_private_key_exn sender
                      |> Signature_lib.Public_key.compress )
                in
                Option.value_map (get_ledger_and_breadcrumb mina)
                  ~default:(Error "Could not get best tip ledger")
                  ~f:(fun (ledger, _tip) ->
                    let nonce_opts =
                      Array.map sources ~f:(fun source ->
                          let open Option.Let_syntax in
                          let acct_id =
                            Account_id.create source Token_id.default
                          in
                          let%bind loc =
                            Ledger.location_of_account ledger acct_id
                          in
                          let%map { nonce; _ } = Ledger.get ledger loc in
                          nonce )
                      |> Array.zip_exn sources
                    in
                    let missing_nonces =
                      Array.filter nonce_opts ~f:(fun (_source, nonce_opt) ->
                          Option.is_none nonce_opt )
                    in
                    if not @@ Array.is_empty missing_nonces then
                      let missing_nonce_pks =
                        Array.to_list missing_nonces
                        |> List.map ~f:(fun (source, _nonce_opt) ->
                               Signature_lib.Public_key.Compressed.to_yojson
                                 source
                               |> Yojson.Safe.to_string )
                      in
                      Error
                        (sprintf "Could not get nonces for accounts: %s"
                           (String.concat ~sep:"," missing_nonce_pks) )
                    else
                      let nonces =
                        Array.map nonce_opts ~f:(fun (_source, nonce_opt) ->
                            Option.value_exn nonce_opt )
                      in
                      let memo =
                        Signed_command_memo.create_from_string_exn
                          payment_details.memo
                      in
                      let uuid = Uuid.create_random Random.State.default in
                      let ivar = Ivar.create () in
                      ( match
                          Uuid.Table.add scheduler_tbl ~key:uuid ~data:ivar
                        with
                      | `Ok ->
                          ()
                      | `Duplicate ->
                          failwith
                            "Unexpected duplicate scheduled payments handle" ) ;
                      let wait_span =
                        1. /. payment_details.transactions_per_second
                        |> Time.Span.of_sec
                      in
                      let duration_span =
                        Time.Span.of_min
                          (Float.of_int payment_details.duration_in_minutes)
                      in
                      let tm_start = Time.now () in
                      let tm_end = Time.add tm_start duration_span in
                      let rec go ndx tm_next =
                        if Time.( >= ) (Time.now ()) tm_end then (
                          [%log info]
                            "Scheduled payments with handle %s has expired"
                            (Uuid.to_string uuid) ;
                          Uuid.Table.remove scheduler_tbl uuid ;
                          Deferred.unit )
                        else if Ivar.is_full ivar then (
                          [%log info]
                            "Stopping scheduled payments with handle %s"
                            (Uuid.to_string uuid) ;
                          Uuid.Table.remove scheduler_tbl uuid ;
                          Deferred.unit )
                        else
                          let sender = senders.(ndx) in
                          let source_pk =
                            Signature_lib.Public_key.of_private_key_exn sender
                            |> Signature_lib.Public_key.compress
                          in
                          let receiver_pk = payment_details.receiver in
                          let fee =
                            Quickcheck.random_value ~seed:`Nondeterministic
                            @@ Currency.Fee.gen_incl payment_details.fee_min
                                 payment_details.fee_max
                          in
                          let body =
                            Signed_command_payload.Body.Payment
                              { receiver_pk; amount = payment_details.amount }
                          in
                          let valid_until = None in
                          let nonce = nonces.(ndx) in
                          let payload =
                            Signed_command_payload.create ~fee
                              ~fee_payer_pk:source_pk ~nonce ~valid_until ~memo
                              ~body
                          in
                          let signature =
                            Ok (Signed_command.sign_payload sender payload)
                          in
                          [%log info]
                            "Payment scheduler with handle %s is sending a \
                             payment from sender %s"
                            (Uuid.to_string uuid)
                            ( Signature_lib.Public_key.Compressed.to_yojson
                                source_pk
                            |> Yojson.Safe.to_string )
                            ~metadata:
                              [ ( "receiver"
                                , Signature_lib.Public_key.Compressed.to_yojson
                                    receiver_pk )
                              ; ("nonce", Account.Nonce.to_yojson nonce)
                              ; ("fee", Currency.Fee.to_yojson fee)
                              ; ( "amount"
                                , Currency.Amount.to_yojson
                                    payment_details.amount )
                              ; ("memo", `String payment_details.memo)
                              ] ;
                          let%bind () =
                            let fee = Currency.Fee.to_uint64 fee in
                            let memo = Some payment_details.memo in
                            match%bind
                              send_signed_user_command ~mina
                                ~nonce_opt:(Some nonce) ~signer:source_pk ~memo
                                ~fee ~fee_payer_pk:source_pk ~valid_until ~body
                                ~signature
                            with
                            | Ok _cmd_with_status ->
                                Deferred.unit
                            | Error err ->
                                [%log error]
                                  "Payment scheduler with handle %s got error \
                                   when sending payment from sender %s"
                                  (Uuid.to_string uuid)
                                  ( Signature_lib.Public_key.Compressed.to_yojson
                                      source_pk
                                  |> Yojson.Safe.to_string )
                                  ~metadata:[ ("error", `String err) ] ;
                                Deferred.unit
                          in
                          (* next nonce for this sender *)
                          nonces.(ndx) <- Account.Nonce.succ nonce ;
                          let%bind () = Async_unix.at tm_next in
                          let next_tm_next = Time.add tm_next wait_span in
                          go ((ndx + 1) mod num_senders) next_tm_next
                      in
                      [%log info] "Starting payment scheduler with handle %s"
                        (Uuid.to_string uuid) ;
                      let tm_next = Time.add tm_start wait_span in
                      don't_wait_for @@ go 0 tm_next ;
                      Ok (Uuid.to_string uuid) ) )

    let account_of_id id ledger =
      Mina_ledger.Ledger.location_of_account ledger id
      |> Option.value_exn
      |> Mina_ledger.Ledger.get ledger
      |> Option.value_exn

    let account_of_kp (kp : Signature_lib.Keypair.t) ledger =
      account_of_id (Account_id.of_public_key kp.public_key) ledger

    let deploy_zkapps ~mina ~ledger ~deployment_fee ~max_cost ~init_balance
        ~(fee_payer_array : Signature_lib.Keypair.t Array.t)
        ~constraint_constants ~logger ~memo_prefix ~wait_span ~stop_signal
        ~stop_time ~uuid keypairs =
      let fee_payer_accounts =
        Array.map fee_payer_array ~f:(fun key -> account_of_kp key ledger)
      in
      let fee_payer_nonces =
        Array.map fee_payer_accounts ~f:(fun account -> ref account.nonce)
      in
      let ndx = ref 0 in
      let num_fee_payers = Array.length fee_payer_array in
      Deferred.List.iter keypairs ~f:(fun kp ->
          if Time.(now () >= stop_time) then (
            [%log info]
              "Scheduled zkapp commands with handle %s has expired, stop \
               deployment of zkapp accounts"
              (Uuid.to_string uuid) ;
            Uuid.Table.remove scheduler_tbl uuid ;
            return () )
          else if Ivar.is_full stop_signal then (
            [%log info]
              "Scheduled zkapp commands with handle %s received stop signal, \
               stop deployment of zkapp accounts"
              (Uuid.to_string uuid) ;
            Uuid.Table.remove scheduler_tbl uuid ;
            return () )
          else
            let fee_payer_keypair = fee_payer_array.(!ndx) in
            let memo = sprintf "%s-%s" memo_prefix (Int.to_string !ndx) in
            let spec =
              { Transaction_snark.For_tests.Deploy_snapp_spec.sender =
                  (fee_payer_keypair, !(fee_payer_nonces.(!ndx)))
              ; fee = Currency.Fee.of_mina_string_exn deployment_fee
              ; fee_payer = None
              ; amount = Currency.Amount.of_mina_string_exn init_balance
              ; zkapp_account_keypairs = [ kp ]
              ; memo = Signed_command_memo.create_from_string_exn memo
              ; new_zkapp_account = true
              ; snapp_update = Account_update.Update.dummy
              ; preconditions = None
              ; authorization_kind = Account_update.Authorization_kind.Signature
              }
            in
            let zkapp_command =
              Transaction_snark.For_tests.deploy_snapp ~constraint_constants
                ~permissions:
                  ( if max_cost then
                    { Permissions.user_default with
                      set_verification_key = Permissions.Auth_required.Proof
                    ; edit_state = Permissions.Auth_required.Proof
                    ; edit_action_state = Proof
                    }
                  else Permissions.user_default )
                spec
            in
            let%bind () = after wait_span in
            let rec go () =
              match%bind send_zkapp_command mina zkapp_command with
              | Ok _ ->
                  fee_payer_nonces.(!ndx) :=
                    Account.Nonce.succ !(fee_payer_nonces.(!ndx)) ;
                  ndx := (!ndx + 1) mod num_fee_payers ;
                  [%log info]
                    "Successfully submitted zkApp command that creates a zkApp \
                     account"
                    ~metadata:
                      [ ("zkapp_command", Zkapp_command.to_yojson zkapp_command)
                      ] ;
                  Deferred.unit
              | Error err ->
                  [%log info] "Failed to setup a zkApp account, try again"
                    ~metadata:
                      [ ("zkapp_command", Zkapp_command.to_yojson zkapp_command)
                      ; ("error", `String err)
                      ] ;
                  let%bind () = after wait_span in
                  go ()
            in
            go () )

    let is_zkapp_deployed kp ledger =
      match
        Option.try_with (fun () ->
            let account = account_of_kp kp ledger in
            Option.is_some account.zkapp )
      with
      | Some true ->
          true
      | _ ->
          false

    let all_zkapps_deployed ~ledger (keypairs : Signature_lib.Keypair.t list) =
      List.map keypairs ~f:(fun kp -> is_zkapp_deployed kp ledger)
      |> List.for_all ~f:Fn.id

    let rec wait_until_zkapps_deployed ?(deployed = false) ~mina ~ledger
        ~deployment_fee ~max_cost ~init_balance
        ~(fee_payer_array : Signature_lib.Keypair.t Array.t)
        ~constraint_constants ~logger ~uuid ~stop_signal ~stop_time ~memo_prefix
        ~wait_span (keypairs : Signature_lib.Keypair.t list) =
      if Time.( >= ) (Time.now ()) stop_time then (
        [%log info] "Scheduled zkApp commands with handle %s has expired"
          (Uuid.to_string uuid) ;
        Uuid.Table.remove scheduler_tbl uuid ;
        return None )
      else if Ivar.is_full stop_signal then (
        [%log info] "Stopping scheduled zkApp commands with handle %s"
          (Uuid.to_string uuid) ;
        Uuid.Table.remove scheduler_tbl uuid ;
        return None )
      else if all_zkapps_deployed ~ledger keypairs then (
        [%log info] "All zkApp accounts are deployed" ;
        return (Some ledger) )
      else
        let%bind () =
          if not deployed then (
            [%log info] "Start deploying zkApp accounts" ;
            deploy_zkapps ~mina ~ledger ~deployment_fee ~max_cost ~init_balance
              ~fee_payer_array ~constraint_constants ~logger ~memo_prefix
              ~wait_span ~stop_signal ~stop_time ~uuid keypairs )
          else return ()
        in
        let%bind accounts = Ledger.to_list ledger in
        [%log debug] "The accounts were not in the best tip $ledger, try again"
          ~metadata:
            [ ("ledger", `List (List.map accounts ~f:Account.to_yojson)) ] ;
        let%bind () =
          Async.after
            (Time.Span.of_ms
               (Float.of_int constraint_constants.block_window_duration_ms) )
        in
        let ledger =
          get_ledger_and_breadcrumb mina
          |> Option.value_map ~default:ledger ~f:(fun (new_ledger, _) ->
                 new_ledger )
        in
        wait_until_zkapps_deployed ~deployed:true ~mina ~ledger ~deployment_fee
          ~max_cost ~init_balance ~fee_payer_array ~constraint_constants ~logger
          ~uuid ~stop_signal ~stop_time ~memo_prefix ~wait_span keypairs

    let schedule_zkapp_commands =
      io_field "scheduleZkappCommands"
        ~args:
          Arg.
            [ arg "input" ~doc:"Zkapp commands details"
                ~typ:(non_null Types.Input.Itn.ZkappCommandsDetails.arg_typ)
            ]
        ~typ:(non_null string)
        ~resolve:(fun { ctx = with_seq_no, mina; _ } () input ->
          if not with_seq_no then return @@ Error "Missing sequence information"
          else
            return
            @@
            match input with
            | Error err ->
                Error
                  (sprintf "Invalid input to zkapp command scheduler: %s" err)
            | Ok zkapp_command_details -> (
                let logger = Mina_lib.top_level_logger mina in
                [%log debug]
                  ~metadata:
                    [ ( "no_precondition"
                      , `Bool zkapp_command_details.no_precondition )
                    ]
                  "Received request to start the zkapp command scheduler" ;
                if List.is_empty zkapp_command_details.fee_payers then
                  Error "Empty list of fee payers"
                else
                  let uuid = Uuid.create_random Random.State.default in
                  let ivar = Ivar.create () in
                  ( match Uuid.Table.add scheduler_tbl ~key:uuid ~data:ivar with
                  | `Ok ->
                      ()
                  | `Duplicate ->
                      failwith
                        "Unexpected duplicate scheduled zkApp commands handle"
                  ) ;
                  let wait_span =
                    1. /. zkapp_command_details.transactions_per_second
                    |> Time.Span.of_sec
                  in
                  let duration_span =
                    Time.Span.of_min
                      (Float.of_int zkapp_command_details.duration_in_minutes)
                  in
                  let tm_start = Time.now () in
                  let tm_end = Time.add tm_start duration_span in
                  match get_ledger_and_breadcrumb mina with
                  | None ->
                      Error "Could not get best tip ledger"
                  | Some (ledger, _best_tip) -> (
                      [%log info] "Starting zkApp scheduler with handle %s"
                        (Uuid.to_string uuid) ;
                      let { Precomputed_values.constraint_constants; _ } =
                        (Mina_lib.config mina).precomputed_values
                      in
                      let zkapp_account_keypairs =
                        List.init zkapp_command_details.num_zkapps_to_deploy
                          ~f:(fun _ -> Signature_lib.Keypair.create ())
                      in
                      let unused_keypairs =
                        List.init (20 + zkapp_command_details.num_new_accounts)
                          ~f:(fun _ -> Signature_lib.Keypair.create ())
                      in
                      let fee_payer_keypairs =
                        List.map zkapp_command_details.fee_payers
                          ~f:Signature_lib.Keypair.of_private_key_exn
                      in
                      let fee_payer_ids =
                        List.map fee_payer_keypairs ~f:(fun kp ->
                            Account_id.of_public_key kp.public_key )
                      in
                      let zkapp_account_ids =
                        List.map zkapp_account_keypairs ~f:(fun kp ->
                            Account_id.of_public_key kp.public_key )
                      in
                      let num_fee_payers = List.length fee_payer_keypairs in
                      let fee_payer_array = Array.of_list fee_payer_keypairs in
                      match
                        Option.try_with (fun () ->
                            Array.map fee_payer_array
                              ~f:(fun fee_payer_keypair ->
                                account_of_kp fee_payer_keypair ledger ) )
                      with
                      | None ->
                          Error "fee payer not in the ledger"
                      | Some _ ->
                          let keymap =
                            List.map
                              ( zkapp_account_keypairs @ fee_payer_keypairs
                              @ unused_keypairs )
                              ~f:(fun { public_key; private_key } ->
                                (Public_key.compress public_key, private_key) )
                            |> Public_key.Compressed.Map.of_alist_exn
                          in
                          let `VK vk, `Prover prover =
                            Transaction_snark.For_tests.create_trivial_snapp
                              ~constraint_constants ()
                          in
                          let account_queue = Queue.create () in
                          let insert_account_queue ~account_state_tbl id =
                            let a =
                              Account_id.Table.find_and_remove account_state_tbl
                                id
                            in
                            Queue.enqueue account_queue (Option.value_exn a) ;
                            if
                              Queue.length account_queue
                              > zkapp_command_details.account_queue_size
                            then
                              let a, role = Queue.dequeue_exn account_queue in
                              Account_id.Table.add_exn account_state_tbl
                                ~key:(Account.identifier a) ~data:(a, role)
                            else ()
                          in
                          let rec go ~account_state_tbl ~ndx ~tm_next ~counter =
                            if Time.( >= ) (Time.now ()) tm_end then (
                              [%log info]
                                "Scheduled zkApp commands with handle %s has \
                                 expired"
                                (Uuid.to_string uuid) ;
                              Uuid.Table.remove scheduler_tbl uuid ;
                              Deferred.unit )
                            else if Ivar.is_full ivar then (
                              [%log info]
                                "Stopping scheduled zkApp commands with handle \
                                 %s"
                                (Uuid.to_string uuid) ;
                              Uuid.Table.remove scheduler_tbl uuid ;
                              Deferred.unit )
                            else
                              let fee_payer = fee_payer_array.(ndx) in
                              let%bind () =
                                match get_ledger_and_breadcrumb mina with
                                | None ->
                                    [%log info]
                                      "Failed to fetch the best tip ledger, \
                                       skip this round, we will try again at \
                                       $time"
                                      ~metadata:
                                        [ ( "time"
                                          , `String
                                              (Time.to_string_fix_proto `Local
                                                 tm_next ) )
                                        ] ;
                                    Deferred.unit
                                | Some (ledger, _) -> (
                                    let number_of_accounts_generated =
                                      Account_id.Table.data account_state_tbl
                                      @ Queue.to_list account_queue
                                      |> List.filter ~f:(function
                                           | _, `New_account ->
                                               true
                                           | _ ->
                                               false )
                                      |> List.length
                                    in

                                    let generate_new_accounts =
                                      number_of_accounts_generated
                                      < zkapp_command_details.num_new_accounts
                                    in
                                    let (fee_payer_account : Account.t), _ =
                                      Account_id.Table.find_exn
                                        account_state_tbl
                                        (Account_id.of_public_key
                                           fee_payer.public_key )
                                    in
                                    let memo =
                                      Printf.sprintf "%s-%s-%s-%s"
                                        zkapp_command_details.memo_prefix
                                        (Int.to_string_hum ndx)
                                        (Mina_numbers.Account_nonce.to_string
                                           fee_payer_account.nonce )
                                        (Int.to_string_hum counter)
                                    in
                                    let zkapp_command_with_dummy_auth =
                                      Quickcheck.Generator.generate
                                        ( if zkapp_command_details.max_cost then
                                          Mina_generators
                                          .Zkapp_command_generators
                                          .gen_max_cost_zkapp_command_from
                                            ~fee_payer_keypair:fee_payer
                                            ~account_state_tbl ~vk
                                            ~genesis_constants:
                                              (Mina_lib.config mina)
                                                .precomputed_values
                                                .genesis_constants
                                        else
                                          Mina_generators
                                          .Zkapp_command_generators
                                          .gen_zkapp_command_from ~memo
                                            ~no_account_precondition:
                                              zkapp_command_details
                                                .no_precondition
                                            ~fee_range:
                                              ( zkapp_command_details.min_fee
                                              , zkapp_command_details.max_fee )
                                            ~balance_change_range:
                                              ( zkapp_command_details
                                                  .min_balance_change
                                              , zkapp_command_details
                                                  .max_balance_change )
                                            ~ignore_sequence_events_precond:true
                                            ~no_token_accounts:true
                                            ~limited:true
                                            ~fee_payer_keypair:fee_payer ~keymap
                                            ~account_state_tbl
                                            ~generate_new_accounts ~ledger ~vk
                                            () )
                                        ~size:1
                                        ~random:
                                          (Splittable_random.State.create
                                             Random.State.default )
                                    in
                                    let accounts =
                                      Zkapp_command.accounts_referenced
                                        zkapp_command_with_dummy_auth
                                    in
                                    List.iter accounts
                                      ~f:
                                        (insert_account_queue ~account_state_tbl) ;
                                    let%bind zkapp_command =
                                      Zkapp_command_builder
                                      .replace_authorizations ~prover ~keymap
                                        zkapp_command_with_dummy_auth
                                    in
                                    match%map
                                      send_zkapp_command mina zkapp_command
                                    with
                                    | Ok _ ->
                                        [%log info] "Send out zkApp $command"
                                          ~metadata:
                                            [ ( "command"
                                              , Zkapp_command.to_yojson
                                                  zkapp_command )
                                            ]
                                    | Error e ->
                                        [%log info]
                                          "Failed to send out zkApp $command, \
                                           see $error"
                                          ~metadata:
                                            [ ( "command"
                                              , Zkapp_command.to_yojson
                                                  zkapp_command )
                                            ; ("error", `String e)
                                            ] )
                              in
                              let%bind () = Async_unix.at tm_next in
                              let next_tm_next = Time.add tm_next wait_span in
                              go ~account_state_tbl
                                ~ndx:((ndx + 1) mod num_fee_payers)
                                ~tm_next:next_tm_next ~counter:(counter + 1)
                          in

                          upon
                            (wait_until_zkapps_deployed ~mina ~ledger
                               ~deployment_fee:
                                 zkapp_command_details.deployment_fee
                               ~max_cost:zkapp_command_details.max_cost
                               ~init_balance:zkapp_command_details.init_balance
                               ~fee_payer_array ~constraint_constants
                               zkapp_account_keypairs ~logger ~uuid
                               ~stop_signal:ivar ~stop_time:tm_end
                               ~memo_prefix:zkapp_command_details.memo_prefix
                               ~wait_span ) (fun result ->
                              match result with
                              | None ->
                                  ()
                              | Some ledger ->
                                  let account_state_tbl =
                                    let get_account ids role =
                                      List.map ids ~f:(fun id ->
                                          (id, (account_of_id id ledger, role)) )
                                    in

                                    Account_id.Table.of_alist_exn
                                      ( get_account fee_payer_ids `Fee_payer
                                      @ get_account zkapp_account_ids
                                          `Ordinary_participant )
                                  in
                                  let tm_next =
                                    Time.add (Time.now ()) wait_span
                                  in
                                  don't_wait_for
                                  @@ go ~account_state_tbl ~ndx:0 ~tm_next
                                       ~counter:0 ) ;

                          Ok (Uuid.to_string uuid) ) ) )

    let stop_scheduled_transactions =
      io_field "stopScheduledTransactions"
        ~args:
          Arg.
            [ arg "handle" ~doc:"Transaction scheduler handle"
                ~typ:(non_null string)
            ]
        ~typ:(non_null string)
        ~resolve:(fun { ctx = with_seq_no, mina; _ } () handle ->
          let logger = Mina_lib.top_level_logger mina in
          if not with_seq_no then return @@ Error "Missing sequence information"
          else
            try
              let uuid = Uuid.of_string handle in
              match Uuid.Table.find scheduler_tbl uuid with
              | None ->
                  return
                  @@ Error
                       (sprintf
                          "Could not find scheduled transactions with handle %s"
                          handle )
              | Some ivar ->
                  [%log info]
                    "Requesting stop of scheduled transactions with handle %s"
                    handle ;
                  Ivar.fill_if_empty ivar () ;
                  return
                  @@ Ok
                       (sprintf
                          "Requesting stop of scheduled transactions with \
                           handle %s"
                          handle )
            with _ ->
              return
              @@ Error
                   (sprintf "Not a valid scheduled transactions handle: %s"
                      handle ) )

    let update_gating =
      io_field "updateGating"
        ~args:
          Arg.
            [ arg "input" ~doc:"Gating update"
                ~typ:(non_null Types.Input.Itn.GatingUpdate.arg_typ)
            ]
        ~typ:(non_null string)
        ~resolve:(fun { ctx = with_seq_no, mina; _ } () input ->
          if not with_seq_no then return @@ Error "Missing sequence information"
          else
            let%bind.Deferred.Result { trusted_peers
                                     ; banned_peers
                                     ; isolate
                                     ; clean_added_peers
                                     ; added_peers
                                     } =
              Deferred.return input
            in
            let config = Mina_net2.{ trusted_peers; banned_peers; isolate } in
            let net = Mina_lib.net mina in
            let%bind _new_gating_config =
              Mina_networking.set_connection_gating_config ~clean_added_peers
                net config
            in
            let%bind failures =
              (* Add all peers *)
              Deferred.List.filter_map added_peers ~f:(fun peer ->
                  match%map.Deferred
                    Mina_networking.add_peer net peer ~is_seed:false
                  with
                  | Ok () ->
                      None
                  | Error err ->
                      Some (Error.to_string_hum err) )
            in
            if List.is_empty failures then Deferred.Result.return "success"
            else
              let%bind.Deferred.Result { trusted_peers
                                       ; banned_peers
                                       ; isolate
                                       ; clean_added_peers
                                       ; added_peers
                                       } =
                Deferred.return input
              in
              let config = Mina_net2.{ trusted_peers; banned_peers; isolate } in
              let net = Mina_lib.net mina in
              let%bind _new_gating_config =
                Mina_networking.set_connection_gating_config ~clean_added_peers
                  net config
              in
              let%bind failures =
                (* Add all peers *)
                Deferred.List.filter_map added_peers ~f:(fun peer ->
                    match%map.Deferred
                      Mina_networking.add_peer net peer ~is_seed:false
                    with
                    | Ok () ->
                        None
                    | Error err ->
                        Some (Error.to_string_hum err) )
              in
              if List.is_empty failures then Deferred.Result.return "success"
              else
                Deferred.Result.failf "failed to add peers: %s"
                  (String.concat ~sep:", " failures) )

    let flush_internal_logs =
      io_field "flushInternalLogs"
        ~doc:"Returns number of logs deleted from queue"
        ~args:
          Arg.
            [ arg "endLogId" ~doc:"Greatest log ID to be deleted"
                ~typ:(non_null int)
            ]
        ~typ:(non_null string)
        ~resolve:(fun { ctx = with_seq_no, _; _ } () end_log_id ->
          if not with_seq_no then return @@ Error "Missing sequence information"
          else
            let n = Itn_logger.flush_queue end_log_id in
            let s = sprintf "Deleted %d log%s" n (if n > 1 then "s" else "") in
            return @@ Ok s )

    let commands =
      [ schedule_payments
      ; schedule_zkapp_commands
      ; stop_scheduled_transactions
      ; update_gating
      ; flush_internal_logs
      ]
  end
end

module Queries = struct
  open Schema

  (* helper for pooledUserCommands, pooledZkappCommands *)
  let get_commands ~resource_pool ~pk_opt ~hashes_opt ~txns_opt =
    match (pk_opt, hashes_opt, txns_opt) with
    | None, None, None ->
        Network_pool.Transaction_pool.Resource_pool.get_all resource_pool
    | Some pk, None, None ->
        let account_id = Account_id.create pk Token_id.default in
        Network_pool.Transaction_pool.Resource_pool.all_from_account
          resource_pool account_id
    | _ -> (
        let hashes_txns =
          (* Transactions identified by hashes. *)
          match hashes_opt with
          | Some hashes ->
              List.filter_map hashes ~f:(fun hash ->
                  hash |> Transaction_hash.of_base58_check |> Result.ok
                  |> Option.bind
                       ~f:
                         (Network_pool.Transaction_pool.Resource_pool
                          .find_by_hash resource_pool ) )
          | None ->
              []
        in
        let txns : Transaction_hash.User_command_with_valid_signature.t list =
          (* Transactions as identified by IDs.
             This is a little redundant, but it makes our API more
             consistent.
          *)
          match txns_opt with
          | Some txns ->
              List.filter_map txns ~f:(fun serialized_txn ->
                  (* base64 could be a signed command or zkapp command *)
                  match Signed_command.of_base64 serialized_txn with
                  | Ok signed_command ->
                      let user_cmd =
                        User_command.Signed_command signed_command
                      in
                      (* The command gets piped through [forget_check]
                         below; this is just to make the types work
                         without extra unnecessary mapping in the other
                         branches above.
                      *)
                      let (`If_this_is_used_it_should_have_a_comment_justifying_it
                            valid_cmd ) =
                        User_command.to_valid_unsafe user_cmd
                      in
                      Some
                        (Transaction_hash.User_command_with_valid_signature
                         .create valid_cmd )
                  | Error _ -> (
                      match Zkapp_command.of_base64 serialized_txn with
                      | Ok zkapp_command ->
                          let user_cmd =
                            User_command.Zkapp_command zkapp_command
                          in
                          (* The command gets piped through [forget_check]
                             below; this is just to make the types work
                             without extra unnecessary mapping in the other
                             branches above.
                          *)
                          let (`If_this_is_used_it_should_have_a_comment_justifying_it
                                valid_cmd ) =
                            User_command.to_valid_unsafe user_cmd
                          in
                          Some
                            (Transaction_hash.User_command_with_valid_signature
                             .create valid_cmd )
                      | Error _ ->
                          (* invalid base64 for a transaction *)
                          None ) )
          | None ->
              []
        in
        let all_txns = hashes_txns @ txns in
        match pk_opt with
        | None ->
            all_txns
        | Some pk ->
            (* Only return commands paid for by the given public key. *)
            List.filter all_txns ~f:(fun txn ->
                txn
                |> Transaction_hash.User_command_with_valid_signature.command
                |> User_command.fee_payer |> Account_id.public_key
                |> Public_key.Compressed.equal pk ) )

  let pooled_user_commands =
    field "pooledUserCommands"
      ~doc:
        "Retrieve all the scheduled user commands for a specified sender that \
         the current daemon sees in its transaction pool. All scheduled \
         commands are queried if no sender is specified"
      ~typ:(non_null @@ list @@ non_null Types.User_command.user_command)
      ~args:
        Arg.
          [ arg "publicKey" ~doc:"Public key of sender of pooled user commands"
              ~typ:Types.Input.PublicKey.arg_typ
          ; arg "hashes" ~doc:"Hashes of the commands to find in the pool"
              ~typ:(list (non_null string))
          ; arg "ids" ~typ:(list (non_null guid)) ~doc:"Ids of User commands"
          ]
      ~resolve:(fun { ctx = mina; _ } () pk_opt hashes_opt txns_opt ->
        let transaction_pool = Mina_lib.transaction_pool mina in
        let resource_pool =
          Network_pool.Transaction_pool.resource_pool transaction_pool
        in
        let cmds = get_commands ~resource_pool ~pk_opt ~hashes_opt ~txns_opt in
        List.filter_map cmds ~f:(fun txn ->
            let cmd_with_hash =
              Transaction_hash.User_command_with_valid_signature.forget_check
                txn
            in
            match cmd_with_hash.data with
            | Signed_command user_cmd ->
                Some
                  (Types.User_command.mk_user_command
                     { status = Enqueued
                     ; data = { cmd_with_hash with data = user_cmd }
                     } )
            | Zkapp_command _ ->
                None ) )

  let pooled_zkapp_commands =
    field "pooledZkappCommands"
      ~doc:
        "Retrieve all the scheduled zkApp commands for a specified sender that \
         the current daemon sees in its transaction pool. All scheduled \
         commands are queried if no sender is specified"
      ~typ:(non_null @@ list @@ non_null Types.Zkapp_command.zkapp_command)
      ~args:
        Arg.
          [ arg "publicKey" ~doc:"Public key of sender of pooled zkApp commands"
              ~typ:Types.Input.PublicKey.arg_typ
          ; arg "hashes" ~doc:"Hashes of the zkApp commands to find in the pool"
              ~typ:(list (non_null string))
          ; arg "ids" ~typ:(list (non_null guid)) ~doc:"Ids of zkApp commands"
          ]
      ~resolve:(fun { ctx = mina; _ } () pk_opt hashes_opt txns_opt ->
        let transaction_pool = Mina_lib.transaction_pool mina in
        let resource_pool =
          Network_pool.Transaction_pool.resource_pool transaction_pool
        in
        let cmds = get_commands ~resource_pool ~pk_opt ~hashes_opt ~txns_opt in
        List.filter_map cmds ~f:(fun txn ->
            let cmd_with_hash =
              Transaction_hash.User_command_with_valid_signature.forget_check
                txn
            in
            match cmd_with_hash.data with
            | Signed_command _ ->
                None
            | Zkapp_command zkapp_cmd ->
                Some
                  { Types.Zkapp_command.With_status.status = Enqueued
                  ; data = { cmd_with_hash with data = zkapp_cmd }
                  } ) )

  let sync_status =
    io_field "syncStatus" ~doc:"Network sync status" ~args:[]
      ~typ:(non_null Types.sync_status) ~resolve:(fun { ctx = mina; _ } () ->
        let open Deferred.Let_syntax in
        (* pull out sync status from status, so that result here
             agrees with status; see issue #8251
        *)
        let%map { sync_status; _ } =
          Mina_commands.get_status ~flag:`Performance mina
        in
        Ok sync_status )

  let daemon_status =
    io_field "daemonStatus" ~doc:"Get running daemon status" ~args:[]
      ~typ:(non_null Types.DaemonStatus.t) ~resolve:(fun { ctx = mina; _ } () ->
        Mina_commands.get_status ~flag:`Performance mina >>| Result.return )

  let trust_status =
    field "trustStatus"
      ~typ:(list (non_null Types.Payload.trust_status))
      ~args:Arg.[ arg "ipAddress" ~typ:(non_null string) ]
      ~doc:"Trust status for an IPv4 or IPv6 address"
      ~resolve:(fun { ctx = mina; _ } () (ip_addr_string : string) ->
        match Types.Arguments.ip_address ~name:"ipAddress" ip_addr_string with
        | Ok ip_addr ->
            Some (Mina_commands.get_trust_status mina ip_addr)
        | Error _ ->
            None )

  let trust_status_all =
    field "trustStatusAll"
      ~typ:(non_null @@ list @@ non_null Types.Payload.trust_status)
      ~args:Arg.[]
      ~doc:"IP address and trust status for all peers"
      ~resolve:(fun { ctx = mina; _ } () ->
        Mina_commands.get_trust_status_all mina )

  let version =
    field "version" ~typ:string
      ~args:Arg.[]
      ~doc:"The version of the node (git commit hash)"
      ~resolve:(fun _ _ -> Some Mina_version.commit_id)

<<<<<<< HEAD
  let get_filtered_log_entries =
    field "getFilteredLogEntries"
      ~typ:(non_null Types.get_filtered_log_entries)
      ~args:Arg.[ arg "offset" ~typ:(non_null int) ]
      ~doc:"TESTING ONLY: Retrieve all new structured events in memory"
      ~resolve:(fun { ctx = t; _ } () i -> Mina_lib.get_filtered_log_entries t i)

  let tracked_accounts_resolver { ctx = coda; _ } () =
    let wallets = Mina_lib.wallets coda in
    let block_production_pubkeys = Mina_lib.block_production_pubkeys coda in
    let best_tip_ledger = Mina_lib.best_ledger coda in
=======
  let tracked_accounts_resolver { ctx = mina; _ } () =
    let wallets = Mina_lib.wallets mina in
    let block_production_pubkeys = Mina_lib.block_production_pubkeys mina in
    let best_tip_ledger = Mina_lib.best_ledger mina in
>>>>>>> efec2629
    wallets |> Secrets.Wallets.pks
    |> List.map ~f:(fun pk ->
           { Types.AccountObj.account =
               Types.AccountObj.Partial_account.of_pk mina pk
           ; locked = Secrets.Wallets.check_locked wallets ~needle:pk
           ; is_actively_staking =
               Public_key.Compressed.Set.mem block_production_pubkeys pk
           ; path = Secrets.Wallets.get_path wallets pk
           ; index =
               ( match best_tip_ledger with
               | `Active ledger ->
                   Option.try_with (fun () ->
                       Ledger.index_of_account_exn ledger
                         (Account_id.create pk Token_id.default) )
               | _ ->
                   None )
           } )

  let owned_wallets =
    field "ownedWallets"
      ~doc:"Wallets for which the daemon knows the private key"
      ~typ:(non_null (list (non_null Types.AccountObj.account)))
      ~deprecated:(Deprecated (Some "use trackedAccounts instead"))
      ~args:Arg.[]
      ~resolve:tracked_accounts_resolver

  let tracked_accounts =
    field "trackedAccounts"
      ~doc:"Accounts for which the daemon tracks the private key"
      ~typ:(non_null (list (non_null Types.AccountObj.account)))
      ~args:Arg.[]
      ~resolve:tracked_accounts_resolver

  let account_resolver { ctx = mina; _ } () pk =
    Some
      (Types.AccountObj.lift mina pk
         (Types.AccountObj.Partial_account.of_pk mina pk) )

  let wallet =
    field "wallet" ~doc:"Find any wallet via a public key"
      ~typ:Types.AccountObj.account
      ~deprecated:(Deprecated (Some "use account instead"))
      ~args:
        Arg.
          [ arg "publicKey" ~doc:"Public key of account being retrieved"
              ~typ:(non_null Types.Input.PublicKey.arg_typ)
          ]
      ~resolve:account_resolver

  let account =
    field "account" ~doc:"Find any account via a public key and token"
      ~typ:Types.AccountObj.account
      ~args:
        Arg.
          [ arg "publicKey" ~doc:"Public key of account being retrieved"
              ~typ:(non_null Types.Input.PublicKey.arg_typ)
          ; arg' "token"
              ~doc:"Token of account being retrieved (defaults to MINA)"
              ~typ:Types.Input.TokenId.arg_typ ~default:Token_id.default
          ]
      ~resolve:(fun { ctx = mina; _ } () pk token ->
        Option.bind (get_ledger_and_breadcrumb mina)
          ~f:(fun (ledger, breadcrumb) ->
            let open Option.Let_syntax in
            let%bind location =
              Ledger.location_of_account ledger (Account_id.create pk token)
            in
            let%map account = Ledger.get ledger location in
            Types.AccountObj.Partial_account.of_full_account ~breadcrumb account
            |> Types.AccountObj.lift mina pk ) )

  let accounts_for_pk =
    field "accounts" ~doc:"Find all accounts for a public key"
      ~typ:(non_null (list (non_null Types.AccountObj.account)))
      ~args:
        Arg.
          [ arg "publicKey" ~doc:"Public key to find accounts for"
              ~typ:(non_null Types.Input.PublicKey.arg_typ)
          ]
      ~resolve:(fun { ctx = mina; _ } () pk ->
        match get_ledger_and_breadcrumb mina with
        | Some (ledger, breadcrumb) ->
            let tokens = Ledger.tokens ledger pk |> Set.to_list in
            List.filter_map tokens ~f:(fun token ->
                let open Option.Let_syntax in
                let%bind location =
                  Ledger.location_of_account ledger (Account_id.create pk token)
                in
                let%map account = Ledger.get ledger location in
                Types.AccountObj.Partial_account.of_full_account ~breadcrumb
                  account
                |> Types.AccountObj.lift mina pk )
        | None ->
            [] )

  let token_accounts =
    io_field "tokenAccounts" ~doc:"Find all accounts for a token ID"
      ~typ:(non_null (list (non_null Types.AccountObj.account)))
      ~args:
        Arg.
          [ arg "tokenId" ~doc:"Token ID to find accounts for"
              ~typ:(non_null Types.Input.TokenId.arg_typ)
          ]
      ~resolve:(fun { ctx = mina; _ } () token_id ->
        match get_ledger_and_breadcrumb mina with
        | Some (ledger, breadcrumb) ->
            let%map.Deferred accounts = Ledger.accounts ledger in
            Ok
              (Account_id.Set.fold accounts ~init:[]
                 ~f:(fun acct_objs acct_id ->
                   if Token_id.(Account_id.token_id acct_id <> token_id) then
                     acct_objs
                   else
                     (* account id in the ledger, lookup should always succeed *)
                     let loc =
                       Option.value_exn
                       @@ Ledger.location_of_account ledger acct_id
                     in
                     let account = Option.value_exn @@ Ledger.get ledger loc in
                     let partial_account =
                       Types.AccountObj.Partial_account.of_full_account
                         ~breadcrumb account
                     in
                     Types.AccountObj.lift mina account.public_key
                       partial_account
                     :: acct_objs ) )
        | None ->
            return (Ok []) )

  let token_owner =
    field "tokenOwner" ~doc:"Find the account that owns a given token"
      ~typ:Types.AccountObj.account
      ~args:
        Arg.
          [ arg "tokenId" ~doc:"Token ID to find the owning account for"
              ~typ:(non_null Types.Input.TokenId.arg_typ)
          ]
      ~resolve:(fun { ctx = mina; _ } () token ->
        let open Option.Let_syntax in
        let%bind tip = Mina_lib.best_tip mina |> Participating_state.active in
        let ledger =
          Transition_frontier.Breadcrumb.staged_ledger tip
          |> Staged_ledger.ledger
        in
        let%map account_id = Ledger.token_owner ledger token in
        Types.AccountObj.get_best_ledger_account mina account_id )

  let transaction_status =
    result_field2 "transactionStatus" ~doc:"Get the status of a transaction"
      ~typ:(non_null Types.transaction_status)
      ~args:
        Arg.
          [ arg "payment" ~typ:guid ~doc:"Id of a Payment"
          ; arg "zkappTransaction" ~typ:guid ~doc:"Id of a zkApp transaction"
          ]
      ~resolve:(fun { ctx = mina; _ } () (serialized_payment : string option)
                    (serialized_zkapp : string option) ->
        let open Result.Let_syntax in
        let deserialize_txn serialized_txn =
          let res =
            match serialized_txn with
            | `Signed_command cmd ->
                Or_error.(
                  Signed_command.of_base64 cmd
                  >>| fun c -> User_command.Signed_command c)
            | `Zkapp_command cmd ->
                Or_error.(
                  Zkapp_command.of_base64 cmd
                  >>| fun c -> User_command.Zkapp_command c)
          in
          result_of_or_error res ~error:"Invalid transaction provided"
          |> Result.map ~f:(fun cmd ->
                 { With_hash.data = cmd
                 ; hash = Transaction_hash.hash_command cmd
                 } )
        in
        let%map txn =
          match (serialized_payment, serialized_zkapp) with
          | None, None | Some _, Some _ ->
              Error
                "Invalid query: Specify either a payment ID or a zkApp \
                 transaction ID"
          | Some payment, None ->
              deserialize_txn (`Signed_command payment)
          | None, Some zkapp_txn ->
              deserialize_txn (`Zkapp_command zkapp_txn)
        in
        let frontier_broadcast_pipe = Mina_lib.transition_frontier mina in
        let transaction_pool = Mina_lib.transaction_pool mina in
        Transaction_inclusion_status.get_status ~frontier_broadcast_pipe
          ~transaction_pool txn.data )

  let current_snark_worker =
    field "currentSnarkWorker" ~typ:Types.snark_worker
      ~args:Arg.[]
      ~doc:"Get information about the current snark worker"
      ~resolve:(fun { ctx = mina; _ } _ ->
        Option.map (Mina_lib.snark_worker_key mina) ~f:(fun k ->
            (k, Mina_lib.snark_work_fee mina) ) )

  let genesis_block =
    field "genesisBlock" ~typ:(non_null Types.block) ~args:[]
      ~doc:"Get the genesis block" ~resolve:(fun { ctx = mina; _ } () ->
        let open Mina_state in
        let { Precomputed_values.genesis_ledger
            ; constraint_constants
            ; consensus_constants
            ; genesis_epoch_data
            ; proof_data
            ; _
            } =
          (Mina_lib.config mina).precomputed_values
        in
        let { With_hash.data = genesis_state
            ; hash = { State_hash.State_hashes.state_hash = hash; _ }
            } =
          let open Staged_ledger_diff in
          Genesis_protocol_state.t
            ~genesis_ledger:(Genesis_ledger.Packed.t genesis_ledger)
            ~genesis_epoch_data ~constraint_constants ~consensus_constants
            ~genesis_body_reference
        in
        let winner = fst Consensus_state_hooks.genesis_winner in
        { With_hash.data =
            { Filtered_external_transition.creator = winner
            ; winner
            ; protocol_state =
                { previous_state_hash =
                    Protocol_state.previous_state_hash genesis_state
                ; blockchain_state =
                    Protocol_state.blockchain_state genesis_state
                ; consensus_state = Protocol_state.consensus_state genesis_state
                }
            ; transactions =
                { commands = []
                ; fee_transfers = []
                ; coinbase = constraint_constants.coinbase_amount
                ; coinbase_receiver =
                    Some (fst Consensus_state_hooks.genesis_winner)
                }
            ; snark_jobs = []
            ; proof =
                ( match proof_data with
                | Some { genesis_proof; _ } ->
                    genesis_proof
                | None ->
                    (* It's nearly never useful to have a specific genesis
                       proof to pass here -- anyone can create one as needed --
                       and we don't want this GraphQL query to trigger an
                       expensive proof generation step if we don't have one
                       available.
                    *)
                    Proof.blockchain_dummy )
            }
        ; hash
        } )

  (* used by best_chain, block below *)
  let block_of_breadcrumb mina breadcrumb =
    let hash = Transition_frontier.Breadcrumb.state_hash breadcrumb in
    let block = Transition_frontier.Breadcrumb.block breadcrumb in
    let transactions =
      Mina_block.transactions
        ~constraint_constants:
          (Mina_lib.config mina).precomputed_values.constraint_constants block
    in
    { With_hash.Stable.Latest.data =
        Filtered_external_transition.of_transition block `All transactions
    ; hash
    }

  let best_chain =
    io_field "bestChain"
      ~doc:
        "Retrieve a list of blocks from transition frontier's root to the \
         current best tip. Returns an error if the system is bootstrapping."
      ~typ:(list @@ non_null Types.block)
      ~args:
        Arg.
          [ arg "maxLength"
              ~doc:
                "The maximum number of blocks to return. If there are more \
                 blocks in the transition frontier from root to tip, the n \
                 blocks closest to the best tip will be returned"
              ~typ:int
          ]
      ~resolve:(fun { ctx = mina; _ } () max_length ->
        match Mina_lib.best_chain ?max_length mina with
        | Some best_chain ->
            let%map blocks =
              Deferred.List.map best_chain ~f:(fun bc ->
                  Deferred.return @@ block_of_breadcrumb mina bc )
            in
            Ok (Some blocks)
        | None ->
            return
            @@ Error "Could not obtain best chain from transition frontier" )

  let block =
    result_field2 "block"
      ~doc:
        "Retrieve a block with the given state hash or height, if contained in \
         the transition frontier."
      ~typ:(non_null Types.block)
      ~args:
        Arg.
          [ arg "stateHash" ~doc:"The state hash of the desired block"
              ~typ:string
          ; arg "height"
              ~doc:"The height of the desired block in the best chain" ~typ:int
          ]
      ~resolve:(fun { ctx = mina; _ } () (state_hash_base58_opt : string option)
                    (height_opt : int option) ->
        let open Result.Let_syntax in
        let get_transition_frontier () =
          let transition_frontier_pipe = Mina_lib.transition_frontier mina in
          Pipe_lib.Broadcast_pipe.Reader.peek transition_frontier_pipe
          |> Result.of_option ~error:"Could not obtain transition frontier"
        in
        let block_from_state_hash state_hash_base58 =
          let%bind state_hash =
            State_hash.of_base58_check state_hash_base58
            |> Result.map_error ~f:Error.to_string_hum
          in
          let%bind transition_frontier = get_transition_frontier () in
          let%map breadcrumb =
            Transition_frontier.find transition_frontier state_hash
            |> Result.of_option
                 ~error:
                   (sprintf
                      "Block with state hash %s not found in transition \
                       frontier"
                      state_hash_base58 )
          in
          block_of_breadcrumb mina breadcrumb
        in
        let block_from_height height =
          let height_uint32 =
            (* GraphQL int is signed 32-bit
                 empirically, conversion does not raise even if
               - the number is negative
               - the number is not representable using 32 bits
            *)
            Unsigned.UInt32.of_int height
          in
          let%bind transition_frontier = get_transition_frontier () in
          let best_chain_breadcrumbs =
            Transition_frontier.best_tip_path transition_frontier
          in
          let%map desired_breadcrumb =
            List.find best_chain_breadcrumbs ~f:(fun bc ->
                let validated_transition =
                  Transition_frontier.Breadcrumb.validated_transition bc
                in
                let block_height =
                  Mina_block.(
                    blockchain_length @@ With_hash.data
                    @@ Validated.forget validated_transition)
                in
                Unsigned.UInt32.equal block_height height_uint32 )
            |> Result.of_option
                 ~error:
                   (sprintf
                      "Could not find block in transition frontier with height \
                       %d"
                      height )
          in
          block_of_breadcrumb mina desired_breadcrumb
        in
        match (state_hash_base58_opt, height_opt) with
        | Some state_hash_base58, None ->
            block_from_state_hash state_hash_base58
        | None, Some height ->
            block_from_height height
        | None, None | Some _, Some _ ->
            Error "Must provide exactly one of state hash, height" )

  let initial_peers =
    field "initialPeers"
      ~doc:"List of peers that the daemon first used to connect to the network"
      ~args:Arg.[]
      ~typ:(non_null @@ list @@ non_null string)
      ~resolve:(fun { ctx = mina; _ } () ->
        List.map (Mina_lib.initial_peers mina) ~f:Mina_net2.Multiaddr.to_string
        )

  let get_peers =
    io_field "getPeers"
      ~doc:"List of peers that the daemon is currently connected to"
      ~args:Arg.[]
      ~typ:(non_null @@ list @@ non_null Types.DaemonStatus.peer)
      ~resolve:(fun { ctx = mina; _ } () ->
        let%map peers = Mina_networking.peers (Mina_lib.net mina) in
        Ok (List.map ~f:Network_peer.Peer.to_display peers) )

  let snark_pool =
    field "snarkPool"
      ~doc:"List of completed snark works that have the lowest fee so far"
      ~args:Arg.[]
      ~typ:(non_null @@ list @@ non_null Types.completed_work)
      ~resolve:(fun { ctx = mina; _ } () ->
        Mina_lib.snark_pool mina |> Network_pool.Snark_pool.resource_pool
        |> Network_pool.Snark_pool.Resource_pool.all_completed_work )

  let pending_snark_work =
    field "pendingSnarkWork" ~doc:"List of snark works that are yet to be done"
      ~args:Arg.[]
      ~typ:(non_null @@ list @@ non_null Types.pending_work)
      ~resolve:(fun { ctx = mina; _ } () ->
        let snark_job_state = Mina_lib.snark_job_state mina in
        let snark_pool = Mina_lib.snark_pool mina in
        let fee_opt =
          Mina_lib.(
            Option.map (snark_worker_key mina) ~f:(fun _ -> snark_work_fee mina))
        in
        let (module S) = Mina_lib.work_selection_method mina in
        S.pending_work_statements ~snark_pool ~fee_opt snark_job_state )

  let genesis_constants =
    field "genesisConstants"
      ~doc:
        "The constants used to determine the configuration of the genesis \
         block and all of its transitive dependencies"
      ~args:Arg.[]
      ~typ:(non_null Types.genesis_constants)
      ~resolve:(fun _ () -> ())

  let time_offset =
    field "timeOffset"
      ~doc:
        "The time offset in seconds used to convert real times into blockchain \
         times"
      ~args:Arg.[]
      ~typ:(non_null int)
      ~resolve:(fun { ctx = mina; _ } () ->
        Block_time.Controller.get_time_offset
          ~logger:(Mina_lib.config mina).logger
        |> Time.Span.to_sec |> Float.to_int )

  let connection_gating_config =
    io_field "connectionGatingConfig"
      ~doc:
        "The rules that the libp2p helper will use to determine which \
         connections to permit"
      ~args:Arg.[]
      ~typ:(non_null Types.Payload.set_connection_gating_config)
      ~resolve:(fun { ctx = mina; _ } _ ->
        let net = Mina_lib.net mina in
        let%map config = Mina_networking.connection_gating_config net in
        Ok config )

  let validate_payment =
    io_field "validatePayment"
      ~doc:"Validate the format and signature of a payment" ~typ:(non_null bool)
      ~args:
        Arg.
          [ arg "input" ~typ:(non_null Types.Input.SendPaymentInput.arg_typ)
          ; Types.Input.Fields.signature
          ]
      ~resolve:(fun { ctx = mina; _ } ()
                    (from, to_, amount, fee, valid_until, memo, nonce_opt)
                    signature ->
        let open Deferred.Result.Let_syntax in
        let body =
          Signed_command_payload.Body.Payment
            { receiver_pk = to_; amount = Amount.of_uint64 amount }
        in
        let%bind signature =
          match signature with
          | Some signature ->
              return signature
          | None ->
              Deferred.Result.fail "Signature field is missing"
        in
        let%bind user_command_input =
          Mutations.make_signed_user_command ~nonce_opt ~signer:from ~memo ~fee
            ~fee_payer_pk:from ~valid_until ~body ~signature
        in
        let%map user_command, _ =
          User_command_input.to_user_command
            ~get_current_nonce:(Mina_lib.get_current_nonce mina)
            ~get_account:(Mina_lib.get_account mina)
            ~constraint_constants:
              (Mina_lib.config mina).precomputed_values.constraint_constants
            ~logger:(Mina_lib.top_level_logger mina)
            user_command_input
          |> Deferred.Result.map_error ~f:Error.to_string_hum
        in
        Signed_command.check_signature user_command )

  let runtime_config =
    field "runtimeConfig"
      ~doc:"The runtime configuration passed to the daemon at start-up"
      ~typ:(non_null Types.json)
      ~args:Arg.[]
      ~resolve:(fun { ctx = mina; _ } () ->
        Mina_lib.runtime_config mina
        |> Runtime_config.to_yojson |> Yojson.Safe.to_basic )

  let thread_graph =
    field "threadGraph"
      ~doc:
        "A graphviz dot format representation of the deamon's internal thread \
         graph"
      ~typ:(non_null string)
      ~args:Arg.[]
      ~resolve:(fun _ () ->
        Bytes.unsafe_to_string
          ~no_mutation_while_string_reachable:
            (O1trace.Thread.dump_thread_graph ()) )

  let evaluate_vrf =
    io_field "evaluateVrf"
      ~doc:
        "Evaluate a vrf for the given public key. This includes a witness \
         which may be verified without access to the private key for this vrf \
         evaluation."
      ~typ:(non_null Types.vrf_evaluation)
      ~args:
        Arg.
          [ arg "message" ~typ:(non_null Types.Input.VrfMessageInput.arg_typ)
          ; arg "publicKey" ~typ:(non_null Types.Input.PublicKey.arg_typ)
          ; arg "vrfThreshold" ~typ:Types.Input.VrfThresholdInput.arg_typ
          ]
      ~resolve:(fun { ctx = mina; _ } () message public_key vrf_threshold ->
        Deferred.return
        @@
        let open Result.Let_syntax in
        let%map sk =
          match%bind Mutations.find_identity ~public_key mina with
          | `Keypair { private_key; _ } ->
              Ok private_key
          | `Hd_index _ ->
              Error
                "Computing a vrf evaluation from a hardware wallet is not \
                 supported"
        in
        let constraint_constants =
          (Mina_lib.config mina).precomputed_values.constraint_constants
        in
        let t =
          { (Consensus_vrf.Layout.Evaluation.of_message_and_sk
               ~constraint_constants message sk )
            with
            vrf_threshold
          }
        in
        match vrf_threshold with
        | Some _ ->
            Consensus_vrf.Layout.Evaluation.compute_vrf ~constraint_constants t
        | None ->
            t )

  let check_vrf =
    field "checkVrf"
      ~doc:
        "Check a vrf evaluation commitment. This can be used to check vrf \
         evaluations without needing to reveal the private key, in the format \
         returned by evaluateVrf"
      ~typ:(non_null Types.vrf_evaluation)
      ~args:
        Arg.
          [ arg "input" ~typ:(non_null Types.Input.VrfEvaluationInput.arg_typ) ]
      ~resolve:(fun { ctx = mina; _ } () evaluation ->
        let constraint_constants =
          (Mina_lib.config mina).precomputed_values.constraint_constants
        in
        Consensus_vrf.Layout.Evaluation.compute_vrf ~constraint_constants
          evaluation )

  let blockchain_verification_key =
    io_field "blockchainVerificationKey"
      ~doc:"The pickles verification key for the protocol state proof"
      ~typ:(non_null Types.json)
      ~args:Arg.[]
      ~resolve:(fun { ctx = mina; _ } () ->
        let open Deferred.Result.Let_syntax in
        Mina_lib.verifier mina |> Verifier.get_blockchain_verification_key
        |> Deferred.Result.map_error ~f:Error.to_string_hum
        >>| Pickles.Verification_key.to_yojson >>| Yojson.Safe.to_basic )

  let commands =
    [ sync_status
    ; daemon_status
    ; version
    ; get_filtered_log_entries
    ; owned_wallets (* deprecated *)
    ; tracked_accounts
    ; wallet (* deprecated *)
    ; connection_gating_config
    ; account
    ; accounts_for_pk
    ; token_owner
    ; token_accounts
    ; current_snark_worker
    ; best_chain
    ; block
    ; genesis_block
    ; initial_peers
    ; get_peers
    ; pooled_user_commands
    ; pooled_zkapp_commands
    ; transaction_status
    ; trust_status
    ; trust_status_all
    ; snark_pool
    ; pending_snark_work
    ; genesis_constants
    ; time_offset
    ; validate_payment
    ; evaluate_vrf
    ; check_vrf
    ; runtime_config
    ; thread_graph
    ; blockchain_verification_key
    ]

  module Itn = struct
    (* incentivized testnet-specific queries *)

    let auth =
      field "auth"
        ~args:Arg.[]
        ~typ:(non_null Types.Itn.auth)
        ~doc:"Uuid for GraphQL server, sequence number for signing public key"
        ~resolve:(fun _ () ->
          ( Uuid.to_string Itn_sequencing.uuid
          , Itn_sequencing.get_sequence_no_for_auth () ) )

    let slots_won =
      io_field "slotsWon"
        ~typ:(non_null (list (non_null int)))
        ~args:Arg.[]
        ~doc:"Slots won by a block producer for current epoch"
        ~resolve:(fun { ctx = with_seq_no, mina; _ } () ->
          Io.return
          @@
          if not with_seq_no then Error "Missing sequence information"
          else
            let bp_keys = Mina_lib.block_production_pubkeys mina in
            if Public_key.Compressed.Set.is_empty bp_keys then
              Error "Not a block producing node"
            else
              let open Block_producer.Vrf_evaluation_state in
              let vrf_state = Mina_lib.vrf_evaluation_state mina in
              let%map.Result () =
                Result.ok_if_true (finished vrf_state)
                  ~error:"Vrf evaluation not completed for current epoch"
              in
              List.map (Queue.to_list vrf_state.queue)
                ~f:(fun { global_slot; _ } ->
                  Mina_numbers.Global_slot_since_hard_fork.to_int global_slot )
          )

    let internal_logs =
      io_field "internalLogs"
        ~args:
          Arg.
            [ arg "startLogId" ~doc:"Least log ID to start with"
                ~typ:(non_null int)
            ]
        ~typ:(non_null (list (non_null Types.Itn.log)))
        ~doc:"Internal logs generated by the daemon"
        ~resolve:(fun { ctx = with_seq_no, _mina; _ } _ start_log_id ->
          Io.return
          @@
          if not with_seq_no then Error "Missing sequence information"
          else Ok (Itn_logger.get_logs start_log_id) )

    let commands = [ auth; slots_won; internal_logs ]
  end
end

let schema =
  Graphql_async.Schema.(
    schema Queries.commands ~mutations:Mutations.commands
      ~subscriptions:Subscriptions.commands)

let schema_limited =
  (* including version because that's the default query *)
  Graphql_async.Schema.(
    schema
      [ Queries.daemon_status; Queries.block; Queries.version ]
      ~mutations:[] ~subscriptions:[])

let schema_itn : (bool * Mina_lib.t) Schema.schema =
  if Mina_compile_config.itn_features then
    Graphql_async.Schema.(
      schema Queries.Itn.commands ~mutations:Mutations.Itn.commands
        ~subscriptions:[])
  else Graphql_async.Schema.(schema [] ~mutations:[] ~subscriptions:[])<|MERGE_RESOLUTION|>--- conflicted
+++ resolved
@@ -5374,7 +5374,6 @@
       ~doc:"The version of the node (git commit hash)"
       ~resolve:(fun _ _ -> Some Mina_version.commit_id)
 
-<<<<<<< HEAD
   let get_filtered_log_entries =
     field "getFilteredLogEntries"
       ~typ:(non_null Types.get_filtered_log_entries)
@@ -5382,16 +5381,10 @@
       ~doc:"TESTING ONLY: Retrieve all new structured events in memory"
       ~resolve:(fun { ctx = t; _ } () i -> Mina_lib.get_filtered_log_entries t i)
 
-  let tracked_accounts_resolver { ctx = coda; _ } () =
-    let wallets = Mina_lib.wallets coda in
-    let block_production_pubkeys = Mina_lib.block_production_pubkeys coda in
-    let best_tip_ledger = Mina_lib.best_ledger coda in
-=======
   let tracked_accounts_resolver { ctx = mina; _ } () =
     let wallets = Mina_lib.wallets mina in
     let block_production_pubkeys = Mina_lib.block_production_pubkeys mina in
     let best_tip_ledger = Mina_lib.best_ledger mina in
->>>>>>> efec2629
     wallets |> Secrets.Wallets.pks
     |> List.map ~f:(fun pk ->
            { Types.AccountObj.account =
