--- conflicted
+++ resolved
@@ -180,9 +180,13 @@
 
     let uint32 = UInt32.typ ()
 
-<<<<<<< HEAD
     let token_id = TokenId.typ ()
-=======
+
+    let json = JSON.typ ()
+
+    let epoch_seed = EpochSeed.typ ()
+  end
+
   let account_id : (Mina_lib.t, Account_id.t option) typ =
     obj "AccountId" ~fields:(fun _ ->
         [ field "publicKey" ~typ:(non_null public_key)
@@ -192,15 +196,6 @@
             ~args:Arg.[]
             ~resolve:(fun _ id -> Mina_base.Account_id.token_id id)
         ] )
-
-  let json : ('context, Yojson.Basic.t option) typ =
-    scalar "JSON" ~doc:"Arbitrary JSON" ~coerce:Fn.id
->>>>>>> 4ce5b608
-
-    let json = JSON.typ ()
-
-    let epoch_seed = EpochSeed.typ ()
-  end
 
   let sync_status : ('context, Sync_status.t option) typ =
     enum "SyncStatus" ~doc:"Sync status of daemon"
