open Core_kernel
open Async_kernel
open Signature_lib
open Coda_base

module type Staged_ledger_pre_diff_info_generalized_intf = sig
  type transaction_snark_work

  type staged_ledger_diff

  type valid_staged_ledger_diff

  module Error : sig
    type t =
      | Bad_signature of User_command.t
      | Coinbase_error of string
      | Insufficient_fee of Currency.Fee.t * Currency.Fee.t
      | Unexpected of Error.t
    [@@deriving sexp]

    val to_string : t -> string

    val to_error : t -> Error.t
  end

  val get :
       staged_ledger_diff
    -> ( Transaction.t list
         * transaction_snark_work list
         * int
         * Currency.Amount.t list
       , Error.t )
       result

  val get_unchecked :
       valid_staged_ledger_diff
    -> Transaction.t list
       * transaction_snark_work list
       * Currency.Amount.t list

  val get_transactions :
    staged_ledger_diff -> (Transaction.t list, Error.t) result
end

(* TODO: this is temporarily required due to staged ledger test stubs *)
module type Staged_ledger_diff_generalized_intf = sig
  type fee_transfer_single

  type user_command

  type user_command_with_valid_signature

  type compressed_public_key

  type transaction_snark_work

  type transaction_snark_work_checked

  module At_most_two : sig
    type 'a t = Zero | One of 'a option | Two of ('a * 'a option) option
<<<<<<< HEAD
    [@@deriving sexp, yojson]
=======
    [@@deriving sexp, to_yojson]
>>>>>>> d7bab248

    module Stable :
      sig
        module V1 : sig
<<<<<<< HEAD
          type 'a t [@@deriving sexp, bin_io, version, yojson]
=======
          type 'a t [@@deriving sexp, to_yojson, bin_io, version]
>>>>>>> d7bab248
        end
      end
      with type 'a V1.t = 'a t

    val increase : 'a t -> 'a list -> 'a t Or_error.t
  end

  module At_most_one : sig
<<<<<<< HEAD
    type 'a t = Zero | One of 'a option [@@deriving sexp, yojson]
=======
    type 'a t = Zero | One of 'a option [@@deriving sexp, to_yojson]
>>>>>>> d7bab248

    module Stable :
      sig
        module V1 : sig
<<<<<<< HEAD
          type 'a t [@@deriving sexp, bin_io, version, yojson]
=======
          type 'a t [@@deriving sexp, to_yojson, bin_io, version]
>>>>>>> d7bab248
        end
      end
      with type 'a V1.t = 'a t

    val increase : 'a t -> 'a list -> 'a t Or_error.t
  end

  module Pre_diff_with_at_most_two_coinbase : sig
    type t =
      { completed_works: transaction_snark_work list
      ; user_commands: user_command list
      ; coinbase: fee_transfer_single At_most_two.Stable.V1.t }
<<<<<<< HEAD
    [@@deriving sexp, yojson]
=======
    [@@deriving sexp, to_yojson]
>>>>>>> d7bab248

    module Stable :
      sig
        module V1 : sig
<<<<<<< HEAD
          type t [@@deriving sexp, bin_io, version, yojson]
=======
          type t [@@deriving sexp, to_yojson, bin_io, version]
>>>>>>> d7bab248
        end
      end
      with type V1.t = t
  end

  module Pre_diff_with_at_most_one_coinbase : sig
    type t =
      { completed_works: transaction_snark_work list
      ; user_commands: user_command list
      ; coinbase: fee_transfer_single At_most_one.t }
<<<<<<< HEAD
    [@@deriving sexp, yojson]
=======
    [@@deriving sexp, to_yojson]
>>>>>>> d7bab248

    module Stable :
      sig
        module V1 : sig
<<<<<<< HEAD
          type t [@@deriving sexp, bin_io, version, yojson]
=======
          type t [@@deriving sexp, to_yojson, bin_io, version]
>>>>>>> d7bab248
        end
      end
      with type V1.t = t
  end

  module Diff : sig
    type t =
      Pre_diff_with_at_most_two_coinbase.Stable.V1.t
      * Pre_diff_with_at_most_one_coinbase.Stable.V1.t option
<<<<<<< HEAD
    [@@deriving sexp, yojson]
=======
    [@@deriving sexp, to_yojson]
>>>>>>> d7bab248

    module Stable :
      sig
        module V1 : sig
<<<<<<< HEAD
          type t [@@deriving sexp, bin_io, version, yojson]
=======
          type t [@@deriving sexp, bin_io, to_yojson, version]
>>>>>>> d7bab248
        end
      end
      with type V1.t = t
  end

  type t = {diff: Diff.t; creator: compressed_public_key}
<<<<<<< HEAD
  [@@deriving sexp, fields, yojson]
=======
  [@@deriving sexp, to_yojson, fields]
>>>>>>> d7bab248

  module Stable :
    sig
      module V1 : sig
<<<<<<< HEAD
        type t = {diff: Diff.Stable.V1.t; creator: compressed_public_key}
        [@@deriving sexp, bin_io, version, yojson]
=======
        type t = {diff: Diff.t; creator: compressed_public_key}
        [@@deriving sexp, to_yojson, bin_io, version]
>>>>>>> d7bab248
      end

      module Latest = V1
    end
    with type V1.t = t

  module With_valid_signatures_and_proofs : sig
    type pre_diff_with_at_most_two_coinbase =
      { completed_works: transaction_snark_work_checked list
      ; user_commands: user_command_with_valid_signature list
      ; coinbase: fee_transfer_single At_most_two.t }
    [@@deriving sexp]

    type pre_diff_with_at_most_one_coinbase =
      { completed_works: transaction_snark_work_checked list
      ; user_commands: user_command_with_valid_signature list
      ; coinbase: fee_transfer_single At_most_one.t }
    [@@deriving sexp]

    type diff =
      pre_diff_with_at_most_two_coinbase
      * pre_diff_with_at_most_one_coinbase option
    [@@deriving sexp]

    type t = {diff: diff; creator: compressed_public_key}
    [@@deriving sexp, yojson]

    val user_commands : t -> user_command_with_valid_signature list
  end

  val forget : With_valid_signatures_and_proofs.t -> t

  val user_commands : t -> user_command list

  val completed_works : t -> transaction_snark_work list

  val coinbase : t -> Currency.Amount.t
end

module type Staged_ledger_diff_intf =
  Staged_ledger_diff_generalized_intf
  with type fee_transfer_single := Fee_transfer.Single.t
   and type user_command := User_command.Stable.V1.t
   and type user_command_with_valid_signature :=
              User_command.With_valid_signature.t
   and type compressed_public_key := Public_key.Compressed.t

(* TODO: this is temporarily required due to staged ledger test stubs *)
module type Transaction_snark_scan_state_generalized_intf = sig
  type sok_message

  type transaction_snark_statement

  type frozen_ledger_hash

  type ledger_proof

  type ledger_undo

  type ledger

  type transaction

  type transaction_snark_work

  type staged_ledger_aux_hash

  type t [@@deriving sexp]

  module Stable :
    sig
      module V1 : sig
        type t [@@deriving sexp, bin_io, version]

        val hash : t -> staged_ledger_aux_hash
      end

      module Latest = V1
    end
    with type V1.t = t

  module Transaction_with_witness : sig
    (* TODO: The statement is redundant here - it can be computed from the witness and the transaction *)
    type t =
      { transaction_with_info: ledger_undo
      ; statement: transaction_snark_statement
      ; witness: Transaction_witness.t }
    [@@deriving sexp]
  end

  module Ledger_proof_with_sok_message : sig
    type t = ledger_proof * sok_message
  end

  module Available_job : sig
    type t [@@deriving sexp]
  end

  module Space_partition : sig
    type t = {first: int * int; second: (int * int) option} [@@deriving sexp]
  end

  module Job_view : sig
    type t [@@deriving sexp, to_yojson]
  end

  module type Monad_with_Or_error_intf = sig
    type 'a t

    include Monad.S with type 'a t := 'a t

    module Or_error : sig
      type nonrec 'a t = 'a Or_error.t t

      include Monad.S with type 'a t := 'a t
    end
  end

  module Make_statement_scanner
      (M : Monad_with_Or_error_intf) (Verifier : sig
          type t

          val verify :
               verifier:t
            -> proof:ledger_proof
            -> statement:transaction_snark_statement
            -> message:sok_message
            -> sexp_bool M.t
      end) : sig
    val scan_statement :
         t
      -> verifier:Verifier.t
      -> (transaction_snark_statement, [`Empty | `Error of Error.t]) result M.t

    val check_invariants :
         t
      -> verifier:Verifier.t
      -> error_prefix:string
      -> ledger_hash_end:frozen_ledger_hash
      -> ledger_hash_begin:frozen_ledger_hash sexp_option
      -> (unit, Error.t) result M.t
  end

  (*All the transactions with undos*)
  module Staged_undos : sig
    type t

    val apply : t -> ledger -> unit Or_error.t
  end

  module Bundle : sig
    type 'a t = 'a list
  end

  val staged_undos : t -> Staged_undos.t

  val empty : unit -> t

  val fill_work_and_enqueue_transactions :
       t
    -> Transaction_with_witness.t list
    -> transaction_snark_work list
    -> ((ledger_proof * transaction list) option * t) Or_error.t

  val latest_ledger_proof :
    t -> (Ledger_proof_with_sok_message.t * transaction list) option

  val free_space : t -> int

  val base_jobs_on_latest_tree : t -> Transaction_with_witness.t list

  val hash : t -> staged_ledger_aux_hash

<<<<<<< HEAD
  (** All the transactions in the order in which they were applied*)
  val staged_transactions : t -> transaction list Or_error.t
=======
  val staged_transactions : t -> ledger_undo list

  val all_transactions : t -> transaction list Or_error.t

  val extract_from_job :
       Available_job.t
    -> ( ledger_undo * transaction_snark_statement * Transaction_witness.t
       , ledger_proof * ledger_proof )
       Either.t

  val copy : t -> t
>>>>>>> d7bab248

  (** Available space and the corresponding required work-count in one and/or two trees (if the slots to be occupied are in two different trees)*)
  val partition_if_overflowing : t -> Space_partition.t

  val statement_of_job : Available_job.t -> transaction_snark_statement option

  val snark_job_list_json : t -> string

  (** All the proof bundles *)
  val all_work_statements : t -> transaction_snark_statement Bundle.t list

  (** Required proof bundles for a certain number of slots *)
  val required_work_pairs : t -> slots:int -> Available_job.t Bundle.t list

  (**K proof bundles*)
  val k_work_pairs_for_new_diff : t -> k:int -> Available_job.t Bundle.t list

  (** All the proof bundles for 2**transaction_capacity_log2 slots that can be used up in one diff *)
  val work_statements_for_new_diff :
    t -> transaction_snark_statement Bundle.t list

  (** True if the latest tree is full and transactions would be added on to a new tree *)
  val next_on_new_tree : t -> bool

  (** All the proof bundles for snark workers*)
  val all_work_pairs_exn :
       t
    -> ( ( transaction_snark_statement
         , transaction
         , transaction_witness
         , ledger_proof )
         Snark_work_lib.Work.Single.Spec.t
       * ( transaction_snark_statement
         , transaction
         , transaction_witness
         , ledger_proof )
         Snark_work_lib.Work.Single.Spec.t
         option )
       list
end

module type Transaction_snark_scan_state_intf =
  Transaction_snark_scan_state_generalized_intf
  with type transaction_snark_statement := Transaction_snark.Statement.t
   and type sok_message := Sok_message.t
   and type frozen_ledger_hash := Frozen_ledger_hash.t
   and type ledger_undo := Ledger.Undo.t
   and type transaction := Transaction.t
   and type staged_ledger_aux_hash := Staged_ledger_hash.Aux_hash.t

module type Staged_ledger_generalized_intf = sig
  type t [@@deriving sexp]

  type diff

  type valid_diff

  type ledger_proof

  type verifier

  type transaction_snark_work

  type transaction_snark_work_statement

  type transaction_snark_work_checked

  type staged_ledger_hash

  type staged_ledger_aux_hash

  type transaction_snark_statement

  module Pre_diff_info :
    Staged_ledger_pre_diff_info_generalized_intf
    with type transaction_snark_work := transaction_snark_work
     and type staged_ledger_diff := diff
     and type valid_staged_ledger_diff := valid_diff

  module Scan_state : sig
    type t [@@deriving sexp]

    module Stable :
      sig
        module V1 : sig
          type t [@@deriving sexp, bin_io, version]

          val hash : t -> staged_ledger_aux_hash
        end

        module Latest = V1
      end
      with type V1.t = t

    module Job_view : sig
      type t [@@deriving sexp, to_yojson]
    end

    module Space_partition : sig
      type t = {first: int * int; second: (int * int) option} [@@deriving sexp]
    end

    val hash : t -> staged_ledger_aux_hash

    val empty : unit -> t

    val snark_job_list_json : t -> string

    val partition_if_overflowing : t -> Space_partition.t

<<<<<<< HEAD
    val all_work_statements : t -> transaction_snark_work_statement list
=======
    val all_work_to_do :
      t -> transaction_snark_statement list Sequence.t Or_error.t

    val all_transactions : t -> Transaction.t list Or_error.t
>>>>>>> d7bab248

    val work_statements_for_new_diff :
      t -> transaction_snark_work_statement list
  end

  module Staged_ledger_error : sig
    type t =
      | Non_zero_fee_excess of
          Scan_state.Space_partition.t * Transaction.t list
      | Invalid_proof of
          ledger_proof * transaction_snark_statement * Public_key.Compressed.t
      | Pre_diff of Pre_diff_info.Error.t
      | Insufficient_work of string
      | Unexpected of Error.t
    [@@deriving sexp]

    val to_string : t -> string

    val to_error : t -> Error.t
  end

  val ledger : t -> Ledger.t

  val scan_state : t -> Scan_state.t

  val pending_coinbase_collection : t -> Pending_coinbase.t

  val create_exn : ledger:Ledger.t -> t

  val of_scan_state_and_ledger :
       logger:Logger.t
    -> verifier:verifier
    -> snarked_ledger_hash:Frozen_ledger_hash.t
    -> ledger:Ledger.t
    -> scan_state:Scan_state.t
    -> pending_coinbase_collection:Pending_coinbase.t
    -> t Or_error.t Deferred.t

  val replace_ledger_exn : t -> Ledger.t -> t

  val proof_txns : t -> Transaction.t Non_empty_list.t option

  val copy : t -> t

  val hash : t -> staged_ledger_hash

  val apply :
       t
    -> diff
    -> logger:Logger.t
    -> verifier:verifier
    -> ( [`Hash_after_applying of staged_ledger_hash]
         * [`Ledger_proof of (ledger_proof * Transaction.t list) option]
         * [`Staged_ledger of t]
         * [`Pending_coinbase_data of bool * Currency.Amount.t]
       , Staged_ledger_error.t )
       Deferred.Result.t

  val apply_diff_unchecked :
       t
    -> valid_diff
    -> ( [`Hash_after_applying of staged_ledger_hash]
       * [`Ledger_proof of (ledger_proof * Transaction.t list) option]
       * [`Staged_ledger of t]
       * [`Pending_coinbase_data of bool * Currency.Amount.t] )
       Deferred.Or_error.t

  module For_tests : sig
    val snarked_ledger :
      t -> snarked_ledger_hash:Frozen_ledger_hash.t -> Ledger.t Or_error.t
  end

  val current_ledger_proof : t -> ledger_proof option

  (* This should memoize the snark verifications *)

  val create_diff :
       t
    -> self:Public_key.Compressed.t
    -> logger:Logger.t
    -> transactions_by_fee:User_command.With_valid_signature.t Sequence.t
    -> get_completed_work:(   transaction_snark_work_statement
                           -> transaction_snark_work_checked option)
    -> valid_diff

  val statement_exn : t -> [`Non_empty of transaction_snark_statement | `Empty]

  val of_scan_state_pending_coinbases_and_snarked_ledger :
       logger:Logger.t
    -> verifier:verifier
    -> scan_state:Scan_state.t
    -> snarked_ledger:ledger
    -> expected_merkle_root:ledger_hash
    -> pending_coinbases:pending_coinbase
    -> t Or_error.t Deferred.t

  val all_work_pairs_exn :
       t
    -> ( ( Transaction.t
         , Transaction_witness.t
         , ledger_proof )
         Snark_work_lib.Work.Single.Spec.t
       * ( Transaction.t
         , Transaction_witness.t
         , ledger_proof )
         Snark_work_lib.Work.Single.Spec.t
         option )
       list
<<<<<<< HEAD
=======

  val statement_exn : t -> [`Non_empty of transaction_snark_statement | `Empty]

  val of_scan_state_pending_coinbases_and_snarked_ledger :
       logger:Logger.t
    -> verifier:verifier
    -> scan_state:Scan_state.t
    -> snarked_ledger:Ledger.t
    -> expected_merkle_root:Ledger_hash.t
    -> pending_coinbases:Pending_coinbase.t
    -> t Or_error.t Deferred.t
>>>>>>> d7bab248
end

module type Staged_ledger_intf =
  Staged_ledger_generalized_intf
  with type staged_ledger_hash := Staged_ledger_hash.t
   and type staged_ledger_aux_hash := Staged_ledger_hash.Aux_hash.t
   and type transaction_snark_statement := Transaction_snark.Statement.t<|MERGE_RESOLUTION|>--- conflicted
+++ resolved
@@ -58,20 +58,12 @@
 
   module At_most_two : sig
     type 'a t = Zero | One of 'a option | Two of ('a * 'a option) option
-<<<<<<< HEAD
-    [@@deriving sexp, yojson]
-=======
     [@@deriving sexp, to_yojson]
->>>>>>> d7bab248
 
     module Stable :
       sig
         module V1 : sig
-<<<<<<< HEAD
-          type 'a t [@@deriving sexp, bin_io, version, yojson]
-=======
           type 'a t [@@deriving sexp, to_yojson, bin_io, version]
->>>>>>> d7bab248
         end
       end
       with type 'a V1.t = 'a t
@@ -80,20 +72,12 @@
   end
 
   module At_most_one : sig
-<<<<<<< HEAD
-    type 'a t = Zero | One of 'a option [@@deriving sexp, yojson]
-=======
     type 'a t = Zero | One of 'a option [@@deriving sexp, to_yojson]
->>>>>>> d7bab248
 
     module Stable :
       sig
         module V1 : sig
-<<<<<<< HEAD
-          type 'a t [@@deriving sexp, bin_io, version, yojson]
-=======
           type 'a t [@@deriving sexp, to_yojson, bin_io, version]
->>>>>>> d7bab248
         end
       end
       with type 'a V1.t = 'a t
@@ -106,20 +90,12 @@
       { completed_works: transaction_snark_work list
       ; user_commands: user_command list
       ; coinbase: fee_transfer_single At_most_two.Stable.V1.t }
-<<<<<<< HEAD
-    [@@deriving sexp, yojson]
-=======
     [@@deriving sexp, to_yojson]
->>>>>>> d7bab248
 
     module Stable :
       sig
         module V1 : sig
-<<<<<<< HEAD
-          type t [@@deriving sexp, bin_io, version, yojson]
-=======
           type t [@@deriving sexp, to_yojson, bin_io, version]
->>>>>>> d7bab248
         end
       end
       with type V1.t = t
@@ -130,20 +106,12 @@
       { completed_works: transaction_snark_work list
       ; user_commands: user_command list
       ; coinbase: fee_transfer_single At_most_one.t }
-<<<<<<< HEAD
-    [@@deriving sexp, yojson]
-=======
     [@@deriving sexp, to_yojson]
->>>>>>> d7bab248
 
     module Stable :
       sig
         module V1 : sig
-<<<<<<< HEAD
-          type t [@@deriving sexp, bin_io, version, yojson]
-=======
           type t [@@deriving sexp, to_yojson, bin_io, version]
->>>>>>> d7bab248
         end
       end
       with type V1.t = t
@@ -153,42 +121,25 @@
     type t =
       Pre_diff_with_at_most_two_coinbase.Stable.V1.t
       * Pre_diff_with_at_most_one_coinbase.Stable.V1.t option
-<<<<<<< HEAD
-    [@@deriving sexp, yojson]
-=======
     [@@deriving sexp, to_yojson]
->>>>>>> d7bab248
 
     module Stable :
       sig
         module V1 : sig
-<<<<<<< HEAD
-          type t [@@deriving sexp, bin_io, version, yojson]
-=======
           type t [@@deriving sexp, bin_io, to_yojson, version]
->>>>>>> d7bab248
         end
       end
       with type V1.t = t
   end
 
   type t = {diff: Diff.t; creator: compressed_public_key}
-<<<<<<< HEAD
-  [@@deriving sexp, fields, yojson]
-=======
   [@@deriving sexp, to_yojson, fields]
->>>>>>> d7bab248
 
   module Stable :
     sig
       module V1 : sig
-<<<<<<< HEAD
-        type t = {diff: Diff.Stable.V1.t; creator: compressed_public_key}
-        [@@deriving sexp, bin_io, version, yojson]
-=======
         type t = {diff: Diff.t; creator: compressed_public_key}
         [@@deriving sexp, to_yojson, bin_io, version]
->>>>>>> d7bab248
       end
 
       module Latest = V1
@@ -213,8 +164,7 @@
       * pre_diff_with_at_most_one_coinbase option
     [@@deriving sexp]
 
-    type t = {diff: diff; creator: compressed_public_key}
-    [@@deriving sexp, yojson]
+    type t = {diff: diff; creator: compressed_public_key} [@@deriving sexp]
 
     val user_commands : t -> user_command_with_valid_signature list
   end
@@ -247,8 +197,6 @@
   type ledger_proof
 
   type ledger_undo
-
-  type ledger
 
   type transaction
 
@@ -336,7 +284,7 @@
   module Staged_undos : sig
     type t
 
-    val apply : t -> ledger -> unit Or_error.t
+    val apply : t -> Ledger.t -> unit Or_error.t
   end
 
   module Bundle : sig
@@ -362,22 +310,8 @@
 
   val hash : t -> staged_ledger_aux_hash
 
-<<<<<<< HEAD
   (** All the transactions in the order in which they were applied*)
   val staged_transactions : t -> transaction list Or_error.t
-=======
-  val staged_transactions : t -> ledger_undo list
-
-  val all_transactions : t -> transaction list Or_error.t
-
-  val extract_from_job :
-       Available_job.t
-    -> ( ledger_undo * transaction_snark_statement * Transaction_witness.t
-       , ledger_proof * ledger_proof )
-       Either.t
-
-  val copy : t -> t
->>>>>>> d7bab248
 
   (** Available space and the corresponding required work-count in one and/or two trees (if the slots to be occupied are in two different trees)*)
   val partition_if_overflowing : t -> Space_partition.t
@@ -403,195 +337,6 @@
   val next_on_new_tree : t -> bool
 
   (** All the proof bundles for snark workers*)
-  val all_work_pairs_exn :
-       t
-    -> ( ( transaction_snark_statement
-         , transaction
-         , transaction_witness
-         , ledger_proof )
-         Snark_work_lib.Work.Single.Spec.t
-       * ( transaction_snark_statement
-         , transaction
-         , transaction_witness
-         , ledger_proof )
-         Snark_work_lib.Work.Single.Spec.t
-         option )
-       list
-end
-
-module type Transaction_snark_scan_state_intf =
-  Transaction_snark_scan_state_generalized_intf
-  with type transaction_snark_statement := Transaction_snark.Statement.t
-   and type sok_message := Sok_message.t
-   and type frozen_ledger_hash := Frozen_ledger_hash.t
-   and type ledger_undo := Ledger.Undo.t
-   and type transaction := Transaction.t
-   and type staged_ledger_aux_hash := Staged_ledger_hash.Aux_hash.t
-
-module type Staged_ledger_generalized_intf = sig
-  type t [@@deriving sexp]
-
-  type diff
-
-  type valid_diff
-
-  type ledger_proof
-
-  type verifier
-
-  type transaction_snark_work
-
-  type transaction_snark_work_statement
-
-  type transaction_snark_work_checked
-
-  type staged_ledger_hash
-
-  type staged_ledger_aux_hash
-
-  type transaction_snark_statement
-
-  module Pre_diff_info :
-    Staged_ledger_pre_diff_info_generalized_intf
-    with type transaction_snark_work := transaction_snark_work
-     and type staged_ledger_diff := diff
-     and type valid_staged_ledger_diff := valid_diff
-
-  module Scan_state : sig
-    type t [@@deriving sexp]
-
-    module Stable :
-      sig
-        module V1 : sig
-          type t [@@deriving sexp, bin_io, version]
-
-          val hash : t -> staged_ledger_aux_hash
-        end
-
-        module Latest = V1
-      end
-      with type V1.t = t
-
-    module Job_view : sig
-      type t [@@deriving sexp, to_yojson]
-    end
-
-    module Space_partition : sig
-      type t = {first: int * int; second: (int * int) option} [@@deriving sexp]
-    end
-
-    val hash : t -> staged_ledger_aux_hash
-
-    val empty : unit -> t
-
-    val snark_job_list_json : t -> string
-
-    val partition_if_overflowing : t -> Space_partition.t
-
-<<<<<<< HEAD
-    val all_work_statements : t -> transaction_snark_work_statement list
-=======
-    val all_work_to_do :
-      t -> transaction_snark_statement list Sequence.t Or_error.t
-
-    val all_transactions : t -> Transaction.t list Or_error.t
->>>>>>> d7bab248
-
-    val work_statements_for_new_diff :
-      t -> transaction_snark_work_statement list
-  end
-
-  module Staged_ledger_error : sig
-    type t =
-      | Non_zero_fee_excess of
-          Scan_state.Space_partition.t * Transaction.t list
-      | Invalid_proof of
-          ledger_proof * transaction_snark_statement * Public_key.Compressed.t
-      | Pre_diff of Pre_diff_info.Error.t
-      | Insufficient_work of string
-      | Unexpected of Error.t
-    [@@deriving sexp]
-
-    val to_string : t -> string
-
-    val to_error : t -> Error.t
-  end
-
-  val ledger : t -> Ledger.t
-
-  val scan_state : t -> Scan_state.t
-
-  val pending_coinbase_collection : t -> Pending_coinbase.t
-
-  val create_exn : ledger:Ledger.t -> t
-
-  val of_scan_state_and_ledger :
-       logger:Logger.t
-    -> verifier:verifier
-    -> snarked_ledger_hash:Frozen_ledger_hash.t
-    -> ledger:Ledger.t
-    -> scan_state:Scan_state.t
-    -> pending_coinbase_collection:Pending_coinbase.t
-    -> t Or_error.t Deferred.t
-
-  val replace_ledger_exn : t -> Ledger.t -> t
-
-  val proof_txns : t -> Transaction.t Non_empty_list.t option
-
-  val copy : t -> t
-
-  val hash : t -> staged_ledger_hash
-
-  val apply :
-       t
-    -> diff
-    -> logger:Logger.t
-    -> verifier:verifier
-    -> ( [`Hash_after_applying of staged_ledger_hash]
-         * [`Ledger_proof of (ledger_proof * Transaction.t list) option]
-         * [`Staged_ledger of t]
-         * [`Pending_coinbase_data of bool * Currency.Amount.t]
-       , Staged_ledger_error.t )
-       Deferred.Result.t
-
-  val apply_diff_unchecked :
-       t
-    -> valid_diff
-    -> ( [`Hash_after_applying of staged_ledger_hash]
-       * [`Ledger_proof of (ledger_proof * Transaction.t list) option]
-       * [`Staged_ledger of t]
-       * [`Pending_coinbase_data of bool * Currency.Amount.t] )
-       Deferred.Or_error.t
-
-  module For_tests : sig
-    val snarked_ledger :
-      t -> snarked_ledger_hash:Frozen_ledger_hash.t -> Ledger.t Or_error.t
-  end
-
-  val current_ledger_proof : t -> ledger_proof option
-
-  (* This should memoize the snark verifications *)
-
-  val create_diff :
-       t
-    -> self:Public_key.Compressed.t
-    -> logger:Logger.t
-    -> transactions_by_fee:User_command.With_valid_signature.t Sequence.t
-    -> get_completed_work:(   transaction_snark_work_statement
-                           -> transaction_snark_work_checked option)
-    -> valid_diff
-
-  val statement_exn : t -> [`Non_empty of transaction_snark_statement | `Empty]
-
-  val of_scan_state_pending_coinbases_and_snarked_ledger :
-       logger:Logger.t
-    -> verifier:verifier
-    -> scan_state:Scan_state.t
-    -> snarked_ledger:ledger
-    -> expected_merkle_root:ledger_hash
-    -> pending_coinbases:pending_coinbase
-    -> t Or_error.t Deferred.t
-
   val all_work_pairs_exn :
        t
     -> ( ( Transaction.t
@@ -604,8 +349,162 @@
          Snark_work_lib.Work.Single.Spec.t
          option )
        list
-<<<<<<< HEAD
-=======
+end
+
+module type Transaction_snark_scan_state_intf =
+  Transaction_snark_scan_state_generalized_intf
+  with type transaction_snark_statement := Transaction_snark.Statement.t
+   and type sok_message := Sok_message.t
+   and type frozen_ledger_hash := Frozen_ledger_hash.t
+   and type ledger_undo := Ledger.Undo.t
+   and type transaction := Transaction.t
+   and type staged_ledger_aux_hash := Staged_ledger_hash.Aux_hash.t
+
+module type Staged_ledger_generalized_intf = sig
+  type t [@@deriving sexp]
+
+  type diff
+
+  type valid_diff
+
+  type ledger_proof
+
+  type verifier
+
+  type transaction_snark_work
+
+  type transaction_snark_work_statement
+
+  type transaction_snark_work_checked
+
+  type staged_ledger_hash
+
+  type staged_ledger_aux_hash
+
+  type transaction_snark_statement
+
+  module Pre_diff_info :
+    Staged_ledger_pre_diff_info_generalized_intf
+    with type transaction_snark_work := transaction_snark_work
+     and type staged_ledger_diff := diff
+     and type valid_staged_ledger_diff := valid_diff
+
+  module Scan_state : sig
+    type t [@@deriving sexp]
+
+    module Stable :
+      sig
+        module V1 : sig
+          type t [@@deriving sexp, bin_io, version]
+
+          val hash : t -> staged_ledger_aux_hash
+        end
+
+        module Latest = V1
+      end
+      with type V1.t = t
+
+    module Job_view : sig
+      type t [@@deriving sexp, to_yojson]
+    end
+
+    module Space_partition : sig
+      type t = {first: int * int; second: (int * int) option} [@@deriving sexp]
+    end
+
+    val hash : t -> staged_ledger_aux_hash
+
+    val empty : unit -> t
+
+    val snark_job_list_json : t -> string
+
+    val partition_if_overflowing : t -> Space_partition.t
+
+    val all_work_statements : t -> transaction_snark_work_statement list
+
+    val work_statements_for_new_diff :
+      t -> transaction_snark_work_statement list
+  end
+
+  module Staged_ledger_error : sig
+    type t =
+      | Non_zero_fee_excess of
+          Scan_state.Space_partition.t * Transaction.t list
+      | Invalid_proof of
+          ledger_proof * transaction_snark_statement * Public_key.Compressed.t
+      | Pre_diff of Pre_diff_info.Error.t
+      | Insufficient_work of string
+      | Unexpected of Error.t
+    [@@deriving sexp]
+
+    val to_string : t -> string
+
+    val to_error : t -> Error.t
+  end
+
+  val ledger : t -> Ledger.t
+
+  val scan_state : t -> Scan_state.t
+
+  val pending_coinbase_collection : t -> Pending_coinbase.t
+
+  val create_exn : ledger:Ledger.t -> t
+
+  val of_scan_state_and_ledger :
+       logger:Logger.t
+    -> verifier:verifier
+    -> snarked_ledger_hash:Frozen_ledger_hash.t
+    -> ledger:Ledger.t
+    -> scan_state:Scan_state.t
+    -> pending_coinbase_collection:Pending_coinbase.t
+    -> t Or_error.t Deferred.t
+
+  val replace_ledger_exn : t -> Ledger.t -> t
+
+  val proof_txns : t -> Transaction.t Non_empty_list.t option
+
+  val copy : t -> t
+
+  val hash : t -> staged_ledger_hash
+
+  val apply :
+       t
+    -> diff
+    -> logger:Logger.t
+    -> verifier:verifier
+    -> ( [`Hash_after_applying of staged_ledger_hash]
+         * [`Ledger_proof of (ledger_proof * Transaction.t list) option]
+         * [`Staged_ledger of t]
+         * [`Pending_coinbase_data of bool * Currency.Amount.t]
+       , Staged_ledger_error.t )
+       Deferred.Result.t
+
+  val apply_diff_unchecked :
+       t
+    -> valid_diff
+    -> ( [`Hash_after_applying of staged_ledger_hash]
+       * [`Ledger_proof of (ledger_proof * Transaction.t list) option]
+       * [`Staged_ledger of t]
+       * [`Pending_coinbase_data of bool * Currency.Amount.t] )
+       Deferred.Or_error.t
+
+  module For_tests : sig
+    val snarked_ledger :
+      t -> snarked_ledger_hash:Frozen_ledger_hash.t -> Ledger.t Or_error.t
+  end
+
+  val current_ledger_proof : t -> ledger_proof option
+
+  (* This should memoize the snark verifications *)
+
+  val create_diff :
+       t
+    -> self:Public_key.Compressed.t
+    -> logger:Logger.t
+    -> transactions_by_fee:User_command.With_valid_signature.t Sequence.t
+    -> get_completed_work:(   transaction_snark_work_statement
+                           -> transaction_snark_work_checked option)
+    -> valid_diff
 
   val statement_exn : t -> [`Non_empty of transaction_snark_statement | `Empty]
 
@@ -617,7 +516,19 @@
     -> expected_merkle_root:Ledger_hash.t
     -> pending_coinbases:Pending_coinbase.t
     -> t Or_error.t Deferred.t
->>>>>>> d7bab248
+
+  val all_work_pairs_exn :
+       t
+    -> ( ( Transaction.t
+         , Transaction_witness.t
+         , ledger_proof )
+         Snark_work_lib.Work.Single.Spec.t
+       * ( Transaction.t
+         , Transaction_witness.t
+         , ledger_proof )
+         Snark_work_lib.Work.Single.Spec.t
+         option )
+       list
 end
 
 module type Staged_ledger_intf =
