open Core_kernel

open Kimchi_backend_common.Plonk_constraint_system.Plonk_constraint

module Bignum_bigint = Snarky_backendless.Backend_extended.Bignum_bigint
module Snark_intf = Snarky_backendless.Snark_intf

(* 2^2L *)
let two_to_2limb = Bignum_bigint.(pow Common.two_to_limb (of_int 2))

(* 2^3L *)
let two_to_3limb = Bignum_bigint.(pow Common.two_to_limb (of_int 3))

let two_to_limb_field (type f)
    (module Circuit : Snarky_backendless.Snark_intf.Run with type field = f) =
  Common.(bignum_bigint_to_field (module Circuit) two_to_limb)

let two_to_2limb_field (type f)
    (module Circuit : Snarky_backendless.Snark_intf.Run with type field = f) =
  Common.(bignum_bigint_to_field (module Circuit) two_to_2limb)

(* Binary modulus *)
let binary_modulus = two_to_3limb

(* Maximum foreign field modulus for multiplication m = sqrt(2^t * n), see RFC for more details
 *   For simplicity and efficiency we use the approximation m = floor(sqrt(2^t * n))
 *     * Distinct from this approximation is the maximum prime foreign field modulus
 *       for both Pallas and Vesta given our CRT scheme:
 *       926336713898529563388567880069503262826888842373627227613104999999999999999607 *)
let max_foreign_field_modulus (type f)
    (module Circuit : Snarky_backendless.Snark_intf.Run with type field = f) :
    Bignum_bigint.t =
  (* m = floor(sqrt(2^t * n)) *)
  let product =
    (* We need Zarith for sqrt *)
    Bignum_bigint.to_zarith_bigint
    @@ Bignum_bigint.(binary_modulus * Circuit.Field.size)
    (* Zarith.sqrt truncates (rounds down to int) ~ floor *)
  in
  Bignum_bigint.of_zarith_bigint @@ Z.sqrt product

(* Foreign field modulus is abstract on two parameters
 *   - Field type
 *   - Limbs structure
 *
 *   There are 3 specific limb structures required
 *     - Standard mode : 3 limbs of L-bits each
 *     - Extended mode : 4 limbs of L-bits each, used by bound addition (i.e. Matthew's trick)
 *     - Compact mode  : 2 limbs where the lowest is 2L bits and the highest is L bits
 *)

type 'field extended_limbs = 'field * 'field * 'field * 'field

type 'field standard_limbs = 'field * 'field * 'field

type 'field compact_limbs = 'field * 'field

type 'field single_limb = 'field

type 'field limbs =
  | Extended of 'field extended_limbs
  | Standard of 'field standard_limbs
  | Compact of 'field compact_limbs

(* Convert Bignum_bigint.t to Bignum_bigint standard_limbs *)
let bignum_bigint_to_standard_limbs (bigint : Bignum_bigint.t) :
    Bignum_bigint.t standard_limbs =
  let l12, l0 = Common.(bignum_bigint_div_rem bigint two_to_limb) in
  let l2, l1 = Common.(bignum_bigint_div_rem l12 two_to_limb) in
  (l0, l1, l2)

(* Convert Bignum_bigint.t to field standard_limbs *)
let bignum_bigint_to_field_standard_limbs (type f)
    (module Circuit : Snarky_backendless.Snark_intf.Run with type field = f)
    (bigint : Bignum_bigint.t) : f standard_limbs =
  let l0, l1, l2 = bignum_bigint_to_standard_limbs bigint in
  ( Common.bignum_bigint_to_field (module Circuit) l0
  , Common.bignum_bigint_to_field (module Circuit) l1
  , Common.bignum_bigint_to_field (module Circuit) l2 )

(* Convert Bignum_bigint.t to Bignum_bigint compact_limbs *)
let bignum_bigint_to_compact_limbs (bigint : Bignum_bigint.t) :
    Bignum_bigint.t compact_limbs =
  let l2, l01 = Common.bignum_bigint_div_rem bigint two_to_2limb in
  (l01, l2)

(* Convert Bignum_bigint.t to field compact_limbs *)
let bignum_bigint_to_field_compact_limbs (type f)
    (module Circuit : Snarky_backendless.Snark_intf.Run with type field = f)
    (bigint : Bignum_bigint.t) : f compact_limbs =
  let l01, l2 = bignum_bigint_to_compact_limbs bigint in
  ( Common.bignum_bigint_to_field (module Circuit) l01
  , Common.bignum_bigint_to_field (module Circuit) l2 )

(* Convert field standard_limbs to Bignum_bigint.t standard_limbs *)
let field_standard_limbs_to_bignum_bigint_standard_limbs (type f)
    (module Circuit : Snarky_backendless.Snark_intf.Run with type field = f)
    (field_limbs : f standard_limbs) : Bignum_bigint.t standard_limbs =
  let l0, l1, l2 = field_limbs in
  ( Common.field_to_bignum_bigint (module Circuit) l0
  , Common.field_to_bignum_bigint (module Circuit) l1
  , Common.field_to_bignum_bigint (module Circuit) l2 )

(* Convert field standard_limbs to Bignum_bigint.t *)
let field_standard_limbs_to_bignum_bigint (type f)
    (module Circuit : Snarky_backendless.Snark_intf.Run with type field = f)
    (field_limbs : f standard_limbs) : Bignum_bigint.t =
  let l0, l1, l2 =
    field_standard_limbs_to_bignum_bigint_standard_limbs
      (module Circuit)
      field_limbs
  in
  Bignum_bigint.(l0 + (Common.two_to_limb * l1) + (two_to_2limb * l2))

(* Foreign field element interface *)
module type Element_intf = sig
  type 'field t

  type 'a limbs_type

  module Cvar = Snarky_backendless.Cvar

  (* Create foreign field element from Cvar limbs *)
  val of_limbs : 'field Cvar.t limbs_type -> 'field t

  (* Create foreign field element from Bignum_bigint.t *)
  val of_bignum_bigint :
       (module Snark_intf.Run with type field = 'field)
    -> Bignum_bigint.t
    -> 'field t

  (* Convert foreign field element into Cvar limbs *)
  val to_limbs : 'field t -> 'field Cvar.t limbs_type

  (* Map foreign field element's Cvar limbs into some other limbs with the mapping function func *)
  val map : 'field t -> ('field Cvar.t -> 'g) -> 'g limbs_type

  (* Convert foreign field element into field limbs *)
  val to_field_limbs :
       (module Snark_intf.Run with type field = 'field)
    -> 'field t
    -> 'field limbs_type

  (* Convert foreign field element into Bignum_bigint.t limbs *)
  val to_bignum_bigint_limbs :
       (module Snark_intf.Run with type field = 'field)
    -> 'field t
    -> Bignum_bigint.t limbs_type

  (* Convert foreign field element into a Bignum_bigint.t *)
  val to_bignum_bigint :
       (module Snark_intf.Run with type field = 'field)
    -> 'field t
    -> Bignum_bigint.t

  (* Check that the foreign element is smaller than a given field modulus *)
  val fits :
       (module Snark_intf.Run with type field = 'field)
    -> 'field t
    -> 'field t
    -> bool

  (* Convert a foreign element into an extended version *)
  val extend :
       (module Snark_intf.Run with type field = 'field)
    -> 'field t
    -> 'field Cvar.t single_limb
       * 'field Cvar.t single_limb
       * 'field Cvar.t single_limb
       * 'field Cvar.t single_limb
end

(* Foreign field element structures *)
(* Foreign field element structures *)
module Element : sig
  (* Foreign field element (standard limbs) *)
  module Standard : Element_intf with type 'a limbs_type = 'a standard_limbs

  (* Foreign field element (extended limbs) *)
  module Extended : Element_intf with type 'a limbs_type = 'a extended_limbs

  (* Foreign field element (compact limbs) *)
  module Compact : Element_intf with type 'a limbs_type = 'a compact_limbs
end = struct
  (* Standard limbs foreign field element *)
  module Standard = struct
    module Cvar = Snarky_backendless.Cvar

    type 'field limbs_type = 'field standard_limbs

    type 'field t = 'field Cvar.t standard_limbs

    let of_limbs x = x

    let of_bignum_bigint (type field)
        (module Circuit : Snark_intf.Run with type field = field) x : field t =
      let open Circuit in
      let l12, l0 = Common.(bignum_bigint_div_rem x two_to_limb) in
      let l2, l1 = Common.(bignum_bigint_div_rem l12 two_to_limb) in
      let l0 =
        Field.constant @@ Common.bignum_bigint_to_field (module Circuit) l0
      in
      let l1 =
        Field.constant @@ Common.bignum_bigint_to_field (module Circuit) l1
      in
      let l2 =
        Field.constant @@ Common.bignum_bigint_to_field (module Circuit) l2
      in
      of_limbs (l0, l1, l2)

    let to_limbs x = x

    let map (x : 'field t) (func : 'field Cvar.t -> 'g) : 'g limbs_type =
      let l0, l1, l2 = to_limbs x in
      (func l0, func l1, func l2)

    let to_field_limbs (type field)
        (module Circuit : Snark_intf.Run with type field = field) (x : field t)
        : field limbs_type =
      map x (Common.cvar_field_to_field_as_prover (module Circuit))

    let to_bignum_bigint_limbs (type field)
        (module Circuit : Snark_intf.Run with type field = field) (x : field t)
        : Bignum_bigint.t limbs_type =
      map x (Common.cvar_field_to_bignum_bigint_as_prover (module Circuit))

    let to_bignum_bigint (type field)
        (module Circuit : Snark_intf.Run with type field = field) (x : field t)
        : Bignum_bigint.t =
      let l0, l1, l2 = to_bignum_bigint_limbs (module Circuit) x in
      Bignum_bigint.(l0 + (Common.two_to_limb * l1) + (two_to_2limb * l2))

    let fits (type field)
        (module Circuit : Snark_intf.Run with type field = field) (x : field t)
        (modulus : field t) : bool =
      Bignum_bigint.(
        to_bignum_bigint (module Circuit) x
        < to_bignum_bigint (module Circuit) modulus)

    let extend (type field)
        (module Circuit : Snark_intf.Run with type field = field) (x : field t)
        =
      let open Circuit in
      let l0, l1, l2 = to_limbs x in
      (l0, l1, l2, Field.zero)
  end

  (* Extended limbs foreign field element *)
  module Extended = struct
    module Cvar = Snarky_backendless.Cvar

    type 'field limbs_type = 'field extended_limbs

    type 'field t = 'field Cvar.t extended_limbs

    let of_limbs x = x

    let of_bignum_bigint (type field)
        (module Circuit : Snark_intf.Run with type field = field) x : field t =
      let open Circuit in
      let l123, l0 = Common.(bignum_bigint_div_rem x two_to_limb) in
      let l23, l1 = Common.(bignum_bigint_div_rem l123 two_to_limb) in
      let l3, l2 = Common.(bignum_bigint_div_rem l23 two_to_limb) in
      let l0 =
        Field.constant @@ Common.bignum_bigint_to_field (module Circuit) l0
      in
      let l1 =
        Field.constant @@ Common.bignum_bigint_to_field (module Circuit) l1
      in
      let l2 =
        Field.constant @@ Common.bignum_bigint_to_field (module Circuit) l2
      in
      let l3 =
        Field.constant @@ Common.bignum_bigint_to_field (module Circuit) l3
      in
      of_limbs (l0, l1, l2, l3)

    let to_limbs x = x

    let map (x : 'field t) (func : 'field Cvar.t -> 'g) : 'g limbs_type =
      let l0, l1, l2, l3 = to_limbs x in
      (func l0, func l1, func l2, func l3)

    let to_field_limbs (type field)
        (module Circuit : Snark_intf.Run with type field = field) (x : field t)
        : field limbs_type =
      map x (Common.cvar_field_to_field_as_prover (module Circuit))

    let to_bignum_bigint_limbs (type field)
        (module Circuit : Snark_intf.Run with type field = field) (x : field t)
        : Bignum_bigint.t limbs_type =
      map x (Common.cvar_field_to_bignum_bigint_as_prover (module Circuit))

    let to_bignum_bigint (type field)
        (module Circuit : Snark_intf.Run with type field = field) (x : field t)
        : Bignum_bigint.t =
      let l0, l1, l2, l3 = to_bignum_bigint_limbs (module Circuit) x in
      Bignum_bigint.(
        l0 + (Common.two_to_limb * l1) + (two_to_2limb * l2)
        + (two_to_3limb * l3))

    let fits (type field)
        (module Circuit : Snark_intf.Run with type field = field) (x : field t)
        (modulus : field t) : bool =
      Bignum_bigint.(
        to_bignum_bigint (module Circuit) x
        < to_bignum_bigint (module Circuit) modulus)

    let extend (type field)
        (module Circuit : Snark_intf.Run with type field = field) (x : field t)
        =
      to_limbs x
  end

  (* Compact limbs foreign field element *)
  module Compact = struct
    module Cvar = Snarky_backendless.Cvar

    type 'field limbs_type = 'field compact_limbs

    type 'field t = 'field Cvar.t compact_limbs

    type 'field cvar = 'field Cvar.t

    let of_limbs x = x

    let of_bignum_bigint (type field)
        (module Circuit : Snark_intf.Run with type field = field) x : field t =
      let open Circuit in
      let l2, l01 = Common.(bignum_bigint_div_rem x two_to_2limb) in

      let l01 =
        Field.constant @@ Common.bignum_bigint_to_field (module Circuit) l01
      in
      let l2 =
        Field.constant @@ Common.bignum_bigint_to_field (module Circuit) l2
      in
      of_limbs (l01, l2)

    let to_limbs x = x

    let map (x : 'field t) (func : 'field Cvar.t -> 'g) : 'g limbs_type =
      let l0, l1 = to_limbs x in
      (func l0, func l1)

    let to_field_limbs (type field)
        (module Circuit : Snark_intf.Run with type field = field) (x : field t)
        : field limbs_type =
      map x (Common.cvar_field_to_field_as_prover (module Circuit))

    let to_bignum_bigint_limbs (type field)
        (module Circuit : Snark_intf.Run with type field = field) (x : field t)
        : Bignum_bigint.t limbs_type =
      map x (Common.cvar_field_to_bignum_bigint_as_prover (module Circuit))

    let to_bignum_bigint (type field)
        (module Circuit : Snark_intf.Run with type field = field) (x : field t)
        =
      let l01, l2 = to_bignum_bigint_limbs (module Circuit) x in
      Bignum_bigint.(l01 + (two_to_2limb * l2))

    let fits (type field)
        (module Circuit : Snark_intf.Run with type field = field) (x : field t)
        (modulus : field t) : bool =
      Bignum_bigint.(
        to_bignum_bigint (module Circuit) x
        < to_bignum_bigint (module Circuit) modulus)

    let extend (type field)
        (module Circuit : Snark_intf.Run with type field = field) (x : field t)
        =
      let open Circuit in
      Extended.to_limbs
      @@ Extended.of_bignum_bigint (module Circuit)
      @@ to_bignum_bigint (module Circuit) x
  end
end

(*
(* Structure for tracking external checks that must be made
 * (using other gadgets) in order to acheive soundess for a
 * given multiplication *)
module External_checks = struct
  module Cvar = Snarky_backendless.Cvar

  type 'field t =
    { mutable multi_ranges : 'field Cvar.t standard_limbs list
    ; mutable compact_multi_ranges : 'field Cvar.t compact_limbs list
    ; mutable bounds : 'field Cvar.t standard_limbs list
    }

  let create (type field)
      (module Circuit : Snark_intf.Run with type field = field) : field t =
    { multi_ranges = []; compact_multi_ranges = []; bounds = [] }

  (* Track a multi-range-check *)
  let add_multi_range_check (external_checks : 'field t)
      (x : 'field Cvar.t standard_limbs) =
    external_checks.multi_ranges <- x :: external_checks.multi_ranges

  (* Track a compact-multi-range-check *)
  let add_compact_multi_range_check (external_checks : 'field t)
      (x : 'field Cvar.t compact_limbs) =
    external_checks.compact_multi_ranges <-
      x :: external_checks.compact_multi_ranges

  (* Track a bound check *)
  let add_bound_check (external_checks : 'field t)
      (x : 'field Cvar.t standard_limbs) =
    external_checks.bounds <- x :: external_checks.bounds
end
*)

(* Common auxiliary functions for foreign field gadgets *)

(* Check that the foreign modulus is less than the maximum allowed *)
let check_modulus (type f) (module Circuit : Snark_intf.Run with type field = f)
    (foreign_field_modulus : f standard_limbs) =
  (* Check foreign field modulus < max allowed *)
  let foreign_field_modulus =
    field_standard_limbs_to_bignum_bigint (module Circuit) foreign_field_modulus
  in
  (* Note that the maximum foreign field modulus possible for addition is much
   * larger than that supported by multiplication.
   *
   * Specifically, since the 88-bit limbs are embedded in a native field element
   * of ~2^255 bits and foreign field addition increases the number of bits
   * logarithmically, for addition we can actually support a maximum field modulus
   * of 2^264 - 1 (i.e. binary_modulus - 1) for circuits up to length ~ 2^79 - 1,
   * which is far larger than the maximum circuit size supported by Kimchi.
   *
   * However, for compatibility with multiplication operations, we must use the
   * same maximum as foreign field multiplication.
   *)
  assert (
    Bignum_bigint.(
      foreign_field_modulus < max_foreign_field_modulus (module Circuit)) )

(* Represents two limbs as one single field element with twice as many bits *)
let compact_limb (type f) (module Circuit : Snark_intf.Run with type field = f)
    (lo : f) (hi : f) : f =
  Circuit.Field.Constant.(lo + (hi * two_to_limb_field (module Circuit)))

(* FOREIGN FIELD ADDITION *)

(* Given a left and right inputs to an addition or subtraction, and a modulus, it computes
 * all necessary values needed for the witness layout. Meaning, it returns an [FFAddValues] instance
 * - the result of the addition/subtraction as a ForeignElement
 * - the sign of the operation
 * - the overflow flag
 * - the carry value *)
let compute_ffadd_values (type f)
    (module Circuit : Snark_intf.Run with type field = f)
    (left_input : f Element.Standard.t) (right_input : f Element.Extended.t)
    (is_sub : bool) (foreign_field_modulus : f standard_limbs) :
    f Element.Standard.t * f * f * f =
  let open Circuit in
  (* Compute bigint version of the inputs *)
  let modulus =
    field_standard_limbs_to_bignum_bigint (module Circuit) foreign_field_modulus
  in
  (* Clarification *)
  (* let right_hi = right_input[3] * F::two_to_limb() + right_input[HI]; (* This allows to store 2^88 in the high limb *) *)
  let left = Element.Standard.to_bignum_bigint (module Circuit) left_input in
  let right = Element.Extended.to_bignum_bigint (module Circuit) right_input in

  (* Addition or subtraction *)
  let sign = Field.Constant.(if is_sub then negate one else one) in

  (* Overflow if addition and greater than modulus or
   * underflow if subtraction and less than zero 
   *)
  let has_overflow =
    Bignum_bigint.(if is_sub then left < right else left + right >= modulus)
  in

  (* 0 for no overflow
   * -1 for underflow
   * +1 for overflow 
   *)
  let field_overflow = if has_overflow then sign else Field.Constant.zero in

  (* Compute the result
   * result = left + sign * right - field_overflow * modulus
   * TODO: unluckily, we cannot do it in one line if we keep these types, because one
   *       cannot combine field elements and biguints in the same operation automatically 
   *)
  let result =
    Element.Standard.of_bignum_bigint (module Circuit)
    @@ Bignum_bigint.(
         if is_sub then
           if not has_overflow then (* normal subtraction *)
             left - right
           else (* underflow *)
             modulus + left - right
         else if not has_overflow then (* normal addition *)
           left + right
         else (* overflow *)
           left + right - modulus)
  in

  (* c = [ (a1 * 2^88 + a0) + s * (b1 * 2^88 + b0) - q * (f1 * 2^88 + f0) - (r1 * 2^88 + r0) ] / 2^176
   *  <=>
   * c = r2 - a2 - s*b2 + q*f2 *)
  let foreign_field_modulus0, foreign_field_modulus1, foreign_field_modulus2 =
    foreign_field_modulus
  in
  let left_input0, left_input1, left_input2 =
    Element.Standard.to_field_limbs (module Circuit) left_input
  in
  let right_input0, right_input1, right_input2, right_input3 =
    Element.Extended.to_field_limbs (module Circuit) right_input
  in
  let result0, result1, result2 =
    Element.Standard.to_field_limbs (module Circuit) result
  in
  (* This allows to store 2^88 in the high limb*)
  let offset = Common.(bignum_bigint_to_field (module Circuit) two_to_limb) in
  let right_input2 = Field.Constant.((right_input3 * offset) + right_input2) in

  let carry_bot =
    Field.Constant.(
      ( compact_limb (module Circuit) left_input0 left_input1
      + compact_limb (module Circuit) right_input0 (right_input1 * sign)
      - compact_limb
          (module Circuit)
          foreign_field_modulus0
          (foreign_field_modulus1 * field_overflow)
      - compact_limb (module Circuit) result0 result1 )
      / two_to_2limb_field (module Circuit))
  in

  let carry_top =
    Field.Constant.(
      result2 - left_input2 - (sign * right_input2)
      + (field_overflow * foreign_field_modulus2))
  in

  (* Check that both ways of computing the carry value are equal *)
  assert (Field.Constant.equal carry_top carry_bot) ;

  (result, sign, field_overflow, carry_bot)

let ffadd_single (type f) (module Circuit : Snark_intf.Run with type field = f)
    (left_input : f Element.Standard.t) (right_input : f Element.Extended.t)
    (is_sub : bool) (foreign_field_modulus : f standard_limbs) :
    f Element.Standard.t * f * f * f =
  let open Circuit in
  let result, sign, field_overflow, carry =
    compute_ffadd_values
      (module Circuit)
      left_input right_input is_sub foreign_field_modulus
  in

  (* Check that the result is in the correct range *)
  let is_in_range =
    let modulus =
      field_standard_limbs_to_bignum_bigint
        (module Circuit)
        foreign_field_modulus
    in
    let result = Element.Standard.to_bignum_bigint (module Circuit) result in
    Bignum_bigint.(result < modulus)
  in
  assert is_in_range ;

  (result, sign, field_overflow, carry)

(* FOREIGN FIELD ADDITION GADGET *)

(* Definition of a gadget for a chain of foreign field additions
   * - inputs: all the inputs to the chain of additions
   * - is_sub: a list of booleans indicating whether the corresponding addition is a subtraction
   * - foreign_field_modulus: the modulus of the foreign field (all the same)
   * - with_range_check: whether to perform a range check on the result at the end of the chain or not (default is true)
   * - Returns the final result of the chain of additions
   *
   * For n+1 inputs, the gadget creates n foreign field addition gates, followed by a final
   * foreign field addition gate for the bound check. An additional multi range check must be performed.
   * By default, the range check takes place right after the final Raw row.
*)
let ffadd_chain (type f) (module Circuit : Snark_intf.Run with type field = f)
    ?(with_range_check = true) (inputs : f Element.Standard.t list)
    (is_sub : bool list) (foreign_field_modulus : f standard_limbs) :
    f Element.Standard.t =
  let open Circuit in
  (* Check that the number of inputs is correct *)
  let n = List.length is_sub in
  assert (List.length inputs = n + 1) ;

  (* Check foreign field modulus < max allowed *)
  check_modulus (module Circuit) foreign_field_modulus ;

  (* Compute gate coefficients
     *   This happens when circuit is created / not part of witness (e.g. exists, As_prover code)
  *)
  let foreign_field_modulus0, foreign_field_modulus1, foreign_field_modulus2 =
    foreign_field_modulus
  in

  (* Make sure that all inputs are smaller than the foreign modulus *)
  (let modulus =
     Element.Standard.of_bignum_bigint (module Circuit)
     @@ field_standard_limbs_to_bignum_bigint
          (module Circuit)
          ( foreign_field_modulus0
          , foreign_field_modulus1
          , foreign_field_modulus2 )
   in
   List.iter inputs ~f:(fun input ->
       assert (Element.Standard.fits (module Circuit) input modulus) ) ) ;

  (* Initialize first left input *)
  let left = [| List.hd_exn inputs |] in

  (* For all n additions, compute its values and create gates *)
  for i = 0 to n do
    let right0, right1, right2, right3 = Element.Standard.extend (module Circuit) @@ List.nth_exn inputs (i + 1)  in
    let right = Element.Extended.of_limbs (right0, right1, right2, right3) in
    let sub = List.nth_exn is_sub i in
    let result, sign, field_overflow, carry =
      compute_ffadd_values
        (module Circuit)
        left.(0) right sub foreign_field_modulus
    in

    let left0, left1, left2 = Element.Standard.to_limbs left.(0) in
    let right0, right1, right2, _right3 = Element.Extended.to_limbs right in

    (* Create the gate *)
    with_label "ffadd_gate" (fun () ->
        (* Set up FFAdd gate *)
        assert_
          { annotation = Some __LOC__
          ; basic =
              Kimchi_backend_common.Plonk_constraint_system.Plonk_constraint.T
                (ForeignFieldAdd
                   { left_input_lo = left0
                   ; left_input_mi = left1
                   ; left_input_hi = left2
                   ; right_input_lo = right0
                   ; right_input_mi = right1
                   ; right_input_hi = right2
                   ; field_overflow = Field.constant field_overflow
                   ; carry = Field.constant carry
                   ; foreign_field_modulus0
                   ; foreign_field_modulus1
                   ; foreign_field_modulus2
                   ; sign
                   } )
          } ) ;
    left.(0) <- result ;
    ()
  done ;

  (* Add the final gate for the bound *)
  (* result + (2^264 - f) = bound *)
  let result0, result1, result2 = Element.Standard.to_limbs left.(0) in
  let final_right =
    Element.Extended.of_bignum_bigint (module Circuit) two_to_3limb
  in
  let final_bound, final_sign, final_ovf, final_carry =
    compute_ffadd_values
      (module Circuit)
      left.(0) final_right false foreign_field_modulus
  in
  let bound0, bound1, bound2 =
    Element.Standard.to_field_limbs (module Circuit) final_bound
  in

  (* Check that the correct expected values were obtained *)
  assert (Field.Constant.(equal final_sign one)) ;
  assert (Field.Constant.(equal final_ovf one)) ;

  with_label "final_ffadd_gate" (fun () ->
      (* Set up FFAdd gate *)
      assert_
        { annotation = Some __LOC__
        ; basic =
            Kimchi_backend_common.Plonk_constraint_system.Plonk_constraint.T
              (ForeignFieldAdd
                 { left_input_lo = result0
                 ; left_input_mi = result1
                 ; left_input_hi = result2
                 ; right_input_lo = Field.zero
                 ; right_input_mi = Field.zero
                 ; right_input_hi =
                     Field.constant @@ two_to_limb_field (module Circuit)
                 ; field_overflow = Field.constant final_ovf
                 ; carry = Field.constant final_carry
                 ; foreign_field_modulus0
                 ; foreign_field_modulus1
                 ; foreign_field_modulus2
                 ; sign = final_sign
                 } )
        } ) ;

  (* Set up copy constraints with sign and overflow *)
  Field.Assert.equal (Field.constant final_sign) Field.one ;
  Field.Assert.equal (Field.constant final_ovf) Field.one ;

  (* Final Zero gate*)
  with_label "final_ffadd_zero_gate" (fun () ->
      (* Set up FFAdd gate *)
      assert_
        { annotation = Some __LOC__
        ; basic =
            Kimchi_backend_common.Plonk_constraint_system.Plonk_constraint.T
              (Raw
                 { kind = Zero
                 ; values =
                     [| Field.constant bound0
                      ; Field.constant bound1
                      ; Field.constant bound2
                     |]
                 ; coeffs = [||]
                 } )
        } ) ;

  (* If range check is required, add the final gate *)

  (* Track external checks*)
  (*
  let external_checks = External_checks.create (module Circuit) in
*)
  (* Return result *)
  Element.Standard.of_limbs (result0, result1, result2)

(* FOREIGN FIELD MULTIPLICATION *)

(* Compute non-zero intermediate products
 *
 * For more details see the "Intermediate products" Section of
 * the [Foreign Field Multiplication RFC](../rfcs/foreign_field_mul.md) *)
let compute_intermediate_products (type f)
    (module Circuit : Snark_intf.Run with type field = f)
    (left_input : f Element.Standard.t) (right_input : f Element.Standard.t)
    (quotient : f standard_limbs) (neg_foreign_field_modulus : f standard_limbs)
    : f * f * f =
  let open Circuit in
  let left_input0, left_input1, left_input2 =
    Element.Standard.to_field_limbs (module Circuit) left_input
  in
  let right_input0, right_input1, right_input2 =
    Element.Standard.to_field_limbs (module Circuit) right_input
  in
  let quotient0, quotient1, quotient2 = quotient in
  let ( neg_foreign_field_modulus0
      , neg_foreign_field_modulus1
      , neg_foreign_field_modulus2 ) =
    neg_foreign_field_modulus
  in
  ( (* p0 = a0 * b0 + q0 + f'0 *)
    Field.Constant.(
      (left_input0 * right_input0) + (quotient0 * neg_foreign_field_modulus0))
  , (* p1 = a0 * b1 + a1 * b0 + q0 * f'1 + q1 * f'0 *)
    Field.Constant.(
      (left_input0 * right_input1)
      + (left_input1 * right_input0)
      + (quotient0 * neg_foreign_field_modulus1)
      + (quotient1 * neg_foreign_field_modulus0))
  , (* p2 = a0 * b2 + a2 * b0 + a1 * b1 - q0 * f'2 + q2 * f'0 + q1 * f'1 *)
    Field.Constant.(
      (left_input0 * right_input2)
      + (left_input2 * right_input0)
      + (left_input1 * right_input1)
      + (quotient0 * neg_foreign_field_modulus2)
      + (quotient2 * neg_foreign_field_modulus0)
      + (quotient1 * neg_foreign_field_modulus1)) )

(* Compute intermediate sums
 *   For more details see the "Optimizations" Section of
 *   the [Foreign Field Multiplication RFC](../rfcs/foreign_field_mul.md) *)
let compute_intermediate_sums (type f)
    (module Circuit : Snark_intf.Run with type field = f)
    (quotient : f standard_limbs) (neg_foreign_field_modulus : f standard_limbs)
    : f * f =
  let open Circuit in
  let quotient0, quotient1, quotient2 = quotient in
  let ( neg_foreign_field_modulus0
      , neg_foreign_field_modulus1
      , neg_foreign_field_modulus2 ) =
    neg_foreign_field_modulus
  in
  (* let q01 = q0 + 2^L * q1 *)
  let quotient01 =
    Field.Constant.(
      quotient0 + (two_to_limb_field (module Circuit) * quotient1))
  in

  (* f'01 = f'0 + 2^L * f'1 *)
  let neg_foreign_field_modulus01 =
    Field.Constant.(
      neg_foreign_field_modulus0
      + (two_to_limb_field (module Circuit) * neg_foreign_field_modulus1))
  in
  ( (* q'01 = q01 + f'01 *)
    Field.Constant.(quotient01 + neg_foreign_field_modulus01)
  , (* q'2 = q2 + f'2 *)
    Field.Constant.(quotient2 + neg_foreign_field_modulus2) )

(* Compute witness variables related for foreign field multplication *)
let compute_witness_variables (type f)
    (module Circuit : Snark_intf.Run with type field = f)
    (products : Bignum_bigint.t standard_limbs)
    (remainder : Bignum_bigint.t standard_limbs) : f * f * f * f * f * f =
  let products0, products1, products2 = products in
  let remainder0, remainder1, remainder2 = remainder in

  (* C1-C2: Compute components of product1 *)
  let product1_hi, product1_lo =
    Common.(bignum_bigint_div_rem products1 two_to_limb)
  in
  let product1_hi_1, product1_hi_0 =
    Common.(bignum_bigint_div_rem product1_hi two_to_limb)
  in

  (* C3-C5: Compute v0 = the top 2 bits of (p0 + 2^L * p10 - r0 - 2^L * r1) / 2^2L
   *   N.b. To avoid an underflow error, the equation must sum the intermediate
   *        product terms before subtracting limbs of the remainder. *)
  let carry0 =
    Bignum_bigint.(
      ( products0
      + (Common.two_to_limb * product1_lo)
      - remainder0
      - (Common.two_to_limb * remainder1) )
      / two_to_2limb)
  in

  (* C6-C7: Compute v1 = the top L + 3 bits (p2 + p11 + v0 - r2) / 2^L
   *   N.b. Same as above, to avoid an underflow error, the equation must
   *        sum the intermediate product terms before subtracting the remainder. *)
  let carry1 =
    Bignum_bigint.(
      (products2 + product1_hi + carry0 - remainder2) / Common.two_to_limb)
  in
  (* Compute v10 and v11 *)
  let carry1_hi, carry1_lo =
    Common.(bignum_bigint_div_rem carry1 two_to_limb)
  in

  ( Common.bignum_bigint_to_field (module Circuit) product1_lo
  , Common.bignum_bigint_to_field (module Circuit) product1_hi_0
  , Common.bignum_bigint_to_field (module Circuit) product1_hi_1
  , Common.bignum_bigint_to_field (module Circuit) carry0
  , Common.bignum_bigint_to_field (module Circuit) carry1_lo
  , Common.bignum_bigint_to_field (module Circuit) carry1_hi )

(* Perform integer bound addition computation x' = x + f' *)
let compute_bound (x : Bignum_bigint.t)
    (neg_foreign_field_modulus : Bignum_bigint.t) : Bignum_bigint.t =
  let x_bound = Bignum_bigint.(x + neg_foreign_field_modulus) in
  assert (Bignum_bigint.(x_bound < binary_modulus)) ;
  x_bound

(* Compute bound witness carry bit *)
let compute_bound_witness_carry (type f)
    (module Circuit : Snark_intf.Run with type field = f)
    (sums : Bignum_bigint.t compact_limbs)
    (bound : Bignum_bigint.t compact_limbs) : f =
  let sums01, _sums2 = sums in
  let bound01, _bound2 = bound in

  (* C9: witness data is created by externally by called and multi-range-check gate *)

  (* C10-C11: Compute q'_carry01 = (s01 - q'01)/2^2L *)
  let quotient_bound_carry, _ =
    Common.bignum_bigint_div_rem Bignum_bigint.(sums01 - bound01) two_to_2limb
  in
  Common.bignum_bigint_to_field (module Circuit) quotient_bound_carry

let tuple24_of_array array =
  match array with
  | [| a1
     ; a2
     ; a3
     ; a4
     ; a5
     ; a6
     ; a7
     ; a8
     ; a9
     ; a10
     ; a11
     ; a12
     ; a13
     ; a14
     ; a15
     ; a16
     ; a17
     ; a18
     ; a19
     ; a20
     ; a21
     ; a22
     ; a23
     ; a24
    |] ->
      ( a1
      , a2
      , a3
      , a4
      , a5
      , a6
      , a7
      , a8
      , a9
      , a10
      , a11
      , a12
      , a13
      , a14
      , a15
      , a16
      , a17
      , a18
      , a19
      , a20
      , a21
      , a22
      , a23
      , a24 )
  | _ ->
      assert false

(* Foreign field multiplication gadget definition *)
let ffmul (type f) (module Circuit : Snark_intf.Run with type field = f)
    (left_input : f Element.Standard.t) (right_input : f Element.Standard.t)
    (foreign_field_modulus : f standard_limbs) :
    f Element.Standard.t * f External_checks.t =
  let open Circuit in
  (* Check foreign field modulus < max allowed *)
  check_modulus (module Circuit) foreign_field_modulus ;

  (* Compute gate coefficients
   *   This happens when circuit is created / not part of witness (e.g. exists, As_prover code)
   *)

  (* Compute gate coefficients
   *   This happens when circuit is created / not part of witness (e.g. exists, As_prover code)
   *)
  let foreign_field_modulus0, foreign_field_modulus1, foreign_field_modulus2 =
    foreign_field_modulus
  in
  let ( neg_foreign_field_modulus
      , ( neg_foreign_field_modulus0
        , neg_foreign_field_modulus1
        , neg_foreign_field_modulus2 ) ) =
    let foreign_field_modulus =
      field_standard_limbs_to_bignum_bigint
        (module Circuit)
        foreign_field_modulus
    in
    (* Compute negated foreign field modulus f' = 2^t - f public parameter *)
    let neg_foreign_field_modulus =
      Bignum_bigint.(binary_modulus - foreign_field_modulus)
    in
    ( neg_foreign_field_modulus
    , bignum_bigint_to_field_standard_limbs
        (module Circuit)
        neg_foreign_field_modulus )
  in

  (* Compute witness values *)
  let ( left_input0
      , left_input1
      , left_input2
      , right_input0
      , right_input1
      , right_input2
      , carry1_lo
      , carry1_hi
      , product1_hi_1
      , carry0
      , quotient0
      , quotient1
      , quotient2
      , quotient_bound_carry
      , remainder0
      , remainder1
      , remainder2
      , quotient_bound01
      , quotient_bound2
      , remainder_bound0
      , remainder_bound1
      , remainder_bound2
      , product1_lo
      , product1_hi_0 ) =
    exists (Typ.array ~length:24 Field.typ) ~compute:(fun () ->
        (* Compute quotient remainder and negative foreign field modulus *)
        let quotient, remainder =
          (* Bignum_bigint computations *)
          let left_input =
            Element.Standard.to_bignum_bigint (module Circuit) left_input
          in
          let right_input =
            Element.Standard.to_bignum_bigint (module Circuit) right_input
          in
          let foreign_field_modulus =
            field_standard_limbs_to_bignum_bigint
              (module Circuit)
              foreign_field_modulus
          in

          (* Compute quotient and remainder using foreign field modulus *)
          let quotient, remainder =
            Common.bignum_bigint_div_rem
              Bignum_bigint.(left_input * right_input)
              foreign_field_modulus
          in
          (quotient, remainder)
        in

        (* Compute the intermediate products *)
        let products =
          let quotient =
            bignum_bigint_to_field_standard_limbs (module Circuit) quotient
          in
          let neg_foreign_field_modulus =
            bignum_bigint_to_field_standard_limbs
              (module Circuit)
              neg_foreign_field_modulus
          in
          let product0, product1, product2 =
            compute_intermediate_products
              (module Circuit)
              left_input right_input quotient neg_foreign_field_modulus
          in

          ( Common.field_to_bignum_bigint (module Circuit) product0
          , Common.field_to_bignum_bigint (module Circuit) product1
          , Common.field_to_bignum_bigint (module Circuit) product2 )
        in

        (* Compute the intermediate sums *)
        let sums =
          let quotient =
            bignum_bigint_to_field_standard_limbs (module Circuit) quotient
          in
          let neg_foreign_field_modulus =
            bignum_bigint_to_field_standard_limbs
              (module Circuit)
              neg_foreign_field_modulus
          in
          let sum01, sum2 =
            compute_intermediate_sums
              (module Circuit)
              quotient neg_foreign_field_modulus
          in
          ( Common.field_to_bignum_bigint (module Circuit) sum01
          , Common.field_to_bignum_bigint (module Circuit) sum2 )
        in

        (* Compute witness variables *)
        let ( product1_lo
            , product1_hi_0
            , product1_hi_1
            , carry0
            , carry1_lo
            , carry1_hi ) =
          compute_witness_variables
            (module Circuit)
            products
            (bignum_bigint_to_standard_limbs remainder)
        in

        (* Compute bounds for multi-range-checks on quotient and remainder *)
        let quotient_bound = compute_bound quotient neg_foreign_field_modulus in
        let remainder_bound =
          compute_bound remainder neg_foreign_field_modulus
        in

        (* Compute quotient bound addition witness variables *)
        let quotient_bound_carry =
          compute_bound_witness_carry
            (module Circuit)
            sums
            (bignum_bigint_to_compact_limbs quotient_bound)
        in

        (* Compute the rest of the witness data *)
        let left_input0, left_input1, left_input2 =
          Element.Standard.to_field_limbs (module Circuit) left_input
        in
        let right_input0, right_input1, right_input2 =
          Element.Standard.to_field_limbs (module Circuit) right_input
        in
        let quotient0, quotient1, quotient2 =
          bignum_bigint_to_field_standard_limbs (module Circuit) quotient
        in
        let remainder0, remainder1, remainder2 =
          bignum_bigint_to_field_standard_limbs (module Circuit) remainder
        in
        let quotient_bound01, quotient_bound2 =
          bignum_bigint_to_field_compact_limbs (module Circuit) quotient_bound
        in
        let remainder_bound0, remainder_bound1, remainder_bound2 =
          bignum_bigint_to_field_standard_limbs (module Circuit) remainder_bound
        in

        [| left_input0
         ; left_input1
         ; left_input2
         ; right_input0
         ; right_input1
         ; right_input2
         ; carry1_lo
         ; carry1_hi
         ; product1_hi_1
         ; carry0
         ; quotient0
         ; quotient1
         ; quotient2
         ; quotient_bound_carry
         ; remainder0
         ; remainder1
         ; remainder2
         ; quotient_bound01
         ; quotient_bound2
         ; remainder_bound0
         ; remainder_bound1
         ; remainder_bound2
         ; product1_lo
         ; product1_hi_0
        |] )
    |> tuple24_of_array
  in

  (* Prepare external checks *)
  let external_checks = External_checks.create (module Circuit) in
  External_checks.add_multi_range_check external_checks
    (carry1_lo, product1_lo, product1_hi_0) ;
  External_checks.add_compact_multi_range_check external_checks
    (quotient_bound01, quotient_bound2) ;
  External_checks.add_multi_range_check external_checks
    (remainder_bound0, remainder_bound1, remainder_bound2) ;
  External_checks.add_bound_check external_checks
    (remainder0, remainder1, remainder2) ;

  (* Create ForeignFieldMul gate *)
  with_label "foreign_field_mul" (fun () ->
      assert_
        { annotation = Some __LOC__
        ; basic =
            Kimchi_backend_common.Plonk_constraint_system.Plonk_constraint.T
              (ForeignFieldMul
                 { (* Current row *) left_input0
                 ; left_input1
                 ; left_input2
                 ; right_input0
                 ; right_input1
                 ; right_input2
                 ; carry1_lo
                 ; carry1_hi
                 ; carry0
                 ; quotient0
                 ; quotient1
                 ; quotient2
                 ; quotient_bound_carry
                 ; product1_hi_1
                 ; (* Next row *) remainder0
                 ; remainder1
                 ; remainder2
                 ; quotient_bound01
                 ; quotient_bound2
                 ; product1_lo
                 ; product1_hi_0
                 ; (* Coefficients *) foreign_field_modulus0
                 ; foreign_field_modulus1
                 ; foreign_field_modulus2
                 ; neg_foreign_field_modulus0
                 ; neg_foreign_field_modulus1
                 ; neg_foreign_field_modulus2
                 } )
        } ) ;
  ( Element.Standard.of_limbs (remainder0, remainder1, remainder2)
  , external_checks )

(*********)
(* Tests *)
(*********)

let%test_unit "foreign_field_mul gadget" =
  (* Import the gadget test runner *)
  let open Kimchi_gadgets_test_runner in
  (* Initialize the SRS cache. *)
  let () =
    try Kimchi_pasta.Vesta_based_plonk.Keypair.set_urs_info [] with _ -> ()
  in

  let assert_eq ((a, b, c) : 'field standard_limbs)
      ((x, y, z) : 'field standard_limbs) =
    let open Runner.Impl.Field in
    Assert.equal (constant a) (constant x) ;
    Assert.equal (constant b) (constant y) ;
    Assert.equal (constant c) (constant z)
  in

  (* Helper to test foreign_field_mul gadget
   *   Inputs:
   *     - left_input
   *     - right_input
   *     - foreign_field_modulus
   *     - expected product
   *)
<<<<<<< HEAD
  let test_mul ?cs (left_input : Bignum_bigint.t)
      (right_input : Bignum_bigint.t) (foreign_field_modulus : Bignum_bigint.t)
      =
    (* Generate and verify proof *)
    let cs, _proof_keypair, _proof =
      Runner.generate_and_verify_proof ?cs (fun () ->
=======
  let test_ffmul (left_input : Bignum_bigint.t) (right_input : Bignum_bigint.t)
      (foreign_field_modulus : Bignum_bigint.t) : unit =
    let _proof_keypair, _proof =
      Runner.generate_and_verify_proof (fun () ->
>>>>>>> 9b6627d0
          let open Runner.Impl in
          (* Prepare test inputs *)
          let expected =
            Bignum_bigint.(left_input * right_input % foreign_field_modulus)
          in
          let foreign_field_modulus =
            bignum_bigint_to_field_standard_limbs
              (module Runner.Impl)
              foreign_field_modulus
          in
          let left_input =
            Element.Standard.of_bignum_bigint (module Runner.Impl) left_input
          in
          let right_input =
            Element.Standard.of_bignum_bigint (module Runner.Impl) right_input
          in
          (* Create the gadget *)
          let product, _external_checks =
            ffmul
              (module Runner.Impl)
              left_input right_input foreign_field_modulus
          in
          (* Check product matches expected result *)
          as_prover (fun () ->
              let expected =
                bignum_bigint_to_field_standard_limbs
                  (module Runner.Impl)
                  expected
              in
              let product =
                Element.Standard.to_field_limbs (module Runner.Impl) product
              in
              assert_eq product expected ) ;
          () )
    in

    cs
  in

  (* Helper to test foreign_field_mul gadget with external checks
   *   Inputs:
   *     - left_input
   *     - right_input
   *     - foreign_field_modulus
   *     - expected product
   *)
  let test_ffmul_full (left_input : Bignum_bigint.t)
      (right_input : Bignum_bigint.t) (foreign_field_modulus : Bignum_bigint.t)
      : unit =
    (* Circuit definition function *)
    let make_circuit left_input right_input foreign_field_modulus =
      let open Runner.Impl in
      (* Prepare test inputs *)
      let expected =
        Bignum_bigint.(left_input * right_input % foreign_field_modulus)
      in
      let foreign_field_modulus =
        bignum_bigint_to_field_standard_limbs
          (module Runner.Impl)
          foreign_field_modulus
      in
      let left_input =
        Element.Standard.of_bignum_bigint (module Runner.Impl) left_input
      in
      let right_input =
        Element.Standard.of_bignum_bigint (module Runner.Impl) right_input
      in

      (* External checks for this test (example, circuit designer has complete flexibility about organization)
       *   1) ForeignFieldMul
       *   2) ForeignFieldAdd (result bound addition)
       *   3) multi-range-check (left multiplicand)
       *   4) multi-range-check (right multiplicand)
       *   5) multi-range-check (product1_lo, product1_hi_0, carry1_lo)
       *   6) multi-range-check (remainder bound / product / result range check)
       *   7) compact-multi-range-check (quotient range check) *)

      (* 1) Create the foreign field mul gadget *)
      let product, external_checks =
        mul (module Runner.Impl) left_input right_input foreign_field_modulus
      in

      (* Sanity check product matches expected result *)
      as_prover (fun () ->
          let expected =
            bignum_bigint_to_field_standard_limbs (module Runner.Impl) expected
          in
          let product =
            Element.Standard.to_field_limbs (module Runner.Impl) product
          in
          assert_eq product expected ) ;

<<<<<<< HEAD
      (* TODO: 2) Add result bound addition gate *)
      assert (Mina_stdlib.List.Length.equal external_checks.bounds 1) ;
=======
          (* External checks for this test (example, circuit designer has complete flexibility about organization)
           *   1) ForeignFieldMul
           *   2) ForeignFieldAdd (result bound addition)
           *   3) multi-range-check (left multiplicand)
           *   4) multi-range-check (right multiplicand)
           *   5) multi-range-check (product1_lo, product1_hi_0, carry1_lo)
           *   6) multi-range-check (remainder bound / product / result range check)
           *   7) compact-multi-range-check (quotient range check) *)

          (* 1) Create the foreign field mul gadget *)
          let product, external_checks =
            ffmul
              (module Runner.Impl)
              left_input right_input foreign_field_modulus
          in
>>>>>>> 9b6627d0

      (* 3) Add multi-range-check left input *)
      let left_input0, left_input1, left_input2 =
        Element.Standard.to_limbs left_input
      in
      Range_check.multi (module Runner.Impl) left_input0 left_input1 left_input2 ;

      (* 4) Add multi-range-check right input *)
      let right_input0, right_input1, right_input2 =
        Element.Standard.to_limbs right_input
      in
      Range_check.multi
        (module Runner.Impl)
        right_input0 right_input1 right_input2 ;

      (* 5-6) Add gates for external multi-range-checks
       *   In this case:
       *     carry1_lo, product1_lo, product1_hi_0
       *     remainder_bound0, remainder_bound1, remainder_bound2
       *)
      Core_kernel.List.iter external_checks.multi_ranges ~f:(fun multi_range ->
          let v0, v1, v2 = multi_range in
          Range_check.multi (module Runner.Impl) v0 v1 v2 ;
          () ) ;
      assert (Mina_stdlib.List.Length.equal external_checks.multi_ranges 2) ;

      (* 7) Add gates for external compact-multi-range-checks
       *   In this case:
       *     quotient_bound01, quotient_bound2
       *)
      Core_kernel.List.iter external_checks.compact_multi_ranges
        ~f:(fun compact_multi_range ->
          let v01, v2 = compact_multi_range in
          Range_check.compact_multi (module Runner.Impl) v01 v2 ;
          () ) ;
      assert (
        Mina_stdlib.List.Length.equal external_checks.compact_multi_ranges 1 ) ;

      ()
    in

    (* Generate and verify first proof *)
    let cs, _proof_keypair, _proof =
      Runner.generate_and_verify_proof (fun () ->
          make_circuit left_input right_input foreign_field_modulus )
    in

    (* Set up another witness *)
    let _mutate_witness value =
      Bignum_bigint.(if equal zero value then value + one else value - one)
    in

    (* TODO: fix this case
       let left_input = mutate_witness left_input in
       let right_input = mutate_witness right_input in
    *)

    (* Generate and verify second proof, reusing constraint system *)
    let _cs, _proof_keypair, _proof =
      Runner.generate_and_verify_proof ~cs (fun () ->
          make_circuit left_input right_input foreign_field_modulus )
    in
    ()
  in

  (* Test constants *)
  let secp256k1_modulus =
    Common.bignum_bigint_of_hex
      "fffffffffffffffffffffffffffffffffffffffffffffffffffffffefffffc2f"
  in
  let secp256k1_max = Bignum_bigint.(secp256k1_modulus - Bignum_bigint.one) in
  let secp256k1_sqrt = Common.bignum_biguint_sqrt secp256k1_max in
  let pallas_modulus =
    Common.bignum_bigint_of_hex
      "40000000000000000000000000000000224698fc094cf91b992d30ed00000001"
  in
  let pallas_max = Bignum_bigint.(pallas_modulus - Bignum_bigint.one) in
  let pallas_sqrt = Common.bignum_biguint_sqrt pallas_max in
  let vesta_modulus =
    Common.bignum_bigint_of_hex
      "40000000000000000000000000000000224698fc0994a8dd8c46eb2100000001"
  in

  (* Positive tests *)
  (* zero_mul: 0 * 0 *)
<<<<<<< HEAD
  let cs = test_mul Bignum_bigint.zero Bignum_bigint.zero secp256k1_modulus in
  (* one_mul: max * 1 *)
  let _cs = test_mul ~cs secp256k1_max Bignum_bigint.one secp256k1_modulus in
  (* max_native_square: pallas_sqrt * pallas_sqrt *)
  let _cs = test_mul ~cs pallas_sqrt pallas_sqrt secp256k1_modulus in
  (* max_foreign_square: secp256k1_sqrt * secp256k1_sqrt *)
  let _cs = test_mul ~cs secp256k1_sqrt secp256k1_sqrt secp256k1_modulus in
  (* max_native_multiplicands: pallas_max * pallas_max *)
  let _cs = test_mul ~cs pallas_max pallas_max secp256k1_modulus in
  (* max_foreign_multiplicands: secp256k1_max * secp256k1_max *)
  let _cs = test_mul ~cs secp256k1_max secp256k1_max secp256k1_modulus in
  (* nonzero carry0 bits *)
  let _cs =
    test_mul ~cs
      (Common.bignum_bigint_of_hex
         "fbbbd91e03b48cebbac38855289060f8b29fa6ad3cffffffffffffffffffffff" )
      (Common.bignum_bigint_of_hex
         "d551c3d990f42b6d780275d9ca7e30e72941aa29dcffffffffffffffffffffff" )
      secp256k1_modulus
  in
  (* test nonzero carry10 *)
  let _cs =
    test_mul
      (Common.bignum_bigint_of_hex
         "4000000000000000000000000000000000000000000000000000000000000000" )
      (Common.bignum_bigint_of_hex
         "ffffffffffffffffffffffffffffffffffffffffffffffffffffffffffffffffe0" )
      Bignum_bigint.(pow (of_int 2) (of_int 259))
  in
  (* test nonzero carry1_hi *)
  let _cs =
    test_mul
      (Common.bignum_bigint_of_hex
         "7fffffffffffffffffffffffffffffffffffffffffffffffffffffffffffffff" )
      (Common.bignum_bigint_of_hex
         "8000000000000000000000000000000000000000000000000000000000000000d0" )
      Bignum_bigint.(pow (of_int 2) (of_int 259) - one)
  in
  (* test nonzero_second_bit_carry1_hi *)
  let _cs =
    test_mul ~cs
      (Common.bignum_bigint_of_hex
         "ffffffffffffffffffffffffffffffffffffffffffffffff8a9dec7cfd1acdeb" )
      (Common.bignum_bigint_of_hex
         "fffffffffffffffffffffffffffffffffffffffffffffffffffffffefffffc2e" )
      secp256k1_modulus
  in
  (* test random_multiplicands_carry1_lo *)
  let _cs =
    test_mul ~cs
      (Common.bignum_bigint_of_hex
         "ffd913aa9e17a63c7a0ff2354218037aafcd6ecaa67f56af1de882594a434dd3" )
      (Common.bignum_bigint_of_hex
         "7d313d6b42719a39acea5f51de9d50cd6a4ec7147c003557e114289e9d57dffc" )
      secp256k1_modulus
  in
  (* test random_multiplicands_valid *)
  let _cs =
    test_mul ~cs
      (Common.bignum_bigint_of_hex
         "1f2d8f0d0cd52771bfb86ffdf651b7907e2e0fa87f7c9c2a41b0918e2a7820d" )
      (Common.bignum_bigint_of_hex
         "b58c271d1f2b1c632a61a548872580228430495e9635842591d9118236bacfa2" )
      secp256k1_modulus
  in
  (* test smaller foreign field modulus *)
  let _cs =
    test_mul
      (Common.bignum_bigint_of_hex
         "5945fa400436f458cb9e994dcd315ded43e9b60eb68e2ae7b5cf1d07b48ca1c" )
      (Common.bignum_bigint_of_hex
         "747109f882b8e26947dfcd887273c0b0720618cb7f6d407c9ba74dbe0eda22f" )
      (Common.bignum_bigint_of_hex
         "fffffffffffffffffffffffffffffffffffffffffffffffffffffffffffffff" )
  in
  (* vesta non-native on pallas native modulus *)
  let _cs =
    test_mul
      (Common.bignum_bigint_of_hex
         "69cc93598e05239aa77b85d172a9785f6f0405af91d91094f693305da68bf15" )
      (Common.bignum_bigint_of_hex
         "1fffe27b14baa740db0c8bb6656de61d2871a64093908af6181f46351a1c1909" )
      vesta_modulus
  in
=======
  test_ffmul Bignum_bigint.zero Bignum_bigint.zero secp256k1_modulus ;
  (* one_mul: max * 1 *)
  test_ffmul secp256k1_max Bignum_bigint.one secp256k1_modulus ;
  (* max_native_square: pallas_sqrt * pallas_sqrt *)
  test_ffmul pallas_sqrt pallas_sqrt secp256k1_modulus ;
  (* max_foreign_square: secp256k1_sqrt * secp256k1_sqrt *)
  test_ffmul secp256k1_sqrt secp256k1_sqrt secp256k1_modulus ;
  (* max_native_multiplicands: pallas_max * pallas_max *)
  test_ffmul pallas_max pallas_max secp256k1_modulus ;
  (* max_foreign_multiplicands: secp256k1_max * secp256k1_max *)
  test_ffmul secp256k1_max secp256k1_max secp256k1_modulus ;
  (* nonzero carry0 bits *)
  test_ffmul
    (Common.bignum_bigint_of_hex
       "fbbbd91e03b48cebbac38855289060f8b29fa6ad3cffffffffffffffffffffff" )
    (Common.bignum_bigint_of_hex
       "d551c3d990f42b6d780275d9ca7e30e72941aa29dcffffffffffffffffffffff" )
    secp256k1_modulus ;
  (* test nonzero carry10 *)
  test_ffmul
    (Common.bignum_bigint_of_hex
       "4000000000000000000000000000000000000000000000000000000000000000" )
    (Common.bignum_bigint_of_hex
       "ffffffffffffffffffffffffffffffffffffffffffffffffffffffffffffffffe0" )
    Bignum_bigint.(pow (of_int 2) (of_int 259)) ;
  (* test nonzero carry1_hi *)
  test_ffmul
    (Common.bignum_bigint_of_hex
       "7fffffffffffffffffffffffffffffffffffffffffffffffffffffffffffffff" )
    (Common.bignum_bigint_of_hex
       "8000000000000000000000000000000000000000000000000000000000000000d0" )
    Bignum_bigint.(pow (of_int 2) (of_int 259) - one) ;
  (* test nonzero_second_bit_carry1_hi *)
  test_ffmul
    (Common.bignum_bigint_of_hex
       "ffffffffffffffffffffffffffffffffffffffffffffffff8a9dec7cfd1acdeb" )
    (Common.bignum_bigint_of_hex
       "fffffffffffffffffffffffffffffffffffffffffffffffffffffffefffffc2e" )
    secp256k1_modulus ;
  (* test random_multiplicands_carry1_lo *)
  test_ffmul
    (Common.bignum_bigint_of_hex
       "ffd913aa9e17a63c7a0ff2354218037aafcd6ecaa67f56af1de882594a434dd3" )
    (Common.bignum_bigint_of_hex
       "7d313d6b42719a39acea5f51de9d50cd6a4ec7147c003557e114289e9d57dffc" )
    secp256k1_modulus ;
  (* test random_multiplicands_valid *)
  test_ffmul
    (Common.bignum_bigint_of_hex
       "1f2d8f0d0cd52771bfb86ffdf651b7907e2e0fa87f7c9c2a41b0918e2a7820d" )
    (Common.bignum_bigint_of_hex
       "b58c271d1f2b1c632a61a548872580228430495e9635842591d9118236bacfa2" )
    secp256k1_modulus ;
  (* test smaller foreign field modulus *)
  test_ffmul
    (Common.bignum_bigint_of_hex
       "5945fa400436f458cb9e994dcd315ded43e9b60eb68e2ae7b5cf1d07b48ca1c" )
    (Common.bignum_bigint_of_hex
       "747109f882b8e26947dfcd887273c0b0720618cb7f6d407c9ba74dbe0eda22f" )
    (Common.bignum_bigint_of_hex
       "fffffffffffffffffffffffffffffffffffffffffffffffffffffffffffffff" ) ;
  (* vesta non-native on pallas native modulus *)
  test_ffmul
    (Common.bignum_bigint_of_hex
       "69cc93598e05239aa77b85d172a9785f6f0405af91d91094f693305da68bf15" )
    (Common.bignum_bigint_of_hex
       "1fffe27b14baa740db0c8bb6656de61d2871a64093908af6181f46351a1c1909" )
    vesta_modulus ;
>>>>>>> 9b6627d0

  (* Full test including all external checks *)
  test_ffmul_full
    (Common.bignum_bigint_of_hex
       "1f2d8f0d0cd52771bfb86ffdf651b7907e2e0fa87f7c9c2a41b0918e2a7820d" )
    (Common.bignum_bigint_of_hex
       "b58c271d1f2b1c632a61a548872580228430495e9635842591d9118236bacfa2" )
    secp256k1_modulus ;
  ()<|MERGE_RESOLUTION|>--- conflicted
+++ resolved
@@ -376,7 +376,6 @@
   end
 end
 
-(*
 (* Structure for tracking external checks that must be made
  * (using other gadgets) in order to acheive soundess for a
  * given multiplication *)
@@ -409,7 +408,6 @@
       (x : 'field Cvar.t standard_limbs) =
     external_checks.bounds <- x :: external_checks.bounds
 end
-*)
 
 (* Common auxiliary functions for foreign field gadgets *)
 
@@ -615,7 +613,9 @@
 
   (* For all n additions, compute its values and create gates *)
   for i = 0 to n do
-    let right0, right1, right2, right3 = Element.Standard.extend (module Circuit) @@ List.nth_exn inputs (i + 1)  in
+    let right0, right1, right2, right3 =
+      Element.Standard.extend (module Circuit) @@ List.nth_exn inputs (i + 1)
+    in
     let right = Element.Extended.of_limbs (right0, right1, right2, right3) in
     let sub = List.nth_exn is_sub i in
     let result, sign, field_overflow, carry =
@@ -1203,19 +1203,12 @@
    *     - foreign_field_modulus
    *     - expected product
    *)
-<<<<<<< HEAD
-  let test_mul ?cs (left_input : Bignum_bigint.t)
+  let test_ffmul ?cs (left_input : Bignum_bigint.t)
       (right_input : Bignum_bigint.t) (foreign_field_modulus : Bignum_bigint.t)
       =
     (* Generate and verify proof *)
     let cs, _proof_keypair, _proof =
       Runner.generate_and_verify_proof ?cs (fun () ->
-=======
-  let test_ffmul (left_input : Bignum_bigint.t) (right_input : Bignum_bigint.t)
-      (foreign_field_modulus : Bignum_bigint.t) : unit =
-    let _proof_keypair, _proof =
-      Runner.generate_and_verify_proof (fun () ->
->>>>>>> 9b6627d0
           let open Runner.Impl in
           (* Prepare test inputs *)
           let expected =
@@ -1295,7 +1288,7 @@
 
       (* 1) Create the foreign field mul gadget *)
       let product, external_checks =
-        mul (module Runner.Impl) left_input right_input foreign_field_modulus
+        ffmul (module Runner.Impl) left_input right_input foreign_field_modulus
       in
 
       (* Sanity check product matches expected result *)
@@ -1308,26 +1301,8 @@
           in
           assert_eq product expected ) ;
 
-<<<<<<< HEAD
       (* TODO: 2) Add result bound addition gate *)
       assert (Mina_stdlib.List.Length.equal external_checks.bounds 1) ;
-=======
-          (* External checks for this test (example, circuit designer has complete flexibility about organization)
-           *   1) ForeignFieldMul
-           *   2) ForeignFieldAdd (result bound addition)
-           *   3) multi-range-check (left multiplicand)
-           *   4) multi-range-check (right multiplicand)
-           *   5) multi-range-check (product1_lo, product1_hi_0, carry1_lo)
-           *   6) multi-range-check (remainder bound / product / result range check)
-           *   7) compact-multi-range-check (quotient range check) *)
-
-          (* 1) Create the foreign field mul gadget *)
-          let product, external_checks =
-            ffmul
-              (module Runner.Impl)
-              left_input right_input foreign_field_modulus
-          in
->>>>>>> 9b6627d0
 
       (* 3) Add multi-range-check left input *)
       let left_input0, left_input1, left_input2 =
@@ -1413,21 +1388,20 @@
 
   (* Positive tests *)
   (* zero_mul: 0 * 0 *)
-<<<<<<< HEAD
-  let cs = test_mul Bignum_bigint.zero Bignum_bigint.zero secp256k1_modulus in
+  let cs = test_ffmul Bignum_bigint.zero Bignum_bigint.zero secp256k1_modulus in
   (* one_mul: max * 1 *)
-  let _cs = test_mul ~cs secp256k1_max Bignum_bigint.one secp256k1_modulus in
+  let _cs = test_ffmul ~cs secp256k1_max Bignum_bigint.one secp256k1_modulus in
   (* max_native_square: pallas_sqrt * pallas_sqrt *)
-  let _cs = test_mul ~cs pallas_sqrt pallas_sqrt secp256k1_modulus in
+  let _cs = test_ffmul ~cs pallas_sqrt pallas_sqrt secp256k1_modulus in
   (* max_foreign_square: secp256k1_sqrt * secp256k1_sqrt *)
-  let _cs = test_mul ~cs secp256k1_sqrt secp256k1_sqrt secp256k1_modulus in
+  let _cs = test_ffmul ~cs secp256k1_sqrt secp256k1_sqrt secp256k1_modulus in
   (* max_native_multiplicands: pallas_max * pallas_max *)
-  let _cs = test_mul ~cs pallas_max pallas_max secp256k1_modulus in
+  let _cs = test_ffmul ~cs pallas_max pallas_max secp256k1_modulus in
   (* max_foreign_multiplicands: secp256k1_max * secp256k1_max *)
-  let _cs = test_mul ~cs secp256k1_max secp256k1_max secp256k1_modulus in
+  let _cs = test_ffmul ~cs secp256k1_max secp256k1_max secp256k1_modulus in
   (* nonzero carry0 bits *)
   let _cs =
-    test_mul ~cs
+    test_ffmul ~cs
       (Common.bignum_bigint_of_hex
          "fbbbd91e03b48cebbac38855289060f8b29fa6ad3cffffffffffffffffffffff" )
       (Common.bignum_bigint_of_hex
@@ -1436,7 +1410,7 @@
   in
   (* test nonzero carry10 *)
   let _cs =
-    test_mul
+    test_ffmul
       (Common.bignum_bigint_of_hex
          "4000000000000000000000000000000000000000000000000000000000000000" )
       (Common.bignum_bigint_of_hex
@@ -1445,7 +1419,7 @@
   in
   (* test nonzero carry1_hi *)
   let _cs =
-    test_mul
+    test_ffmul
       (Common.bignum_bigint_of_hex
          "7fffffffffffffffffffffffffffffffffffffffffffffffffffffffffffffff" )
       (Common.bignum_bigint_of_hex
@@ -1454,7 +1428,7 @@
   in
   (* test nonzero_second_bit_carry1_hi *)
   let _cs =
-    test_mul ~cs
+    test_ffmul ~cs
       (Common.bignum_bigint_of_hex
          "ffffffffffffffffffffffffffffffffffffffffffffffff8a9dec7cfd1acdeb" )
       (Common.bignum_bigint_of_hex
@@ -1463,7 +1437,7 @@
   in
   (* test random_multiplicands_carry1_lo *)
   let _cs =
-    test_mul ~cs
+    test_ffmul ~cs
       (Common.bignum_bigint_of_hex
          "ffd913aa9e17a63c7a0ff2354218037aafcd6ecaa67f56af1de882594a434dd3" )
       (Common.bignum_bigint_of_hex
@@ -1472,7 +1446,7 @@
   in
   (* test random_multiplicands_valid *)
   let _cs =
-    test_mul ~cs
+    test_ffmul ~cs
       (Common.bignum_bigint_of_hex
          "1f2d8f0d0cd52771bfb86ffdf651b7907e2e0fa87f7c9c2a41b0918e2a7820d" )
       (Common.bignum_bigint_of_hex
@@ -1481,7 +1455,7 @@
   in
   (* test smaller foreign field modulus *)
   let _cs =
-    test_mul
+    test_ffmul
       (Common.bignum_bigint_of_hex
          "5945fa400436f458cb9e994dcd315ded43e9b60eb68e2ae7b5cf1d07b48ca1c" )
       (Common.bignum_bigint_of_hex
@@ -1491,83 +1465,13 @@
   in
   (* vesta non-native on pallas native modulus *)
   let _cs =
-    test_mul
+    test_ffmul
       (Common.bignum_bigint_of_hex
          "69cc93598e05239aa77b85d172a9785f6f0405af91d91094f693305da68bf15" )
       (Common.bignum_bigint_of_hex
          "1fffe27b14baa740db0c8bb6656de61d2871a64093908af6181f46351a1c1909" )
       vesta_modulus
   in
-=======
-  test_ffmul Bignum_bigint.zero Bignum_bigint.zero secp256k1_modulus ;
-  (* one_mul: max * 1 *)
-  test_ffmul secp256k1_max Bignum_bigint.one secp256k1_modulus ;
-  (* max_native_square: pallas_sqrt * pallas_sqrt *)
-  test_ffmul pallas_sqrt pallas_sqrt secp256k1_modulus ;
-  (* max_foreign_square: secp256k1_sqrt * secp256k1_sqrt *)
-  test_ffmul secp256k1_sqrt secp256k1_sqrt secp256k1_modulus ;
-  (* max_native_multiplicands: pallas_max * pallas_max *)
-  test_ffmul pallas_max pallas_max secp256k1_modulus ;
-  (* max_foreign_multiplicands: secp256k1_max * secp256k1_max *)
-  test_ffmul secp256k1_max secp256k1_max secp256k1_modulus ;
-  (* nonzero carry0 bits *)
-  test_ffmul
-    (Common.bignum_bigint_of_hex
-       "fbbbd91e03b48cebbac38855289060f8b29fa6ad3cffffffffffffffffffffff" )
-    (Common.bignum_bigint_of_hex
-       "d551c3d990f42b6d780275d9ca7e30e72941aa29dcffffffffffffffffffffff" )
-    secp256k1_modulus ;
-  (* test nonzero carry10 *)
-  test_ffmul
-    (Common.bignum_bigint_of_hex
-       "4000000000000000000000000000000000000000000000000000000000000000" )
-    (Common.bignum_bigint_of_hex
-       "ffffffffffffffffffffffffffffffffffffffffffffffffffffffffffffffffe0" )
-    Bignum_bigint.(pow (of_int 2) (of_int 259)) ;
-  (* test nonzero carry1_hi *)
-  test_ffmul
-    (Common.bignum_bigint_of_hex
-       "7fffffffffffffffffffffffffffffffffffffffffffffffffffffffffffffff" )
-    (Common.bignum_bigint_of_hex
-       "8000000000000000000000000000000000000000000000000000000000000000d0" )
-    Bignum_bigint.(pow (of_int 2) (of_int 259) - one) ;
-  (* test nonzero_second_bit_carry1_hi *)
-  test_ffmul
-    (Common.bignum_bigint_of_hex
-       "ffffffffffffffffffffffffffffffffffffffffffffffff8a9dec7cfd1acdeb" )
-    (Common.bignum_bigint_of_hex
-       "fffffffffffffffffffffffffffffffffffffffffffffffffffffffefffffc2e" )
-    secp256k1_modulus ;
-  (* test random_multiplicands_carry1_lo *)
-  test_ffmul
-    (Common.bignum_bigint_of_hex
-       "ffd913aa9e17a63c7a0ff2354218037aafcd6ecaa67f56af1de882594a434dd3" )
-    (Common.bignum_bigint_of_hex
-       "7d313d6b42719a39acea5f51de9d50cd6a4ec7147c003557e114289e9d57dffc" )
-    secp256k1_modulus ;
-  (* test random_multiplicands_valid *)
-  test_ffmul
-    (Common.bignum_bigint_of_hex
-       "1f2d8f0d0cd52771bfb86ffdf651b7907e2e0fa87f7c9c2a41b0918e2a7820d" )
-    (Common.bignum_bigint_of_hex
-       "b58c271d1f2b1c632a61a548872580228430495e9635842591d9118236bacfa2" )
-    secp256k1_modulus ;
-  (* test smaller foreign field modulus *)
-  test_ffmul
-    (Common.bignum_bigint_of_hex
-       "5945fa400436f458cb9e994dcd315ded43e9b60eb68e2ae7b5cf1d07b48ca1c" )
-    (Common.bignum_bigint_of_hex
-       "747109f882b8e26947dfcd887273c0b0720618cb7f6d407c9ba74dbe0eda22f" )
-    (Common.bignum_bigint_of_hex
-       "fffffffffffffffffffffffffffffffffffffffffffffffffffffffffffffff" ) ;
-  (* vesta non-native on pallas native modulus *)
-  test_ffmul
-    (Common.bignum_bigint_of_hex
-       "69cc93598e05239aa77b85d172a9785f6f0405af91d91094f693305da68bf15" )
-    (Common.bignum_bigint_of_hex
-       "1fffe27b14baa740db0c8bb6656de61d2871a64093908af6181f46351a1c1909" )
-    vesta_modulus ;
->>>>>>> 9b6627d0
 
   (* Full test including all external checks *)
   test_ffmul_full
