open Core_kernel
open Async_kernel
<<<<<<< HEAD
=======
open Pickles_types
>>>>>>> 122cf5f7

let tuple15_to_vec
    (w0, w1, w2, w3, w4, w5, w6, w7, w8, w9, w10, w11, w12, w13, w14) =
  Vector.[ w0; w1; w2; w3; w4; w5; w6; w7; w8; w9; w10; w11; w12; w13; w14 ]

let tuple15_of_vec
    Vector.[ w0; w1; w2; w3; w4; w5; w6; w7; w8; w9; w10; w11; w12; w13; w14 ] =
  (w0, w1, w2, w3, w4, w5, w6, w7, w8, w9, w10, w11, w12, w13, w14)

let tuple6_to_vec (w0, w1, w2, w3, w4, w5) = Vector.[ w0; w1; w2; w3; w4; w5 ]

let tuple6_of_vec Vector.[ w0; w1; w2; w3; w4; w5 ] = (w0, w1, w2, w3, w4, w5)

module type Stable_v1 = sig
  module Stable : sig
    module V1 : sig
      type t [@@deriving version, bin_io, sexp, compare, yojson, hash, equal]
    end

    module Latest = V1
  end

  type t = Stable.V1.t [@@deriving sexp, compare, yojson]
end

module type Inputs_intf = sig
  open Intf

  val id : string

  module Scalar_field : sig
    include Stable_v1

    val one : t

    module Vector : Snarky_intf.Vector.S with type elt = t
  end

  module Base_field : sig
    type t
  end

  module Curve : sig
    module Affine : sig
      include Stable_v1 with type Stable.V1.t = Base_field.t * Base_field.t

      module Backend : sig
        type t = Base_field.t Kimchi.Foundations.or_infinity
      end

      val of_backend :
        Backend.t -> (Base_field.t * Base_field.t) Pickles_types.Or_infinity.t

      val to_backend :
        (Base_field.t * Base_field.t) Pickles_types.Or_infinity.t -> Backend.t
    end
  end

  module Poly_comm : sig
    type t = Base_field.t Poly_comm.t

    module Backend : sig
      type t = Curve.Affine.Backend.t Kimchi.Protocol.poly_comm
    end

    val of_backend_with_degree_bound : Backend.t -> t

    val of_backend_without_degree_bound : Backend.t -> t

    val to_backend : t -> Backend.t
  end

  module Opening_proof_backend : sig
    type t =
      (Curve.Affine.Backend.t, Scalar_field.t) Kimchi.Protocol.opening_proof
  end

  module Evaluations_backend : sig
    type t = Scalar_field.t Kimchi.Protocol.proof_evaluations
  end

  module Index : sig
    type t
  end

  module Verifier_index : sig
    type t
  end

  module Backend : sig
    type t =
      (Curve.Affine.Backend.t, Scalar_field.t) Kimchi.Protocol.prover_proof

    val create :
         Index.t
      -> Scalar_field.Vector.t
      -> Scalar_field.Vector.t
      -> Scalar_field.t array
      -> Curve.Affine.Backend.t array
      -> t

    val create_async :
         Index.t
      -> Scalar_field.Vector.t
      -> Scalar_field.Vector.t
      -> Scalar_field.t array
      -> Curve.Affine.Backend.t array
      -> t Deferred.t

    val verify : Verifier_index.t -> t -> bool

    val batch_verify : Verifier_index.t array -> t array -> bool Deferred.t
  end
end

module Challenge_polynomial = struct
  [%%versioned
  module Stable = struct
    module V1 = struct
      type ('g, 'fq) t = { challenges : 'fq array; commitment : 'g }
      [@@deriving version, bin_io, sexp, compare, yojson]

      let to_latest = Fn.id
    end
  end]
end

module Make (Inputs : Inputs_intf) = struct
  open Inputs
  module Backend = Backend
  module Fq = Scalar_field
  module G = Curve

  module Challenge_polynomial = struct
    [%%versioned
    module Stable = struct
      module V1 = struct
        type t =
          ( G.Affine.Stable.V1.t
          , Fq.Stable.V1.t )
          Challenge_polynomial.Stable.V1.t
        [@@deriving sexp, compare, yojson]

        let to_latest = Fn.id
      end
    end]

    type ('g, 'fq) t_ = ('g, 'fq) Challenge_polynomial.t =
      { challenges : 'fq array; commitment : 'g }
  end

  type message = Challenge_polynomial.t list

  include Allocation_functor.Make.Versioned_v2.Full_compare_eq_hash (struct
    let id = "plong_dlog_proof_" ^ Inputs.id

    let hash_fold_array f s x = hash_fold_list f s (Array.to_list x)

    [%%versioned
    module Stable = struct
      module V2 = struct
        type t =
          ( G.Affine.Stable.V1.t
          , Fq.Stable.V1.t
          , Fq.Stable.V1.t array )
          Pickles_types.Dlog_plonk_types.Proof.Stable.V2.t
        [@@deriving compare, sexp, yojson, hash, equal]

        let to_latest = Fn.id

        type 'a creator =
             messages:
               G.Affine.t Pickles_types.Dlog_plonk_types.Messages.Stable.V2.t
          -> openings:
               ( G.Affine.t
               , Fq.t
               , Fq.t array )
               Pickles_types.Dlog_plonk_types.Openings.Stable.V2.t
          -> 'a

        let map_creator c ~f ~messages ~openings = f (c ~messages ~openings)

        let create ~messages ~openings =
          let open Pickles_types.Dlog_plonk_types.Proof in
          { messages; openings }
      end
    end]
  end)

  include (
    Stable.Latest :
      sig
        type t [@@deriving compare, sexp, yojson, hash, equal, bin_io]
      end
      with type t := t )

  [%%define_locally Stable.Latest.(create)]

  let g t f = G.Affine.of_backend (f t)

  let fq_array_to_vec arr =
    let vec = Fq.Vector.create () in
    Array.iter arr ~f:(fun fe -> Fq.Vector.emplace_back vec fe) ;
    vec

  (** Note that this function will panic if any of the points are points at infinity *)
  let opening_proof_of_backend_exn (t : Opening_proof_backend.t) =
    let g (x : G.Affine.Backend.t) : G.Affine.t =
      G.Affine.of_backend x |> Pickles_types.Or_infinity.finite_exn
    in
    let gpair ((g1, g2) : G.Affine.Backend.t * G.Affine.Backend.t) :
        G.Affine.t * G.Affine.t =
      (g g1, g g2)
    in
    let lr : (G.Affine.Backend.t * G.Affine.Backend.t) array = t.lr in
    { Pickles_types.Dlog_plonk_types.Openings.Bulletproof.lr =
        Array.map ~f:gpair t.lr
    ; z_1 = t.z1
    ; z_2 = t.z2
    ; delta = g t.delta
    ; sg = g t.sg
    }

  let of_backend (t : Backend.t) : t =
    let proof = opening_proof_of_backend_exn t.proof in
    let evals =
      (fst t.evals, snd t.evals)
      |> Tuple_lib.Double.map ~f:(fun e ->
             let open Evaluations_backend in
             Pickles_types.Dlog_plonk_types.Evals.
               { w = tuple15_to_vec e.w
               ; z = e.z
               ; s = tuple6_to_vec e.s
               ; generic_selector = e.generic_selector
               ; poseidon_selector = e.poseidon_selector
               })
    in
    let wo x : Inputs.Curve.Affine.t array =
      match Poly_comm.of_backend_without_degree_bound x with
      | `Without_degree_bound gs ->
          gs
      | _ ->
          assert false
    in
    let w_comm =
      tuple15_to_vec t.commitments.w_comm |> Pickles_types.Vector.map ~f:wo
    in
    create
      ~messages:
        { w_comm
        ; z_comm = wo t.commitments.z_comm
        ; t_comm = wo t.commitments.t_comm
        }
      ~openings:{ proof; evals; ft_eval1 = t.ft_eval1 }

  let eval_to_backend
      { Pickles_types.Dlog_plonk_types.Evals.w
      ; z
      ; s
      ; generic_selector
      ; poseidon_selector
      } : Evaluations_backend.t =
    { w = tuple15_of_vec w
    ; z
    ; s = tuple6_of_vec s
    ; generic_selector
    ; poseidon_selector
    }

  let vec_to_array (type t elt)
      (module V : Snarky_intf.Vector.S with type t = t and type elt = elt)
      (v : t) =
    Array.init (V.length v) ~f:(V.get v)

  let to_backend' (chal_polys : Challenge_polynomial.t list) primary_input
      ({ messages = { w_comm; z_comm; t_comm }
       ; openings =
           { proof = { lr; z_1; z_2; delta; sg }
           ; evals = evals0, evals1
           ; ft_eval1
           }
       } :
        t) : Backend.t =
    let g x = G.Affine.to_backend (Pickles_types.Or_infinity.Finite x) in
    let pcwo t = Poly_comm.to_backend (`Without_degree_bound t) in
    let lr = Array.map lr ~f:(fun (x, y) -> (g x, g y)) in
    { commitments =
        { w_comm = tuple15_of_vec (Pickles_types.Vector.map ~f:pcwo w_comm)
        ; z_comm = pcwo z_comm
        ; t_comm = pcwo t_comm
        }
    ; proof = { lr; delta = g delta; z1 = z_1; z2 = z_2; sg = g sg }
    ; evals = (eval_to_backend evals0, eval_to_backend evals1)
    ; ft_eval1
    ; public = primary_input
    ; prev_challenges =
        Array.of_list_map chal_polys
          ~f:(fun { Challenge_polynomial.commitment = x, y; challenges } ->
            ( challenges
            , { Kimchi.Protocol.shifted = None
              ; unshifted = [| Kimchi.Foundations.Finite (x, y) |]
              } ))
    }

  let to_backend chal_polys primary_input t =
    to_backend' chal_polys (List.to_array primary_input) t

  let create ?message pk ~primary ~auxiliary =
    let chal_polys =
      match (message : message option) with Some s -> s | None -> []
    in
    let challenges =
      List.map chal_polys ~f:(fun { Challenge_polynomial.challenges; _ } ->
          challenges)
      |> Array.concat
    in
    let commitments =
      Array.of_list_map chal_polys
        ~f:(fun { Challenge_polynomial.commitment; _ } ->
          G.Affine.to_backend (Finite commitment))
    in
    let res = Backend.create pk primary auxiliary challenges commitments in
    of_backend res

  let create_async ?message pk ~primary ~auxiliary =
    let chal_polys =
      match (message : message option) with Some s -> s | None -> []
    in
    let challenges =
      List.map chal_polys ~f:(fun { Challenge_polynomial.challenges; _ } ->
          challenges)
      |> Array.concat
    in
    let commitments =
      Array.of_list_map chal_polys
        ~f:(fun { Challenge_polynomial.commitment; _ } ->
          G.Affine.to_backend (Finite commitment))
    in
    let%map.Deferred res =
      Backend.create_async pk primary auxiliary challenges commitments
    in
    of_backend res

  let batch_verify' (conv : 'a -> Fq.t array)
      (ts : (Verifier_index.t * t * 'a * message option) list) =
    let vks_and_v =
      Array.of_list_map ts ~f:(fun (vk, t, xs, m) ->
          let p = to_backend' (Option.value ~default:[] m) (conv xs) t in
          (vk, p))
    in
    Backend.batch_verify
      (Array.map ~f:fst vks_and_v)
      (Array.map ~f:snd vks_and_v)

  let batch_verify = batch_verify' (fun xs -> List.to_array xs)

  let verify ?message t vk xs : bool =
    Backend.verify vk
      (to_backend'
         (Option.value ~default:[] message)
         (vec_to_array (module Scalar_field.Vector) xs)
         t)
end<|MERGE_RESOLUTION|>--- conflicted
+++ resolved
@@ -1,9 +1,6 @@
 open Core_kernel
 open Async_kernel
-<<<<<<< HEAD
-=======
 open Pickles_types
->>>>>>> 122cf5f7
 
 let tuple15_to_vec
     (w0, w1, w2, w3, w4, w5, w6, w7, w8, w9, w10, w11, w12, w13, w14) =
