--- conflicted
+++ resolved
@@ -67,7 +67,6 @@
   assert (rt.(0).id = 1l) ;
   assert (Array.length rt = 1)
 
-<<<<<<< HEAD
 let test_compute_witness_with_lookup_to_the_same_idx_twice () =
   (* See the comment in compute_witness when populating the runtime tables. The
      function does not check that the runtime table has already been set at a
@@ -426,7 +425,7 @@
   (* with the correct ID *)
   assert (Int32.(equal rt.id (of_int rt_cfg_id))) ;
   assert (Tick.Field.equal rt.data.(rt_idx - n) rt_v)
-=======
+
 let test_cannot_finalize_twice_the_fixed_lookup_tables () =
   let module Tick = Kimchi_backend.Pasta.Vesta_based_plonk in
   let size = 1 + Random.int 100 in
@@ -457,7 +456,6 @@
     "Runtime table configurations have already been finalized"
     (Failure "Runtime table configurations have already been finalized")
     (fun () -> Tick.R1CS_constraint_system.finalize_runtime_lookup_tables cs)
->>>>>>> 47c62659
 
 let () =
   let open Alcotest in
@@ -467,7 +465,6 @@
             test_finalize_and_get_gates_with_lookup_tables
         ; test_case "Add one runtime table cfg" `Quick
             test_finalize_and_get_gates_with_runtime_table_cfg
-<<<<<<< HEAD
         ; test_case "Compute witness with one runtime table lookup" `Quick
             test_compute_witness_returns_correctly_filled_runtime_tables_one_lookup
         ; test_case "Compute witness with multiple runtime table lookup" `Quick
@@ -486,12 +483,10 @@
              lookup table, sharing the table ID"
             `Quick
             test_compute_witness_with_fixed_lookup_table_and_runtime_table_sharing_ids
-=======
         ; test_case "Check that fixed lookup tables cannot be finalized twice"
             `Quick test_cannot_finalize_twice_the_fixed_lookup_tables
         ; test_case
             "Check that runtime table configurations cannot be finalized twice"
             `Quick test_cannot_finalize_twice_the_runtime_table_cfgs
->>>>>>> 47c62659
         ] )
     ]