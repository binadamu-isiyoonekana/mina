--- conflicted
+++ resolved
@@ -295,14 +295,6 @@
   ; union_finds : V.t Core_kernel.Union_find.t V.Table.t
   }
 
-<<<<<<< HEAD
-=======
-module Hash = Core_kernel.Md5
-
-(* the hash of the circuit *)
-let digest (t : _ t) = Hash_state.digest t.hash
-
->>>>>>> 144feaa0
 (* TODO: shouldn't that Make create something bounded by a signature? As we know what a back end should be? Check where this is used *)
 
 (* TODO: glossary of terms in this file (terms, reducing, feeding) + module doc *)
