--- conflicted
+++ resolved
@@ -1,5 +1,3 @@
-<<<<<<< HEAD
-=======
 use ark_ec::AffineCurve;
 use commitment_dlog::{commitment::CommitmentCurve, PolyComm};
 use kimchi::circuits::{
@@ -7,7 +5,6 @@
 };
 use kimchi::verifier::LookupVerifierIndex;
 
->>>>>>> 2f2fd44e
 #[derive(ocaml::IntoValue, ocaml::FromValue, ocaml_gen::Struct)]
 pub struct CamlPlonkDomain<Fr> {
     pub log_size_of_group: ocaml::Int,
@@ -102,8 +99,5 @@
     pub srs: SRS,
     pub evals: CamlPlonkVerificationEvals<PolyComm>,
     pub shifts: Vec<Fr>,
-<<<<<<< HEAD
-=======
     pub lookup_index: Option<CamlLookupVerifierIndex<PolyComm>>,
->>>>>>> 2f2fd44e
 }