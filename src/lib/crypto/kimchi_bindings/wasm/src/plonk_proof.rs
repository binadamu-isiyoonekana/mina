--- conflicted
+++ resolved
@@ -851,141 +851,4 @@
         WasmPlonkVerifierIndex,
         Fq
     );
-<<<<<<< HEAD
-}
-
-#[cfg(test)]
-pub mod to_test {
-    use super::*;
-    use ark_ff::Zero as _;
-    use ark_poly::{univariate::DensePolynomial, UVPolynomial};
-    use commitment_dlog::{
-        commitment::{b_poly_coefficients, ceil_log2},
-        srs::{endos, SRS},
-    };
-    use kimchi::circuits::{
-        constraints::ConstraintSystem, gate::CircuitGate, gates::poseidon::round_to_cols,
-        wires::Wire,
-    };
-    use mina_curves::pasta::{fp::Fp, pallas::Affine as Other, vesta::Affine};
-    use oracle::poseidon::{ArithmeticSponge, Sponge, SpongeConstants};
-    use rand::SeedableRng;
-    use wasm_bindgen_test::*;
-
-    #[wasm_bindgen_test]
-    pub fn test_thing() {
-        let gates = {
-            let mut gates = vec![];
-
-            // poseidon
-            let first_row = Wire::new(1);
-            let last_row = Wire::new(12);
-            let rc = oracle::pasta::fp_kimchi::params().round_constants;
-            let (poseidon, _row) =
-                CircuitGate::<Fp>::create_poseidon_gadget(0, [first_row, last_row], &rc);
-            gates.extend(poseidon);
-
-            gates
-        };
-
-        let public = 0;
-
-        // set up
-        let rng = &mut rand::rngs::StdRng::from_seed([0u8; 32]);
-        let group_map = <Affine as CommitmentCurve>::Map::setup();
-
-        // create the index
-        let fp_sponge_params = oracle::pasta::fp_kimchi::params();
-        let cs = ConstraintSystem::<Fp>::create(gates, vec![], fp_sponge_params.clone(), public)
-            .unwrap();
-        let n = cs.domain.d1.size as usize;
-        let fq_sponge_params = oracle::pasta::fq_kimchi::params();
-        let (endo_q, _endo_r) = endos::<Other>();
-        let mut srs = SRS::create(n);
-        srs.add_lagrange_basis(cs.domain.d1);
-        let srs = std::sync::Arc::new(srs);
-        let mut index = ProverIndex::<Affine>::create(cs, fq_sponge_params, endo_q, srs);
-        index.compute_verifier_index_digest();
-
-        // witness
-        let witness = {
-            let mut sponge =
-                ArithmeticSponge::<Fp, PlonkSpongeConstantsKimchi>::new(fp_sponge_params);
-
-            let POS_ROWS_PER_HASH = 11;
-            let ROUNDS_PER_ROW = 5;
-            let SPONGE_WIDTH = 3;
-            // witness for Poseidon permutation custom constraints
-            let mut witness_cols: [Vec<Fp>; COLUMNS] =
-                array_init(|_| vec![Fp::zero(); POS_ROWS_PER_HASH + 1 /* last output row */]);
-
-            // creates a random initial state
-            let init = vec![Fp::zero(), Fp::zero(), Fp::zero()];
-
-            // index
-            let first_row = 0;
-
-            // initialize the sponge in the circuit with our random state
-            let first_state_cols = &mut witness_cols[round_to_cols(0)];
-            for state_idx in 0..SPONGE_WIDTH {
-                first_state_cols[state_idx][first_row] = init[state_idx];
-            }
-
-            // set the sponge state
-            sponge.state = init.clone();
-
-            // for the poseidon rows
-            for row_idx in 0..POS_ROWS_PER_HASH {
-                let row = row_idx + first_row;
-                for round in 0..ROUNDS_PER_ROW {
-                    // the last round makes use of the next row
-                    let maybe_next_row = if round == ROUNDS_PER_ROW - 1 {
-                        row + 1
-                    } else {
-                        row
-                    };
-
-                    //
-                    let abs_round = round + row_idx * ROUNDS_PER_ROW;
-
-                    // apply the sponge and record the result in the witness
-                    // (this won't work if the circuit has an INITIAL_ARK)
-                    assert!(!PlonkSpongeConstantsKimchi::INITIAL_ARK);
-                    sponge.full_round(abs_round);
-
-                    // apply the sponge and record the result in the witness
-                    let cols_to_update = round_to_cols((round + 1) % ROUNDS_PER_ROW);
-                    witness_cols[cols_to_update]
-                        .iter_mut()
-                        .zip(sponge.state.iter())
-                        // update the state (last update is on the next row)
-                        .for_each(|(w, s)| w[maybe_next_row] = *s);
-                }
-            }
-
-            witness_cols
-        };
-
-        //
-        let prev = {
-            let k = ceil_log2(index.srs.g.len());
-            let chals: Vec<_> = (0..k).map(|_| Fp::zero()).collect();
-            let comm = {
-                let coeffs = b_poly_coefficients(&chals);
-                let b = DensePolynomial::from_coefficients_vec(coeffs);
-                index.srs.commit_non_hiding(&b, None)
-            };
-
-            (chals, comm)
-        };
-
-        // proof
-        ProverProof::create_recursive::<
-            DefaultFqSponge<_, PlonkSpongeConstantsKimchi>,
-            DefaultFrSponge<_, PlonkSpongeConstantsKimchi>,
-        >(&group_map, witness, &[], &index, vec![prev])
-        .unwrap();
-    }
-=======
->>>>>>> 71a8ccef
 }