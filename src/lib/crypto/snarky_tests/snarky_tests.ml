--- conflicted
+++ resolved
@@ -678,14 +678,11 @@
     ; ("circuit tests", circuit_tests)
     ; ("As_prover tests", As_prover_circuits.as_prover_tests)
     ; ("range checks", range_checks)
-<<<<<<< HEAD
     ; ("protocol circuits", Protocol_circuits.tests)
-=======
     ; ("improper calls", Improper_calls.tests)
       (* We run the pure functions before and after other tests,
          because we've had bugs in the past where it would only work after the global state was initialized by an API function
          (like generate_witness, or constraint_system).
       *)
     ; ("outside of circuit tests after", outside_circuit_tests)
->>>>>>> dfc3a21c
     ]