--- conflicted
+++ resolved
@@ -878,10 +878,14 @@
       UInt64.Infix.((to_vest / vesting_periods_count) + UInt64.one)
       |> Amount.of_uint64
   in
-<<<<<<< HEAD
-  let%map vesting_increment = Amount.gen in
-  create_timed account_id balance ~initial_minimum_balance ~cliff_time
-    ~cliff_amount ~vesting_period ~vesting_increment
+  match
+    create_timed account_id balance ~initial_minimum_balance ~cliff_time
+      ~cliff_amount ~vesting_period ~vesting_increment
+  with
+  | Error e ->
+      failwith @@ Error.to_string_hum e
+  | Ok a ->
+      return a
 
 let deriver obj =
   let open Fields_derivers_zkapps in
@@ -900,13 +904,21 @@
        ~permissions:!.Permissions.deriver
        ~zkapp:!.(option ~js_type:Or_undefined (Zkapp_account.deriver @@ o ()))
        obj
-=======
-  match
-    create_timed account_id balance ~initial_minimum_balance ~cliff_time
-      ~cliff_amount ~vesting_period ~vesting_increment
-  with
-  | Error e ->
-      failwith @@ Error.to_string_hum e
-  | Ok a ->
-      return a
->>>>>>> 9e8bfef0
+
+let deriver obj =
+  let open Fields_derivers_zkapps in
+  let ( !. ) = ( !. ) ~t_fields_annots:Poly.t_fields_annots in
+  let token_permissions = ( !. ) ~skip_data:() skip in
+  let receipt_chain_hash =
+    needs_custom_js ~js_type:field ~name:"ReceiptChainHash" field
+  in
+  finish "Account" ~t_toplevel_annots:Poly.t_toplevel_annots
+  @@ Poly.Fields.make_creator ~public_key:!.public_key
+       ~token_id:!.Token_id.deriver ~token_permissions ~token_symbol:!.string
+       ~balance:!.balance ~nonce:!.uint32
+       ~receipt_chain_hash:!.receipt_chain_hash
+       ~delegate:!.(option ~js_type:Or_undefined (public_key @@ o ()))
+       ~voting_for:!.field ~timing:!.Timing.deriver
+       ~permissions:!.Permissions.deriver
+       ~zkapp:!.(option ~js_type:Or_undefined (Zkapp_account.deriver @@ o ()))
+       obj