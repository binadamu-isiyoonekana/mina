--- conflicted
+++ resolved
@@ -337,30 +337,6 @@
 
 let check = Fn.id
 
-<<<<<<< HEAD
-[%%if not feature_zkapps]
-
-let check (t : Binable_arg.t) =
-  let t = check t in
-  match t.zkapp with
-  | None ->
-      t
-  | Some _ ->
-      failwith "Snapp accounts not supported"
-
-[%%endif]
-
-[%%if not feature_tokens]
-
-let check (t : Binable_arg.t) =
-  let t = check t in
-  if Token_id.equal Token_id.default t.token_id then t
-  else failwith "Token accounts not supported"
-
-[%%endif]
-
-=======
->>>>>>> f9ce12b1
 [%%versioned_binable
 module Stable = struct
   module V2 = struct
