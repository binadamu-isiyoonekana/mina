--- conflicted
+++ resolved
@@ -48,37 +48,22 @@
 
     let to_latest = Fn.id
 
-<<<<<<< HEAD
-    include
-      Binable.Of_binable
-        (R.Stable.V1)
-        (struct
-          type nonrec t = t
-
-          let to_binable { Poly.step_data; max_width; wrap_index; wrap_vk = _ }
-              =
-            { Repr.Stable.V1.step_data; max_width; wrap_index }
-
-          let of_binable { Repr.Stable.V1.step_data; max_width; wrap_index = c }
-              =
-            { Poly.step_data; max_width; wrap_index = c; wrap_vk = Some () }
-        end)
-=======
     let to_repr { Poly.step_data; max_width; wrap_index; wrap_vk = _ } =
       { Repr.Stable.V2.step_data; max_width; wrap_index }
 
     let of_repr { Repr.Stable.V2.step_data; max_width; wrap_index = c } =
       { Poly.step_data; max_width; wrap_index = c; wrap_vk = Some () }
 
-    include Binable.Of_binable
-              (R.Stable.V2)
-              (struct
-                type nonrec t = t
+    include
+      Binable.Of_binable
+        (R.Stable.V2)
+        (struct
+          type nonrec t = t
 
-                let to_binable = to_repr
+          let to_binable = to_repr
 
-                let of_binable = of_repr
-              end)
+          let of_binable = of_repr
+        end)
 
     let sexp_of_t t = R.sexp_of_t (to_repr t)
 
@@ -91,7 +76,6 @@
     let equal x y = R.equal (to_repr x) (to_repr y)
 
     let compare x y = R.compare (to_repr x) (to_repr y)
->>>>>>> ea6c7ee8
   end
 end]
 
@@ -110,21 +94,11 @@
            Vector.init Dlog_plonk_types.Columns.n ~f:(fun _ -> g)
        ; generic_comm = g
        ; psm_comm = g
-<<<<<<< HEAD
-       ; add_comm = g
-       ; mul1_comm = g
-       ; mul2_comm = g
-       ; emul1_comm = g
-       ; emul2_comm = g
-       ; emul3_comm = g
-       } )
-=======
        ; complete_add_comm = g
        ; mul_comm = g
        ; emul_comm = g
        ; endomul_scalar_comm = g
-       })
->>>>>>> ea6c7ee8
+       } )
   ; wrap_vk = None
   }
 
