(* signed_command_memo.ml *)

[%%import "/src/config.mlh"]

open Core_kernel
open Snark_params

[%%versioned
module Stable = struct
  module V1 = struct
    type t = string [@@deriving sexp, equal, compare, hash]

    let to_latest = Fn.id

    module Base58_check = Base58_check.Make (struct
      let description = "User command memo"

      let version_byte = Base58_check.Version_bytes.user_command_memo
    end)

    let to_base58_check (memo : t) : string = Base58_check.encode memo

    let of_base58_check (s : string) : t Or_error.t = Base58_check.decode s

    let of_base58_check_exn (s : string) : t = Base58_check.decode_exn s

    module T = struct
      type nonrec t = t

      let to_string = to_base58_check

      let of_string = of_base58_check_exn
    end

    include Codable.Make_of_string (T)
  end
end]

[%%define_locally
Stable.Latest.
  (to_yojson, of_yojson, to_base58_check, of_base58_check, of_base58_check_exn)]

exception Too_long_user_memo_input

exception Too_long_digestible_string

let max_digestible_string_length = 1000

(* 0th byte is a tag to distinguish digests from other data
   1st byte is length, always 32 for digests
   bytes 2 to 33 are data, 0-right-padded if length is less than 32
*)

let digest_tag = '\x00'

let bytes_tag = '\x01'

let tag_index = 0

let length_index = 1

let digest_length = Blake2.digest_size_in_bytes

let digest_length_byte = Char.of_int_exn digest_length

(* +2 for tag and length bytes *)
let memo_length = digest_length + 2

let max_input_length = digest_length

let tag (memo : t) = memo.[tag_index]

let length memo = Char.to_int memo.[length_index]

let is_bytes memo = Char.equal (tag memo) bytes_tag

let is_digest memo = Char.equal (tag memo) digest_tag

let is_valid memo =
  Int.(String.length memo = memo_length)
  &&
  let length = length memo in
  if is_digest memo then Int.(length = digest_length)
  else
    Char.equal (tag memo) bytes_tag
    && Int.(length <= digest_length)
    &&
    let padded =
      String.sub memo ~pos:(length + 2) ~len:(digest_length - length)
    in
    String.for_all padded ~f:(Char.equal '\x00')

let create_by_digesting_string_exn s =
  if Int.(String.length s > max_digestible_string_length) then
    raise Too_long_digestible_string ;
  let digest = Blake2.(to_raw_string (digest_string s)) in
  String.init memo_length ~f:(fun ndx ->
      if Int.(ndx = tag_index) then digest_tag
      else if Int.(ndx = length_index) then digest_length_byte
      else digest.[ndx - 2] )

let create_by_digesting_string (s : string) =
  try Ok (create_by_digesting_string_exn s)
  with Too_long_digestible_string ->
    Or_error.error_string "create_by_digesting_string: string too long"

module type Memoable = sig
  type t

  val length : t -> int

  val get : t -> int -> char
end

let create_from_value_exn (type t) (module M : Memoable with type t = t)
    (value : t) =
  let len = M.length value in
  if Int.(len > max_input_length) then raise Too_long_user_memo_input ;
  String.init memo_length ~f:(fun ndx ->
      if Int.(ndx = tag_index) then bytes_tag
      else if Int.(ndx = length_index) then Char.of_int_exn len
      else if Int.(ndx < len + 2) then M.get value (ndx - 2)
      else '\x00' )

let create_from_bytes_exn bytes = create_from_value_exn (module Bytes) bytes

let create_from_bytes bytes =
  try Ok (create_from_bytes_exn bytes)
  with Too_long_user_memo_input ->
    Or_error.error_string
      (sprintf "create_from_bytes: length exceeds %d" max_input_length)

let create_from_string_exn s = create_from_value_exn (module String) s

let create_from_string s =
  try Ok (create_from_string_exn s)
  with Too_long_user_memo_input ->
    Or_error.error_string
      (sprintf "create_from_string: length exceeds %d" max_input_length)

let dummy = (create_by_digesting_string_exn "" :> t)

let empty = create_from_string_exn ""

type raw = Digest of string | Bytes of string

let to_raw_exn memo =
  let tag = tag memo in
  if Char.equal tag digest_tag then Digest (to_base58_check memo)
  else if Char.equal tag bytes_tag then
    let len = length memo in
    Bytes (String.init len ~f:(fun idx -> memo.[idx - 2]))
  else failwithf "Unknown memo tag %c" tag ()

let to_raw_bytes_exn memo =
  match to_raw_exn memo with
  | Digest _ ->
      failwith "Cannot convert a digest to raw bytes"
  | Bytes str ->
      str

let of_raw_exn = function
  | Digest base58_check ->
      of_base58_check_exn base58_check
  | Bytes str ->
      of_base58_check_exn str

let fold_bits t =
  { Fold_lib.Fold.fold =
      (fun ~init ~f ->
        let n = 8 * String.length t in
        let rec go acc i =
          if i = n then acc
          else
            let b = (Char.to_int t.[i / 8] lsr (i mod 8)) land 1 = 1 in
            go (f acc b) (i + 1)
        in
        go init 0 )
  }

let to_bits t = Fold_lib.Fold.to_list (fold_bits t)

let gen =
  Quickcheck.Generator.map String.quickcheck_generator
    ~f:create_by_digesting_string_exn

let hash memo =
  Random_oracle.hash ~init:Hash_prefix.zkapp_memo
    (Random_oracle.Legacy.pack_input
       (Random_oracle_input.Legacy.bitstring (to_bits memo)))

let to_plaintext (memo : t) : string Or_error.t =
  if is_bytes memo then Ok (String.sub memo ~pos:2 ~len:(length memo))
  else Error (Error.of_string "Memo does not contain text bytes")

let to_digest (memo : t) : string Or_error.t =
  if is_digest memo then Ok (String.sub memo ~pos:2 ~len:digest_length)
  else Error (Error.of_string "Memo does not contain a digest")

let to_string_hum (memo : t) =
  match to_plaintext memo with
  | Ok text ->
      text
  | Error _ -> (
      match to_digest memo with
      | Ok digest ->
          sprintf "0x%s" (Hex.encode digest)
      | Error _ ->
          "(Invalid memo, neither text nor a digest)" )

[%%ifdef consensus_mechanism]

module Boolean = Tick.Boolean
module Typ = Tick.Typ

(* the code below is much the same as in Random_oracle.Digest; tag and length bytes
   make it a little different
*)

module Checked = struct
  type unchecked = t

  type t = Boolean.var array

  let constant unchecked =
    assert (Int.(String.length (unchecked :> string) = memo_length)) ;
    Array.map
      (Blake2.string_to_bits (unchecked :> string))
      ~f:Boolean.var_of_value
end

let length_in_bits = 8 * memo_length

let typ : (Checked.t, t) Typ.t =
  Typ.transport
    (Typ.array ~length:length_in_bits Boolean.typ)
    ~there:(fun (t : t) -> Blake2.string_to_bits (t :> string))
    ~back:(fun bs -> (Blake2.bits_to_string bs :> t))

[%%endif]

let deriver obj =
  Fields_derivers_zkapps.iso_string obj ~name:"Memo" ~to_string:to_base58_check
    ~of_string:of_base58_check_exn

let%test_module "user_command_memo" =
  ( module struct
    let data memo = String.sub memo ~pos:(length_index + 1) ~len:(length memo)

    let%test "digest string" =
      let s = "this is a string" in
      let memo = create_by_digesting_string_exn s in
      is_valid memo

    let%test "digest too-long string" =
      let s =
        String.init (max_digestible_string_length + 1) ~f:(fun _ -> '\xFF')
      in
      try
        let (_ : t) = create_by_digesting_string_exn s in
        false
      with Too_long_digestible_string -> true

    let%test "memo from string" =
      let s = "time and tide wait for no one" in
      let memo = create_from_string_exn s in
      is_valid memo && String.equal s (data memo)

    let%test "memo from too-long string" =
      let s = String.init (max_input_length + 1) ~f:(fun _ -> '\xFF') in
      try
        let (_ : t) = create_from_string_exn s in
        false
      with Too_long_user_memo_input -> true

    [%%ifdef consensus_mechanism]

    let%test_unit "typ is identity" =
      let s = "this is a string" in
      let memo = create_by_digesting_string_exn s in
      let read_constant = function
        | Snarky_backendless.Cvar.Constant x ->
            x
        | _ ->
            assert false
      in
      let (Typ typ) = typ in
      let memo_var =
<<<<<<< HEAD
        Snarky_backendless.Typ_monads.Store.run (typ.store memo) (fun x ->
            Snarky_backendless.Cvar.Constant x )
=======
        memo |> typ.value_to_fields
        |> (fun (arr, aux) ->
             ( Array.map arr ~f:(fun x -> Snarky_backendless.Cvar.Constant x)
             , aux ))
        |> typ.var_of_fields
>>>>>>> ea6c7ee8
      in
      let memo_read =
        memo_var |> typ.var_to_fields
        |> (fun (arr, aux) ->
             (Array.map arr ~f:(fun x -> read_constant x), aux))
        |> typ.value_of_fields
      in
      [%test_eq: string] memo memo_read

    [%%endif]
  end )<|MERGE_RESOLUTION|>--- conflicted
+++ resolved
@@ -187,7 +187,7 @@
 let hash memo =
   Random_oracle.hash ~init:Hash_prefix.zkapp_memo
     (Random_oracle.Legacy.pack_input
-       (Random_oracle_input.Legacy.bitstring (to_bits memo)))
+       (Random_oracle_input.Legacy.bitstring (to_bits memo)) )
 
 let to_plaintext (memo : t) : string Or_error.t =
   if is_bytes memo then Ok (String.sub memo ~pos:2 ~len:(length memo))
@@ -286,21 +286,15 @@
       in
       let (Typ typ) = typ in
       let memo_var =
-<<<<<<< HEAD
-        Snarky_backendless.Typ_monads.Store.run (typ.store memo) (fun x ->
-            Snarky_backendless.Cvar.Constant x )
-=======
         memo |> typ.value_to_fields
         |> (fun (arr, aux) ->
              ( Array.map arr ~f:(fun x -> Snarky_backendless.Cvar.Constant x)
-             , aux ))
+             , aux ) )
         |> typ.var_of_fields
->>>>>>> ea6c7ee8
       in
       let memo_read =
         memo_var |> typ.var_to_fields
-        |> (fun (arr, aux) ->
-             (Array.map arr ~f:(fun x -> read_constant x), aux))
+        |> (fun (arr, aux) -> (Array.map arr ~f:(fun x -> read_constant x), aux))
         |> typ.value_of_fields
       in
       [%test_eq: string] memo memo_read
