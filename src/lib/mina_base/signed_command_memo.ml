(* signed_command_memo.ml *)

[%%import "/src/config.mlh"]

open Core_kernel
open Snark_params

[%%versioned
module Stable = struct
  module V1 = struct
    type t = string [@@deriving sexp, equal, compare, hash]

    let to_latest = Fn.id

    module Base58_check = Base58_check.Make (struct
      let description = "User command memo"

      let version_byte = Base58_check.Version_bytes.user_command_memo
    end)

    let to_base58_check (memo : t) : string = Base58_check.encode memo

<<<<<<< HEAD
    let of_base58_check (s : string) : t Or_error.t = Base58_check.decode s

=======
>>>>>>> a097947d
    let of_base58_check_exn (s : string) : t = Base58_check.decode_exn s

    module T = struct
      type nonrec t = t

      let to_string = to_base58_check

      let of_string = of_base58_check_exn
    end

    include Codable.Make_of_string (T)
  end
end]

[%%define_locally
<<<<<<< HEAD
Stable.Latest.
  (to_yojson, of_yojson, to_base58_check, of_base58_check, of_base58_check_exn)]
=======
Stable.Latest.(to_yojson, of_yojson, to_base58_check, of_base58_check_exn)]
>>>>>>> a097947d

exception Too_long_user_memo_input

exception Too_long_digestible_string

let max_digestible_string_length = 1000

(* 0th byte is a tag to distinguish digests from other data
   1st byte is length, always 32 for digests
   bytes 2 to 33 are data, 0-right-padded if length is less than 32
 *)

let digest_tag = '\x00'

let bytes_tag = '\x01'

let tag_index = 0

let length_index = 1

let digest_length = Blake2.digest_size_in_bytes

let digest_length_byte = Char.of_int_exn digest_length

(* +2 for tag and length bytes *)
let memo_length = digest_length + 2

let max_input_length = digest_length

let tag (memo : t) = memo.[tag_index]

let length memo = Char.to_int memo.[length_index]

let is_bytes memo = Char.equal (tag memo) bytes_tag

let is_digest memo = Char.equal (tag memo) digest_tag

let is_valid memo =
  Int.(String.length memo = memo_length)
  &&
  let length = length memo in
  if is_digest memo then Int.(length = digest_length)
  else
    Char.equal (tag memo) bytes_tag
    && Int.(length <= digest_length)
    &&
    let padded =
      String.sub memo ~pos:(length + 2) ~len:(digest_length - length)
    in
    String.for_all padded ~f:(Char.equal '\x00')

let create_by_digesting_string_exn s =
  if Int.(String.length s > max_digestible_string_length) then
    raise Too_long_digestible_string ;
  let digest = Blake2.(to_raw_string (digest_string s)) in
  String.init memo_length ~f:(fun ndx ->
      if Int.(ndx = tag_index) then digest_tag
      else if Int.(ndx = length_index) then digest_length_byte
      else digest.[ndx - 2])

let create_by_digesting_string (s : string) =
  try Ok (create_by_digesting_string_exn s)
  with Too_long_digestible_string ->
    Or_error.error_string "create_by_digesting_string: string too long"

module type Memoable = sig
  type t

  val length : t -> int

  val get : t -> int -> char
end

let create_from_value_exn (type t) (module M : Memoable with type t = t)
    (value : t) =
  let len = M.length value in
  if Int.(len > max_input_length) then raise Too_long_user_memo_input ;
  String.init memo_length ~f:(fun ndx ->
      if Int.(ndx = tag_index) then bytes_tag
      else if Int.(ndx = length_index) then Char.of_int_exn len
      else if Int.(ndx < len + 2) then M.get value (ndx - 2)
      else '\x00')

let create_from_bytes_exn bytes = create_from_value_exn (module Bytes) bytes

let create_from_bytes bytes =
  try Ok (create_from_bytes_exn bytes)
  with Too_long_user_memo_input ->
    Or_error.error_string
      (sprintf "create_from_bytes: length exceeds %d" max_input_length)

let create_from_string_exn s = create_from_value_exn (module String) s

let create_from_string s =
  try Ok (create_from_string_exn s)
  with Too_long_user_memo_input ->
    Or_error.error_string
      (sprintf "create_from_string: length exceeds %d" max_input_length)

let dummy = (create_by_digesting_string_exn "" :> t)

let empty = create_from_string_exn ""

let fold_bits t =
  { Fold_lib.Fold.fold =
      (fun ~init ~f ->
        let n = 8 * String.length t in
        let rec go acc i =
          if i = n then acc
          else
            let b = (Char.to_int t.[i / 8] lsr (i mod 8)) land 1 = 1 in
            go (f acc b) (i + 1)
        in
        go init 0)
  }

let to_bits t = Fold_lib.Fold.to_list (fold_bits t)

<<<<<<< HEAD
let gen =
  Quickcheck.Generator.map String.quickcheck_generator
    ~f:create_by_digesting_string_exn

let hash memo =
  Random_oracle.hash ~init:Hash_prefix.snapp_memo
    (Random_oracle.Legacy.pack_input
       (Random_oracle_input.Legacy.bitstring (to_bits memo)))
=======
let to_plaintext (memo : t) : string Or_error.t =
  if is_bytes memo then Ok (String.sub memo ~pos:2 ~len:(length memo))
  else Error (Error.of_string "Memo does not contain text bytes")

let to_digest (memo : t) : string Or_error.t =
  if is_digest memo then Ok (String.sub memo ~pos:2 ~len:digest_length)
  else Error (Error.of_string "Memo does not contain a digest")

let to_string_hum (memo : t) =
  match to_plaintext memo with
  | Ok text ->
      text
  | Error _ -> (
      match to_digest memo with
      | Ok digest ->
          sprintf "0x%s" (Hex.encode digest)
      | Error _ ->
          "(Invalid memo, neither text nor a digest)" )
>>>>>>> a097947d

[%%ifdef consensus_mechanism]

module Boolean = Tick.Boolean
module Typ = Tick.Typ

(* the code below is much the same as in Random_oracle.Digest; tag and length bytes
   make it a little different
 *)

module Checked = struct
  type unchecked = t

  type t = Boolean.var array

  let constant unchecked =
    assert (Int.(String.length (unchecked :> string) = memo_length)) ;
    Array.map
      (Blake2.string_to_bits (unchecked :> string))
      ~f:Boolean.var_of_value
end

let length_in_bits = 8 * memo_length

let typ : (Checked.t, t) Typ.t =
  Typ.transport
    (Typ.array ~length:length_in_bits Boolean.typ)
    ~there:(fun (t : t) -> Blake2.string_to_bits (t :> string))
    ~back:(fun bs -> (Blake2.bits_to_string bs :> t))

[%%endif]

let deriver obj =
  Fields_derivers_snapps.iso_string obj ~name:"Memo" ~to_string:to_base58_check
    ~of_string:of_base58_check_exn

let%test_module "user_command_memo" =
  ( module struct
    let data memo = String.sub memo ~pos:(length_index + 1) ~len:(length memo)

    let%test "digest string" =
      let s = "this is a string" in
      let memo = create_by_digesting_string_exn s in
      is_valid memo

    let%test "digest too-long string" =
      let s =
        String.init (max_digestible_string_length + 1) ~f:(fun _ -> '\xFF')
      in
      try
        let (_ : t) = create_by_digesting_string_exn s in
        false
      with Too_long_digestible_string -> true

    let%test "memo from string" =
      let s = "time and tide wait for no one" in
      let memo = create_from_string_exn s in
      is_valid memo && String.equal s (data memo)

    let%test "memo from too-long string" =
      let s = String.init (max_input_length + 1) ~f:(fun _ -> '\xFF') in
      try
        let (_ : t) = create_from_string_exn s in
        false
      with Too_long_user_memo_input -> true

    [%%ifdef consensus_mechanism]

    let%test_unit "typ is identity" =
      let s = "this is a string" in
      let memo = create_by_digesting_string_exn s in
      let read_constant = function
        | Snarky_backendless.Cvar.Constant x ->
            x
        | _ ->
            assert false
      in
      let memo_var =
        Snarky_backendless.Typ_monads.Store.run (typ.store memo) (fun x ->
            Snarky_backendless.Cvar.Constant x)
      in
      let memo_read =
        Snarky_backendless.Typ_monads.Read.run (typ.read memo_var) read_constant
      in
      [%test_eq: string] memo memo_read

    [%%endif]
  end )<|MERGE_RESOLUTION|>--- conflicted
+++ resolved
@@ -20,11 +20,8 @@
 
     let to_base58_check (memo : t) : string = Base58_check.encode memo
 
-<<<<<<< HEAD
     let of_base58_check (s : string) : t Or_error.t = Base58_check.decode s
 
-=======
->>>>>>> a097947d
     let of_base58_check_exn (s : string) : t = Base58_check.decode_exn s
 
     module T = struct
@@ -40,12 +37,8 @@
 end]
 
 [%%define_locally
-<<<<<<< HEAD
 Stable.Latest.
   (to_yojson, of_yojson, to_base58_check, of_base58_check, of_base58_check_exn)]
-=======
-Stable.Latest.(to_yojson, of_yojson, to_base58_check, of_base58_check_exn)]
->>>>>>> a097947d
 
 exception Too_long_user_memo_input
 
@@ -56,7 +49,7 @@
 (* 0th byte is a tag to distinguish digests from other data
    1st byte is length, always 32 for digests
    bytes 2 to 33 are data, 0-right-padded if length is less than 32
- *)
+*)
 
 let digest_tag = '\x00'
 
@@ -164,7 +157,6 @@
 
 let to_bits t = Fold_lib.Fold.to_list (fold_bits t)
 
-<<<<<<< HEAD
 let gen =
   Quickcheck.Generator.map String.quickcheck_generator
     ~f:create_by_digesting_string_exn
@@ -173,7 +165,7 @@
   Random_oracle.hash ~init:Hash_prefix.snapp_memo
     (Random_oracle.Legacy.pack_input
        (Random_oracle_input.Legacy.bitstring (to_bits memo)))
-=======
+
 let to_plaintext (memo : t) : string Or_error.t =
   if is_bytes memo then Ok (String.sub memo ~pos:2 ~len:(length memo))
   else Error (Error.of_string "Memo does not contain text bytes")
@@ -192,7 +184,6 @@
           sprintf "0x%s" (Hex.encode digest)
       | Error _ ->
           "(Invalid memo, neither text nor a digest)" )
->>>>>>> a097947d
 
 [%%ifdef consensus_mechanism]
 
@@ -201,7 +192,7 @@
 
 (* the code below is much the same as in Random_oracle.Digest; tag and length bytes
    make it a little different
- *)
+*)
 
 module Checked = struct
   type unchecked = t
