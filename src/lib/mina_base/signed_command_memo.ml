(* signed_command_memo.ml *)

[%%import "/src/config.mlh"]

open Core_kernel
open Snark_params
<<<<<<< HEAD
=======

(** See documentation of the {!Mina_wire_types} library *)
module Wire_types = Mina_wire_types.Mina_base.Signed_command_memo

module Make_sig (A : Wire_types.Types.S) = struct
  module type S = Signed_command_memo_intf.S with type t = A.V1.t
end

module Make_str (_ : Wire_types.Concrete) = struct
  [%%versioned
  module Stable = struct
    module V1 = struct
      type t = string [@@deriving sexp, equal, compare, hash]
>>>>>>> a5d2b57c

      let to_latest = Fn.id

      module Base58_check = Base58_check.Make (struct
        let description = "User command memo"

        let version_byte = Base58_check.Version_bytes.user_command_memo
      end)

      let to_base58_check (memo : t) : string = Base58_check.encode memo

      let of_base58_check (s : string) : t Or_error.t = Base58_check.decode s

<<<<<<< HEAD
    let of_base58_check (s : string) : t Or_error.t = Base58_check.decode s

    let of_base58_check_exn (s : string) : t = Base58_check.decode_exn s
=======
      let of_base58_check_exn (s : string) : t = Base58_check.decode_exn s
>>>>>>> a5d2b57c

      module T = struct
        type nonrec t = t

        let to_string = to_base58_check

        let of_string = of_base58_check_exn
      end

      include Codable.Make_of_string (T)
    end
  end]

<<<<<<< HEAD
[%%define_locally
Stable.Latest.
  (to_yojson, of_yojson, to_base58_check, of_base58_check, of_base58_check_exn)]
=======
  [%%define_locally
  Stable.Latest.
    (to_yojson, of_yojson, to_base58_check, of_base58_check, of_base58_check_exn)]
>>>>>>> a5d2b57c

  exception Too_long_user_memo_input

  exception Too_long_digestible_string

  let max_digestible_string_length = 1000

  (* 0th byte is a tag to distinguish digests from other data
     1st byte is length, always 32 for digests
     bytes 2 to 33 are data, 0-right-padded if length is less than 32
  *)

  let digest_tag = '\x00'

  let bytes_tag = '\x01'

  let tag_index = 0

  let length_index = 1

  let digest_length = Blake2.digest_size_in_bytes

  let digest_length_byte = Char.of_int_exn digest_length

  (* +2 for tag and length bytes *)
  let memo_length = digest_length + 2

  let max_input_length = digest_length

  let tag (memo : t) = memo.[tag_index]

  let length memo = Char.to_int memo.[length_index]

  let is_bytes memo = Char.equal (tag memo) bytes_tag

  let is_digest memo = Char.equal (tag memo) digest_tag

  let is_valid memo =
    Int.(String.length memo = memo_length)
    &&
<<<<<<< HEAD
    let padded =
      String.sub memo ~pos:(length + 2) ~len:(digest_length - length)
    in
    String.for_all padded ~f:(Char.equal '\x00')

let create_by_digesting_string_exn s =
  if Int.(String.length s > max_digestible_string_length) then
    raise Too_long_digestible_string ;
  let digest = Blake2.(to_raw_string (digest_string s)) in
  String.init memo_length ~f:(fun ndx ->
      if Int.(ndx = tag_index) then digest_tag
      else if Int.(ndx = length_index) then digest_length_byte
      else digest.[ndx - 2] )

let create_by_digesting_string (s : string) =
  try Ok (create_by_digesting_string_exn s)
  with Too_long_digestible_string ->
    Or_error.error_string "create_by_digesting_string: string too long"

module type Memoable = sig
  type t

  val length : t -> int

  val get : t -> int -> char
end

let create_from_value_exn (type t) (module M : Memoable with type t = t)
    (value : t) =
  let len = M.length value in
  if Int.(len > max_input_length) then raise Too_long_user_memo_input ;
  String.init memo_length ~f:(fun ndx ->
      if Int.(ndx = tag_index) then bytes_tag
      else if Int.(ndx = length_index) then Char.of_int_exn len
      else if Int.(ndx < len + 2) then M.get value (ndx - 2)
      else '\x00' )

let create_from_bytes_exn bytes = create_from_value_exn (module Bytes) bytes

let create_from_bytes bytes =
  try Ok (create_from_bytes_exn bytes)
  with Too_long_user_memo_input ->
    Or_error.error_string
      (sprintf "create_from_bytes: length exceeds %d" max_input_length)

let create_from_string_exn s = create_from_value_exn (module String) s

let create_from_string s =
  try Ok (create_from_string_exn s)
  with Too_long_user_memo_input ->
    Or_error.error_string
      (sprintf "create_from_string: length exceeds %d" max_input_length)

let dummy = (create_by_digesting_string_exn "" :> t)

let empty = create_from_string_exn ""

type raw = Digest of string | Bytes of string

let to_raw_exn memo =
  let tag = tag memo in
  if Char.equal tag digest_tag then Digest (to_base58_check memo)
  else if Char.equal tag bytes_tag then
    let len = length memo in
    Bytes (String.init len ~f:(fun idx -> memo.[idx - 2]))
  else failwithf "Unknown memo tag %c" tag ()

let to_raw_bytes_exn memo =
  match to_raw_exn memo with
  | Digest _ ->
      failwith "Cannot convert a digest to raw bytes"
  | Bytes str ->
      str

let of_raw_exn = function
  | Digest base58_check ->
      of_base58_check_exn base58_check
  | Bytes str ->
      of_base58_check_exn str

let fold_bits t =
  { Fold_lib.Fold.fold =
      (fun ~init ~f ->
        let n = 8 * String.length t in
        let rec go acc i =
          if i = n then acc
          else
            let b = (Char.to_int t.[i / 8] lsr (i mod 8)) land 1 = 1 in
            go (f acc b) (i + 1)
        in
        go init 0 )
  }

let to_bits t = Fold_lib.Fold.to_list (fold_bits t)

let gen =
  Quickcheck.Generator.map String.quickcheck_generator
    ~f:create_by_digesting_string_exn

let hash memo =
  Random_oracle.hash ~init:Hash_prefix.zkapp_memo
    (Random_oracle.Legacy.pack_input
       (Random_oracle_input.Legacy.bitstring (to_bits memo)) )

let to_plaintext (memo : t) : string Or_error.t =
  if is_bytes memo then Ok (String.sub memo ~pos:2 ~len:(length memo))
  else Error (Error.of_string "Memo does not contain text bytes")
=======
    let length = length memo in
    if is_digest memo then Int.(length = digest_length)
    else
      Char.equal (tag memo) bytes_tag
      && Int.(length <= digest_length)
      &&
      let padded =
        String.sub memo ~pos:(length + 2) ~len:(digest_length - length)
      in
      String.for_all padded ~f:(Char.equal '\x00')
>>>>>>> a5d2b57c

  let create_by_digesting_string_exn s =
    if Int.(String.length s > max_digestible_string_length) then
      raise Too_long_digestible_string ;
    let digest = Blake2.(to_raw_string (digest_string s)) in
    String.init memo_length ~f:(fun ndx ->
        if Int.(ndx = tag_index) then digest_tag
        else if Int.(ndx = length_index) then digest_length_byte
        else digest.[ndx - 2] )

  let create_by_digesting_string (s : string) =
    try Ok (create_by_digesting_string_exn s)
    with Too_long_digestible_string ->
      Or_error.error_string "create_by_digesting_string: string too long"

  module type Memoable = sig
    type t

    val length : t -> int

    val get : t -> int -> char
  end

  let create_from_value_exn (type t) (module M : Memoable with type t = t)
      (value : t) =
    let len = M.length value in
    if Int.(len > max_input_length) then raise Too_long_user_memo_input ;
    String.init memo_length ~f:(fun ndx ->
        if Int.(ndx = tag_index) then bytes_tag
        else if Int.(ndx = length_index) then Char.of_int_exn len
        else if Int.(ndx < len + 2) then M.get value (ndx - 2)
        else '\x00' )

  let create_from_bytes_exn bytes = create_from_value_exn (module Bytes) bytes

  let create_from_bytes bytes =
    try Ok (create_from_bytes_exn bytes)
    with Too_long_user_memo_input ->
      Or_error.error_string
        (sprintf "create_from_bytes: length exceeds %d" max_input_length)

  let create_from_string_exn s = create_from_value_exn (module String) s

  let create_from_string s =
    try Ok (create_from_string_exn s)
    with Too_long_user_memo_input ->
      Or_error.error_string
        (sprintf "create_from_string: length exceeds %d" max_input_length)

  let dummy = (create_by_digesting_string_exn "" :> t)

  let empty = create_from_string_exn ""

  type raw = Digest of string | Bytes of string

  let to_raw_exn memo =
    let tag = tag memo in
    if Char.equal tag digest_tag then Digest (to_base58_check memo)
    else if Char.equal tag bytes_tag then
      let len = length memo in
      Bytes (String.init len ~f:(fun idx -> memo.[idx - 2]))
    else failwithf "Unknown memo tag %c" tag ()

  let to_raw_bytes_exn memo =
    match to_raw_exn memo with
    | Digest _ ->
        failwith "Cannot convert a digest to raw bytes"
    | Bytes str ->
        str

  let of_raw_exn = function
    | Digest base58_check ->
        of_base58_check_exn base58_check
    | Bytes str ->
        of_base58_check_exn str

  let fold_bits t =
    { Fold_lib.Fold.fold =
        (fun ~init ~f ->
          let n = 8 * String.length t in
          let rec go acc i =
            if i = n then acc
            else
              let b = (Char.to_int t.[i / 8] lsr (i mod 8)) land 1 = 1 in
              go (f acc b) (i + 1)
          in
          go init 0 )
    }

  let to_bits t = Fold_lib.Fold.to_list (fold_bits t)

  let gen =
    Quickcheck.Generator.map String.quickcheck_generator
      ~f:create_by_digesting_string_exn

  let hash memo =
    Random_oracle.hash ~init:Hash_prefix.zkapp_memo
      (Random_oracle.Legacy.pack_input
         (Random_oracle_input.Legacy.bitstring (to_bits memo)) )

  let to_plaintext (memo : t) : string Or_error.t =
    if is_bytes memo then Ok (String.sub memo ~pos:2 ~len:(length memo))
    else Error (Error.of_string "Memo does not contain text bytes")

  let to_digest (memo : t) : string Or_error.t =
    if is_digest memo then Ok (String.sub memo ~pos:2 ~len:digest_length)
    else Error (Error.of_string "Memo does not contain a digest")

  let to_string_hum (memo : t) =
    match to_plaintext memo with
    | Ok text ->
        text
    | Error _ -> (
        match to_digest memo with
        | Ok digest ->
            sprintf "0x%s" (Hex.encode digest)
        | Error _ ->
            "(Invalid memo, neither text nor a digest)" )

  [%%ifdef consensus_mechanism]

  module Boolean = Tick.Boolean
  module Typ = Tick.Typ

  (* the code below is much the same as in Random_oracle.Digest; tag and length bytes
     make it a little different
  *)

  module Checked = struct
    type unchecked = t

    type t = Boolean.var array

    let constant unchecked =
      assert (Int.(String.length (unchecked :> string) = memo_length)) ;
      Array.map
        (Blake2.string_to_bits (unchecked :> string))
        ~f:Boolean.var_of_value
  end

  let length_in_bits = 8 * memo_length

  let typ : (Checked.t, t) Typ.t =
    Typ.transport
      (Typ.array ~length:length_in_bits Boolean.typ)
      ~there:(fun (t : t) -> Blake2.string_to_bits (t :> string))
      ~back:(fun bs -> (Blake2.bits_to_string bs :> t))

  [%%endif]

  let deriver obj =
    Fields_derivers_zkapps.iso_string obj ~name:"Memo" ~js_type:String
      ~to_string:to_base58_check ~of_string:of_base58_check_exn

  let%test_module "user_command_memo" =
    ( module struct
      let data memo = String.sub memo ~pos:(length_index + 1) ~len:(length memo)

<<<<<<< HEAD
let deriver obj =
  Fields_derivers_zkapps.iso_string obj ~name:"Memo" ~js_type:String
    ~to_string:to_base58_check ~of_string:of_base58_check_exn

let%test_module "user_command_memo" =
  ( module struct
    let data memo = String.sub memo ~pos:(length_index + 1) ~len:(length memo)
=======
      let%test "digest string" =
        let s = "this is a string" in
        let memo = create_by_digesting_string_exn s in
        is_valid memo
>>>>>>> a5d2b57c

      let%test "digest too-long string" =
        let s =
          String.init (max_digestible_string_length + 1) ~f:(fun _ -> '\xFF')
        in
        try
          let (_ : t) = create_by_digesting_string_exn s in
          false
        with Too_long_digestible_string -> true

      let%test "memo from string" =
        let s = "time and tide wait for no one" in
        let memo = create_from_string_exn s in
        is_valid memo && String.equal s (data memo)

      let%test "memo from too-long string" =
        let s = String.init (max_input_length + 1) ~f:(fun _ -> '\xFF') in
        try
          let (_ : t) = create_from_string_exn s in
          false
        with Too_long_user_memo_input -> true

      [%%ifdef consensus_mechanism]

      let%test_unit "typ is identity" =
        let s = "this is a string" in
        let memo = create_by_digesting_string_exn s in
        let read_constant = function
          | Snarky_backendless.Cvar.Constant x ->
              x
          | _ ->
              assert false
        in
        let (Typ typ) = typ in
        let memo_var =
          memo |> typ.value_to_fields
          |> (fun (arr, aux) ->
               ( Array.map arr ~f:(fun x -> Snarky_backendless.Cvar.Constant x)
               , aux ) )
          |> typ.var_of_fields
        in
        let memo_read =
          memo_var |> typ.var_to_fields
          |> (fun (arr, aux) ->
               (Array.map arr ~f:(fun x -> read_constant x), aux) )
          |> typ.value_of_fields
        in
        [%test_eq: string] memo memo_read

<<<<<<< HEAD
    let%test "digest too-long string" =
      let s =
        String.init (max_digestible_string_length + 1) ~f:(fun _ -> '\xFF')
      in
      try
        let (_ : t) = create_by_digesting_string_exn s in
        false
      with Too_long_digestible_string -> true

    let%test "memo from string" =
      let s = "time and tide wait for no one" in
      let memo = create_from_string_exn s in
      is_valid memo && String.equal s (data memo)

    let%test "memo from too-long string" =
      let s = String.init (max_input_length + 1) ~f:(fun _ -> '\xFF') in
      try
        let (_ : t) = create_from_string_exn s in
        false
      with Too_long_user_memo_input -> true

    [%%ifdef consensus_mechanism]

    let%test_unit "typ is identity" =
      let s = "this is a string" in
      let memo = create_by_digesting_string_exn s in
      let read_constant = function
        | Snarky_backendless.Cvar.Constant x ->
            x
        | _ ->
            assert false
      in
      let (Typ typ) = typ in
      let memo_var =
        memo |> typ.value_to_fields
        |> (fun (arr, aux) ->
             ( Array.map arr ~f:(fun x -> Snarky_backendless.Cvar.Constant x)
             , aux ) )
        |> typ.var_of_fields
      in
      let memo_read =
        memo_var |> typ.var_to_fields
        |> (fun (arr, aux) -> (Array.map arr ~f:(fun x -> read_constant x), aux))
        |> typ.value_of_fields
      in
      [%test_eq: string] memo memo_read
=======
      [%%endif]
    end )
end
>>>>>>> a5d2b57c

include Wire_types.Make (Make_sig) (Make_str)<|MERGE_RESOLUTION|>--- conflicted
+++ resolved
@@ -4,8 +4,6 @@
 
 open Core_kernel
 open Snark_params
-<<<<<<< HEAD
-=======
 
 (** See documentation of the {!Mina_wire_types} library *)
 module Wire_types = Mina_wire_types.Mina_base.Signed_command_memo
@@ -19,7 +17,6 @@
   module Stable = struct
     module V1 = struct
       type t = string [@@deriving sexp, equal, compare, hash]
->>>>>>> a5d2b57c
 
       let to_latest = Fn.id
 
@@ -33,13 +30,7 @@
 
       let of_base58_check (s : string) : t Or_error.t = Base58_check.decode s
 
-<<<<<<< HEAD
-    let of_base58_check (s : string) : t Or_error.t = Base58_check.decode s
-
-    let of_base58_check_exn (s : string) : t = Base58_check.decode_exn s
-=======
       let of_base58_check_exn (s : string) : t = Base58_check.decode_exn s
->>>>>>> a5d2b57c
 
       module T = struct
         type nonrec t = t
@@ -53,15 +44,9 @@
     end
   end]
 
-<<<<<<< HEAD
-[%%define_locally
-Stable.Latest.
-  (to_yojson, of_yojson, to_base58_check, of_base58_check, of_base58_check_exn)]
-=======
   [%%define_locally
   Stable.Latest.
     (to_yojson, of_yojson, to_base58_check, of_base58_check, of_base58_check_exn)]
->>>>>>> a5d2b57c
 
   exception Too_long_user_memo_input
 
@@ -102,115 +87,6 @@
   let is_valid memo =
     Int.(String.length memo = memo_length)
     &&
-<<<<<<< HEAD
-    let padded =
-      String.sub memo ~pos:(length + 2) ~len:(digest_length - length)
-    in
-    String.for_all padded ~f:(Char.equal '\x00')
-
-let create_by_digesting_string_exn s =
-  if Int.(String.length s > max_digestible_string_length) then
-    raise Too_long_digestible_string ;
-  let digest = Blake2.(to_raw_string (digest_string s)) in
-  String.init memo_length ~f:(fun ndx ->
-      if Int.(ndx = tag_index) then digest_tag
-      else if Int.(ndx = length_index) then digest_length_byte
-      else digest.[ndx - 2] )
-
-let create_by_digesting_string (s : string) =
-  try Ok (create_by_digesting_string_exn s)
-  with Too_long_digestible_string ->
-    Or_error.error_string "create_by_digesting_string: string too long"
-
-module type Memoable = sig
-  type t
-
-  val length : t -> int
-
-  val get : t -> int -> char
-end
-
-let create_from_value_exn (type t) (module M : Memoable with type t = t)
-    (value : t) =
-  let len = M.length value in
-  if Int.(len > max_input_length) then raise Too_long_user_memo_input ;
-  String.init memo_length ~f:(fun ndx ->
-      if Int.(ndx = tag_index) then bytes_tag
-      else if Int.(ndx = length_index) then Char.of_int_exn len
-      else if Int.(ndx < len + 2) then M.get value (ndx - 2)
-      else '\x00' )
-
-let create_from_bytes_exn bytes = create_from_value_exn (module Bytes) bytes
-
-let create_from_bytes bytes =
-  try Ok (create_from_bytes_exn bytes)
-  with Too_long_user_memo_input ->
-    Or_error.error_string
-      (sprintf "create_from_bytes: length exceeds %d" max_input_length)
-
-let create_from_string_exn s = create_from_value_exn (module String) s
-
-let create_from_string s =
-  try Ok (create_from_string_exn s)
-  with Too_long_user_memo_input ->
-    Or_error.error_string
-      (sprintf "create_from_string: length exceeds %d" max_input_length)
-
-let dummy = (create_by_digesting_string_exn "" :> t)
-
-let empty = create_from_string_exn ""
-
-type raw = Digest of string | Bytes of string
-
-let to_raw_exn memo =
-  let tag = tag memo in
-  if Char.equal tag digest_tag then Digest (to_base58_check memo)
-  else if Char.equal tag bytes_tag then
-    let len = length memo in
-    Bytes (String.init len ~f:(fun idx -> memo.[idx - 2]))
-  else failwithf "Unknown memo tag %c" tag ()
-
-let to_raw_bytes_exn memo =
-  match to_raw_exn memo with
-  | Digest _ ->
-      failwith "Cannot convert a digest to raw bytes"
-  | Bytes str ->
-      str
-
-let of_raw_exn = function
-  | Digest base58_check ->
-      of_base58_check_exn base58_check
-  | Bytes str ->
-      of_base58_check_exn str
-
-let fold_bits t =
-  { Fold_lib.Fold.fold =
-      (fun ~init ~f ->
-        let n = 8 * String.length t in
-        let rec go acc i =
-          if i = n then acc
-          else
-            let b = (Char.to_int t.[i / 8] lsr (i mod 8)) land 1 = 1 in
-            go (f acc b) (i + 1)
-        in
-        go init 0 )
-  }
-
-let to_bits t = Fold_lib.Fold.to_list (fold_bits t)
-
-let gen =
-  Quickcheck.Generator.map String.quickcheck_generator
-    ~f:create_by_digesting_string_exn
-
-let hash memo =
-  Random_oracle.hash ~init:Hash_prefix.zkapp_memo
-    (Random_oracle.Legacy.pack_input
-       (Random_oracle_input.Legacy.bitstring (to_bits memo)) )
-
-let to_plaintext (memo : t) : string Or_error.t =
-  if is_bytes memo then Ok (String.sub memo ~pos:2 ~len:(length memo))
-  else Error (Error.of_string "Memo does not contain text bytes")
-=======
     let length = length memo in
     if is_digest memo then Int.(length = digest_length)
     else
@@ -221,7 +97,6 @@
         String.sub memo ~pos:(length + 2) ~len:(digest_length - length)
       in
       String.for_all padded ~f:(Char.equal '\x00')
->>>>>>> a5d2b57c
 
   let create_by_digesting_string_exn s =
     if Int.(String.length s > max_digestible_string_length) then
@@ -380,20 +255,10 @@
     ( module struct
       let data memo = String.sub memo ~pos:(length_index + 1) ~len:(length memo)
 
-<<<<<<< HEAD
-let deriver obj =
-  Fields_derivers_zkapps.iso_string obj ~name:"Memo" ~js_type:String
-    ~to_string:to_base58_check ~of_string:of_base58_check_exn
-
-let%test_module "user_command_memo" =
-  ( module struct
-    let data memo = String.sub memo ~pos:(length_index + 1) ~len:(length memo)
-=======
       let%test "digest string" =
         let s = "this is a string" in
         let memo = create_by_digesting_string_exn s in
         is_valid memo
->>>>>>> a5d2b57c
 
       let%test "digest too-long string" =
         let s =
@@ -443,57 +308,8 @@
         in
         [%test_eq: string] memo memo_read
 
-<<<<<<< HEAD
-    let%test "digest too-long string" =
-      let s =
-        String.init (max_digestible_string_length + 1) ~f:(fun _ -> '\xFF')
-      in
-      try
-        let (_ : t) = create_by_digesting_string_exn s in
-        false
-      with Too_long_digestible_string -> true
-
-    let%test "memo from string" =
-      let s = "time and tide wait for no one" in
-      let memo = create_from_string_exn s in
-      is_valid memo && String.equal s (data memo)
-
-    let%test "memo from too-long string" =
-      let s = String.init (max_input_length + 1) ~f:(fun _ -> '\xFF') in
-      try
-        let (_ : t) = create_from_string_exn s in
-        false
-      with Too_long_user_memo_input -> true
-
-    [%%ifdef consensus_mechanism]
-
-    let%test_unit "typ is identity" =
-      let s = "this is a string" in
-      let memo = create_by_digesting_string_exn s in
-      let read_constant = function
-        | Snarky_backendless.Cvar.Constant x ->
-            x
-        | _ ->
-            assert false
-      in
-      let (Typ typ) = typ in
-      let memo_var =
-        memo |> typ.value_to_fields
-        |> (fun (arr, aux) ->
-             ( Array.map arr ~f:(fun x -> Snarky_backendless.Cvar.Constant x)
-             , aux ) )
-        |> typ.var_of_fields
-      in
-      let memo_read =
-        memo_var |> typ.var_to_fields
-        |> (fun (arr, aux) -> (Array.map arr ~f:(fun x -> read_constant x), aux))
-        |> typ.value_of_fields
-      in
-      [%test_eq: string] memo memo_read
-=======
       [%%endif]
     end )
 end
->>>>>>> a5d2b57c
 
 include Wire_types.Make (Make_sig) (Make_str)