open Core_kernel

module Poly = struct
  [%%versioned
  module Stable = struct
    module V2 = struct
      type ('u, 's) t = Signed_command of 'u | Parties of 's
      [@@deriving sexp, compare, equal, hash, yojson]

      let to_latest = Fn.id
    end

    module V1 = struct
      type ('u, 's) t = Signed_command of 'u | Snapp_command of 's
      [@@deriving sexp, compare, equal, hash, yojson]

      let to_latest : _ t -> _ V2.t = function
        | Signed_command x ->
            Signed_command x
        | Snapp_command _ ->
            failwith "Snapp_command"
    end
  end]
end

type ('u, 's) t_ = ('u, 's) Poly.Stable.Latest.t =
  | Signed_command of 'u
  | Parties of 's

(* TODO: For now, we don't generate snapp transactions. *)
module Gen_make (C : Signed_command_intf.Gen_intf) = struct
  let f g = Quickcheck.Generator.map g ~f:(fun c -> Signed_command c)

  open C.Gen

  let payment ?sign_type ~key_gen ?nonce ~max_amount ?fee_token ?payment_token
      ~fee_range () =
    f
      (payment ?sign_type ~key_gen ?nonce ~max_amount ?fee_token ?payment_token
         ~fee_range ())

  let payment_with_random_participants ?sign_type ~keys ?nonce ~max_amount
      ?fee_token ?payment_token ~fee_range () =
    f
      (payment_with_random_participants ?sign_type ~keys ?nonce ~max_amount
         ?fee_token ?payment_token ~fee_range ())

  let stake_delegation ~key_gen ?nonce ?fee_token ~fee_range () =
    f (stake_delegation ~key_gen ?nonce ?fee_token ~fee_range ())

  let stake_delegation_with_random_participants ~keys ?nonce ?fee_token
      ~fee_range () =
    f
      (stake_delegation_with_random_participants ~keys ?nonce ?fee_token
         ~fee_range ())

  let sequence ?length ?sign_type a =
    Quickcheck.Generator.map
      (sequence ?length ?sign_type a)
      ~f:(List.map ~f:(fun c -> Signed_command c))
end

module Gen = Gen_make (Signed_command)

module Valid = struct
  [%%versioned
  module Stable = struct
    module V2 = struct
      type t =
        ( Signed_command.With_valid_signature.Stable.V1.t
        , Parties.Valid.Stable.V1.t )
        Poly.Stable.V2.t
      [@@deriving sexp, compare, equal, hash, yojson]

      let to_latest = Fn.id
    end
  end]

  module Gen = Gen_make (Signed_command.With_valid_signature)
end

[%%versioned
module Stable = struct
  module V2 = struct
    type t = (Signed_command.Stable.V1.t, Parties.Stable.V1.t) Poly.Stable.V2.t
    [@@deriving sexp, compare, equal, hash, yojson]

    let to_latest = Fn.id
  end
<<<<<<< HEAD

  module V1 = struct
    type t =
      (Signed_command.Stable.V1.t, Snapp_command.Stable.V1.t) Poly.Stable.V1.t
    [@@deriving sexp, compare, equal, hash, yojson]

    let to_latest : t -> V2.t = Poly.Stable.V1.to_latest
  end
=======
>>>>>>> f01d3925
end]

(*
include Allocation_functor.Make.Versioned_v1.Full_compare_eq_hash (struct
  let id = "user_command"

  [%%versioned
  module Stable = struct
    module V1 = struct
      type t =
        (Signed_command.Stable.V1.t, Snapp_command.Stable.V1.t) Poly.Stable.V1.t
      [@@deriving sexp, compare, equal, hash, yojson]

      let to_latest = Fn.id

      type 'a creator : Signed_command.t -> Snapp_command.t -> 'a

      let create cmd1 cmd2 = (cmd1, cmd2)
    end
  end]
end)
*)

module Zero_one_or_two = struct
  [%%versioned
  module Stable = struct
    module V1 = struct
      type 'a t = [ `Zero | `One of 'a | `Two of 'a * 'a ]
      [@@deriving sexp, compare, equal, hash, yojson]
    end
  end]
end

module Verifiable = struct
  [%%versioned
  module Stable = struct
    module V2 = struct
      type t =
        ( Signed_command.Stable.V1.t
<<<<<<< HEAD
        , Parties.Verifiable.Stable.V1.t )
=======
        , Snapp_predicate.Protocol_state.Stable.V1.t
          * ( Party.Stable.V1.t
            * Pickles.Side_loaded.Verification_key.Stable.V2.t option )
            list )
>>>>>>> f01d3925
        Poly.Stable.V2.t
      [@@deriving sexp, compare, equal, hash, yojson]

      let to_latest = Fn.id
    end
  end]

  let fee_payer (t : t) =
    match t with
    | Signed_command x ->
        Signed_command.fee_payer x
    | Parties p ->
        Party.Fee_payer.account_id p.fee_payer
end

let to_verifiable (t : t) ~ledger ~get ~location_of_account : Verifiable.t =
  let find_vk (p : Party.t) =
    let ( ! ) x = Option.value_exn x in
    let id = Party.account_id p in
    Option.try_with (fun () ->
        let account : Account.t =
          !(get ledger !(location_of_account ledger id))
        in
        !(!(account.snapp).verification_key).data)
  in
  match t with
  | Signed_command c ->
      Signed_command c
  | Parties { fee_payer; other_parties; memo } ->
      Parties
        { fee_payer
        ; other_parties =
            other_parties
            |> List.map ~f:(fun party -> (party, find_vk party))
            |> Parties.Party_or_stack.With_hashes.of_parties_list
        ; memo
        }

let of_verifiable (t : Verifiable.t) : t =
  match t with
  | Signed_command x ->
      Signed_command x
  | Parties p ->
      Parties (Parties.of_verifiable p)

let fee : t -> Currency.Fee.t = function
  | Signed_command x ->
      Signed_command.fee x
  | Parties p ->
      Parties.fee p

(* for filtering *)
let minimum_fee = Mina_compile_config.minimum_user_command_fee

let has_insufficient_fee t = Currency.Fee.(fee t < minimum_fee)

let accounts_accessed (t : t) ~next_available_token =
  match t with
  | Signed_command x ->
      Signed_command.accounts_accessed x ~next_available_token
  | Parties ps ->
      Parties.accounts_accessed ps

let next_available_token (t : t) tok =
  match t with
  | Signed_command x ->
      Signed_command.next_available_token x tok
  | Parties _ps ->
      tok

let to_base58_check (t : t) =
  match t with
  | Signed_command x ->
      Signed_command.to_base58_check x
  | Parties ps ->
      Parties.to_base58_check ps

let fee_payer (t : t) =
  match t with
  | Signed_command x ->
      Signed_command.fee_payer x
  | Parties p ->
      Parties.fee_payer p

let nonce_exn (t : t) =
  match t with
  | Signed_command x ->
      Signed_command.nonce x
  | Parties p ->
      Parties.nonce p

let check_tokens (t : t) =
  match t with
  | Signed_command x ->
      Signed_command.check_tokens x
  | Parties _ ->
      true

let check (t : t) : Valid.t option =
  match t with
  | Signed_command x ->
      Option.map (Signed_command.check x) ~f:(fun c -> Signed_command c)
  | Parties p ->
      if Parties.check p then Some (Parties (p :> Parties.Valid.t)) else None

let fee_token (t : t) =
  match t with
  | Signed_command x ->
      Signed_command.fee_token x
  | Parties x ->
      Parties.fee_token x

let valid_until (t : t) =
  match t with
  | Signed_command x ->
      Signed_command.valid_until x
  | Parties _ ->
      Mina_numbers.Global_slot.max_value

let forget_check (t : Valid.t) : t = (t :> t)

let to_valid_unsafe (t : t) =
  `If_this_is_used_it_should_have_a_comment_justifying_it
    ( match t with
    | Parties x ->
        Parties x
    | Signed_command x ->
        (* This is safe due to being immediately wrapped again. *)
        let (`If_this_is_used_it_should_have_a_comment_justifying_it x) =
          Signed_command.to_valid_unsafe x
        in
        Signed_command x )

let filter_by_participant (commands : t list) public_key =
  List.filter commands ~f:(fun user_command ->
      Core_kernel.List.exists
        (accounts_accessed ~next_available_token:Token_id.invalid user_command)
        ~f:
          (Fn.compose
             (Signature_lib.Public_key.Compressed.equal public_key)
             Account_id.public_key))

(* A metric on user commands that should correspond roughly to resource costs
   for validation/application *)
let weight : Stable.Latest.t -> int = function
  | Signed_command signed_command ->
      Signed_command.payload signed_command |> Signed_command_payload.weight
  | Parties parties ->
      Parties.weight parties

(* Fee per weight unit *)
let fee_per_wu (user_command : Stable.Latest.t) : Currency.Fee_rate.t =
  (*TODO: return Or_error*)
  Currency.Fee_rate.make_exn (fee user_command) (weight user_command)<|MERGE_RESOLUTION|>--- conflicted
+++ resolved
@@ -87,17 +87,6 @@
 
     let to_latest = Fn.id
   end
-<<<<<<< HEAD
-
-  module V1 = struct
-    type t =
-      (Signed_command.Stable.V1.t, Snapp_command.Stable.V1.t) Poly.Stable.V1.t
-    [@@deriving sexp, compare, equal, hash, yojson]
-
-    let to_latest : t -> V2.t = Poly.Stable.V1.to_latest
-  end
-=======
->>>>>>> f01d3925
 end]
 
 (*
@@ -137,14 +126,7 @@
     module V2 = struct
       type t =
         ( Signed_command.Stable.V1.t
-<<<<<<< HEAD
         , Parties.Verifiable.Stable.V1.t )
-=======
-        , Snapp_predicate.Protocol_state.Stable.V1.t
-          * ( Party.Stable.V1.t
-            * Pickles.Side_loaded.Verification_key.Stable.V2.t option )
-            list )
->>>>>>> f01d3925
         Poly.Stable.V2.t
       [@@deriving sexp, compare, equal, hash, yojson]
 
