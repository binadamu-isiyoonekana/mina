--- conflicted
+++ resolved
@@ -33,42 +33,22 @@
 
   open C.Gen
 
-<<<<<<< HEAD
-  let payment ?sign_type ~key_gen ?nonce ~max_amount ?fee_token ?payment_token
-      ~fee_range () =
-    f
-      (payment ?sign_type ~key_gen ?nonce ~max_amount ?fee_token ?payment_token
-         ~fee_range () )
-=======
   let payment ?sign_type ~key_gen ?nonce ~max_amount ~fee_range () =
     to_signed_command
       (payment ?sign_type ~key_gen ?nonce ~max_amount ~fee_range ())
->>>>>>> ea6c7ee8
 
   let payment_with_random_participants ?sign_type ~keys ?nonce ~max_amount
       ~fee_range () =
     to_signed_command
       (payment_with_random_participants ?sign_type ~keys ?nonce ~max_amount
-<<<<<<< HEAD
-         ?fee_token ?payment_token ~fee_range () )
-=======
-         ~fee_range ())
->>>>>>> ea6c7ee8
+         ~fee_range () )
 
   let stake_delegation ~key_gen ?nonce ~fee_range () =
     to_signed_command (stake_delegation ~key_gen ?nonce ~fee_range ())
 
-<<<<<<< HEAD
-  let stake_delegation_with_random_participants ~keys ?nonce ?fee_token
-      ~fee_range () =
-    f
-      (stake_delegation_with_random_participants ~keys ?nonce ?fee_token
-         ~fee_range () )
-=======
   let stake_delegation_with_random_participants ~keys ?nonce ~fee_range () =
     to_signed_command
       (stake_delegation_with_random_participants ~keys ?nonce ~fee_range ())
->>>>>>> ea6c7ee8
 
   let sequence ?length ?sign_type a =
     Quickcheck.Generator.map
@@ -166,32 +146,11 @@
         let account : Account.t =
           !(get ledger !(location_of_account ledger id))
         in
-        !(!(account.zkapp).verification_key).data)
+        !(!(account.zkapp).verification_key).data )
   in
   match t with
   | Signed_command c ->
       Signed_command c
-<<<<<<< HEAD
-  | Snapp_command c ->
-      let pks =
-        match c with
-        | Proved_proved r ->
-            [ r.one.data.body.pk; r.two.data.body.pk ]
-        | Proved_empty r ->
-            [ r.one.data.body.pk ]
-        | Proved_signed r ->
-            [ r.one.data.body.pk ]
-        | Signed_signed _ | Signed_empty _ ->
-            []
-      in
-      Snapp_command (c, of_list (List.map ~f:(find_vk c) pks))
-
-let to_verifiable t ~ledger ~get ~location_of_account =
-  Option.try_with (fun () ->
-      to_verifiable_exn t ~ledger ~get ~location_of_account )
-
-let fee_exn : t -> Currency.Fee.t = function
-=======
   | Parties { fee_payer; other_parties; memo } ->
       Parties
         { fee_payer
@@ -209,7 +168,6 @@
       Parties (Parties.of_verifiable p)
 
 let fee : t -> Currency.Fee.t = function
->>>>>>> ea6c7ee8
   | Signed_command x ->
       Signed_command.fee x
   | Parties p ->
@@ -290,10 +248,7 @@
         ~f:
           (Fn.compose
              (Signature_lib.Public_key.Compressed.equal public_key)
-<<<<<<< HEAD
              Account_id.public_key ) )
-=======
-             Account_id.public_key))
 
 (* A metric on user commands that should correspond roughly to resource costs
    for validation/application *)
@@ -306,5 +261,4 @@
 (* Fee per weight unit *)
 let fee_per_wu (user_command : Stable.Latest.t) : Currency.Fee_rate.t =
   (*TODO: return Or_error*)
-  Currency.Fee_rate.make_exn (fee user_command) (weight user_command)
->>>>>>> ea6c7ee8
+  Currency.Fee_rate.make_exn (fee user_command) (weight user_command)