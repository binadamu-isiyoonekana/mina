open Core
open Snark_params.Tick

[%%versioned:
module Stable : sig
  module V2 : sig
    type t =
      ( Ledger_hash.Stable.V1.t
      , Account_id.Stable.V1.t
      , Account.Stable.V2.t
      , Token_id.Stable.V1.t )
<<<<<<< HEAD
      Sparse_ledger_lib.Sparse_ledger.T.Stable.V2.t
    [@@deriving sexp, to_yojson]

    val to_latest : t -> t
=======
      Sparse_ledger_lib.Sparse_ledger.T.Stable.V1.t
    [@@deriving sexp, yojson]
>>>>>>> 65259e21
  end
end]

type sparse_ledger = t

module Global_state : sig
  type t =
    { ledger : sparse_ledger
    ; fee_excess : Currency.Amount.Signed.t
    ; protocol_state : Snapp_predicate.Protocol_state.View.t
    }
  [@@deriving sexp, to_yojson]
end

module L :
  Transaction_logic.Ledger_intf with type t = t ref and type location = int

val merkle_root : t -> Ledger_hash.t

val depth : t -> int

val next_available_token : t -> Token_id.t

val get_exn : t -> int -> Account.t

val set_exn : t -> int -> Account.t -> t

val path_exn :
  t -> int -> [ `Left of Ledger_hash.t | `Right of Ledger_hash.t ] list

val find_index_exn : t -> Account_id.t -> int

val of_root : depth:int -> next_available_token:Token_id.t -> Ledger_hash.t -> t

(** Create a new 'empty' ledger.
    This ledger has an invalid root hash, and cannot be used except as a
    placeholder.
*)
val empty : depth:int -> unit -> t

val apply_user_command :
     constraint_constants:Genesis_constants.Constraint_constants.t
  -> txn_global_slot:Mina_numbers.Global_slot.t
  -> t
  -> Signed_command.With_valid_signature.t
  -> (t * Transaction_logic.Transaction_applied.Signed_command_applied.t)
     Or_error.t

val apply_transaction' :
     constraint_constants:Genesis_constants.Constraint_constants.t
  -> txn_state_view:Snapp_predicate.Protocol_state.View.t
  -> t ref
  -> Transaction.t
  -> Transaction_logic.Transaction_applied.t Or_error.t

val apply_transaction :
     constraint_constants:Genesis_constants.Constraint_constants.t
  -> txn_state_view:Snapp_predicate.Protocol_state.View.t
  -> t
  -> Transaction.t
  -> (t * Transaction_logic.Transaction_applied.t) Or_error.t

(** Apply all parties within a parties transaction, accumulating the
    intermediate (global, local) state pairs, in order from first to last
    party.
*)
val apply_parties_unchecked_with_states :
     constraint_constants:Genesis_constants.Constraint_constants.t
  -> state_view:Snapp_predicate.Protocol_state.View.t
  -> fee_excess:Currency.Amount.Signed.t
  -> t
  -> Parties.t
  -> ( Transaction_logic.Transaction_applied.Parties_applied.t
     * ( Global_state.t
       * ( (Party.t, unit) Parties.Party_or_stack.t list
         , Token_id.t
         , Currency.Amount.t
         , t
         , bool
         , unit
         , Transaction_status.Failure.t option )
         Parties_logic.Local_state.t )
       list )
     Or_error.t

val of_any_ledger : Ledger.Any_ledger.M.t -> t

val of_ledger_subset_exn : Ledger.t -> Account_id.t list -> t

val of_ledger_index_subset_exn : Ledger.Any_ledger.witness -> int list -> t

val iteri : t -> f:(Account.Index.t -> Account.t -> unit) -> unit

val handler : t -> Handler.t Staged.t

val has_locked_tokens_exn :
  global_slot:Mina_numbers.Global_slot.t -> account_id:Account_id.t -> t -> bool<|MERGE_RESOLUTION|>--- conflicted
+++ resolved
@@ -9,15 +9,10 @@
       , Account_id.Stable.V1.t
       , Account.Stable.V2.t
       , Token_id.Stable.V1.t )
-<<<<<<< HEAD
       Sparse_ledger_lib.Sparse_ledger.T.Stable.V2.t
     [@@deriving sexp, to_yojson]
 
     val to_latest : t -> t
-=======
-      Sparse_ledger_lib.Sparse_ledger.T.Stable.V1.t
-    [@@deriving sexp, yojson]
->>>>>>> 65259e21
   end
 end]
 
