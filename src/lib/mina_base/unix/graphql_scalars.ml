open Graphql_basic_scalars

module TokenId =
  Make_scalar_using_to_string
    (Mina_base.Token_id)
    (struct
      let name = "TokenId"

      let doc = "String representation of a token's UInt64 identifier"
    end)

module StateHash =
  Make_scalar_using_base58_check
    (Mina_base.State_hash)
    (struct
      let name = "StateHash"

      let doc = "Base58Check-encoded state hash"
    end)

module ChainHash =
  Make_scalar_using_base58_check
    (Mina_base.Receipt.Chain_hash)
    (struct
      let name = "ChainHash"

      let doc = "Base58Check-encoded chain hash"
    end)

module EpochSeed =
  Make_scalar_using_base58_check
    (Mina_base.Epoch_seed)
    (struct
      let name = "EpochSeed"

      let doc = "Base58Check-encoded epoch seed"
    end)

module LedgerHash =
  Make_scalar_using_base58_check
    (Mina_base.Ledger_hash)
    (struct
      let name = "LedgerHash"

      let doc = "Base58Check-encoded ledger hash"
    end)

module FieldElem =
  Make_scalar_using_to_string
    (Mina_base.Zkapp_basic.F)
    (struct
      let name = "FieldElem"

      let doc = "field element"
    end)

module TransactionStatusFailure :
  Json_intf with type t = Mina_base.Transaction_status.Failure.t = struct
  open Mina_base.Transaction_status.Failure

  type nonrec t = t

  let parse json =
    json |> Yojson.Basic.Util.to_string |> of_string
    |> Base.Result.ok_or_failwith

  let serialize x = `String (to_string x)

  let typ () =
    Graphql_async.Schema.scalar "TransactionStatusFailure"
      ~doc:"transaction status failure" ~coerce:serialize
end

module PartiesBase58 =
  Make_scalar_using_base58_check
    (Mina_base.Parties)
    (struct
      let name = "PartiesBase58"

<<<<<<< HEAD
      let doc = "A Base58Check string representing the command"
    end)
=======
      let doc = "Base58Check-encoded transaction hash"
    end)

module TransactionStatusFailure :
  Json_intf with type t = Mina_base.Transaction_status.Failure.t = struct
  open Mina_base.Transaction_status.Failure

  type nonrec t = t

  let parse json =
    json |> Yojson.Basic.Util.to_string |> of_string
    |> Base.Result.ok_or_failwith

  let serialize x = `String (to_string x)

  let typ () =
    Graphql_async.Schema.scalar "TransactionStatusFailure"
      ~doc:"transaction status failure" ~coerce:serialize
end
>>>>>>> cde38502
<|MERGE_RESOLUTION|>--- conflicted
+++ resolved
@@ -77,11 +77,7 @@
     (struct
       let name = "PartiesBase58"
 
-<<<<<<< HEAD
       let doc = "A Base58Check string representing the command"
-    end)
-=======
-      let doc = "Base58Check-encoded transaction hash"
     end)
 
 module TransactionStatusFailure :
@@ -99,5 +95,4 @@
   let typ () =
     Graphql_async.Schema.scalar "TransactionStatusFailure"
       ~doc:"transaction status failure" ~coerce:serialize
-end
->>>>>>> cde38502
+end