[%%import "/src/config.mlh"]

open Core_kernel
open Util

[%%ifdef consensus_mechanism]

open Snark_params.Tick
module Mina_numbers = Mina_numbers

[%%else]

module Mina_numbers = Mina_numbers_nonconsensus.Mina_numbers
module Currency = Currency_nonconsensus.Currency
module Random_oracle = Random_oracle_nonconsensus.Random_oracle

[%%endif]

module Frozen_ledger_hash = Frozen_ledger_hash0
module Ledger_hash = Ledger_hash0

(* Semantically this type represents a function
     { has_valid_signature: bool; has_valid_proof: bool } -> bool

     These are all of them:
     00 01 10 11 | intuitive definition       | Make sense
     0  0  0  0  | Impossible                 | yes
     0  0  0  1  | Both                       | yes
     0  0  1  0  | Proof and not signature    | no
     0  0  1  1  | Proof                      | yes
     0  1  0  0  | Signature and not proof    | no
     0  1  0  1  | Signature                  | yes
     0  1  1  0  | Exactly one                | no
     0  1  1  1  | Either                     | yes
     1  0  0  0  | Neither                    | no
     1  0  0  1  | Neither or both            | no
     1  0  1  0  | Neither or proof, not both | no
     ...
     1  1  1  1  | None                       | yes

     The ones marked as "not making sense" don't make sense because it is pointless
     to demand a signature failed to verify since you can always make a failing signature
     or proof.

     The ones that make sense are
     0  0  0  0  | Impossible                 | yes
     0  0  0  1  | Both                       | yes
     0  0  1  1  | Proof                      | yes
     0  1  0  1  | Signature                  | yes
     0  1  1  1  | Either                     | yes
     1  1  1  1  | None                       | yes

     "Making sense" can be captured by the idea that these are the *increasing*
     boolean functions on the type { has_valid_signature: bool; has_valid_proof: bool }.
  *)
module Auth_required = struct
  [%%versioned
  module Stable = struct
    module V1 = struct
      type t =
        | None
        | Either
        | Proof
        | Signature
        | Both
        | Impossible (* Both and either can both be subsumed in verification key.
                        It is good to have "Either" as a separate thing to spare the owner from
                        having to make a proof instead of a signature. Both, I'm not sure if there's
                        a good justification for. *)
      [@@deriving sexp, equal, compare, hash, yojson, enum]

      let to_latest = Fn.id
    end
  end]

  let gen : t Quickcheck.Generator.t =
    Quickcheck.Generator.of_list
      [ None; Either; Proof; Signature; Both; Impossible ]

  (* The encoding is chosen so that it is easy to write this function

      let spec_eval t ~signature_verifies =
        let impossible = (constant t && not (signature_sufficient t)) in
        let result =
          not impossible &&
          ( (signature_verifies && signature_sufficient t)
            || not (signature_necessary t) )
        in
        { result; proof_must_verify= not (signature_sufficient t) } *)

  (* Here is the mapping between our type and the bits
       { constant: bool
       ; signature_necessary: bool
       ; signature_sufficient: bool
       }

       Not constant
        Signature not necessary
          Signature not sufficient
            Proof
          Signature sufficient
            Either
        Signature necessary
          Signature not sufficient
            Both
          Signature sufficient
            Signature

       Constant
        Signature not sufficient
          Impossible
        Signature sufficient
          None
  *)
  module Encoding = struct
    type 'bool t =
      { constant : 'bool
      ; signature_necessary : 'bool
      ; signature_sufficient : 'bool
      }
    [@@deriving hlist, fields]

    let to_input ~field_of_bool t =
      let [ x; y; z ] = to_hlist t in
      let bs = [| x; y; z |] in
      Random_oracle.Input.Chunked.packeds
        (Array.map bs ~f:(fun b -> (field_of_bool b, 1)))

    let map t ~f =
      { constant = f t.constant
      ; signature_necessary = f t.signature_necessary
      ; signature_sufficient = f t.signature_sufficient
      }

    let _ = map

    [%%ifdef consensus_mechanism]

    let if_ b ~then_:t ~else_:e =
      let open Pickles.Impls.Step in
      { constant = Boolean.if_ b ~then_:t.constant ~else_:e.constant
      ; signature_necessary =
          Boolean.if_ b ~then_:t.signature_necessary
            ~else_:e.signature_necessary
      ; signature_sufficient =
          Boolean.if_ b ~then_:t.signature_sufficient
            ~else_:e.signature_sufficient
      }

    [%%endif]
  end

  let encode : t -> bool Encoding.t = function
    | Impossible ->
        { constant = true
        ; signature_necessary = true
        ; signature_sufficient = false
        }
    | None ->
        { constant = true
        ; signature_necessary = false
        ; signature_sufficient = true
        }
    | Proof ->
        { constant = false
        ; signature_necessary = false
        ; signature_sufficient = false
        }
    | Signature ->
        { constant = false
        ; signature_necessary = true
        ; signature_sufficient = true
        }
    | Either ->
        { constant = false
        ; signature_necessary = false
        ; signature_sufficient = true
        }
    | Both ->
        { constant = false
        ; signature_necessary = true
        ; signature_sufficient = false
        }

  let decode : bool Encoding.t -> t = function
    | { constant = true; signature_necessary = _; signature_sufficient = false }
      ->
        Impossible
    | { constant = true; signature_necessary = _; signature_sufficient = true }
      ->
        None
    | { constant = false
      ; signature_necessary = false
      ; signature_sufficient = false
      } ->
        Proof
    | { constant = false
      ; signature_necessary = true
      ; signature_sufficient = true
      } ->
        Signature
    | { constant = false
      ; signature_necessary = false
      ; signature_sufficient = true
      } ->
        Either
    | { constant = false
      ; signature_necessary = true
      ; signature_sufficient = false
      } ->
        Both

  let%test_unit "decode encode" =
    List.iter [ Impossible; Proof; Signature; Either; Both ] ~f:(fun t ->
        [%test_eq: t] t (decode (encode t)))

  [%%ifdef consensus_mechanism]

  module Checked = struct
    type t = Boolean.var Encoding.t

    let if_ = Encoding.if_

    let to_input : t -> _ =
      Encoding.to_input ~field_of_bool:(fun (b : Boolean.var) ->
          (b :> Field.Var.t))

    let constant t = Encoding.map (encode t) ~f:Boolean.var_of_value

    let eval_no_proof
        ({ constant; signature_necessary = _; signature_sufficient } : t)
        ~signature_verifies =
      (* ways authorization can succeed when no proof is present:
         - None
           {constant= true; signature_necessary= _; signature_sufficient= true}
         - Either && signature_verifies
           {constant= false; signature_necessary= false; signature_sufficient= true}
         - Signature && signature_verifies
           {constant= false; signature_necessary= true; signature_sufficient= true}
      *)
      let open Pickles.Impls.Step.Boolean in
      signature_sufficient
      &&& (constant ||| ((not constant) &&& signature_verifies))

    let spec_eval ({ constant; signature_necessary; signature_sufficient } : t)
        ~signature_verifies =
      let open Pickles.Impls.Step.Boolean in
      let impossible = constant &&& not signature_sufficient in
      let result =
        (not impossible)
        &&& ( signature_verifies &&& signature_sufficient
            ||| not signature_necessary )
      in
      let didn't_fail_yet = result in
      (* If the transaction already failed to verify, we don't need to assert
         that the proof should verify. *)
      (result, `proof_must_verify (didn't_fail_yet &&& not signature_sufficient))
  end

  let typ =
    let t =
      let open Encoding in
      Typ.of_hlistable
        [ Boolean.typ; Boolean.typ; Boolean.typ ]
        ~var_to_hlist:to_hlist ~var_of_hlist:of_hlist ~value_to_hlist:to_hlist
        ~value_of_hlist:of_hlist
    in
    Typ.transport t ~there:encode ~back:decode

  [%%endif]

  let to_input x = Encoding.to_input (encode x) ~field_of_bool

  let check (t : t) (c : Control.Tag.t) =
    match (t, c) with
    | Impossible, _ ->
        false
    | None, _ ->
        true
    | Both, (Proof | Signature) ->
        false
    | Proof, Proof ->
        true
    | Signature, Signature ->
        true
    (* The signatures and proofs have already been checked by this point. *)
    | Either, (Proof | Signature) ->
        true
    | Signature, Proof ->
        false
    | Proof, Signature ->
        false
    | (Both | Proof | Signature | Either), None_given ->
        false
end

module Poly = struct
  [%%versioned
  module Stable = struct
    module V1 = struct
      type ('bool, 'controller) t =
        { stake : 'bool
        ; edit_state : 'controller
        ; send : 'controller
        ; receive : 'controller
        ; set_delegate : 'controller
        ; set_permissions : 'controller
        ; set_verification_key : 'controller
        ; set_snapp_uri : 'controller
        ; edit_sequence_state : 'controller
        ; set_token_symbol : 'controller
        ; increment_nonce : 'controller
        }
      [@@deriving sexp, equal, compare, hash, yojson, hlist, fields]
    end
  end]

  let to_input ~field_of_bool controller t =
    let f mk acc field = mk (Core_kernel.Field.get field t) :: acc in
    Stable.Latest.Fields.fold ~init:[]
      ~stake:
        (f (fun x -> Random_oracle.Input.Chunked.packed (field_of_bool x, 1)))
      ~edit_state:(f controller) ~send:(f controller)
      ~set_delegate:(f controller) ~set_permissions:(f controller)
      ~set_verification_key:(f controller) ~receive:(f controller)
<<<<<<< HEAD
      ~set_snapp_uri:(f controller) ~edit_sequence_state:(f controller)
      ~set_token_symbol:(f controller) ~increment_nonce:(f controller)
    |> List.reduce_exn ~f:Random_oracle.Input.append
=======
    |> List.reduce_exn ~f:Random_oracle.Input.Chunked.append
>>>>>>> c17928ed
end

[%%versioned
module Stable = struct
  module V1 = struct
    type t = (bool, Auth_required.Stable.V1.t) Poly.Stable.V1.t
    [@@deriving sexp, equal, compare, hash, yojson]

    let to_latest = Fn.id
  end
end]

let gen : t Quickcheck.Generator.t =
  let open Quickcheck.Let_syntax in
  let%bind stake = Quickcheck.Generator.bool in
  let%bind edit_state = Auth_required.gen in
  let%bind send = Auth_required.gen in
  let%bind receive = Auth_required.gen in
  let%bind set_delegate = Auth_required.gen in
  let%bind set_permissions = Auth_required.gen in
  let%bind set_verification_key = Auth_required.gen in
  let%bind set_snapp_uri = Auth_required.gen in
  let%bind edit_sequence_state = Auth_required.gen in
  let%bind set_token_symbol = Auth_required.gen in
  let%bind increment_nonce = Auth_required.gen in
  return
    { Poly.stake
    ; edit_state
    ; send
    ; receive
    ; set_delegate
    ; set_permissions
    ; set_verification_key
    ; set_snapp_uri
    ; edit_sequence_state
    ; set_token_symbol
    ; increment_nonce
    }

[%%ifdef consensus_mechanism]

module Checked = struct
  type t = (Boolean.var, Auth_required.Checked.t) Poly.Stable.Latest.t

  let to_input (x : t) =
    Poly.to_input Auth_required.Checked.to_input x
      ~field_of_bool:(fun (b : Boolean.var) -> (b :> Field.Var.t))

  open Pickles.Impls.Step

  let if_ b ~then_ ~else_ =
    let g cond f =
      cond b
        ~then_:(Core_kernel.Field.get f then_)
        ~else_:(Core_kernel.Field.get f else_)
    in
    let c = g Auth_required.Checked.if_ in
    Poly.Fields.map ~stake:(g Boolean.if_) ~edit_state:c ~send:c ~receive:c
      ~set_delegate:c ~set_permissions:c ~set_verification_key:c
      ~set_snapp_uri:c ~edit_sequence_state:c ~set_token_symbol:c
      ~increment_nonce:c

  let constant (t : Stable.Latest.t) : t =
    let open Core_kernel.Field in
    let a f = Auth_required.Checked.constant (get f t) in
    Poly.Fields.map
      ~stake:(fun f -> Boolean.var_of_value (get f t))
      ~edit_state:a ~send:a ~receive:a ~set_delegate:a ~set_permissions:a
      ~set_verification_key:a ~set_snapp_uri:a ~edit_sequence_state:a
      ~set_token_symbol:a ~increment_nonce:a
end

let typ =
  let open Poly.Stable.Latest in
  Typ.of_hlistable
    [ Boolean.typ
    ; Auth_required.typ
    ; Auth_required.typ
    ; Auth_required.typ
    ; Auth_required.typ
    ; Auth_required.typ
    ; Auth_required.typ
    ; Auth_required.typ
    ; Auth_required.typ
    ; Auth_required.typ
    ; Auth_required.typ
    ]
    ~var_to_hlist:to_hlist ~var_of_hlist:of_hlist ~value_to_hlist:to_hlist
    ~value_of_hlist:of_hlist

[%%endif]

let to_input (x : t) = Poly.to_input ~field_of_bool Auth_required.to_input x

let user_default : t =
  { stake = true
  ; edit_state = Signature
  ; send = Signature
  ; receive = None
  ; set_delegate = Signature
  ; set_permissions = Signature
  ; set_verification_key = Signature
  ; set_snapp_uri = Signature
  ; edit_sequence_state = Signature
  ; set_token_symbol = Signature
  ; increment_nonce = Signature
  }

let empty : t =
  { stake = false
  ; edit_state = None
  ; send = None
  ; receive = None
  ; set_delegate = None
  ; set_permissions = None
  ; set_verification_key = None
  ; set_snapp_uri = None
  ; edit_sequence_state = None
  ; set_token_symbol = None
  ; increment_nonce = None
  }<|MERGE_RESOLUTION|>--- conflicted
+++ resolved
@@ -323,13 +323,9 @@
       ~edit_state:(f controller) ~send:(f controller)
       ~set_delegate:(f controller) ~set_permissions:(f controller)
       ~set_verification_key:(f controller) ~receive:(f controller)
-<<<<<<< HEAD
       ~set_snapp_uri:(f controller) ~edit_sequence_state:(f controller)
       ~set_token_symbol:(f controller) ~increment_nonce:(f controller)
-    |> List.reduce_exn ~f:Random_oracle.Input.append
-=======
     |> List.reduce_exn ~f:Random_oracle.Input.Chunked.append
->>>>>>> c17928ed
 end
 
 [%%versioned
