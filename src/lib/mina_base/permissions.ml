--- conflicted
+++ resolved
@@ -50,11 +50,7 @@
   [%%versioned
   module Stable = struct
     module V2 = struct
-<<<<<<< HEAD
-      type t =
-=======
       type t = Mina_wire_types.Mina_base.Permissions.Auth_required.V2.t =
->>>>>>> a5d2b57c
         | None
         | Either
         | Proof
@@ -321,10 +317,7 @@
   module Stable = struct
     module V2 = struct
       type 'controller t =
-<<<<<<< HEAD
-=======
             'controller Mina_wire_types.Mina_base.Permissions.Poly.V2.t =
->>>>>>> a5d2b57c
         { edit_state : 'controller
         ; send : 'controller
         ; receive : 'controller
