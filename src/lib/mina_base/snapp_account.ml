[%%import "/src/config.mlh"]

open Core_kernel

[%%ifdef consensus_mechanism]

open Snark_params.Tick
module Mina_numbers = Mina_numbers
module Hash_prefix_states = Hash_prefix_states

[%%else]

module Mina_numbers = Mina_numbers_nonconsensus.Mina_numbers
module Currency = Currency_nonconsensus.Currency
module Random_oracle = Random_oracle_nonconsensus.Random_oracle
module Hash_prefix_states = Hash_prefix_states_nonconsensus.Hash_prefix_states
open Snark_params_nonconsensus

[%%endif]

open Snapp_basic

module Events = struct
  module Event = struct
    (* Arbitrary hash input, encoding determined by the snapp's developer. *)
    type t = Field.t array

    let hash (x : t) = Random_oracle.hash ~init:Hash_prefix_states.snapp_event x

    [%%ifdef consensus_mechanism]

    type var = Field.Var.t array

    let hash_var (x : Field.Var.t array) =
      Random_oracle.Checked.hash ~init:Hash_prefix_states.snapp_event x

    [%%endif]
  end

  type t = Event.t list

  let empty_hash = lazy Random_oracle.(salt "MinaSnappEventsEmpty" |> digest)

  let push_hash acc hash =
    Random_oracle.hash ~init:Hash_prefix_states.snapp_events [| acc; hash |]

  let push_event acc event = push_hash acc (Event.hash event)

  let hash (x : t) = List.fold ~init:(Lazy.force empty_hash) ~f:push_event x

  let to_input (x : t) = Random_oracle_input.field (hash x)

  [%%ifdef consensus_mechanism]

  type var = t Data_as_hash.t

  let var_to_input (x : var) = Data_as_hash.to_input x

  let typ = Data_as_hash.typ ~hash

  let is_empty_var (e : var) =
    Snark_params.Tick.Field.(
      Checked.equal (Data_as_hash.hash e) (Var.constant (Lazy.force empty_hash)))

  let pop_checked (events : var) : Event.t Data_as_hash.t * var =
    let open Run in
    let hd, tl =
      exists
        Typ.(Data_as_hash.typ ~hash:Event.hash * typ)
        ~compute:(fun () ->
          match As_prover.read typ events with
          | [] ->
              failwith "Attempted to pop an empty stack"
          | event :: events ->
              (event, events))
    in
    Field.Assert.equal
      (Random_oracle.Checked.hash ~init:Hash_prefix_states.snapp_events
         [| Data_as_hash.hash tl; Data_as_hash.hash hd |])
      (Data_as_hash.hash events) ;
    (hd, tl)

  let push_checked (events : var) (e : Event.var) : var =
    let open Run in
    let res =
      exists typ ~compute:(fun () ->
          let tl = As_prover.read typ events in
          let hd =
            As_prover.read (Typ.array ~length:(Array.length e) Field.typ) e
          in
          hd :: tl)
    in
    Field.Assert.equal
      (Random_oracle.Checked.hash ~init:Hash_prefix_states.snapp_events
         [| Data_as_hash.hash events; Event.hash_var e |])
      (Data_as_hash.hash res) ;
    res

  [%%endif]
end

module Sequence_events = struct
  let empty_hash = lazy Random_oracle.(salt "MinaSnappSequenceEmpty" |> digest)

  let push_hash acc hash =
    Random_oracle.hash ~init:Hash_prefix_states.snapp_sequence_events
      [| acc; hash |]

  let push_events acc events = push_hash acc (Events.hash events)

  [%%ifdef consensus_mechanism]

  let push_events_checked x (e : Events.var) =
    Random_oracle.Checked.hash ~init:Hash_prefix_states.snapp_sequence_events
      [| x; Data_as_hash.hash e |]

  [%%endif]
end

module Poly = struct
  [%%versioned
  module Stable = struct
    module V2 = struct
      type ('app_state, 'vk, 'snapp_version, 'field, 'slot, 'bool) t =
        { app_state : 'app_state
        ; verification_key : 'vk
        ; snapp_version : 'snapp_version
        ; sequence_state : 'field Pickles_types.Vector.Vector_5.Stable.V1.t
        ; last_sequence_slot : 'slot
        ; proved_state : 'bool
        }
      [@@deriving sexp, equal, compare, hash, yojson, hlist, fields]
    end

    module V1 = struct
      type ('app_state, 'vk) t =
        { app_state : 'app_state; verification_key : 'vk }
      [@@deriving sexp, equal, compare, hash, yojson, hlist, fields]
    end
  end]
end

type ('app_state, 'vk, 'snapp_version, 'field, 'slot, 'bool) t_ =
      ('app_state, 'vk, 'snapp_version, 'field, 'slot, 'bool) Poly.t =
  { app_state : 'app_state
  ; verification_key : 'vk
  ; snapp_version : 'snapp_version
  ; sequence_state : 'field Pickles_types.Vector.Vector_5.t
  ; last_sequence_slot : 'slot
  ; proved_state : 'bool
  }

[%%versioned
module Stable = struct
  module V2 = struct
<<<<<<< HEAD
    type t =
      ( Snapp_state.Value.Stable.V1.t
      , ( Side_loaded_verification_key.Stable.V1.t
        , F.Stable.V1.t )
        With_hash.Stable.V1.t
        option
      , Mina_numbers.Snapp_version.Stable.V1.t
      , F.Stable.V1.t
      , Mina_numbers.Global_slot.Stable.V1.t
      , bool )
      Poly.Stable.V2.t
    [@@deriving sexp, equal, compare, hash, yojson]

    let to_latest = Fn.id
  end

  module V1 = struct
=======
>>>>>>> f01d3925
    type t =
      ( Snapp_state.Value.Stable.V1.t
      , ( Side_loaded_verification_key.Stable.V2.t
        , F.Stable.V1.t )
        With_hash.Stable.V1.t
        option )
      Poly.Stable.V1.t
    [@@deriving sexp, equal, compare, hash, yojson]

    let to_latest ({ app_state; verification_key } : t) : V2.t =
      { app_state
      ; verification_key
      ; snapp_version = Mina_numbers.Snapp_version.zero
      ; sequence_state =
          (let empty = Lazy.force Sequence_events.empty_hash in
           [ empty; empty; empty; empty; empty ])
      ; last_sequence_slot = Mina_numbers.Global_slot.zero
      ; proved_state = false
      }
  end
end]

open Pickles_types

let digest_vk (t : Side_loaded_verification_key.t) =
  Random_oracle.(
    hash ~init:Hash_prefix_states.side_loaded_vk
      (pack_input (Side_loaded_verification_key.to_input t)))

[%%ifdef consensus_mechanism]

module Checked = struct
  type t =
    ( Pickles.Impls.Step.Field.t Snapp_state.V.t
    , ( Pickles.Side_loaded.Verification_key.Checked.t Lazy.t
      , Pickles.Impls.Step.Field.t Lazy.t )
      With_hash.t
    , Mina_numbers.Snapp_version.Checked.t
    , Pickles.Impls.Step.Field.t
    , Mina_numbers.Global_slot.Checked.t
    , Boolean.var )
    Poly.t

  let to_input' (t : _ Poly.t) =
    let open Random_oracle.Input in
    let f mk acc field = mk (Core_kernel.Field.get field t) :: acc in
    let app_state v = Random_oracle.Input.field_elements (Vector.to_array v) in
    Poly.Fields.fold ~init:[] ~app_state:(f app_state)
      ~verification_key:(f (fun x -> field x))
      ~snapp_version:
        (f (fun x ->
             Run.run_checked (Mina_numbers.Snapp_version.Checked.to_input x)))
      ~sequence_state:(f app_state)
      ~last_sequence_slot:
        (f (fun x ->
             Run.run_checked (Mina_numbers.Global_slot.Checked.to_input x)))
      ~proved_state:(f (fun b -> bitstring [ b ]))
    |> List.reduce_exn ~f:append

  let to_input (t : t) =
    to_input' { t with verification_key = Lazy.force t.verification_key.hash }

  let digest_vk t =
    Random_oracle.Checked.(
      hash ~init:Hash_prefix_states.side_loaded_vk
        (pack_input (Pickles.Side_loaded.Verification_key.Checked.to_input t)))

  let digest t =
    Random_oracle.Checked.(
      hash ~init:Hash_prefix_states.snapp_account (pack_input (to_input t)))

  let digest' t =
    Random_oracle.Checked.(
      hash ~init:Hash_prefix_states.snapp_account (pack_input (to_input' t)))
end

let typ : (Checked.t, t) Typ.t =
  let open Poly in
  Typ.of_hlistable
    [ Snapp_state.typ Field.typ
    ; Typ.transport Pickles.Side_loaded.Verification_key.typ
        ~there:(function
          | None ->
              Pickles.Side_loaded.Verification_key.dummy
          | Some x ->
              With_hash.data x)
        ~back:(fun x -> Some (With_hash.of_data x ~hash_data:digest_vk))
      |> Typ.transport_var
           ~there:(fun wh -> Lazy.force (With_hash.data wh))
           ~back:(fun x ->
             With_hash.of_data
               (lazy x)
               ~hash_data:(fun _ -> lazy (Checked.digest_vk x)))
    ; Mina_numbers.Snapp_version.typ
    ; Pickles_types.Vector.typ Field.typ Pickles_types.Nat.N5.n
    ; Mina_numbers.Global_slot.typ
    ; Boolean.typ
    ]
    ~var_to_hlist:to_hlist ~var_of_hlist:of_hlist ~value_to_hlist:to_hlist
    ~value_of_hlist:of_hlist

[%%endif]

let dummy_vk_hash =
  Memo.unit (fun () -> digest_vk Side_loaded_verification_key.dummy)

let to_input (t : t) =
  let open Random_oracle.Input in
  let f mk acc field = mk (Core_kernel.Field.get field t) :: acc in
  let app_state v = Random_oracle.Input.field_elements (Vector.to_array v) in
  Poly.Fields.fold ~init:[] ~app_state:(f app_state)
    ~verification_key:
      (f
         (Fn.compose field
            (Option.value_map ~default:(dummy_vk_hash ()) ~f:With_hash.hash)))
    ~snapp_version:(f Mina_numbers.Snapp_version.to_input)
    ~sequence_state:(f app_state)
    ~last_sequence_slot:(f Mina_numbers.Global_slot.to_input)
    ~proved_state:(f (fun b -> bitstring [ b ]))
  |> List.reduce_exn ~f:append

let default : _ Poly.t =
  (* These are the permissions of a "user"/"non snapp" account. *)
  { app_state = Vector.init Snapp_state.Max_state_size.n ~f:(fun _ -> F.zero)
  ; verification_key = None
  ; snapp_version = Mina_numbers.Snapp_version.zero
  ; sequence_state =
      (let empty = Lazy.force Sequence_events.empty_hash in
       [ empty; empty; empty; empty; empty ])
  ; last_sequence_slot = Mina_numbers.Global_slot.zero
  ; proved_state = false
  }

let digest (t : t) =
  Random_oracle.(
    hash ~init:Hash_prefix_states.snapp_account (pack_input (to_input t)))

let default_digest = lazy (digest default)<|MERGE_RESOLUTION|>--- conflicted
+++ resolved
@@ -153,10 +153,9 @@
 [%%versioned
 module Stable = struct
   module V2 = struct
-<<<<<<< HEAD
     type t =
       ( Snapp_state.Value.Stable.V1.t
-      , ( Side_loaded_verification_key.Stable.V1.t
+      , ( Side_loaded_verification_key.Stable.V2.t
         , F.Stable.V1.t )
         With_hash.Stable.V1.t
         option
@@ -168,30 +167,6 @@
     [@@deriving sexp, equal, compare, hash, yojson]
 
     let to_latest = Fn.id
-  end
-
-  module V1 = struct
-=======
->>>>>>> f01d3925
-    type t =
-      ( Snapp_state.Value.Stable.V1.t
-      , ( Side_loaded_verification_key.Stable.V2.t
-        , F.Stable.V1.t )
-        With_hash.Stable.V1.t
-        option )
-      Poly.Stable.V1.t
-    [@@deriving sexp, equal, compare, hash, yojson]
-
-    let to_latest ({ app_state; verification_key } : t) : V2.t =
-      { app_state
-      ; verification_key
-      ; snapp_version = Mina_numbers.Snapp_version.zero
-      ; sequence_state =
-          (let empty = Lazy.force Sequence_events.empty_hash in
-           [ empty; empty; empty; empty; empty ])
-      ; last_sequence_slot = Mina_numbers.Global_slot.zero
-      ; proved_state = false
-      }
   end
 end]
 
