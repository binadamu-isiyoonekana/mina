open Core
module Digest = Zexe_backend.Pasta.Fp

module Party_or_stack = struct
  [%%versioned
  module Stable = struct
    module V1 = struct
      type ('party, 'digest) t =
        | Party of 'party * 'digest
        | Stack of (('party, 'digest) t list * 'digest)
      [@@deriving sexp, compare, equal, hash, yojson]

      let to_latest = Fn.id
    end
  end]

  let of_parties_list ~party_depth parties =
    let _depth, stack =
      List.fold ~init:(-1, []) parties ~f:(fun (depth, stack) party ->
          let new_depth = party_depth party in
          let depth, stack =
            if depth = -1 then
              (new_depth - 1, List.init new_depth ~f:(Fn.const []))
            else (depth, stack)
          in
          if depth + 1 = new_depth then
            (new_depth, [ Party (party, ()) ] :: stack)
          else
            let rec go depth stack =
              match stack with
              | xs :: stack when depth = new_depth ->
                  (* We're at the correct depth, insert this party. *)
                  (depth, (Party (party, ()) :: xs) :: stack)
              | xs :: ys :: stack ->
                  (* We're still too deep, finalize the current parties and
                     push them inside the parent parties.
                  *)
                  go (depth - 1) ((Stack (List.rev xs, ()) :: ys) :: stack)
              | _ ->
                  (* An invariant is broken. The depth doesn't correspond
                     with any of the depths remaining in the stack. In
                     practise, this means that [0 <= new_depth <= depth]
                     wasn't true.
                  *)
                  assert false
            in
            go depth stack)
    in
    let rec finalize stack =
      match stack with
      | [] ->
          (* Empty stack *)
          []
      | [ xs ] ->
          (* Final stack is promoted to be the actual stack. *)
          List.rev xs
      | xs :: ys :: stack ->
          (* Finalize the current parties and push them inside the parent
             parties.
          *)
          finalize ((Stack (List.rev xs, ()) :: ys) :: stack)
    in
    finalize stack

  let to_parties_list (xs : _ t list) =
    let rec collect acc (xs : _ t list) =
      match xs with
      | [] ->
          acc
      | Party (party, _) :: xs ->
          collect (party :: acc) xs
      | Stack (xs, _) :: xss ->
          let acc = collect acc xs in
          collect acc xss
    in
    List.rev (collect [] xs)

  let%test_unit "Party_or_stack.of_parties_list" =
    let parties_list_1 = [ 0; 0; 0; 0 ] in
    let parties_list_1_res =
      [ Party (0, ()); Party (0, ()); Party (0, ()); Party (0, ()) ]
    in
    [%test_eq: (int, unit) t list]
      (of_parties_list ~party_depth:Fn.id parties_list_1)
      parties_list_1_res ;
    [%test_eq: int list]
      (to_parties_list (of_parties_list ~party_depth:Fn.id parties_list_1))
      parties_list_1 ;
    let parties_list_2 = [ 0; 0; 1; 1 ] in
    let parties_list_2_res =
      [ Party (0, ())
      ; Party (0, ())
      ; Stack ([ Party (1, ()); Party (1, ()) ], ())
      ]
    in
    [%test_eq: (int, unit) t list]
      (of_parties_list ~party_depth:Fn.id parties_list_2)
      parties_list_2_res ;
    [%test_eq: int list]
      (to_parties_list (of_parties_list ~party_depth:Fn.id parties_list_2))
      parties_list_2 ;
    let parties_list_3 = [ 0; 0; 1; 0 ] in
    let parties_list_3_res =
      [ Party (0, ())
      ; Party (0, ())
      ; Stack ([ Party (1, ()) ], ())
      ; Party (0, ())
      ]
    in
    [%test_eq: (int, unit) t list]
      (of_parties_list ~party_depth:Fn.id parties_list_3)
      parties_list_3_res ;
    [%test_eq: int list]
      (to_parties_list (of_parties_list ~party_depth:Fn.id parties_list_3))
      parties_list_3 ;
    let parties_list_4 = [ 0; 1; 2; 3; 2; 1; 0 ] in
    let parties_list_4_res =
      [ Party (0, ())
      ; Stack
          ( [ Party (1, ())
            ; Stack
                ( [ Party (2, ()); Stack ([ Party (3, ()) ], ()); Party (2, ()) ]
                , () )
            ; Party (1, ())
            ]
          , () )
      ; Party (0, ())
      ]
    in
    [%test_eq: (int, unit) t list]
      (of_parties_list ~party_depth:Fn.id parties_list_4)
      parties_list_4_res ;
    [%test_eq: int list]
      (to_parties_list (of_parties_list ~party_depth:Fn.id parties_list_4))
      parties_list_4

  let to_parties_with_hashes_list (xs : _ t list) =
    let rec collect acc (xs : _ t list) =
      match xs with
      | [] ->
          acc
      | Party (party, hash) :: xs ->
          collect ((party, hash) :: acc) xs
      | Stack (xs, _) :: xss ->
          let acc = collect acc xs in
          collect acc xss
    in
    List.rev (collect [] xs)

  let empty = Outside_hash_image.t

  let hash_cons hash h_tl =
    Random_oracle.hash ~init:Hash_prefix_states.party_cons [| hash; h_tl |]

  let hash ~hash_party = function
    | Party (party, _) ->
        hash_party party
    | Stack (_, hash) ->
        hash

  let stack_hash = function
    | [] ->
        empty
    | (Party (_, hash) | Stack (_, hash)) :: _ ->
        hash

  let rec map (x : _ t) ~f =
    match x with
    | Party (party, h) ->
        Party (f party, h)
    | Stack (stack, h) ->
        Stack (map_stack ~f stack, h)

  and map_stack (xs : _ t list) ~f = List.map ~f:(map ~f) xs

  let rec accumulate_hashes ~hash_party (xs : _ t list) =
    let go = accumulate_hashes ~hash_party in
    match xs with
    | [] ->
        []
    | Party (party, _) :: xs ->
        let tl = go xs in
        Party (party, hash_cons (hash_party party) (stack_hash tl)) :: tl
    | Stack (stack, _) :: xs ->
        let tl = go xs in
        let hd_stack = go stack in
        Stack (hd_stack, hash_cons (stack_hash hd_stack) (stack_hash tl)) :: tl

  let accumulate_hashes' xs =
    let hash_party (p : Party.t) = Party.Predicated.digest p.data in
    accumulate_hashes ~hash_party xs

  let accumulate_hashes_predicated xs =
    accumulate_hashes ~hash_party:Party.Predicated.digest xs

  module With_hashes = struct
    [%%versioned
    module Stable = struct
      module V1 = struct
        type 'data t =
          (Party.Stable.V1.t * 'data, Digest.Stable.V1.t) Stable.V1.t list
        [@@deriving sexp, compare, equal, hash, yojson]

        let to_latest = Fn.id
      end
    end]

    let empty = empty

    let hash_party ((p : Party.t), _) = Party.Predicated.digest p.data

    let accumulate_hashes xs : _ t = accumulate_hashes ~hash_party xs

    let of_parties_list xs : _ t =
      of_parties_list
        ~party_depth:(fun ((p : Party.t), _) -> p.data.body.depth)
        xs
      |> accumulate_hashes

    let to_parties_list (x : _ t) = to_parties_list x

    let to_parties_with_hashes_list (x : _ t) = to_parties_with_hashes_list x

    let hash x = hash ~hash_party x

    let stack_hash = stack_hash

    let other_parties_hash' xs = of_parties_list xs |> stack_hash

    let other_parties_hash xs =
      List.map ~f:(fun x -> (x, ())) xs |> other_parties_hash'
  end
end

[%%versioned
module Stable = struct
  module V1 = struct
    type t =
      { fee_payer : Party.Fee_payer.Stable.V1.t
      ; other_parties : Party.Stable.V1.t list
      ; protocol_state : Snapp_predicate.Protocol_state.Stable.V1.t
      ; memo : Signed_command_memo.Stable.V1.t
      }
    [@@deriving sexp, compare, equal, hash, yojson]

    let to_latest = Fn.id

    let version_byte = Base58_check.Version_bytes.snapp_command

    let description = "Parties"
  end
end]

include Codable.Make_base58_check (Stable.Latest)

(* shadow the definitions from Make_base58_check *)
[%%define_locally Stable.Latest.(of_yojson, to_yojson)]

module Valid = struct
  module Stable = Stable

  type t = Stable.Latest.t
end

let check_depths (t : t) =
  try
    assert (t.fee_payer.data.body.depth = 0) ;
    let (_ : int) =
      List.fold ~init:0 t.other_parties ~f:(fun depth party ->
          let new_depth = party.data.body.depth in
          if new_depth >= 0 && new_depth <= depth + 1 then new_depth
          else assert false)
    in
    true
  with _ -> false

let check (t : t) = check_depths t

let parties (t : t) : Party.t list =
  let p = t.fee_payer in
  let body = Party.Body.of_fee_payer p.data.body in
  { authorization = Control.Signature p.authorization
  ; data = { body; predicate = Party.Predicate.Nonce p.data.predicate }
  }
  :: t.other_parties

let fee (t : t) : Currency.Fee.t = t.fee_payer.data.body.delta

let fee_payer_party ({ fee_payer; _ } : t) = fee_payer

let fee_payer (t : t) = Party.Fee_payer.account_id (fee_payer_party t)

let nonce (t : t) : Account.Nonce.t = (fee_payer_party t).data.predicate

let fee_token (_t : t) = Token_id.default

let accounts_accessed (t : t) =
  List.map (parties t) ~f:(fun p ->
      Account_id.create p.data.body.pk p.data.body.token_id)
  |> List.dedup_and_sort ~compare:Account_id.compare

let fee_payer_pk (t : t) = t.fee_payer.data.body.pk

let value_if b ~then_ ~else_ = if b then then_ else else_

module Virtual = struct
  module First_party = Party

  module Bool = struct
    type t = bool

    let true_ = true

    let assert_ _ = ()

    let equal = Bool.equal

    let not = not

    let ( || ) = ( || )

    let ( && ) = ( && )
  end

  module Unit = struct
    type t = unit

    let if_ = value_if
  end

  module Ledger = Unit
  module Account = Unit

  module Amount = struct
    open Currency.Amount

    type nonrec t = t

    let if_ = value_if

    module Signed = Signed

    let zero = zero

    let ( - ) (x1 : t) (x2 : t) : Signed.t =
      Option.value_exn Signed.(of_unsigned x1 + negate (of_unsigned x2))

    let ( + ) (x1 : t) (x2 : t) : t = Option.value_exn (add x1 x2)

    let add_signed (x1 : t) (x2 : Signed.t) : t =
      let y = Option.value_exn Signed.(of_unsigned x1 + x2) in
      match y.sgn with Pos -> y.magnitude | Neg -> failwith "add_signed"
  end

  module Token_id = struct
    include Token_id

    let if_ = value_if
  end

  module Parties = struct
    type t = Party.t list

    let if_ = value_if

    type party = Party.t

    let empty = []

    let is_empty = List.is_empty

    let pop (t : t) = match t with [] -> failwith "pop" | p :: t -> (p, t)
  end
end

<<<<<<< HEAD
module Digest = Kimchi_pasta.Pasta.Fp

module With_hashes = struct
  type 'a t = ('a * Random_oracle.Digest.t) list

  let empty = Outside_hash_image.t

  let cons_hash hash h_tl =
    Random_oracle.hash ~init:Hash_prefix_states.party_cons [| hash; h_tl |]

  let cons ({ hash; data } : ('a, 'h) With_hash.t) (t : 'a t) : 'a t =
    let h_tl = match t with [] -> empty | (_, h_tl) :: _ -> h_tl in
    (data, cons_hash hash h_tl) :: t

  let hash (t : _ t) : Random_oracle.Digest.t =
    match t with [] -> empty | (_, h) :: _ -> h

  let create t : Party.t t =
    List.fold (parties t) ~init:[] ~f:(fun acc p ->
        let hash = Party.Predicated.digest p.data in
        cons { hash; data = p } acc)

  let other_parties_hash t =
    List.fold (List.rev t.other_parties) ~init:empty ~f:(fun acc p ->
        let hash = Party.Predicated.digest p.data in
        cons_hash hash acc)

  let digest (t : _ t) : Random_oracle.Digest.t =
    match t with [] -> empty | (_, h) :: _ -> h
=======
module Verifiable = struct
  [%%versioned
  module Stable = struct
    module V1 = struct
      type t =
        { fee_payer : Party.Fee_payer.Stable.V1.t
        ; other_parties :
            Pickles.Side_loaded.Verification_key.Stable.V1.t option
            Party_or_stack.With_hashes.Stable.V1.t
        ; protocol_state : Snapp_predicate.Protocol_state.Stable.V1.t
        ; memo : Signed_command_memo.Stable.V1.t
        }
      [@@deriving sexp, compare, equal, hash, yojson]

      let to_latest = Fn.id
    end
  end]
>>>>>>> 8c1dc0c9
end

let of_verifiable (t : Verifiable.t) : t =
  { fee_payer = t.fee_payer
  ; other_parties =
      List.map ~f:fst (Party_or_stack.to_parties_list t.other_parties)
  ; protocol_state = t.protocol_state
  ; memo = t.memo
  }

let valid_interval (t : t) =
  let open Snapp_predicate.Closed_interval in
  match t.protocol_state.global_slot_since_genesis with
  | Ignore ->
      Mina_numbers.Global_slot.{ lower = zero; upper = max_value }
  | Check i ->
      i

module Transaction_commitment = struct
  module Stable = Kimchi_pasta.Pasta.Fp.Stable

  type t = Stable.Latest.t

  let empty = Outside_hash_image.t

  let typ = Snark_params.Tick.Field.typ

  let create ~other_parties_hash ~protocol_state_predicate_hash ~memo_hash : t =
    Random_oracle.hash ~init:Hash_prefix.party_with_protocol_state_predicate
      [| protocol_state_predicate_hash; other_parties_hash; memo_hash |]

  let with_fee_payer (t : t) ~fee_payer_hash =
    Random_oracle.hash ~init:Hash_prefix.party_cons [| fee_payer_hash; t |]

  module Checked = struct
    type t = Pickles.Impls.Step.Field.t

    let create ~other_parties_hash ~protocol_state_predicate_hash ~memo_hash =
      Random_oracle.Checked.hash
        ~init:Hash_prefix.party_with_protocol_state_predicate
        [| protocol_state_predicate_hash; other_parties_hash; memo_hash |]

    let with_fee_payer (t : t) ~fee_payer_hash =
      Random_oracle.Checked.hash ~init:Hash_prefix.party_cons
        [| fee_payer_hash; t |]
  end
end

let commitment (t : t) : Transaction_commitment.t =
  Transaction_commitment.create
    ~other_parties_hash:
      (Party_or_stack.With_hashes.other_parties_hash t.other_parties)
    ~protocol_state_predicate_hash:
      (Snapp_predicate.Protocol_state.digest t.protocol_state)
    ~memo_hash:(Signed_command_memo.hash t.memo)

(** This module defines weights for each component of a `Parties.t` element. *)
module Weight = struct
  let party : Party.t -> int = fun _ -> 1

  let fee_payer (fp : Party.Fee_payer.t) : int = Party.of_fee_payer fp |> party

  let other_parties : Party.t list -> int = List.sum (module Int) ~f:party

  let protocol_state : Snapp_predicate.Protocol_state.t -> int = fun _ -> 0

  let memo : Signed_command_memo.t -> int = fun _ -> 0
end

let weight (parties : t) : int =
  let { fee_payer; other_parties; protocol_state; memo } = parties in
  List.sum
    (module Int)
    ~f:Fn.id
    [ Weight.fee_payer fee_payer
    ; Weight.other_parties other_parties
    ; Weight.protocol_state protocol_state
    ; Weight.memo memo
    ]<|MERGE_RESOLUTION|>--- conflicted
+++ resolved
@@ -1,5 +1,5 @@
 open Core
-module Digest = Zexe_backend.Pasta.Fp
+module Digest = Kimchi_pasta.Pasta.Fp
 
 module Party_or_stack = struct
   [%%versioned
@@ -373,37 +373,6 @@
   end
 end
 
-<<<<<<< HEAD
-module Digest = Kimchi_pasta.Pasta.Fp
-
-module With_hashes = struct
-  type 'a t = ('a * Random_oracle.Digest.t) list
-
-  let empty = Outside_hash_image.t
-
-  let cons_hash hash h_tl =
-    Random_oracle.hash ~init:Hash_prefix_states.party_cons [| hash; h_tl |]
-
-  let cons ({ hash; data } : ('a, 'h) With_hash.t) (t : 'a t) : 'a t =
-    let h_tl = match t with [] -> empty | (_, h_tl) :: _ -> h_tl in
-    (data, cons_hash hash h_tl) :: t
-
-  let hash (t : _ t) : Random_oracle.Digest.t =
-    match t with [] -> empty | (_, h) :: _ -> h
-
-  let create t : Party.t t =
-    List.fold (parties t) ~init:[] ~f:(fun acc p ->
-        let hash = Party.Predicated.digest p.data in
-        cons { hash; data = p } acc)
-
-  let other_parties_hash t =
-    List.fold (List.rev t.other_parties) ~init:empty ~f:(fun acc p ->
-        let hash = Party.Predicated.digest p.data in
-        cons_hash hash acc)
-
-  let digest (t : _ t) : Random_oracle.Digest.t =
-    match t with [] -> empty | (_, h) :: _ -> h
-=======
 module Verifiable = struct
   [%%versioned
   module Stable = struct
@@ -411,7 +380,7 @@
       type t =
         { fee_payer : Party.Fee_payer.Stable.V1.t
         ; other_parties :
-            Pickles.Side_loaded.Verification_key.Stable.V1.t option
+            Pickles.Side_loaded.Verification_key.Stable.V2.t option
             Party_or_stack.With_hashes.Stable.V1.t
         ; protocol_state : Snapp_predicate.Protocol_state.Stable.V1.t
         ; memo : Signed_command_memo.Stable.V1.t
@@ -421,7 +390,6 @@
       let to_latest = Fn.id
     end
   end]
->>>>>>> 8c1dc0c9
 end
 
 let of_verifiable (t : Verifiable.t) : t =
