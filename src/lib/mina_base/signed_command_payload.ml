--- conflicted
+++ resolved
@@ -77,65 +77,6 @@
     end
   end]
 
-<<<<<<< HEAD
-  [%%else]
-
-  module Binable_arg = struct
-    [%%versioned
-    module Stable = struct
-      module V1 = struct
-        type t =
-          ( Currency.Fee.Stable.V1.t
-          , Public_key.Compressed.Stable.V1.t
-          , Token_id.Stable.V1.t
-          , Account_nonce.Stable.V1.t
-          , Global_slot.Stable.V1.t
-          , Memo.Stable.V1.t )
-          Poly.Stable.V1.t
-        [@@deriving compare, equal, sexp, hash, yojson]
-
-        let to_latest = Fn.id
-      end
-    end]
-  end
-
-  let check (t : Binable_arg.t) =
-    if Token_id.equal t.fee_token Token_id.default then t
-    else failwithf !"Tokens disabled. Read %{sexp:Binable_arg.t}" t ()
-
-  [%%versioned_binable
-  module Stable = struct
-    module V1 = struct
-      type t = Binable_arg.Stable.V1.t
-      [@@deriving compare, equal, sexp, hash, yojson]
-
-      include
-        Binable.Of_binable
-          (Binable_arg.Stable.V1)
-          (struct
-            type nonrec t = t
-
-            let of_binable = check
-
-            let to_binable = check
-          end)
-
-      let to_latest = Fn.id
-    end
-  end]
-
-  [%%endif]
-
-  let to_input ({ fee; fee_token; fee_payer_pk; nonce; valid_until; memo } : t)
-      =
-    let bitstring = Random_oracle.Input.bitstring in
-    Array.reduce_exn ~f:Random_oracle.Input.append
-      [| Currency.Fee.to_input fee
-       ; Token_id.to_input fee_token
-       ; Public_key.Compressed.to_input fee_payer_pk
-       ; Account_nonce.to_input nonce
-       ; Global_slot.to_input valid_until
-=======
   let to_input_legacy ({ fee; fee_payer_pk; nonce; valid_until; memo } : t) =
     let bitstring = Random_oracle.Input.Legacy.bitstring in
     Array.reduce_exn ~f:Random_oracle.Input.Legacy.append
@@ -144,7 +85,6 @@
        ; Public_key.Compressed.to_input_legacy fee_payer_pk
        ; Account_nonce.to_input_legacy nonce
        ; Global_slot.to_input_legacy valid_until
->>>>>>> ea6c7ee8
        ; bitstring (Memo.to_bits memo)
       |]
 
@@ -188,12 +128,7 @@
       ~value_to_hlist:Poly.to_hlist ~value_of_hlist:Poly.of_hlist
 
   module Checked = struct
-<<<<<<< HEAD
-    let constant ({ fee; fee_token; fee_payer_pk; nonce; valid_until; memo } : t)
-        : var =
-=======
     let constant ({ fee; fee_payer_pk; nonce; valid_until; memo } : t) : var =
->>>>>>> ea6c7ee8
       { fee = Currency.Fee.var_of_t fee
       ; fee_payer_pk = Public_key.Compressed.var_of_t fee_payer_pk
       ; nonce = Account_nonce.Checked.constant nonce
@@ -244,20 +179,6 @@
         | Stake_delegation of Stake_delegation.Stable.V1.t
       [@@deriving compare, equal, sexp, hash, yojson]
 
-<<<<<<< HEAD
-      include
-        Binable.Of_binable
-          (Binable_arg.Stable.V1)
-          (struct
-            type nonrec t = t
-
-            let of_binable = check
-
-            let to_binable = check
-          end)
-
-=======
->>>>>>> ea6c7ee8
       let to_latest = Fn.id
     end
   end]
@@ -273,53 +194,11 @@
       | None ->
           Stake_delegation.gen
     in
-<<<<<<< HEAD
-    let new_token_gen =
-      match source_pk with
-      | Some token_owner_pk ->
-          map New_token_payload.gen ~f:(fun payload ->
-              { payload with token_owner_pk } )
-      | None ->
-          New_token_payload.gen
-    in
-    let token_account_gen =
-      match source_pk with
-      | Some token_owner_pk ->
-          map New_account_payload.gen ~f:(fun payload ->
-              { payload with token_owner_pk } )
-      | None ->
-          New_account_payload.gen
-    in
-    let mint_tokens_gen =
-      match source_pk with
-      | Some token_owner_pk ->
-          map Minting_payload.gen ~f:(fun payload ->
-              { payload with token_owner_pk } )
-      | None ->
-          Minting_payload.gen
-    in
-=======
->>>>>>> ea6c7ee8
     map
       (variant2
          (Payment_payload.gen ?source_pk ~max_amount)
-<<<<<<< HEAD
-         stake_delegation_gen new_token_gen token_account_gen mint_tokens_gen )
-      ~f:(function
-        | `A p ->
-            Payment p
-        | `B d ->
-            Stake_delegation d
-        | `C payload ->
-            Create_new_token payload
-        | `D payload ->
-            Create_token_account payload
-        | `E payload ->
-            Mint_tokens payload )
-=======
-         stake_delegation_gen)
+         stake_delegation_gen )
       ~f:(function `A p -> Payment p | `B d -> Stake_delegation d)
->>>>>>> ea6c7ee8
 
   let source_pk (t : t) =
     match t with
