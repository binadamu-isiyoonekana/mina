--- conflicted
+++ resolved
@@ -456,12 +456,8 @@
   }
 
 let gen_predicated_from ?(succeed = true) ?(new_account = false)
-<<<<<<< HEAD
     ?(snapp_account = false) ?(increment_nonce = false) ?available_public_keys
-    ~ledger ~balances_tbl =
-=======
-    ?(snapp_account = false) ?available_public_keys ~ledger ~balances_tbl () =
->>>>>>> 642746d8
+    ~ledger ~balances_tbl () =
   let open Quickcheck.Let_syntax in
   let%bind body =
     gen_party_body ~new_account ~snapp_account ~increment_nonce
@@ -497,13 +493,8 @@
         false
   in
   let%map data =
-<<<<<<< HEAD
-    gen_predicated_from ~increment_nonce ~succeed ~new_account ~snapp_account
-      ~available_public_keys ~ledger ~balances_tbl
-=======
-    gen_predicated_from ~succeed ~new_account ~snapp_account
+    gen_predicated_from ~succeed ~new_account ~snapp_account ~increment_nonce
       ~available_public_keys ~ledger ~balances_tbl ()
->>>>>>> 642746d8
   in
   { Party.data; authorization }
 
