open Core_kernel
open Mina_base_import
<<<<<<< HEAD
module Fee_transfer = Coinbase_fee_transfer

module Stable : sig
  module V1 : sig
    type t = private
      { receiver : Public_key.Compressed.Stable.V1.t
      ; amount : Currency.Amount.Stable.V1.t
      ; fee_transfer : Fee_transfer.Stable.V1.t option
      }
    [@@deriving sexp, bin_io, compare, equal, version, hash, yojson]
  end

  module Latest = V1
end

(* bin_io intentionally omitted in deriving list *)
type t = Stable.Latest.t = private
  { receiver : Public_key.Compressed.t
  ; amount : Currency.Amount.t
  ; fee_transfer : Fee_transfer.t option
  }
[@@deriving sexp, compare, equal, hash, yojson]

include Codable.Base58_check_intf with type t := t

val receiver_pk : t -> Public_key.Compressed.t

val receiver : t -> Account_id.t

val fee_payer_pk : t -> Public_key.Compressed.t

val amount : t -> Currency.Amount.t

val fee_transfer : t -> Fee_transfer.t option

val accounts_accessed : t -> Account_id.t list

val create :
     amount:Currency.Amount.t
  -> receiver:Public_key.Compressed.t
  -> fee_transfer:Fee_transfer.t option
  -> t Or_error.t

val expected_supply_increase : t -> Currency.Amount.t Or_error.t

val fee_excess : t -> Fee_excess.t Or_error.t

module Gen : sig
  val gen :
       constraint_constants:Genesis_constants.Constraint_constants.t
    -> (t * [ `Supercharged_coinbase of bool ]) Quickcheck.Generator.t

  (** Creates coinbase with reward between [min_amount] and [max_amount]. The generated amount[coinbase_amount] is then used as the upper bound for the fee transfer. *)
  val with_random_receivers :
       keys:Signature_keypair.t array
    -> min_amount:int
    -> max_amount:int
    -> fee_transfer:
         (   coinbase_amount:Currency.Amount.t
          -> Fee_transfer.t Quickcheck.Generator.t )
    -> t Quickcheck.Generator.t
end
=======

include
  Coinbase_intf.Full
    with type Stable.V1.t = Mina_wire_types.Mina_base.Coinbase.V1.t
>>>>>>> a5d2b57c
<|MERGE_RESOLUTION|>--- conflicted
+++ resolved
@@ -1,71 +1,6 @@
 open Core_kernel
 open Mina_base_import
-<<<<<<< HEAD
-module Fee_transfer = Coinbase_fee_transfer
-
-module Stable : sig
-  module V1 : sig
-    type t = private
-      { receiver : Public_key.Compressed.Stable.V1.t
-      ; amount : Currency.Amount.Stable.V1.t
-      ; fee_transfer : Fee_transfer.Stable.V1.t option
-      }
-    [@@deriving sexp, bin_io, compare, equal, version, hash, yojson]
-  end
-
-  module Latest = V1
-end
-
-(* bin_io intentionally omitted in deriving list *)
-type t = Stable.Latest.t = private
-  { receiver : Public_key.Compressed.t
-  ; amount : Currency.Amount.t
-  ; fee_transfer : Fee_transfer.t option
-  }
-[@@deriving sexp, compare, equal, hash, yojson]
-
-include Codable.Base58_check_intf with type t := t
-
-val receiver_pk : t -> Public_key.Compressed.t
-
-val receiver : t -> Account_id.t
-
-val fee_payer_pk : t -> Public_key.Compressed.t
-
-val amount : t -> Currency.Amount.t
-
-val fee_transfer : t -> Fee_transfer.t option
-
-val accounts_accessed : t -> Account_id.t list
-
-val create :
-     amount:Currency.Amount.t
-  -> receiver:Public_key.Compressed.t
-  -> fee_transfer:Fee_transfer.t option
-  -> t Or_error.t
-
-val expected_supply_increase : t -> Currency.Amount.t Or_error.t
-
-val fee_excess : t -> Fee_excess.t Or_error.t
-
-module Gen : sig
-  val gen :
-       constraint_constants:Genesis_constants.Constraint_constants.t
-    -> (t * [ `Supercharged_coinbase of bool ]) Quickcheck.Generator.t
-
-  (** Creates coinbase with reward between [min_amount] and [max_amount]. The generated amount[coinbase_amount] is then used as the upper bound for the fee transfer. *)
-  val with_random_receivers :
-       keys:Signature_keypair.t array
-    -> min_amount:int
-    -> max_amount:int
-    -> fee_transfer:
-         (   coinbase_amount:Currency.Amount.t
-          -> Fee_transfer.t Quickcheck.Generator.t )
-    -> t Quickcheck.Generator.t
-end
-=======
 
 include
   Coinbase_intf.Full
-    with type Stable.V1.t = Mina_wire_types.Mina_base.Coinbase.V1.t
->>>>>>> a5d2b57c
+    with type Stable.V1.t = Mina_wire_types.Mina_base.Coinbase.V1.t