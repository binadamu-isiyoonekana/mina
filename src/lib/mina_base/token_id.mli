--- conflicted
+++ resolved
@@ -17,13 +17,7 @@
 [%%versioned:
 module Stable : sig
   module V1 : sig
-<<<<<<< HEAD
-    type t [@@deriving sexp, hash, compare, yojson]
-
-    val equal : t -> t -> bool
-=======
     type t [@@deriving sexp, equal, hash, compare, yojson]
->>>>>>> 7ed00a76
   end
 end]
 
