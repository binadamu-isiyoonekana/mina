[%%import "/src/config.mlh"]

open Core_kernel

[%%ifdef consensus_mechanism]

open Snark_params.Tick

[%%endif]

open Signature_lib
module A = Account
open Mina_numbers
open Currency
open Zkapp_basic
open Pickles_types
module Impl = Pickles.Impls.Step

module Closed_interval = struct
  [%%versioned
  module Stable = struct
    module V1 = struct
      type 'a t =
            'a Mina_wire_types.Mina_base.Zkapp_precondition.Closed_interval.V1.t =
        { lower : 'a; upper : 'a }
      [@@deriving annot, sexp, equal, compare, hash, yojson, hlist, fields]
    end
  end]

  let gen gen_a compare_a =
    let open Quickcheck.Let_syntax in
    let%bind a1 = gen_a in
    let%map a2 = gen_a in
    if compare_a a1 a2 <= 0 then { lower = a1; upper = a2 }
    else { lower = a2; upper = a1 }

  let to_input { lower; upper } ~f =
    Random_oracle_input.Chunked.append (f lower) (f upper)

  let typ x =
    Typ.of_hlistable [ x; x ] ~var_to_hlist:to_hlist ~var_of_hlist:of_hlist
      ~value_to_hlist:to_hlist ~value_of_hlist:of_hlist

  let deriver ~name inner obj =
    let open Fields_derivers_zkapps.Derivers in
    let ( !. ) = ( !. ) ~t_fields_annots in
    Fields.make_creator obj ~lower:!.inner ~upper:!.inner
    |> finish (name ^ "Interval") ~t_toplevel_annots

  let%test_module "ClosedInterval" =
    ( module struct
      module IntClosedInterval = struct
        type t_ = int t [@@deriving sexp, equal, compare]

        (* Note: nonrec doesn't work with ppx-deriving *)
        type t = t_ [@@deriving sexp, equal, compare]

        let v = { lower = 10; upper = 100 }
      end

      let%test_unit "roundtrip json" =
        let open Fields_derivers_zkapps.Derivers in
        let full = o () in
        let _a : _ Unified_input.t = deriver ~name:"Int" int full in
        [%test_eq: IntClosedInterval.t]
          (!(full#of_json) (!(full#to_json) IntClosedInterval.v))
          IntClosedInterval.v
    end )
end

let assert_ b e = if b then Ok () else Or_error.error_string e

(* Proofs are produced against a predicate on the protocol state. For the
   transaction to go through, the predicate must be satisfied of the protocol
   state at the time of transaction application. *)
module Numeric = struct
  module Tc = struct
    type ('var, 'a) t =
      { zero : 'a
      ; max_value : 'a
      ; compare : 'a -> 'a -> int
      ; equal : 'a -> 'a -> bool
      ; typ : ('var, 'a) Typ.t
      ; to_input : 'a -> F.t Random_oracle_input.Chunked.t
      ; to_input_checked : 'var -> Field.Var.t Random_oracle_input.Chunked.t
      ; lte_checked : 'var -> 'var -> Boolean.var
      ; eq_checked : 'var -> 'var -> Boolean.var
      }

    let run f x y = Impl.run_checked (f x y)

    let ( !! ) f = Fn.compose Impl.run_checked f

    let length =
      Length.
        { zero
        ; max_value
        ; compare
        ; lte_checked = run Checked.( <= )
        ; eq_checked = run Checked.( = )
        ; equal
        ; typ
        ; to_input
        ; to_input_checked = Checked.to_input
        }

    let amount =
      Currency.Amount.
        { zero
        ; max_value = max_int
        ; compare
        ; lte_checked = run Checked.( <= )
        ; eq_checked = run Checked.( = )
        ; equal
        ; typ
        ; to_input
        ; to_input_checked = var_to_input
        }

    let balance =
      Currency.Balance.
        { zero
        ; max_value = max_int
        ; compare
        ; lte_checked = run Checked.( <= )
        ; eq_checked = run Checked.( = )
        ; equal
        ; typ
        ; to_input
        ; to_input_checked = var_to_input
        }

    let nonce =
      Account_nonce.
        { zero
        ; max_value
        ; compare
        ; lte_checked = run Checked.( <= )
        ; eq_checked = run Checked.( = )
        ; equal
        ; typ
        ; to_input
        ; to_input_checked = Checked.to_input
        }

    let global_slot =
      Global_slot.
        { zero
        ; max_value
        ; compare
        ; lte_checked = run Checked.( <= )
        ; eq_checked = run Checked.( = )
        ; equal
        ; typ
        ; to_input
        ; to_input_checked = Checked.to_input
        }
  end

  open Tc

  [%%versioned
  module Stable = struct
    module V1 = struct
      type 'a t = 'a Closed_interval.Stable.V1.t Or_ignore.Stable.V1.t
      [@@deriving sexp, equal, yojson, hash, compare]
    end
  end]

  let deriver name inner range_max obj =
    let closed_interval obj' = Closed_interval.deriver ~name inner obj' in
    Or_ignore.deriver_interval ~range_max closed_interval obj

  module Derivers = struct
    open Fields_derivers_zkapps.Derivers

    let range_uint32 =
      Unsigned_extended.UInt32.(to_string zero, to_string max_int)

    let range_uint64 =
      Unsigned_extended.UInt64.(to_string zero, to_string max_int)

    let block_time_inner obj =
      let ( ^^ ) = Fn.compose in
      iso_string ~name:"BlockTime" ~js_type:UInt64
        ~of_string:(Block_time.of_uint64 ^^ Unsigned_extended.UInt64.of_string)
        ~to_string:(Unsigned_extended.UInt64.to_string ^^ Block_time.to_uint64)
        obj

    let nonce obj = deriver "Nonce" uint32 range_uint32 obj

    let balance obj = deriver "Balance" balance range_uint64 obj

    let amount obj = deriver "CurrencyAmount" amount range_uint64 obj

    let length obj = deriver "Length" uint32 range_uint32 obj

    let global_slot obj = deriver "GlobalSlot" uint32 range_uint32 obj

    let block_time obj = deriver "BlockTime" block_time_inner range_uint64 obj
  end

  let%test_module "Numeric" =
    ( module struct
      module Int_numeric = struct
        type t_ = int t [@@deriving sexp, equal, compare]

        (* Note: nonrec doesn't work with ppx-deriving *)
        type t = t_ [@@deriving sexp, equal, compare]
      end

      module T = struct
        type t = { foo : Int_numeric.t }
        [@@deriving annot, sexp, equal, compare, fields]

        let v : t =
          { foo = Or_ignore.Check { Closed_interval.lower = 10; upper = 100 } }

        let deriver obj =
          let open Fields_derivers_zkapps.Derivers in
          let ( !. ) = ( !. ) ~t_fields_annots in
          Fields.make_creator obj ~foo:!.(deriver "Int" int ("0", "1000"))
          |> finish "T" ~t_toplevel_annots
      end

      let%test_unit "roundtrip json" =
        let open Fields_derivers_zkapps.Derivers in
        let full = o () in
        let _a : _ Unified_input.t = T.deriver full in
        [%test_eq: T.t] (of_json full (to_json full T.v)) T.v
    end )

  let gen gen_a compare_a = Or_ignore.gen (Closed_interval.gen gen_a compare_a)

  let to_input { zero; max_value; to_input; _ } (t : 'a t) =
    Flagged_option.to_input'
      ~f:(Closed_interval.to_input ~f:to_input)
      ~field_of_bool
      ( match t with
      | Ignore ->
          { is_some = false
          ; data = { Closed_interval.lower = zero; upper = max_value }
          }
      | Check x ->
          { is_some = true; data = x } )

  module Checked = struct
    type 'a t = 'a Closed_interval.t Or_ignore.Checked.t

    let to_input { to_input_checked; _ } (t : 'a t) =
      Or_ignore.Checked.to_input t
        ~f:(Closed_interval.to_input ~f:to_input_checked)

    open Impl

    let check { lte_checked = ( <= ); _ } (t : 'a t) (x : 'a) =
      Or_ignore.Checked.check t ~f:(fun { lower; upper } ->
          Boolean.all [ lower <= x; x <= upper ] )

    let is_constant { eq_checked = ( = ); _ } (t : 'a t) =
      let is_constant ({ lower; upper } : _ Closed_interval.t) =
        lower = upper
      in
      Boolean.( &&& )
        (Or_ignore.Checked.is_check t)
        (is_constant (Or_ignore.Checked.data t))
  end

  let typ { zero; max_value; typ; _ } =
    Or_ignore.typ (Closed_interval.typ typ)
      ~ignore:{ Closed_interval.lower = zero; upper = max_value }

  let check ~label { compare; _ } (t : 'a t) (x : 'a) =
    match t with
    | Ignore ->
        Ok ()
    | Check { lower; upper } ->
        if compare lower x <= 0 && compare x upper <= 0 then Ok ()
        else Or_error.errorf "Bounds check failed: %s" label

  let is_constant { equal = ( = ); _ } (t : 'a t) =
    match t with Ignore -> false | Check { lower; upper } -> lower = upper
end

module Eq_data = struct
  include Or_ignore

  module Tc = struct
    type ('var, 'a) t =
      { equal : 'a -> 'a -> bool
      ; equal_checked : 'var -> 'var -> Boolean.var
      ; default : 'a
      ; typ : ('var, 'a) Typ.t
      ; to_input : 'a -> F.t Random_oracle_input.Chunked.t
      ; to_input_checked : 'var -> Field.Var.t Random_oracle_input.Chunked.t
      }

    let run f x y = Impl.run_checked (f x y)

    let field =
      let open Random_oracle_input.Chunked in
      Field.
        { typ
        ; equal
        ; equal_checked = run Checked.equal
        ; default = zero
        ; to_input = field
        ; to_input_checked = field
        }

    let sequence_state =
      let open Random_oracle_input.Chunked in
      lazy
        Field.
          { typ
          ; equal
          ; equal_checked = run Checked.equal
          ; default = Zkapp_account.Sequence_events.empty_state_element
          ; to_input = field
          ; to_input_checked = field
          }

    let boolean =
      let open Random_oracle_input.Chunked in
      Boolean.
        { typ
        ; equal = Bool.equal
        ; equal_checked = run equal
        ; default = false
        ; to_input = (fun b -> packed (field_of_bool b, 1))
        ; to_input_checked =
            (fun (b : Boolean.var) -> packed ((b :> Field.Var.t), 1))
        }

    let receipt_chain_hash =
      Receipt.Chain_hash.
        { field with
          to_input_checked = var_to_input
        ; typ
        ; equal
        ; equal_checked = run equal_var
        }

    let ledger_hash =
      Ledger_hash.
        { field with
          to_input_checked = var_to_input
        ; typ
        ; equal
        ; equal_checked = run equal_var
        }

    let frozen_ledger_hash =
      Frozen_ledger_hash.
        { field with
          to_input_checked = var_to_input
        ; typ
        ; equal
        ; equal_checked = run equal_var
        }

    let state_hash =
      State_hash.
        { field with
          to_input_checked = var_to_input
        ; typ
        ; equal
        ; equal_checked = run equal_var
        }

    let token_id =
      Token_id.
        { default
        ; to_input_checked = Checked.to_input
        ; to_input
        ; typ
        ; equal
        ; equal_checked = Checked.equal
        }

    let epoch_seed =
      Epoch_seed.
        { field with
          to_input_checked = var_to_input
        ; typ
        ; equal
        ; equal_checked = run equal_var
        }

    let public_key () =
      Public_key.Compressed.
        { default = invalid_public_key
        ; to_input
        ; to_input_checked = Checked.to_input
        ; equal_checked = run Checked.equal
        ; typ
        ; equal
        }
  end

  let to_input { Tc.default; to_input; _ } (t : _ t) =
    Flagged_option.to_input' ~f:to_input ~field_of_bool
      ( match t with
      | Ignore ->
          { is_some = false; data = default }
      | Check data ->
          { is_some = true; data } )

  let to_input_checked { Tc.to_input_checked; _ } (t : _ Checked.t) =
    Checked.to_input t ~f:to_input_checked

  let check_checked { Tc.equal_checked; _ } (t : 'a Checked.t) (x : 'a) =
    Checked.check t ~f:(equal_checked x)

  let check ?(label = "") { Tc.equal; _ } (t : 'a t) (x : 'a) =
    match t with
    | Ignore ->
        Ok ()
    | Check y ->
        if equal x y then Ok ()
        else Or_error.errorf "Equality check failed: %s" label

  let typ { Tc.default = ignore; typ = t; _ } = typ ~ignore t
end

module Hash = Eq_data

module Leaf_typs = struct
  let public_key () =
    Public_key.Compressed.(Or_ignore.typ ~ignore:invalid_public_key typ)

  open Eq_data.Tc

  let field = Eq_data.typ field

  let receipt_chain_hash = Hash.typ receipt_chain_hash

  let ledger_hash = Hash.typ ledger_hash

  let frozen_ledger_hash = Hash.typ frozen_ledger_hash

  let state_hash = Hash.typ state_hash

  open Numeric.Tc

  let length = Numeric.typ length

  let amount = Numeric.typ amount

  let balance = Numeric.typ balance

  let nonce = Numeric.typ nonce

  let global_slot = Numeric.typ global_slot

  let token_id = Hash.typ token_id
end

module Account = struct
  [%%versioned
  module Stable = struct
    module V2 = struct
      type t = Mina_wire_types.Mina_base.Zkapp_precondition.Account.V2.t =
        { balance : Balance.Stable.V1.t Numeric.Stable.V1.t
        ; nonce : Account_nonce.Stable.V1.t Numeric.Stable.V1.t
        ; receipt_chain_hash : Receipt.Chain_hash.Stable.V1.t Hash.Stable.V1.t
        ; delegate : Public_key.Compressed.Stable.V1.t Eq_data.Stable.V1.t
        ; state : F.Stable.V1.t Eq_data.Stable.V1.t Zkapp_state.V.Stable.V1.t
        ; sequence_state : F.Stable.V1.t Eq_data.Stable.V1.t
        ; proved_state : bool Eq_data.Stable.V1.t
        ; is_new : bool Eq_data.Stable.V1.t
        }
      [@@deriving annot, hlist, sexp, equal, yojson, hash, compare, fields]

      let to_latest = Fn.id
    end
  end]

  let gen : t Quickcheck.Generator.t =
    let open Quickcheck.Let_syntax in
    let%bind balance = Numeric.gen Balance.gen Balance.compare in
    let%bind nonce = Numeric.gen Account_nonce.gen Account_nonce.compare in
    let%bind receipt_chain_hash = Or_ignore.gen Receipt.Chain_hash.gen in
    let%bind delegate = Eq_data.gen Public_key.Compressed.gen in
    let%bind state =
      let%bind fields =
        let field_gen = Snark_params.Tick.Field.gen in
        Quickcheck.Generator.list_with_length 8 (Or_ignore.gen field_gen)
      in
      (* won't raise because length is correct *)
      Quickcheck.Generator.return (Zkapp_state.V.of_list_exn fields)
    in
    let%bind sequence_state =
      let%bind n = Int.gen_uniform_incl Int.min_value Int.max_value in
      let field_gen = Quickcheck.Generator.return (F.of_int n) in
      Or_ignore.gen field_gen
    in
    let%bind proved_state = Or_ignore.gen Quickcheck.Generator.bool in
    let%map is_new = Or_ignore.gen Quickcheck.Generator.bool in
    { balance
    ; nonce
    ; receipt_chain_hash
    ; delegate
    ; state
    ; sequence_state
    ; proved_state
    ; is_new
    }

  let accept : t =
    { balance = Ignore
    ; nonce = Ignore
    ; receipt_chain_hash = Ignore
    ; delegate = Ignore
    ; state =
        Vector.init Zkapp_state.Max_state_size.n ~f:(fun _ -> Or_ignore.Ignore)
    ; sequence_state = Ignore
    ; proved_state = Ignore
    ; is_new = Ignore
    }

  let is_accept : t -> bool = equal accept

  let deriver obj =
    let open Fields_derivers_zkapps in
    let ( !. ) = ( !. ) ~t_fields_annots in
    let sequence_state =
      with_checked ~checked:field ~name:"SequenceState" field
    in
    Fields.make_creator obj ~balance:!.Numeric.Derivers.balance
      ~nonce:!.Numeric.Derivers.nonce
      ~receipt_chain_hash:!.(Or_ignore.deriver field)
      ~delegate:!.(Or_ignore.deriver public_key)
      ~state:!.(Zkapp_state.deriver @@ Or_ignore.deriver field)
      ~sequence_state:!.(Or_ignore.deriver sequence_state)
      ~proved_state:!.(Or_ignore.deriver bool)
      ~is_new:!.(Or_ignore.deriver bool)
    |> finish "AccountPrecondition" ~t_toplevel_annots

  let%test_unit "json roundtrip" =
    let b = Balance.of_nanomina_int_exn 1000 in
    let predicate : t =
      { accept with
        balance = Or_ignore.Check { Closed_interval.lower = b; upper = b }
      ; sequence_state = Or_ignore.Check (Field.of_int 99)
      ; proved_state = Or_ignore.Check true
      }
    in
    let module Fd = Fields_derivers_zkapps.Derivers in
    let full = deriver (Fd.o ()) in
    [%test_eq: t] predicate (predicate |> Fd.to_json full |> Fd.of_json full)

  let to_input
      ({ balance
       ; nonce
       ; receipt_chain_hash
       ; delegate
       ; state
       ; sequence_state
       ; proved_state
       ; is_new
       } :
        t ) =
    let open Random_oracle_input.Chunked in
    List.reduce_exn ~f:append
      [ Numeric.(to_input Tc.balance balance)
      ; Numeric.(to_input Tc.nonce nonce)
      ; Hash.(to_input Tc.receipt_chain_hash receipt_chain_hash)
      ; Eq_data.(to_input (Tc.public_key ()) delegate)
      ; Vector.reduce_exn ~f:append
          (Vector.map state ~f:Eq_data.(to_input Tc.field))
      ; Eq_data.(to_input (Lazy.force Tc.sequence_state)) sequence_state
      ; Eq_data.(to_input Tc.boolean) proved_state
      ; Eq_data.(to_input Tc.boolean) is_new
      ]

  let digest t =
    Random_oracle.(
      hash ~init:Hash_prefix.zkapp_precondition_account
        (pack_input (to_input t)))

  module Checked = struct
    type t =
      { balance : Balance.var Numeric.Checked.t
      ; nonce : Account_nonce.Checked.t Numeric.Checked.t
      ; receipt_chain_hash : Receipt.Chain_hash.var Hash.Checked.t
      ; delegate : Public_key.Compressed.var Eq_data.Checked.t
      ; state : Field.Var.t Eq_data.Checked.t Zkapp_state.V.t
      ; sequence_state : Field.Var.t Eq_data.Checked.t
      ; proved_state : Boolean.var Eq_data.Checked.t
      ; is_new : Boolean.var Eq_data.Checked.t
      }
    [@@deriving hlist]

    let to_input
        ({ balance
         ; nonce
         ; receipt_chain_hash
         ; delegate
         ; state
         ; sequence_state
         ; proved_state
         ; is_new
         } :
          t ) =
      let open Random_oracle_input.Chunked in
      List.reduce_exn ~f:append
        [ Numeric.(Checked.to_input Tc.balance balance)
        ; Numeric.(Checked.to_input Tc.nonce nonce)
        ; Hash.(to_input_checked Tc.receipt_chain_hash receipt_chain_hash)
        ; Eq_data.(to_input_checked (Tc.public_key ()) delegate)
        ; Vector.reduce_exn ~f:append
            (Vector.map state ~f:Eq_data.(to_input_checked Tc.field))
        ; Eq_data.(to_input_checked (Lazy.force Tc.sequence_state))
            sequence_state
        ; Eq_data.(to_input_checked Tc.boolean) proved_state
        ; Eq_data.(to_input_checked Tc.boolean) is_new
        ]

    open Impl

    let checks ~new_account
        { balance
        ; nonce
        ; receipt_chain_hash
        ; delegate
        ; state
        ; sequence_state
        ; proved_state
        ; is_new
        } (a : Account.Checked.Unhashed.t) =
      [ ( Transaction_status.Failure.Account_balance_precondition_unsatisfied
        , Numeric.(Checked.check Tc.balance balance a.balance) )
      ; ( Transaction_status.Failure.Account_nonce_precondition_unsatisfied
        , Numeric.(Checked.check Tc.nonce nonce a.nonce) )
      ; ( Transaction_status.Failure
          .Account_receipt_chain_hash_precondition_unsatisfied
        , Eq_data.(
            check_checked Tc.receipt_chain_hash receipt_chain_hash
              a.receipt_chain_hash) )
      ; ( Transaction_status.Failure.Account_delegate_precondition_unsatisfied
        , Eq_data.(check_checked (Tc.public_key ()) delegate a.delegate) )
      ]
      @ [ ( Transaction_status.Failure
            .Account_sequence_state_precondition_unsatisfied
          , Boolean.any
              Vector.(
                to_list
                  (map a.zkapp.sequence_state
                     ~f:
                       Eq_data.(
                         check_checked
                           (Lazy.force Tc.sequence_state)
                           sequence_state) )) )
        ]
      @ ( Vector.(
            to_list
              (map2 state a.zkapp.app_state ~f:Eq_data.(check_checked Tc.field)))
        |> List.mapi ~f:(fun i check ->
               let failure =
                 Transaction_status.Failure
                 .Account_app_state_precondition_unsatisfied
                   i
               in
               (failure, check) ) )
      @ [ ( Transaction_status.Failure
            .Account_proved_state_precondition_unsatisfied
          , Eq_data.(check_checked Tc.boolean proved_state a.zkapp.proved_state)
          )
        ]
      @ [ ( Transaction_status.Failure.Account_is_new_precondition_unsatisfied
          , Eq_data.(check_checked Tc.boolean is_new new_account) )
        ]

    let check ~new_account ~check t a =
      List.iter
        ~f:(fun (failure, passed) -> check failure passed)
        (checks ~new_account t a)

    let digest (t : t) =
      Random_oracle.Checked.(
        hash ~init:Hash_prefix.zkapp_precondition_account
          (pack_input (to_input t)))
  end

  let typ () : (Checked.t, t) Typ.t =
    let open Leaf_typs in
    Typ.of_hlistable
      [ balance
      ; nonce
      ; receipt_chain_hash
      ; public_key ()
      ; Zkapp_state.typ (Or_ignore.typ Field.typ ~ignore:Field.zero)
      ; Or_ignore.typ Field.typ
          ~ignore:Zkapp_account.Sequence_events.empty_state_element
      ; Or_ignore.typ Boolean.typ ~ignore:false
      ; Or_ignore.typ Boolean.typ ~ignore:false
      ]
      ~var_to_hlist:Checked.to_hlist ~var_of_hlist:Checked.of_hlist
      ~value_to_hlist:to_hlist ~value_of_hlist:of_hlist

  let checks ~new_account
      { balance
      ; nonce
      ; receipt_chain_hash
      ; delegate
      ; state
      ; sequence_state
      ; proved_state
      ; is_new
      } (a : Account.t) =
    [ ( Transaction_status.Failure.Account_balance_precondition_unsatisfied
      , Numeric.(check ~label:"balance" Tc.balance balance a.balance) )
    ; ( Transaction_status.Failure.Account_nonce_precondition_unsatisfied
      , Numeric.(check ~label:"nonce" Tc.nonce nonce a.nonce) )
    ; ( Transaction_status.Failure
        .Account_receipt_chain_hash_precondition_unsatisfied
      , Eq_data.(
          check ~label:"receipt_chain_hash" Tc.receipt_chain_hash
            receipt_chain_hash a.receipt_chain_hash) )
    ; ( Transaction_status.Failure.Account_delegate_precondition_unsatisfied
      , let tc = Eq_data.Tc.public_key () in
        Eq_data.(
          check ~label:"delegate" tc delegate
            (Option.value ~default:tc.default a.delegate)) )
    ]
    @
    let zkapp = Option.value ~default:Zkapp_account.default a.zkapp in
    [ ( Transaction_status.Failure
        .Account_sequence_state_precondition_unsatisfied
      , match
          List.find (Vector.to_list zkapp.sequence_state) ~f:(fun state ->
              Eq_data.(
                check
                  (Lazy.force Tc.sequence_state)
                  ~label:"" sequence_state state)
              |> Or_error.is_ok )
        with
        | None ->
            Error (Error.createf "Sequence state mismatch")
        | Some _ ->
            Ok () )
    ]
    @ List.mapi
        Vector.(to_list (zip state zkapp.app_state))
        ~f:(fun i (c, v) ->
          let failure =
            Transaction_status.Failure
            .Account_app_state_precondition_unsatisfied
              i
          in
          (failure, Eq_data.(check Tc.field ~label:(sprintf "state[%d]" i) c v))
          )
    @ [ ( Transaction_status.Failure
          .Account_proved_state_precondition_unsatisfied
        , Eq_data.(
            check ~label:"proved_state" Tc.boolean proved_state
              zkapp.proved_state) )
      ]
    @ [ ( Transaction_status.Failure.Account_is_new_precondition_unsatisfied
        , Eq_data.(check ~label:"is_new" Tc.boolean is_new new_account) )
      ]

  let check ~new_account ~check t a =
    List.iter
      ~f:(fun (failure, res) -> check failure (Result.is_ok res))
      (checks ~new_account t a)
end

module Protocol_state = struct
  (* On each numeric field, you may assert a range
     On each hash field, you may assert an equality
  *)

  module Epoch_data = struct
    module Poly = Epoch_data.Poly

    [%%versioned
    module Stable = struct
      module V1 = struct
        (* TODO: Not sure if this should be frozen ledger hash or not *)
        type t =
          ( ( Frozen_ledger_hash.Stable.V1.t Hash.Stable.V1.t
            , Currency.Amount.Stable.V1.t Numeric.Stable.V1.t )
            Epoch_ledger.Poly.Stable.V1.t
          , Epoch_seed.Stable.V1.t Hash.Stable.V1.t
          , State_hash.Stable.V1.t Hash.Stable.V1.t
          , State_hash.Stable.V1.t Hash.Stable.V1.t
          , Length.Stable.V1.t Numeric.Stable.V1.t )
          Poly.Stable.V1.t
        [@@deriving sexp, equal, yojson, hash, compare]

        let to_latest = Fn.id
      end
    end]

    let deriver obj =
      let open Fields_derivers_zkapps.Derivers in
      let ledger obj' =
        let ( !. ) =
          ( !. ) ~t_fields_annots:Epoch_ledger.Poly.t_fields_annots
        in
        Epoch_ledger.Poly.Fields.make_creator obj'
          ~hash:!.(Or_ignore.deriver field)
          ~total_currency:!.Numeric.Derivers.amount
        |> finish "EpochLedgerPrecondition"
             ~t_toplevel_annots:Epoch_ledger.Poly.t_toplevel_annots
      in
      let ( !. ) = ( !. ) ~t_fields_annots:Poly.t_fields_annots in
      Poly.Fields.make_creator obj ~ledger:!.ledger
        ~seed:!.(Or_ignore.deriver field)
        ~start_checkpoint:!.(Or_ignore.deriver field)
        ~lock_checkpoint:!.(Or_ignore.deriver field)
        ~epoch_length:!.Numeric.Derivers.length
      |> finish "EpochDataPrecondition"
           ~t_toplevel_annots:Poly.t_toplevel_annots

    let%test_unit "json roundtrip" =
      let f = Or_ignore.Check Field.one in
      let u = Length.zero in
      let a = Amount.zero in
      let predicate : t =
        { Poly.ledger =
            { Epoch_ledger.Poly.hash = f
            ; total_currency =
                Or_ignore.Check { Closed_interval.lower = a; upper = a }
            }
        ; seed = f
        ; start_checkpoint = f
        ; lock_checkpoint = f
        ; epoch_length =
            Or_ignore.Check { Closed_interval.lower = u; upper = u }
        }
      in
      let module Fd = Fields_derivers_zkapps.Derivers in
      let full = deriver (Fd.o ()) in
      [%test_eq: t] predicate (predicate |> Fd.to_json full |> Fd.of_json full)

    let gen : t Quickcheck.Generator.t =
      let open Quickcheck.Let_syntax in
      let%bind ledger =
        let%bind hash = Hash.gen Frozen_ledger_hash0.gen in
        let%map total_currency = Numeric.gen Amount.gen Amount.compare in
        { Epoch_ledger.Poly.hash; total_currency }
      in
      let%bind seed = Hash.gen Epoch_seed.gen in
      let%bind start_checkpoint = Hash.gen State_hash.gen in
      let%bind lock_checkpoint = Hash.gen State_hash.gen in
      let min_epoch_length = 8 in
      let max_epoch_length = Genesis_constants.slots_per_epoch in
      let%map epoch_length =
        Numeric.gen
          (Length.gen_incl
             (Length.of_int min_epoch_length)
             (Length.of_int max_epoch_length) )
          Length.compare
      in
      { Poly.ledger; seed; start_checkpoint; lock_checkpoint; epoch_length }

    let to_input
        ({ ledger = { hash; total_currency }
         ; seed
         ; start_checkpoint
         ; lock_checkpoint
         ; epoch_length
         } :
          t ) =
      let open Random_oracle.Input.Chunked in
      List.reduce_exn ~f:append
        [ Hash.(to_input Tc.frozen_ledger_hash hash)
        ; Numeric.(to_input Tc.amount total_currency)
        ; Hash.(to_input Tc.epoch_seed seed)
        ; Hash.(to_input Tc.state_hash start_checkpoint)
        ; Hash.(to_input Tc.state_hash lock_checkpoint)
        ; Numeric.(to_input Tc.length epoch_length)
        ]

    module Checked = struct
      type t =
        ( ( Frozen_ledger_hash.var Hash.Checked.t
          , Currency.Amount.var Numeric.Checked.t )
          Epoch_ledger.Poly.t
        , Epoch_seed.var Hash.Checked.t
        , State_hash.var Hash.Checked.t
        , State_hash.var Hash.Checked.t
        , Length.Checked.t Numeric.Checked.t )
        Poly.t

      let to_input
          ({ ledger = { hash; total_currency }
           ; seed
           ; start_checkpoint
           ; lock_checkpoint
           ; epoch_length
           } :
            t ) =
        let open Random_oracle.Input.Chunked in
        List.reduce_exn ~f:append
          [ Hash.(to_input_checked Tc.frozen_ledger_hash hash)
          ; Numeric.(Checked.to_input Tc.amount total_currency)
          ; Hash.(to_input_checked Tc.epoch_seed seed)
          ; Hash.(to_input_checked Tc.state_hash start_checkpoint)
          ; Hash.(to_input_checked Tc.state_hash lock_checkpoint)
          ; Numeric.(Checked.to_input Tc.length epoch_length)
          ]
    end
  end

  module Poly = struct
    [%%versioned
    module Stable = struct
      module V1 = struct
        type ( 'snarked_ledger_hash
             , 'length
             , 'vrf_output
             , 'global_slot
             , 'amount
             , 'epoch_data )
             t =
              ( 'snarked_ledger_hash
              , 'length
              , 'vrf_output
              , 'global_slot
              , 'amount
              , 'epoch_data )
              Mina_wire_types.Mina_base.Zkapp_precondition.Protocol_state.Poly
              .V1
              .t =
          { (* TODO:
               We should include staged ledger hash again! It only changes once per
               block. *)
            snarked_ledger_hash : 'snarked_ledger_hash
          ; blockchain_length : 'length
                (* TODO: This previously had epoch_count but I removed it as I believe it is redundant
                   with global_slot_since_hard_fork.

                   epoch_count in [a, b]

                   should be equivalent to

                   global_slot_since_hard_fork in [slots_per_epoch * a, slots_per_epoch * b]

                   TODO: Now that we removed global_slot_since_hard_fork, maybe we want to add epoch_count back
                *)
          ; min_window_density : 'length
          ; last_vrf_output : 'vrf_output [@skip]
          ; total_currency : 'amount
          ; global_slot_since_genesis : 'global_slot
          ; staking_epoch_data : 'epoch_data
          ; next_epoch_data : 'epoch_data
          }
        [@@deriving annot, hlist, sexp, equal, yojson, hash, compare, fields]
      end
    end]
  end

  [%%versioned
  module Stable = struct
    module V1 = struct
      type t =
        ( Frozen_ledger_hash.Stable.V1.t Hash.Stable.V1.t
        , Length.Stable.V1.t Numeric.Stable.V1.t
        , unit (* TODO *)
        , Global_slot.Stable.V1.t Numeric.Stable.V1.t
        , Currency.Amount.Stable.V1.t Numeric.Stable.V1.t
        , Epoch_data.Stable.V1.t )
        Poly.Stable.V1.t
      [@@deriving sexp, equal, yojson, hash, compare]

      let to_latest = Fn.id
    end
  end]

  let deriver obj =
    let open Fields_derivers_zkapps.Derivers in
    let ( !. ) ?skip_data =
      ( !. ) ?skip_data ~t_fields_annots:Poly.t_fields_annots
    in
    let last_vrf_output = ( !. ) ~skip_data:() skip in
    Poly.Fields.make_creator obj
      ~snarked_ledger_hash:!.(Or_ignore.deriver field)
      ~blockchain_length:!.Numeric.Derivers.length
      ~min_window_density:!.Numeric.Derivers.length ~last_vrf_output
      ~total_currency:!.Numeric.Derivers.amount
      ~global_slot_since_genesis:!.Numeric.Derivers.global_slot
      ~staking_epoch_data:!.Epoch_data.deriver
      ~next_epoch_data:!.Epoch_data.deriver
    |> finish "NetworkPrecondition" ~t_toplevel_annots:Poly.t_toplevel_annots

  let gen : t Quickcheck.Generator.t =
    let open Quickcheck.Let_syntax in
    (* TODO: pass in ledger hash, next available token *)
    let snarked_ledger_hash = Zkapp_basic.Or_ignore.Ignore in
    let%bind blockchain_length = Numeric.gen Length.gen Length.compare in
    let max_min_window_density =
      Genesis_constants.for_unit_tests.protocol.slots_per_sub_window
      * Genesis_constants.Constraint_constants.compiled.sub_windows_per_window
      - 1
      |> Length.of_int
    in
    let%bind min_window_density =
      Numeric.gen
        (Length.gen_incl Length.zero max_min_window_density)
        Length.compare
    in
    (* TODO: fix when type becomes something other than unit *)
    let last_vrf_output = () in
    let%bind total_currency =
      Numeric.gen Currency.Amount.gen Currency.Amount.compare
    in
    let%bind global_slot_since_genesis =
      Numeric.gen Global_slot.gen Global_slot.compare
    in
    let%bind staking_epoch_data = Epoch_data.gen in
    let%map next_epoch_data = Epoch_data.gen in
    { Poly.snarked_ledger_hash
    ; blockchain_length
    ; min_window_density
    ; last_vrf_output
    ; total_currency
    ; global_slot_since_genesis
    ; staking_epoch_data
    ; next_epoch_data
    }

  let to_input
      ({ snarked_ledger_hash
       ; blockchain_length
       ; min_window_density
       ; last_vrf_output
       ; total_currency
       ; global_slot_since_genesis
       ; staking_epoch_data
       ; next_epoch_data
       } :
        t ) =
    let open Random_oracle.Input.Chunked in
    let () = last_vrf_output in
    let length = Numeric.(to_input Tc.length) in
    List.reduce_exn ~f:append
      [ Hash.(to_input Tc.field snarked_ledger_hash)
      ; length blockchain_length
      ; length min_window_density
      ; Numeric.(to_input Tc.amount total_currency)
      ; Numeric.(to_input Tc.global_slot global_slot_since_genesis)
      ; Epoch_data.to_input staking_epoch_data
      ; Epoch_data.to_input next_epoch_data
      ]

  let digest t =
    Random_oracle.(
      hash ~init:Hash_prefix.zkapp_precondition_protocol_state
        (pack_input (to_input t)))

  module View = struct
    [%%versioned
    module Stable = struct
      module V1 = struct
        type t =
          ( Frozen_ledger_hash.Stable.V1.t
          , Length.Stable.V1.t
          , unit (* TODO *)
          , Global_slot.Stable.V1.t
          , Currency.Amount.Stable.V1.t
          , ( ( Frozen_ledger_hash.Stable.V1.t
              , Currency.Amount.Stable.V1.t )
              Epoch_ledger.Poly.Stable.V1.t
            , Epoch_seed.Stable.V1.t
            , State_hash.Stable.V1.t
            , State_hash.Stable.V1.t
            , Length.Stable.V1.t )
            Epoch_data.Poly.Stable.V1.t )
          Poly.Stable.V1.t
        [@@deriving sexp, equal, yojson, hash, compare]

        let to_latest = Fn.id
      end
    end]

    module Checked = struct
      type t =
        ( Frozen_ledger_hash.var
        , Length.Checked.t
        , unit (* TODO *)
        , Global_slot.Checked.t
        , Currency.Amount.var
        , ( (Frozen_ledger_hash.var, Currency.Amount.var) Epoch_ledger.Poly.t
          , Epoch_seed.var
          , State_hash.var
          , State_hash.var
          , Length.Checked.t )
          Epoch_data.Poly.t )
        Poly.t
    end

    let epoch_data_deriver obj =
      let open Fields_derivers_zkapps.Derivers in
      let ledger obj' =
        let ( !. ) =
          ( !. ) ~t_fields_annots:Epoch_ledger.Poly.t_fields_annots
        in
        Epoch_ledger.Poly.Fields.make_creator obj' ~hash:!.field
          ~total_currency:!.amount
        |> finish "EpochLedger"
             ~t_toplevel_annots:Epoch_ledger.Poly.t_toplevel_annots
      in
      let ( !. ) = ( !. ) ~t_fields_annots:Epoch_data.Poly.t_fields_annots in
      Epoch_data.Poly.Fields.make_creator obj ~ledger:!.ledger ~seed:!.field
        ~start_checkpoint:!.field ~lock_checkpoint:!.field
        ~epoch_length:!.uint32
      |> finish "EpochData" ~t_toplevel_annots:Epoch_data.Poly.t_toplevel_annots

    let deriver obj =
      let open Fields_derivers_zkapps.Derivers in
      let ( !. ) ?skip_data =
        ( !. ) ?skip_data ~t_fields_annots:Poly.t_fields_annots
      in
      let last_vrf_output = ( !. ) ~skip_data:() skip in
      Poly.Fields.make_creator obj ~snarked_ledger_hash:!.field
        ~blockchain_length:!.uint32 ~min_window_density:!.uint32
        ~last_vrf_output ~total_currency:!.amount
        ~global_slot_since_genesis:!.uint32
        ~staking_epoch_data:!.epoch_data_deriver
        ~next_epoch_data:!.epoch_data_deriver
      |> finish "NetworkView" ~t_toplevel_annots:Poly.t_toplevel_annots
  end

  module Checked = struct
    type t =
      ( Frozen_ledger_hash.var Hash.Checked.t
      , Length.Checked.t Numeric.Checked.t
      , unit (* TODO *)
      , Global_slot.Checked.t Numeric.Checked.t
      , Currency.Amount.var Numeric.Checked.t
      , Epoch_data.Checked.t )
      Poly.Stable.Latest.t

    let to_input
        ({ snarked_ledger_hash
         ; blockchain_length
         ; min_window_density
         ; last_vrf_output
         ; total_currency
         ; global_slot_since_genesis
         ; staking_epoch_data
         ; next_epoch_data
         } :
          t ) =
      let open Random_oracle.Input.Chunked in
      let () = last_vrf_output in
      let length = Numeric.(Checked.to_input Tc.length) in
      List.reduce_exn ~f:append
        [ Hash.(to_input_checked Tc.frozen_ledger_hash snarked_ledger_hash)
        ; length blockchain_length
        ; length min_window_density
        ; Numeric.(Checked.to_input Tc.amount total_currency)
        ; Numeric.(Checked.to_input Tc.global_slot global_slot_since_genesis)
        ; Epoch_data.Checked.to_input staking_epoch_data
        ; Epoch_data.Checked.to_input next_epoch_data
        ]

    let digest t =
      Random_oracle.Checked.(
        hash ~init:Hash_prefix.zkapp_precondition_protocol_state
          (pack_input (to_input t)))

    let check
        (* Bind all the fields explicity so we make sure they are all used. *)
          ({ snarked_ledger_hash
           ; blockchain_length
           ; min_window_density
           ; last_vrf_output
           ; total_currency
           ; global_slot_since_genesis
           ; staking_epoch_data
           ; next_epoch_data
           } :
            t ) (s : View.Checked.t) =
      let open Impl in
      let epoch_ledger ({ hash; total_currency } : _ Epoch_ledger.Poly.t)
          (t : Epoch_ledger.var) =
        [ Hash.(check_checked Tc.frozen_ledger_hash) hash t.hash
        ; Numeric.(Checked.check Tc.amount) total_currency t.total_currency
        ]
      in
      let epoch_data
          ({ ledger; seed; start_checkpoint; lock_checkpoint; epoch_length } :
            _ Epoch_data.Poly.t ) (t : _ Epoch_data.Poly.t) =
        ignore seed ;
        epoch_ledger ledger t.ledger
        @ [ Hash.(check_checked Tc.state_hash)
              start_checkpoint t.start_checkpoint
          ; Hash.(check_checked Tc.state_hash) lock_checkpoint t.lock_checkpoint
          ; Numeric.(Checked.check Tc.length) epoch_length t.epoch_length
          ]
      in
      ignore last_vrf_output ;
      Boolean.all
        ( [ Hash.(check_checked Tc.ledger_hash)
              snarked_ledger_hash s.snarked_ledger_hash
          ; Numeric.(Checked.check Tc.length)
              blockchain_length s.blockchain_length
          ; Numeric.(Checked.check Tc.length)
              min_window_density s.min_window_density
          ; Numeric.(Checked.check Tc.amount) total_currency s.total_currency
          ; Numeric.(Checked.check Tc.global_slot)
              global_slot_since_genesis s.global_slot_since_genesis
          ]
        @ epoch_data staking_epoch_data s.staking_epoch_data
        @ epoch_data next_epoch_data s.next_epoch_data )
  end

  let typ : (Checked.t, Stable.Latest.t) Typ.t =
    let open Poly.Stable.Latest in
    let frozen_ledger_hash = Hash.(typ Tc.frozen_ledger_hash) in
    let state_hash = Hash.(typ Tc.state_hash) in
    let epoch_seed = Hash.(typ Tc.epoch_seed) in
    let length = Numeric.(typ Tc.length) in
    let amount = Numeric.(typ Tc.amount) in
    let global_slot = Numeric.(typ Tc.global_slot) in
    let epoch_data =
      let epoch_ledger =
        let open Epoch_ledger.Poly in
        Typ.of_hlistable
          [ frozen_ledger_hash; amount ]
          ~var_to_hlist:to_hlist ~var_of_hlist:of_hlist ~value_to_hlist:to_hlist
          ~value_of_hlist:of_hlist
      in
      let open Epoch_data.Poly in
      Typ.of_hlistable
        [ epoch_ledger; epoch_seed; state_hash; state_hash; length ]
        ~var_to_hlist:to_hlist ~var_of_hlist:of_hlist ~value_to_hlist:to_hlist
        ~value_of_hlist:of_hlist
    in
    Typ.of_hlistable
      [ frozen_ledger_hash
      ; length
      ; length
      ; Typ.unit
      ; amount
      ; global_slot
      ; epoch_data
      ; epoch_data
      ]
      ~var_to_hlist:to_hlist ~var_of_hlist:of_hlist ~value_to_hlist:to_hlist
      ~value_of_hlist:of_hlist

  let epoch_data : Epoch_data.t =
    { ledger = { hash = Ignore; total_currency = Ignore }
    ; seed = Ignore
    ; start_checkpoint = Ignore
    ; lock_checkpoint = Ignore
    ; epoch_length = Ignore
    }

  let accept : t =
    { snarked_ledger_hash = Ignore
    ; blockchain_length = Ignore
    ; min_window_density = Ignore
    ; last_vrf_output = ()
    ; total_currency = Ignore
<<<<<<< HEAD
    ; global_slot_since_genesis = Ignore
=======
    ; global_slot_since_hard_fork = Ignore
    ; global_slot_since_genesis = Ignore
    ; staking_epoch_data = epoch_data
    ; next_epoch_data = epoch_data
    }

  let valid_until time : t =
    { snarked_ledger_hash = Ignore
    ; timestamp = Ignore
    ; blockchain_length = Ignore
    ; min_window_density = Ignore
    ; last_vrf_output = ()
    ; total_currency = Ignore
    ; global_slot_since_hard_fork = Ignore
    ; global_slot_since_genesis = Check time
>>>>>>> 55cb3f8f
    ; staking_epoch_data = epoch_data
    ; next_epoch_data = epoch_data
    }

  let%test_unit "json roundtrip" =
    let predicate : t = accept in
    let module Fd = Fields_derivers_zkapps.Derivers in
    let full = deriver (Fd.o ()) in
    [%test_eq: t] predicate (predicate |> Fd.to_json full |> Fd.of_json full)

  let check
      (* Bind all the fields explicity so we make sure they are all used. *)
        ({ snarked_ledger_hash
         ; blockchain_length
         ; min_window_density
         ; last_vrf_output
         ; total_currency
         ; global_slot_since_genesis
         ; staking_epoch_data
         ; next_epoch_data
         } :
          t ) (s : View.t) =
    let open Or_error.Let_syntax in
    let epoch_ledger ({ hash; total_currency } : _ Epoch_ledger.Poly.t)
        (t : Epoch_ledger.Value.t) =
      let%bind () =
        Hash.(check ~label:"epoch_ledger_hash" Tc.frozen_ledger_hash)
          hash t.hash
      in
      let%map () =
        Numeric.(check ~label:"epoch_ledger_total_currency" Tc.amount)
          total_currency t.total_currency
      in
      ()
    in
    let epoch_data label
        ({ ledger; seed; start_checkpoint; lock_checkpoint; epoch_length } :
          _ Epoch_data.Poly.t ) (t : _ Epoch_data.Poly.t) =
      let l s = sprintf "%s_%s" label s in
      let%bind () = epoch_ledger ledger t.ledger in
      ignore seed ;
      let%bind () =
        Hash.(check ~label:(l "start_check_point") Tc.state_hash)
          start_checkpoint t.start_checkpoint
      in
      let%bind () =
        Hash.(check ~label:(l "lock_check_point") Tc.state_hash)
          lock_checkpoint t.lock_checkpoint
      in
      let%map () =
        Numeric.(check ~label:"epoch_length" Tc.length)
          epoch_length t.epoch_length
      in
      ()
    in
    let%bind () =
      Hash.(check ~label:"snarked_ledger_hash" Tc.ledger_hash)
        snarked_ledger_hash s.snarked_ledger_hash
    in
    let%bind () =
      Numeric.(check ~label:"blockchain_length" Tc.length)
        blockchain_length s.blockchain_length
    in
    let%bind () =
      Numeric.(check ~label:"min_window_density" Tc.length)
        min_window_density s.min_window_density
    in
    ignore last_vrf_output ;
    (* TODO: Decide whether to expose this *)
    let%bind () =
      Numeric.(check ~label:"total_currency" Tc.amount)
        total_currency s.total_currency
    in
    let%bind () =
      Numeric.(check ~label:"global_slot_since_genesis" Tc.global_slot)
        global_slot_since_genesis s.global_slot_since_genesis
    in
    let%bind () =
      epoch_data "staking_epoch_data" staking_epoch_data s.staking_epoch_data
    in
    let%map () =
      epoch_data "next_epoch_data" next_epoch_data s.next_epoch_data
    in
    ()
end

module Account_type = struct
  [%%versioned
  module Stable = struct
    module V1 = struct
      type t = User | Zkapp | None | Any
      [@@deriving sexp, equal, yojson, hash, compare]

      let to_latest = Fn.id
    end
  end]

  let check (t : t) (a : A.t option) =
    match (a, t) with
    | _, Any ->
        Ok ()
    | None, None ->
        Ok ()
    | None, _ ->
        Or_error.error_string "expected account_type = None"
    | Some a, User ->
        assert_ (Option.is_none a.zkapp) "expected account_type = User"
    | Some a, Zkapp ->
        assert_ (Option.is_some a.zkapp) "expected account_type = Zkapp"
    | Some _, None ->
        Or_error.error_string "no second account allowed"

  let to_bits = function
    | User ->
        [ true; false ]
    | Zkapp ->
        [ false; true ]
    | None ->
        [ false; false ]
    | Any ->
        [ true; true ]

  let of_bits = function
    | [ user; zkapp ] -> (
        match (user, zkapp) with
        | true, false ->
            User
        | false, true ->
            Zkapp
        | false, false ->
            None
        | true, true ->
            Any )
    | _ ->
        assert false

  let to_input x =
    let open Random_oracle_input.Chunked in
    Array.reduce_exn ~f:append
      (Array.of_list_map (to_bits x) ~f:(fun b -> packed (field_of_bool b, 1)))

  module Checked = struct
    type t = { user : Boolean.var; zkapp : Boolean.var } [@@deriving hlist]

    let to_input { user; zkapp } =
      let open Random_oracle_input.Chunked in
      Array.reduce_exn ~f:append
        (Array.map [| user; zkapp |] ~f:(fun b ->
             packed ((b :> Field.Var.t), 1) ) )

    let constant =
      let open Boolean in
      function
      | User ->
          { user = true_; zkapp = false_ }
      | Zkapp ->
          { user = false_; zkapp = true_ }
      | None ->
          { user = false_; zkapp = false_ }
      | Any ->
          { user = true_; zkapp = true_ }

    (* TODO: Write a unit test for these. *)
    let snapp_allowed t = t.zkapp

    let user_allowed t = t.user
  end

  let typ =
    let open Checked in
    Typ.of_hlistable
      [ Boolean.typ; Boolean.typ ]
      ~var_to_hlist:to_hlist ~var_of_hlist:of_hlist
      ~value_to_hlist:(function
        | User ->
            [ true; false ]
        | Zkapp ->
            [ false; true ]
        | None ->
            [ false; false ]
        | Any ->
            [ true; true ] )
      ~value_of_hlist:(fun [ user; zkapp ] ->
        match (user, zkapp) with
        | true, false ->
            User
        | false, true ->
            Zkapp
        | false, false ->
            None
        | true, true ->
            Any )
end

module Other = struct
  module Poly = struct
    [%%versioned
    module Stable = struct
      module V1 = struct
        type ('account, 'account_transition, 'vk) t =
          { predicate : 'account
          ; account_transition : 'account_transition
          ; account_vk : 'vk
          }
        [@@deriving hlist, sexp, equal, yojson, hash, compare]
      end
    end]
  end

  [%%versioned
  module Stable = struct
    module V2 = struct
      type t =
        ( Account.Stable.V2.t
        , Account_state.Stable.V1.t Transition.Stable.V1.t
        , F.Stable.V1.t Hash.Stable.V1.t )
        Poly.Stable.V1.t
      [@@deriving sexp, equal, yojson, hash, compare]

      let to_latest = Fn.id
    end
  end]

  module Checked = struct
    type t =
      ( Account.Checked.t
      , Account_state.Checked.t Transition.t
      , Field.Var.t Or_ignore.Checked.t )
      Poly.Stable.Latest.t

    let to_input ({ predicate; account_transition; account_vk } : t) =
      let open Random_oracle_input.Chunked in
      List.reduce_exn ~f:append
        [ Account.Checked.to_input predicate
        ; Transition.to_input ~f:Account_state.Checked.to_input
            account_transition
        ; Hash.(to_input_checked Tc.field) account_vk
        ]
  end

  let to_input ({ predicate; account_transition; account_vk } : t) =
    let open Random_oracle_input.Chunked in
    List.reduce_exn ~f:append
      [ Account.to_input predicate
      ; Transition.to_input ~f:Account_state.to_input account_transition
      ; Hash.(to_input Tc.field) account_vk
      ]

  let typ () =
    let open Poly in
    Typ.of_hlistable
      [ Account.typ (); Transition.typ Account_state.typ; Hash.(typ Tc.field) ]
      ~var_to_hlist:to_hlist ~var_of_hlist:of_hlist ~value_to_hlist:to_hlist
      ~value_of_hlist:of_hlist

  let accept : t =
    { predicate = Account.accept
    ; account_transition = { prev = Any; next = Any }
    ; account_vk = Ignore
    }
end

module Poly = struct
  [%%versioned
  module Stable = struct
    module V1 = struct
      type ('account, 'protocol_state, 'other, 'pk) t =
        { self_predicate : 'account
        ; other : 'other
        ; fee_payer : 'pk
        ; protocol_state_predicate : 'protocol_state
        }
      [@@deriving hlist, sexp, equal, yojson, hash, compare]

      let to_latest = Fn.id
    end
  end]

  let typ spec =
    let open Stable.Latest in
    Typ.of_hlistable spec ~var_to_hlist:to_hlist ~var_of_hlist:of_hlist
      ~value_to_hlist:to_hlist ~value_of_hlist:of_hlist
end

[%%versioned
module Stable = struct
  module V2 = struct
    type t =
      ( Account.Stable.V2.t
      , Protocol_state.Stable.V1.t
      , Other.Stable.V2.t
      , Public_key.Compressed.Stable.V1.t Eq_data.Stable.V1.t )
      Poly.Stable.V1.t
    [@@deriving sexp, equal, yojson, hash, compare]

    let to_latest = Fn.id
  end
end]

module Digested = F

let to_input ({ self_predicate; other; fee_payer; protocol_state_predicate } : t)
    =
  let open Random_oracle_input.Chunked in
  List.reduce_exn ~f:append
    [ Account.to_input self_predicate
    ; Other.to_input other
    ; Eq_data.(to_input (Tc.public_key ())) fee_payer
    ; Protocol_state.to_input protocol_state_predicate
    ]

let digest t =
  Random_oracle.(
    hash ~init:Hash_prefix.zkapp_precondition (pack_input (to_input t)))

let accept : t =
  { self_predicate = Account.accept
  ; other = Other.accept
  ; fee_payer = Ignore
  ; protocol_state_predicate = Protocol_state.accept
  }

module Checked = struct
  type t =
    ( Account.Checked.t
    , Protocol_state.Checked.t
    , Other.Checked.t
    , Public_key.Compressed.var Or_ignore.Checked.t )
    Poly.Stable.Latest.t

  let to_input
      ({ self_predicate; other; fee_payer; protocol_state_predicate } : t) =
    let open Random_oracle_input.Chunked in
    List.reduce_exn ~f:append
      [ Account.Checked.to_input self_predicate
      ; Other.Checked.to_input other
      ; Eq_data.(to_input_checked (Tc.public_key ())) fee_payer
      ; Protocol_state.Checked.to_input protocol_state_predicate
      ]

  let digest t =
    Random_oracle.Checked.(
      hash ~init:Hash_prefix.zkapp_precondition (pack_input (to_input t)))
end

let typ () : (Checked.t, Stable.Latest.t) Typ.t =
  Poly.typ
    [ Account.typ ()
    ; Other.typ ()
    ; Eq_data.(typ (Tc.public_key ()))
    ; Protocol_state.typ
    ]<|MERGE_RESOLUTION|>--- conflicted
+++ resolved
@@ -1259,10 +1259,6 @@
     ; min_window_density = Ignore
     ; last_vrf_output = ()
     ; total_currency = Ignore
-<<<<<<< HEAD
-    ; global_slot_since_genesis = Ignore
-=======
-    ; global_slot_since_hard_fork = Ignore
     ; global_slot_since_genesis = Ignore
     ; staking_epoch_data = epoch_data
     ; next_epoch_data = epoch_data
@@ -1270,14 +1266,11 @@
 
   let valid_until time : t =
     { snarked_ledger_hash = Ignore
-    ; timestamp = Ignore
     ; blockchain_length = Ignore
     ; min_window_density = Ignore
     ; last_vrf_output = ()
     ; total_currency = Ignore
-    ; global_slot_since_hard_fork = Ignore
     ; global_slot_since_genesis = Check time
->>>>>>> 55cb3f8f
     ; staking_epoch_data = epoch_data
     ; next_epoch_data = epoch_data
     }
