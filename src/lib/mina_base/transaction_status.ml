--- conflicted
+++ resolved
@@ -48,13 +48,9 @@
   end]
 
   module Collection = struct
-<<<<<<< HEAD
     (* bin_io used to archive extensional blocks, doesn't need versioning *)
     type display = (int * Stable.Latest.t list) list
-    [@@deriving equal, yojson, bin_io_unversioned]
-=======
-    type display = (int * t list) list [@@deriving to_yojson, sexp]
->>>>>>> 3f371a5a
+    [@@deriving equal, yojson, sexp, bin_io_unversioned]
 
     [%%versioned
     module Stable = struct
