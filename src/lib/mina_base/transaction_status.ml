--- conflicted
+++ resolved
@@ -24,12 +24,8 @@
         | Signed_command_on_zkapp_account
         | Zkapp_account_not_present
         | Update_not_permitted_balance
-<<<<<<< HEAD
+        | Update_not_permitted_access
         | Update_not_permitted_timing
-=======
-        | Update_not_permitted_access
-        | Update_not_permitted_timing_existing_account
->>>>>>> fde5f83d
         | Update_not_permitted_delegate
         | Update_not_permitted_app_state
         | Update_not_permitted_verification_key
@@ -114,14 +110,8 @@
       ~local_excess_overflow:add ~local_supply_increase_overflow:add
       ~global_supply_increase_overflow:add ~signed_command_on_zkapp_account:add
       ~zkapp_account_not_present:add ~update_not_permitted_balance:add
-<<<<<<< HEAD
-      ~update_not_permitted_timing:add ~update_not_permitted_delegate:add
-      ~update_not_permitted_app_state:add
-=======
-      ~update_not_permitted_access:add
-      ~update_not_permitted_timing_existing_account:add
+      ~update_not_permitted_timing:add ~update_not_permitted_access:add
       ~update_not_permitted_delegate:add ~update_not_permitted_app_state:add
->>>>>>> fde5f83d
       ~update_not_permitted_verification_key:add
       ~update_not_permitted_sequence_state:add
       ~update_not_permitted_zkapp_uri:add ~update_not_permitted_token_symbol:add
@@ -178,15 +168,10 @@
         "Zkapp_account_not_present"
     | Update_not_permitted_balance ->
         "Update_not_permitted_balance"
-<<<<<<< HEAD
+    | Update_not_permitted_access ->
+        "Update_not_permitted_access"
     | Update_not_permitted_timing ->
         "Update_not_permitted_timing"
-=======
-    | Update_not_permitted_access ->
-        "Update_not_permitted_access"
-    | Update_not_permitted_timing_existing_account ->
-        "Update_not_permitted_timing_existing_account"
->>>>>>> fde5f83d
     | Update_not_permitted_delegate ->
         "update_not_permitted_delegate"
     | Update_not_permitted_app_state ->
@@ -271,15 +256,10 @@
         Ok Zkapp_account_not_present
     | "Update_not_permitted_balance" ->
         Ok Update_not_permitted_balance
-<<<<<<< HEAD
+    | "Update_not_permitted_access" ->
+        Ok Update_not_permitted_access
     | "Update_not_permitted_timing" ->
         Ok Update_not_permitted_timing
-=======
-    | "Update_not_permitted_access" ->
-        Ok Update_not_permitted_access
-    | "Update_not_permitted_timing_existing_account" ->
-        Ok Update_not_permitted_timing_existing_account
->>>>>>> fde5f83d
     | "update_not_permitted_delegate" ->
         Ok Update_not_permitted_delegate
     | "Update_not_permitted_app_state" ->
@@ -402,16 +382,11 @@
     | Update_not_permitted_balance ->
         "The authentication for an account didn't allow the requested update \
          to its balance"
-<<<<<<< HEAD
-    | Update_not_permitted_timing ->
-        "The authentication for an account didn't allow the requested update \
-         to its timing"
-=======
     | Update_not_permitted_access ->
         "The authentication for an account didn't allow it to be accessed"
-    | Update_not_permitted_timing_existing_account ->
-        "The timing of an existing account cannot be updated"
->>>>>>> fde5f83d
+    | Update_not_permitted_timing ->
+        "The authentication for an account didn't allow the requested update \
+         to its timing"
     | Update_not_permitted_delegate ->
         "The authentication for an account didn't allow the requested update \
          to its delegate"
