--- conflicted
+++ resolved
@@ -178,22 +178,14 @@
 
     let to_input_legacy
         { tag; source_pk; receiver_pk; token_id; amount; token_locked } =
-<<<<<<< HEAD
-      let%map token_id = Token_id.Checked.to_input_legacy token_id in
-=======
       let%map token_id = Token_id.Checked.to_input_legacy token_id
       and amount = Currency.Amount.var_to_input_legacy amount in
->>>>>>> 0264804c
       Array.reduce_exn ~f:Random_oracle.Input.Legacy.append
         [| Tag.Unpacked.to_input_legacy tag
          ; Public_key.Compressed.Checked.to_input_legacy source_pk
          ; Public_key.Compressed.Checked.to_input_legacy receiver_pk
          ; token_id
-<<<<<<< HEAD
-         ; Currency.Amount.var_to_input_legacy amount
-=======
          ; amount
->>>>>>> 0264804c
          ; Random_oracle.Input.Legacy.bitstring [ token_locked ]
         |]
   end
