--- conflicted
+++ resolved
@@ -70,12 +70,8 @@
    kimchi_backend
    hex
    snark_bits
-<<<<<<< HEAD
    ppx_version.runtime
-=======
    snarky_integer
-   pasta
-   zexe_backend
    network_peer
    bitstring_lib
    mina_metrics
@@ -89,7 +85,6 @@
    rocksdb
    rocks
    key_value_database
->>>>>>> 278b9f0f
  )
  (preprocessor_deps ../../config.mlh)
  (preprocess
