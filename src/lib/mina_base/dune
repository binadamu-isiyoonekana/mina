(library
 (name mina_base)
 (public_name mina_base)
 (inline_tests)
 (library_flags -linkall)
 (libraries
   ;; opam libraries
   async_kernel
   result
   bin_prot.shape
   ppx_inline_test.config
   sexplib0
   yojson
   ppx_version.runtime
   digestif
   sexp_diff_kernel
   core_kernel
   base.caml
   base
   base.base_internalhash_types
   integers
   base_quickcheck
   core_kernel.uuid
   rocks
   ;; local libraries
   run_in_thread
   kimchi_backend_common
   kimchi_backend.pasta
   mina_base.import
   sgn
   pickles_types
   blake2
   pickles
   sparse_ledger_lib
   snark_params
   signature_lib
   rosetta_coding
   random_oracle
   o1trace
   hash_prefix_states
   dummy_values
   currency
   mina_numbers
   genesis_constants
   block_time
   base58_check
   bignum_bigint
   mina_compile_config
   codable
   crypto_params
   debug_assert
   fold_lib
<<<<<<< HEAD
   fields_derivers
   fields_derivers.snapps
   hash_prefix_states
   hash_prefixes
   linked_tree
   mina_base.import
   mina_base.util
=======
   fields_derivers.snapps
   fields_derivers.json
   fields_derivers.graphql
>>>>>>> 22b16a4e
   one_or_two
   outside_hash_image
   quickcheck_lib
   snarky.backendless
   test_util
   unsigned_extended
   with_hash
   random_oracle_input
   data_hash_lib
   pickles.backend
   mina_signature_kind
   mina_base.util
   kimchi_backend
 )
 (preprocessor_deps ../../config.mlh)
 (preprocess
  (pps ppx_annot ppx_snarky ppx_here ppx_coda ppx_version ppx_compare ppx_deriving.enum ppx_deriving.ord
       ppx_base ppx_bench ppx_let ppx_optcomp ppx_sexp_conv ppx_bin_prot ppx_fields_conv ppx_custom_printf ppx_assert ppx_deriving_yojson ppx_inline_test h_list.ppx
 ))
 (instrumentation (backend bisect_ppx))
 (synopsis "Snarks and friends necessary for keypair generation"))<|MERGE_RESOLUTION|>--- conflicted
+++ resolved
@@ -50,19 +50,9 @@
    crypto_params
    debug_assert
    fold_lib
-<<<<<<< HEAD
-   fields_derivers
-   fields_derivers.snapps
-   hash_prefix_states
-   hash_prefixes
-   linked_tree
-   mina_base.import
-   mina_base.util
-=======
    fields_derivers.snapps
    fields_derivers.json
    fields_derivers.graphql
->>>>>>> 22b16a4e
    one_or_two
    outside_hash_image
    quickcheck_lib
