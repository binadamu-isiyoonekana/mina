--- conflicted
+++ resolved
@@ -614,7 +614,8 @@
       (Int : Type)
       (Bool : Type)
       (Protocol_state : Type)
-      (Account_precondition : Type) =
+      (Account_precondition : Type)
+      (Caller : Type) =
   struct
     (** Body component of a party *)
     type t =
@@ -630,6 +631,7 @@
       ; protocol_state_precondition : Protocol_state.t
       ; account_precondition : Account_precondition.t
       ; use_full_commitment : Bool.t
+      ; caller : Caller.t
       }
   end
 
@@ -672,6 +674,44 @@
       module V1 = struct
         type t = Pickles.Backend.Tick.Field.Stable.V1.t array list
         [@@deriving sexp, equal, hash, compare, yojson]
+
+        let to_latest = Fn.id
+      end
+    end]
+  end
+
+  module Wire = struct
+    [%%versioned
+    module Stable = struct
+      module V1 = struct
+        type t =
+              Poly(Public_key.Compressed.Stable.V1)(Token_id.Stable.V1)
+                (Update.Stable.V1)
+                (Amount_sgn_signed_poly.Stable.V1)
+                (Events'.Stable.V1)
+                (Pickles.Backend.Tick.Field.Stable.V1)
+                (Int)
+                (Bool)
+                (Zkapp_precondition.Protocol_state.Stable.V1)
+                (Account_precondition.Stable.V1)
+                (Call_type.Stable.V1)
+              .t =
+          { public_key : Public_key.Compressed.Stable.V1.t
+          ; token_id : Token_id.Stable.V1.t
+          ; update : Update.Stable.V1.t
+          ; balance_change : Amount_sgn_signed_poly.Stable.V1.t
+          ; increment_nonce : bool
+          ; events : Events'.Stable.V1.t
+          ; sequence_events : Events'.Stable.V1.t
+          ; call_data : Pickles.Backend.Tick.Field.Stable.V1.t
+          ; call_depth : int
+          ; protocol_state_precondition :
+              Zkapp_precondition.Protocol_state.Stable.V1.t
+          ; account_precondition : Account_precondition.Stable.V1.t
+          ; use_full_commitment : bool
+          ; caller : Call_type.Stable.V1.t
+          }
+        [@@deriving sexp, equal, yojson, hash, compare]
 
         let to_latest = Fn.id
       end
@@ -691,6 +731,7 @@
               (Bool)
               (Zkapp_precondition.Protocol_state.Stable.V1)
               (Account_precondition.Stable.V1)
+              (Token_id.Stable.V1)
             .t
             (* Opaque to txn logic *) =
         { public_key : Public_key.Compressed.Stable.V1.t
@@ -706,12 +747,29 @@
             Zkapp_precondition.Protocol_state.Stable.V1.t
         ; account_precondition : Account_precondition.Stable.V1.t
         ; use_full_commitment : bool
+        ; caller : Token_id.Stable.V1.t
         }
       [@@deriving annot, sexp, equal, yojson, hash, hlist, compare, fields]
 
       let to_latest = Fn.id
     end
   end]
+
+  let to_wire (p : t) caller : Wire.t =
+    { public_key = p.public_key
+    ; token_id = p.token_id
+    ; update = p.update
+    ; balance_change = p.balance_change
+    ; increment_nonce = p.increment_nonce
+    ; events = p.events
+    ; sequence_events = p.sequence_events
+    ; call_data = p.call_data
+    ; call_depth = p.call_depth
+    ; protocol_state_precondition = p.protocol_state_precondition
+    ; account_precondition = p.account_precondition
+    ; use_full_commitment = p.use_full_commitment
+    ; caller
+    }
 
   (* * Balance change for the fee payer is always going to be Neg, so represent it using
        an unsigned fee,
@@ -734,6 +792,7 @@
                 (Unit)
                 (Zkapp_precondition.Protocol_state.Stable.V1)
                 (Account_nonce.Stable.V1)
+                (Unit)
               .t
               (* Opaque to txn logic *) =
           { public_key : Public_key.Compressed.Stable.V1.t
@@ -749,6 +808,7 @@
               Zkapp_precondition.Protocol_state.Stable.V1.t
           ; account_precondition : Account_nonce.Stable.V1.t
           ; use_full_commitment : unit [@skip]
+          ; caller : unit [@skip]
           }
         [@@deriving annot, sexp, equal, yojson, hash, compare, hlist, fields]
 
@@ -769,6 +829,7 @@
       ; protocol_state_precondition = Zkapp_precondition.Protocol_state.accept
       ; account_precondition = Account_nonce.zero
       ; use_full_commitment = ()
+      ; caller = ()
       }
 
     let deriver obj =
@@ -785,7 +846,7 @@
         ~sequence_events:!.(list @@ array field @@ o ())
         ~call_data:!.field ~call_depth:!.int
         ~protocol_state_precondition:!.Zkapp_precondition.Protocol_state.deriver
-        ~account_precondition:!.uint32 ~use_full_commitment:unit
+        ~account_precondition:!.uint32 ~use_full_commitment:unit ~caller:unit
       |> finish "FeePayerPartyBody" ~t_toplevel_annots
 
     let%test_unit "json roundtrip" =
@@ -811,6 +872,7 @@
     ; protocol_state_precondition = t.protocol_state_precondition
     ; account_precondition = Account_precondition.Nonce t.account_precondition
     ; use_full_commitment = true
+    ; caller = Token_id.default
     }
 
   module Checked = struct
@@ -835,6 +897,7 @@
             (Type_of_var(Boolean))
             (Zkapp_precondition.Protocol_state.Checked)
             (Account_precondition.Checked)
+            (Token_id.Checked)
           .t =
       { public_key : Public_key.Compressed.var
       ; token_id : Token_id.Checked.t
@@ -849,6 +912,7 @@
           Zkapp_precondition.Protocol_state.Checked.t
       ; account_precondition : Account_precondition.Checked.t
       ; use_full_commitment : Boolean.var
+      ; caller : Token_id.Checked.t
       }
     [@@deriving annot, hlist, fields]
 
@@ -865,6 +929,7 @@
          ; protocol_state_precondition
          ; account_precondition
          ; use_full_commitment
+         ; caller
          } :
           t) =
       List.reduce_exn ~f:Random_oracle_input.Chunked.append
@@ -884,6 +949,7 @@
             (Account_precondition.Checked.digest account_precondition)
         ; Random_oracle_input.Chunked.packed
             ((use_full_commitment :> Field.Var.t), 1)
+        ; Token_id.Checked.to_input caller
         ]
 
     let digest (t : t) =
@@ -905,6 +971,7 @@
       ; Zkapp_precondition.Protocol_state.typ
       ; Account_precondition.typ ()
       ; Impl.Boolean.typ
+      ; Token_id.typ
       ]
       ~var_to_hlist:Checked.to_hlist ~var_of_hlist:Checked.of_hlist
       ~value_to_hlist:to_hlist ~value_of_hlist:of_hlist
@@ -922,6 +989,7 @@
     ; protocol_state_precondition = Zkapp_precondition.Protocol_state.accept
     ; account_precondition = Account_precondition.Accept
     ; use_full_commitment = false
+    ; caller = Token_id.default
     }
 
   let deriver obj =
@@ -966,7 +1034,7 @@
       ~call_data:!.field ~call_depth:!.int
       ~protocol_state_precondition:!.Zkapp_precondition.Protocol_state.deriver
       ~account_precondition:!.Account_precondition.deriver
-      ~use_full_commitment:!.bool
+      ~use_full_commitment:!.bool ~caller:!.token_id_deriver
     |> finish "PartyBody" ~t_toplevel_annots
 
   let%test_unit "json roundtrip" =
@@ -988,6 +1056,7 @@
        ; protocol_state_precondition
        ; account_precondition
        ; use_full_commitment
+       ; caller
        } :
         t) =
     List.reduce_exn ~f:Random_oracle_input.Chunked.append
@@ -1003,6 +1072,7 @@
       ; Random_oracle_input.Chunked.field
           (Account_precondition.digest account_precondition)
       ; Random_oracle_input.Chunked.packed (field_of_bool use_full_commitment, 1)
+      ; Token_id.to_input caller
       ]
 
   let digest (t : t) =
@@ -1021,31 +1091,13 @@
   type t = { body : Body.t; authorization : Auth.t }
 end
 
-<<<<<<< HEAD
-module Preconditioned = struct
-  module Poly = struct
-    [%%versioned
-    module Stable = struct
-      module V1 = struct
-        type ('body, 'account_precondition, 'caller) t =
-          { body : 'body
-          ; account_precondition : 'account_precondition
-          ; caller : 'caller
-          }
-        [@@deriving annot, hlist, sexp, equal, yojson, hash, compare, fields]
-      end
-    end]
-  end
-
+module T = struct
   module Wire = struct
     [%%versioned
     module Stable = struct
       module V1 = struct
-        type t =
-          ( Body.Stable.V1.t
-          , Account_precondition.Stable.V1.t
-          , Call_type.Stable.V1.t )
-          Poly.Stable.V1.t
+        type t = Poly(Body.Wire.Stable.V1)(Control.Stable.V2).t =
+          { body : Body.Wire.Stable.V1.t; authorization : Control.Stable.V2.t }
         [@@deriving sexp, equal, yojson, hash, compare]
 
         let to_latest = Fn.id
@@ -1053,17 +1105,6 @@
     end]
   end
 
-  [%%versioned
-  module Stable = struct
-    module V1 = struct
-      type t =
-        ( Body.Stable.V1.t
-        , Account_precondition.Stable.V1.t
-        , Token_id.Stable.V1.t )
-        Poly.Stable.V1.t
-      [@@deriving sexp, equal, yojson, hash, compare]
-=======
-module T = struct
   [%%versioned
   module Stable = struct
     module V1 = struct
@@ -1071,139 +1112,14 @@
       type t = Poly(Body.Stable.V1)(Control.Stable.V2).t =
         { body : Body.Stable.V1.t; authorization : Control.Stable.V2.t }
       [@@deriving annot, sexp, equal, yojson, hash, compare, fields]
->>>>>>> d13d63bd
 
       let to_latest = Fn.id
     end
   end]
 
-<<<<<<< HEAD
-  let deriver obj =
-    let open Fields_derivers_zkapps.Derivers in
-    let ( !. ) = ( !. ) ~t_fields_annots:Poly.t_fields_annots in
-    Poly.Fields.make_creator obj ~body:!.Body.deriver
-      ~account_precondition:!.Account_precondition.deriver
-      ~caller:!.token_id_deriver
-    |> finish "ZkappPartyPreconditioned"
-         ~t_toplevel_annots:Poly.t_toplevel_annots
-
-  let to_input ({ body; account_precondition; caller } : t) =
-    List.reduce_exn ~f:Random_oracle_input.Chunked.append
-      [ Body.to_input body
-      ; Random_oracle_input.Chunked.field
-          (Account_precondition.digest account_precondition)
-      ; Token_id.to_input caller
-      ]
-
-  let digest (t : t) =
-    Random_oracle.(hash ~init:Hash_prefix.party (pack_input (to_input t)))
-
-  let typ () : (_, t) Typ.t =
-    let open Poly in
-    Typ.of_hlistable
-      [ Body.typ (); Account_precondition.typ (); Token_id.typ ]
-      ~var_to_hlist:to_hlist ~var_of_hlist:of_hlist ~value_to_hlist:to_hlist
-      ~value_of_hlist:of_hlist
-
-  module Checked = struct
-    type t =
-      ( Body.Checked.t
-      , Account_precondition.Checked.t
-      , Token_id.Checked.t )
-      Poly.t
-
-    let to_input ({ body; account_precondition; caller } : t) =
-      List.reduce_exn ~f:Random_oracle_input.Chunked.append
-        [ Body.Checked.to_input body
-        ; Random_oracle_input.Chunked.field
-            (Account_precondition.Checked.digest account_precondition)
-        ; Token_id.Checked.to_input caller
-        ]
-
-    let digest (t : t) =
-      Random_oracle.Checked.(
-        hash ~init:Hash_prefix.party (pack_input (to_input t)))
-  end
-
-  module Proved = struct
-    [%%versioned
-    module Stable = struct
-      module V1 = struct
-        type t =
-          ( Body.Stable.V1.t
-          , Zkapp_precondition.Account.Stable.V1.t
-          , Token_id.Stable.V1.t )
-          Poly.Stable.V1.t
-        [@@deriving sexp, equal, yojson, hash, compare]
-
-        let to_latest = Fn.id
-      end
-    end]
-
-    module Digested = struct
-      type t =
-        (Body.Digested.t, Zkapp_precondition.Digested.t, Account_id.t) Poly.t
-
-      module Checked = struct
-        type t = (Body.Digested.Checked.t, Field.Var.t, Account_id.var) Poly.t
-      end
-    end
-
-    module Checked = struct
-      type t =
-        ( Body.Checked.t
-        , Zkapp_precondition.Account.Checked.t
-        , Account_id.var )
-        Poly.t
-    end
-  end
-
-  module Signed = struct
-    [%%versioned
-    module Stable = struct
-      module V1 = struct
-        type t =
-          ( Body.Stable.V1.t
-          , Account_nonce.Stable.V1.t
-          , Token_id.Stable.V1.t )
-          Poly.Stable.V1.t
-        [@@deriving sexp, equal, yojson, hash, compare]
-
-        let to_latest = Fn.id
-      end
-    end]
-
-    module Checked = struct
-      type t = (Body.Checked.t, Account_nonce.Checked.t, Account_id.var) Poly.t
-    end
-
-    let dummy : t =
-      { body = Body.dummy
-      ; account_precondition = Account_nonce.zero
-      ; caller = Token_id.default
-      }
-  end
-
-  module Fee_payer = struct
-    [%%versioned
-    module Stable = struct
-      module V1 = struct
-        type t =
-          ( Body.Fee_payer.Stable.V1.t
-          , Account_nonce.Stable.V1.t
-          , unit )
-          Poly.Stable.V1.t
-        [@@deriving sexp, equal, yojson, hash, compare]
-
-        let to_latest = Fn.id
-      end
-    end]
-
-    module Checked = struct
-      type t =
-        (Body.Checked.t, Account_nonce.Checked.t, Token_id.Checked.t) Poly.t
-    end
-=======
+  let to_wire (p : t) caller : Wire.t =
+    { body = Body.to_wire p.body caller; authorization = p.authorization }
+
   let digest (t : t) = Body.digest t.body
 
   module Checked = struct
@@ -1218,119 +1134,14 @@
     Fields.make_creator obj ~body:!.Body.deriver
       ~authorization:!.Control.deriver
     |> finish "ZkappParty" ~t_toplevel_annots
->>>>>>> d13d63bd
 
   let%test_unit "json roundtrip dummy" =
     let dummy : t =
-<<<<<<< HEAD
-      { body = Body.Fee_payer.dummy
-      ; account_precondition = Account_nonce.zero
-      ; caller = ()
-      }
-
-    let to_signed (t : t) : Signed.t =
-      { body = Body.of_fee_payer t.body
-      ; account_precondition = t.account_precondition
-      ; caller = Token_id.default
-      }
-
-    let deriver obj =
-      let open Fields_derivers_zkapps.Derivers in
-      let ( !. ) ?skip_data =
-        ( !. ) ?skip_data ~t_fields_annots:Poly.t_fields_annots
-      in
-      let unit = ( !. ) ~skip_data:() skip in
-      Poly.Fields.make_creator obj ~body:!.Body.Fee_payer.deriver
-        ~account_precondition:!.uint32 ~caller:unit
-      |> finish "ZkappPartyPreconditionedFeePayer"
-           ~t_toplevel_annots:Poly.t_toplevel_annots
-  end
-
-  module Empty = struct
-    [%%versioned
-    module Stable = struct
-      module V1 = struct
-        type t = (Body.Stable.V1.t, unit, Token_id.Stable.V1.t) Poly.Stable.V1.t
-        [@@deriving sexp, equal, yojson, hash, compare]
-
-        let to_latest = Fn.id
-      end
-    end]
-
-    let dummy : t =
-      { body = Body.dummy
-      ; account_precondition = ()
-      ; caller = Token_id.default
-      }
-  end
-
-  let of_signed ({ body; account_precondition; caller } : Signed.t) : t =
-    { body; account_precondition = Nonce account_precondition; caller }
-
-  let of_fee_payer ({ body; account_precondition; caller = () } : Fee_payer.t) :
-      t =
-    { body = Body.of_fee_payer body
-    ; account_precondition = Nonce account_precondition
-    ; caller = Token_id.default
-    }
-end
-
-module Poly = struct
-  [%%versioned
-  module Stable = struct
-    module V1 = struct
-      type ('body, 'account_precondition, 'caller, 'auth) t =
-        { data :
-            ( 'body
-            , 'account_precondition
-            , 'caller )
-            Preconditioned.Poly.Stable.V1.t
-        ; authorization : 'auth
-        }
-      [@@deriving annot, hlist, sexp, equal, yojson, hash, compare, fields]
-    end
-  end]
-end
-
-module Proved = struct
-  [%%versioned
-  module Stable = struct
-    module V1 = struct
-      type t =
-        ( Body.Stable.V1.t
-        , Zkapp_precondition.Account.Stable.V1.t
-        , Token_id.Stable.V1.t
-        , Pickles.Side_loaded.Proof.Stable.V2.t )
-        Poly.Stable.V1.t
-      [@@deriving sexp, equal, yojson, hash, compare]
-
-      let to_latest = Fn.id
-    end
-  end]
-end
-
-module Signed = struct
-  [%%versioned
-  module Stable = struct
-    module V1 = struct
-      type t =
-        ( Body.Stable.V1.t
-        , Account_nonce.Stable.V1.t
-        , Token_id.Stable.V1.t
-        , Signature.Stable.V1.t )
-        Poly.Stable.V1.t
-      [@@deriving sexp, equal, yojson, hash, compare]
-
-      let to_latest = Fn.id
-    end
-  end]
-=======
       { body = Body.dummy; authorization = Control.dummy_of_tag Signature }
     in
     let module Fd = Fields_derivers_zkapps.Derivers in
     let full = deriver @@ Fd.o () in
     [%test_eq: t] dummy (dummy |> Fd.to_json full |> Fd.of_json full)
->>>>>>> d13d63bd
 end
 
 module Fee_payer = struct
@@ -1338,19 +1149,10 @@
   module Stable = struct
     module V1 = struct
       type t =
-<<<<<<< HEAD
-        ( Body.Fee_payer.Stable.V1.t
-        , Account_nonce.Stable.V1.t
-        , unit
-        , Signature.Stable.V1.t )
-        Poly.Stable.V1.t
-      [@@deriving sexp, equal, yojson, hash, compare]
-=======
         { body : Body.Fee_payer.Stable.V1.t
         ; authorization : Signature.Stable.V1.t
         }
       [@@deriving annot, sexp, equal, yojson, hash, compare, fields]
->>>>>>> d13d63bd
 
       let to_latest = Fn.id
     end
@@ -1366,7 +1168,6 @@
 
   let deriver obj =
     let open Fields_derivers_zkapps.Derivers in
-    let open Poly in
     let ( !. ) = ( !. ) ~t_fields_annots in
     Fields.make_creator obj ~body:!.Body.Fee_payer.deriver
       ~authorization:!.Control.signature_deriver
@@ -1382,79 +1183,6 @@
     [%test_eq: t] dummy (dummy |> to_json full |> of_json full)
 end
 
-<<<<<<< HEAD
-module Empty = struct
-  [%%versioned
-  module Stable = struct
-    module V1 = struct
-      type t =
-        (Body.Stable.V1.t, unit, Token_id.Stable.V1.t, unit) Poly.Stable.V1.t
-      [@@deriving sexp, equal, yojson, hash, compare]
-
-      let to_latest = Fn.id
-    end
-  end]
-end
-
-type 'caller t_ = (Body.t, Account_precondition.t, 'caller, Control.t) Poly.t
-
-module Wire = struct
-  [%%versioned
-  module Stable = struct
-    module V1 = struct
-      type t =
-        ( Body.Stable.V1.t
-        , Account_precondition.Stable.V1.t
-        , Call_type.Stable.V1.t
-        , Control.Stable.V2.t )
-        Poly.Stable.V1.t
-      [@@deriving sexp, equal, yojson, hash, compare]
-
-      let to_latest = Fn.id
-    end
-  end]
-
-  let of_fee_payer ({ data; authorization } : Fee_payer.t) : t =
-    { authorization = Signature authorization
-    ; data =
-        { body = Body.of_fee_payer data.body
-        ; account_precondition = Nonce data.account_precondition
-        ; caller = Call
-        }
-    }
-end
-
-[%%versioned
-module Stable = struct
-  module V1 = struct
-    (** A party to a zkApp transaction *)
-    type t =
-      ( Body.Stable.V1.t
-      , Account_precondition.Stable.V1.t
-      , Token_id.Stable.V1.t
-      , Control.Stable.V2.t )
-      Poly.Stable.V1.t
-    [@@deriving sexp, equal, yojson, hash, compare]
-
-    let to_latest = Fn.id
-  end
-end]
-
-let account_id (t : _ t_) : Account_id.t =
-  Account_id.create t.data.body.public_key t.data.body.token_id
-
-let caller (t : _ t_) : Account_id.t = t.data.caller
-
-let of_signed ({ data; authorization } : Signed.t) : t =
-  { authorization = Signature authorization
-  ; data = Preconditioned.of_signed data
-  }
-
-let of_fee_payer ({ data; authorization } : Fee_payer.t) : t =
-  { authorization = Signature authorization
-  ; data = Preconditioned.of_fee_payer data
-  }
-=======
 include T
 
 let account_id (t : t) : Account_id.t =
@@ -1462,7 +1190,6 @@
 
 let of_fee_payer ({ body; authorization } : Fee_payer.t) : t =
   { authorization = Signature authorization; body = Body.of_fee_payer body }
->>>>>>> d13d63bd
 
 (** The change in balance to apply to the target account of this party.
       When this is negative, the amount will be withdrawn from the account and
@@ -1470,43 +1197,6 @@
       When this is positive, the amount will be deposited into the account from
       the funds made available by previous parties in the same transaction.
 *)
-<<<<<<< HEAD
-let balance_change (t : _ t_) : Amount.Signed.t = t.data.body.balance_change
-
-let protocol_state_precondition (t : _ t_) : Zkapp_precondition.Protocol_state.t
-    =
-  t.data.body.protocol_state_precondition
-
-let public_key (t : _ t_) : Public_key.Compressed.t = t.data.body.public_key
-
-let token_id (t : _ t_) : Token_id.t = t.data.body.token_id
-
-let use_full_commitment (t : _ t_) : bool = t.data.body.use_full_commitment
-
-let increment_nonce (t : _ t_) : bool = t.data.body.increment_nonce
-
-let deriver obj =
-  let open Fields_derivers_zkapps.Derivers in
-  let open Poly in
-  let ( !. ) = ( !. ) ~t_fields_annots in
-  Fields.make_creator obj ~data:!.Preconditioned.deriver
-    ~authorization:!.Control.deriver
-  |> finish "ZkappParty" ~t_toplevel_annots
-
-let%test_unit "json roundtrip dummy" =
-  let dummy : t =
-    { data =
-        { body = Body.dummy
-        ; account_precondition = Account_precondition.Accept
-        ; caller = Token_id.default
-        }
-    ; authorization = Control.dummy_of_tag Signature
-    }
-  in
-  let module Fd = Fields_derivers_zkapps.Derivers in
-  let full = deriver @@ Fd.o () in
-  [%test_eq: t] dummy (dummy |> Fd.to_json full |> Fd.of_json full)
-=======
 let balance_change (t : t) : Amount.Signed.t = t.body.balance_change
 
 let protocol_state_precondition (t : t) : Zkapp_precondition.Protocol_state.t =
@@ -1518,5 +1208,4 @@
 
 let use_full_commitment (t : t) : bool = t.body.use_full_commitment
 
-let increment_nonce (t : t) : bool = t.body.increment_nonce
->>>>>>> d13d63bd
+let increment_nonce (t : t) : bool = t.body.increment_nonce