[%%import "/src/config.mlh"]

open Core_kernel

[%%ifdef consensus_mechanism]

open Snark_params.Tick
open Signature_lib
module Mina_numbers = Mina_numbers

[%%else]

open Signature_lib_nonconsensus
module Mina_numbers = Mina_numbers_nonconsensus.Mina_numbers
module Currency = Currency_nonconsensus.Currency
module Random_oracle = Random_oracle_nonconsensus.Random_oracle

[%%endif]

module Impl = Pickles.Impls.Step
open Mina_numbers
open Currency
open Pickles_types
module Digest = Random_oracle.Digest

module type Type = sig
  type t
end

module Update = struct
  module Poly = struct
    [%%versioned
    module Stable = struct
      module V1 = struct
        type ( 'state_element
             , 'pk
             , 'vk
             , 'perms
             , 'snapp_uri
             , 'token_symbol
             , 'timing )
             t =
          { app_state : 'state_element Snapp_state.V.Stable.V1.t
          ; delegate : 'pk
          ; verification_key : 'vk
          ; permissions : 'perms
          ; snapp_uri : 'snapp_uri
          ; token_symbol : 'token_symbol
          ; timing : 'timing
          }
        [@@deriving compare, equal, sexp, hash, yojson, hlist]
      end
    end]
  end

  module Timing_info = struct
    [%%versioned
    module Stable = struct
      module V1 = struct
        type t =
          { initial_minimum_balance : Balance.Stable.V1.t
          ; cliff_time : Global_slot.Stable.V1.t
          ; cliff_amount : Amount.Stable.V1.t
          ; vesting_period : Global_slot.Stable.V1.t
          ; vesting_increment : Amount.Stable.V1.t
          }
        [@@deriving compare, equal, sexp, hash, yojson, hlist]

        let to_latest = Fn.id
      end
    end]

    type value = t

    let gen =
      let open Quickcheck.Let_syntax in
      let%bind initial_minimum_balance = Balance.gen in
      let%bind cliff_time = Global_slot.gen in
      let%bind cliff_amount =
        Amount.gen_incl Amount.zero (Balance.to_amount initial_minimum_balance)
      in
      let%bind vesting_period =
        Global_slot.gen_incl Global_slot.(succ zero) (Global_slot.of_int 10)
      in
      let%map vesting_increment =
        Amount.gen_incl Amount.one (Amount.of_int 100)
      in
      { initial_minimum_balance
      ; cliff_time
      ; cliff_amount
      ; vesting_period
      ; vesting_increment
      }

    let to_input (t : t) =
      List.reduce_exn ~f:Random_oracle_input.append
        [ Balance.to_input t.initial_minimum_balance
        ; Global_slot.to_input t.cliff_time
        ; Amount.to_input t.cliff_amount
        ; Global_slot.to_input t.vesting_period
        ; Amount.to_input t.vesting_increment
        ]

    let dummy =
      let slot_unused = Global_slot.zero in
      let balance_unused = Balance.zero in
      let amount_unused = Amount.zero in
      { initial_minimum_balance = balance_unused
      ; cliff_time = slot_unused
      ; cliff_amount = amount_unused
      ; vesting_period = slot_unused
      ; vesting_increment = amount_unused
      }

    module Checked = struct
      type t =
        { initial_minimum_balance : Balance.Checked.t
        ; cliff_time : Global_slot.Checked.t
        ; cliff_amount : Amount.Checked.t
        ; vesting_period : Global_slot.Checked.t
        ; vesting_increment : Amount.Checked.t
        }
      [@@deriving hlist]

      let constant (t : value) : t =
        { initial_minimum_balance = Balance.var_of_t t.initial_minimum_balance
        ; cliff_time = Global_slot.Checked.constant t.cliff_time
        ; cliff_amount = Amount.var_of_t t.cliff_amount
        ; vesting_period = Global_slot.Checked.constant t.vesting_period
        ; vesting_increment = Amount.var_of_t t.vesting_increment
        }

      let to_input
          ({ initial_minimum_balance
           ; cliff_time
           ; cliff_amount
           ; vesting_period
           ; vesting_increment
           } :
            t) =
        List.reduce_exn ~f:Random_oracle_input.append
          [ Balance.var_to_input initial_minimum_balance
          ; Snark_params.Tick.Run.run_checked
              (Global_slot.Checked.to_input cliff_time)
          ; Amount.var_to_input cliff_amount
          ; Snark_params.Tick.Run.run_checked
              (Global_slot.Checked.to_input vesting_period)
          ; Amount.var_to_input vesting_increment
          ]
    end

    let typ : (Checked.t, t) Typ.t =
      Typ.of_hlistable
        [ Balance.typ
        ; Global_slot.typ
        ; Amount.typ
        ; Global_slot.typ
        ; Amount.typ
        ]
        ~var_to_hlist:Checked.to_hlist ~var_of_hlist:Checked.of_hlist
        ~value_to_hlist:to_hlist ~value_of_hlist:of_hlist
  end

  open Snapp_basic

  [%%versioned
  module Stable = struct
    module V1 = struct
      (* TODO: Have to check that the public key is not = Public_key.Compressed.empty here.  *)
      type t =
        ( F.Stable.V1.t Set_or_keep.Stable.V1.t
        , Public_key.Compressed.Stable.V1.t Set_or_keep.Stable.V1.t
        , ( Pickles.Side_loaded.Verification_key.Stable.V2.t
          , F.Stable.V1.t )
          With_hash.Stable.V1.t
          Set_or_keep.Stable.V1.t
        , Permissions.Stable.V1.t Set_or_keep.Stable.V1.t
        , string Set_or_keep.Stable.V1.t
        , Account.Token_symbol.Stable.V1.t Set_or_keep.Stable.V1.t
        , Timing_info.Stable.V1.t Set_or_keep.Stable.V1.t )
        Poly.Stable.V1.t
      [@@deriving compare, equal, sexp, hash, yojson]

      let to_latest = Fn.id
    end
  end]

  let gen ?(new_account = false) ?(snapp_account = false) () :
      t Quickcheck.Generator.t =
    let open Quickcheck.Let_syntax in
    if snapp_account && not new_account then
      failwith "Party.Update.gen: got snapp_account but not new_account" ;
    let%bind app_state =
      let%bind fields =
        let field_gen = Snark_params.Tick.Field.gen in
        Quickcheck.Generator.list_with_length 8 (Set_or_keep.gen field_gen)
      in
      (* won't raise because length is correct *)
      Quickcheck.Generator.return (Snapp_state.V.of_list_exn fields)
    in
    let%bind delegate = Set_or_keep.gen Public_key.Compressed.gen in
    let%bind verification_key =
      if snapp_account then
        Set_or_keep.gen
          (Quickcheck.Generator.return
             (let data = Pickles.Side_loaded.Verification_key.dummy in
              let hash = Snapp_account.digest_vk data in
              { With_hash.data; hash }))
      else return Set_or_keep.Keep
    in
    let%bind permissions =
      if snapp_account then Set_or_keep.gen Permissions.gen
      else return Set_or_keep.Keep
    in
    let%bind snapp_uri =
      let uri_gen =
        Quickcheck.Generator.of_list
          [ "https://www.example.com"
          ; "https://www.minaprotocol.com"
          ; "https://www.gurgle.com"
          ; "https://faceplant.com"
          ]
      in
      Set_or_keep.gen uri_gen
    in
    let%bind token_symbol =
      let token_gen =
        Quickcheck.Generator.of_list
          [ "MINA"; "TOKEN1"; "TOKEN2"; "TOKEN3"; "TOKEN4"; "TOKEN5" ]
      in
      Set_or_keep.gen token_gen
    in
    let%map timing =
      if new_account then Set_or_keep.gen Timing_info.gen
      else return Set_or_keep.Keep
    in
    Poly.
      { app_state
      ; delegate
      ; verification_key
      ; permissions
      ; snapp_uri
      ; token_symbol
      ; timing
      }

  module Checked = struct
    open Pickles.Impls.Step

    type t =
      ( Field.t Set_or_keep.Checked.t
      , Public_key.Compressed.var Set_or_keep.Checked.t
      , Field.t Set_or_keep.Checked.t
      , Permissions.Checked.t Set_or_keep.Checked.t
      , string Data_as_hash.t Set_or_keep.Checked.t
      , Account.Token_symbol.var Set_or_keep.Checked.t
      , Timing_info.Checked.t Set_or_keep.Checked.t )
      Poly.t

    let to_input
        ({ app_state
         ; delegate
         ; verification_key
         ; permissions
         ; snapp_uri
         ; token_symbol
         ; timing
         } :
          t) =
      let open Random_oracle_input in
      List.reduce_exn ~f:append
        [ Snapp_state.to_input app_state
            ~f:(Set_or_keep.Checked.to_input ~f:field)
        ; Set_or_keep.Checked.to_input delegate
            ~f:Public_key.Compressed.Checked.to_input
        ; Set_or_keep.Checked.to_input verification_key ~f:field
        ; Set_or_keep.Checked.to_input permissions
            ~f:Permissions.Checked.to_input
        ; Set_or_keep.Checked.to_input snapp_uri ~f:Data_as_hash.to_input
        ; Set_or_keep.Checked.to_input token_symbol
            ~f:Account.Token_symbol.var_to_input
        ; Set_or_keep.Checked.to_input timing ~f:Timing_info.Checked.to_input
        ]
  end

  let noop : t =
    { app_state =
        Vector.init Snapp_state.Max_state_size.n ~f:(fun _ -> Set_or_keep.Keep)
    ; delegate = Keep
    ; verification_key = Keep
    ; permissions = Keep
    ; snapp_uri = Keep
    ; token_symbol = Keep
    ; timing = Keep
    }

  let dummy = noop

  let to_input
      ({ app_state
       ; delegate
       ; verification_key
       ; permissions
       ; snapp_uri
       ; token_symbol
       ; timing
       } :
        t) =
    let open Random_oracle_input in
    List.reduce_exn ~f:append
      [ Snapp_state.to_input app_state
          ~f:(Set_or_keep.to_input ~dummy:Field.zero ~f:field)
      ; Set_or_keep.to_input delegate
          ~dummy:(Snapp_predicate.Eq_data.Tc.public_key ()).default
          ~f:Public_key.Compressed.to_input
      ; Set_or_keep.to_input
          (Set_or_keep.map verification_key ~f:With_hash.hash)
          ~dummy:Field.zero ~f:field
      ; Set_or_keep.to_input permissions ~dummy:Permissions.user_default
          ~f:Permissions.to_input
      ; Set_or_keep.to_input
          (Set_or_keep.map ~f:Account.hash_snapp_uri snapp_uri)
          ~dummy:(Account.hash_snapp_uri_opt None)
          ~f:field
      ; Set_or_keep.to_input token_symbol ~dummy:Account.Token_symbol.default
          ~f:Account.Token_symbol.to_input
      ; Set_or_keep.to_input timing ~dummy:Timing_info.dummy
          ~f:Timing_info.to_input
      ]

  let typ () : (Checked.t, t) Typ.t =
    let open Poly in
    let open Pickles.Impls.Step in
    Typ.of_hlistable
      [ Snapp_state.typ (Set_or_keep.typ ~dummy:Field.Constant.zero Field.typ)
      ; Set_or_keep.typ ~dummy:Public_key.Compressed.empty
          Public_key.Compressed.typ
      ; Set_or_keep.typ ~dummy:Field.Constant.zero Field.typ
        |> Typ.transport
             ~there:(Set_or_keep.map ~f:With_hash.hash)
             ~back:(Set_or_keep.map ~f:(fun _ -> failwith "vk typ"))
      ; Set_or_keep.typ ~dummy:Permissions.user_default Permissions.typ
      ; (* We have to do this unfortunate dance to provide a dummy value. *)
        Set_or_keep.typ ~dummy:None
          (Data_as_hash.optional_typ ~hash:Account.hash_snapp_uri
             ~non_preimage:(Account.hash_snapp_uri_opt None)
             ~dummy_value:"")
        |> Typ.transport
             ~there:(Set_or_keep.map ~f:Option.some)
             ~back:(Set_or_keep.map ~f:(fun x -> Option.value_exn x))
      ; Set_or_keep.typ ~dummy:Account.Token_symbol.default
          Account.Token_symbol.typ
      ; Set_or_keep.typ ~dummy:Timing_info.dummy Timing_info.typ
      ]
      ~var_to_hlist:to_hlist ~var_of_hlist:of_hlist ~value_to_hlist:to_hlist
      ~value_of_hlist:of_hlist
end

module Events = Snapp_account.Events
module Sequence_events = Snapp_account.Sequence_events

module Body = struct
  module Poly = struct
    [%%versioned
    module Stable = struct
      module V1 = struct
        type ( 'pk
             , 'update
             , 'token_id
             , 'amount
             , 'events
             , 'call_data
             , 'int
             , 'bool )
             t =
          { pk : 'pk
          ; update : 'update
          ; token_id : 'token_id
          ; balance_change : 'amount
          ; increment_nonce : 'bool
          ; events : 'events
          ; sequence_events : 'events
          ; call_data : 'call_data
          ; call_depth : 'int
          }
        [@@deriving hlist, sexp, equal, yojson, hash, compare]
      end
    end]
  end

  (* Why isn't this derived automatically? *)
  let hash_fold_array f init x = Array.fold ~init ~f x

  [%%versioned
  module Stable = struct
    module V1 = struct
      type t =
        ( Public_key.Compressed.Stable.V1.t
        , Update.Stable.V1.t
        , Token_id.Stable.V1.t
        , (Amount.Stable.V1.t, Sgn.Stable.V1.t) Signed_poly.Stable.V1.t
        , Pickles.Backend.Tick.Field.Stable.V1.t array list
        , Pickles.Backend.Tick.Field.Stable.V1.t (* Opaque to txn logic *)
        , int
        , bool )
        Poly.Stable.V1.t
      [@@deriving sexp, equal, yojson, hash, compare]

      let to_latest = Fn.id
    end
  end]

  (* * Delta for the fee payer is always going to be Neg, so represent it using
       an unsigned fee,
     * token id is always going to be the default, so use unit value as a
       placeholder,
     * increment nonce must always be true for a fee payer, so use unit as a
       placeholder.
  *)
  module Fee_payer = struct
    [%%versioned
    module Stable = struct
      module V1 = struct
        type t =
          ( Public_key.Compressed.Stable.V1.t
          , Update.Stable.V1.t
          , unit
          , Fee.Stable.V1.t
          , Pickles.Backend.Tick.Field.Stable.V1.t array list
          , Pickles.Backend.Tick.Field.Stable.V1.t (* Opaque to txn logic *)
          , int
          , unit )
          Poly.Stable.V1.t
        [@@deriving sexp, equal, yojson, hash, compare]

        let to_latest = Fn.id
      end
    end]

    let dummy : t =
      { pk = Public_key.Compressed.empty
      ; update = Update.dummy
      ; token_id = ()
      ; balance_change = Fee.zero
      ; increment_nonce = ()
      ; events = []
      ; sequence_events = []
      ; call_data = Field.zero
      ; call_depth = 0
      }
  end

  let of_fee_payer (t : Fee_payer.t) : t =
    { t with
      balance_change =
        { Signed_poly.sgn = Sgn.Neg
        ; magnitude = Amount.of_fee t.balance_change
        }
    ; token_id = Token_id.default
    ; increment_nonce = true
    }

  module Checked = struct
    type t =
      ( Public_key.Compressed.var
      , Update.Checked.t
      , Token_id.Checked.t
      , Amount.Signed.var
      , Events.var
      , Field.Var.t
      , int As_prover.Ref.t
      , Boolean.var )
      Poly.t

    let to_input
        ({ pk
         ; update
         ; token_id
         ; balance_change
         ; increment_nonce
         ; events
         ; sequence_events
         ; call_data
         ; call_depth = _depth (* ignored *)
         } :
          t) =
      List.reduce_exn ~f:Random_oracle_input.append
        [ Public_key.Compressed.Checked.to_input pk
        ; Update.Checked.to_input update
        ; Impl.run_checked (Token_id.Checked.to_input token_id)
        ; Amount.Signed.Checked.to_input balance_change
        ; Random_oracle_input.bitstring [ increment_nonce ]
        ; Events.var_to_input events
        ; Events.var_to_input sequence_events
        ; Random_oracle_input.field call_data
        ]

    let digest (t : t) =
      Random_oracle.Checked.(
        hash ~init:Hash_prefix.snapp_body (pack_input (to_input t)))
  end

  let typ () : (Checked.t, t) Typ.t =
    let open Poly in
    Typ.of_hlistable
      [ Public_key.Compressed.typ
      ; Update.typ ()
      ; Token_id.typ
      ; Amount.Signed.typ
      ; Boolean.typ
      ; Events.typ
      ; Events.typ
      ; Field.typ
      ; Typ.Internal.ref ()
      ]
      ~var_to_hlist:to_hlist ~var_of_hlist:of_hlist ~value_to_hlist:to_hlist
      ~value_of_hlist:of_hlist

  let dummy : t =
    { pk = Public_key.Compressed.empty
    ; update = Update.dummy
    ; token_id = Token_id.default
    ; balance_change = Amount.Signed.zero
    ; increment_nonce = false
    ; events = []
    ; sequence_events = []
    ; call_data = Field.zero
    ; call_depth = 0
    }

  let to_input
      ({ pk
       ; update
       ; token_id
       ; balance_change
       ; increment_nonce
       ; events
       ; sequence_events
       ; call_data
       ; call_depth = _ (* ignored *)
       } :
        t) =
    List.reduce_exn ~f:Random_oracle_input.append
      [ Public_key.Compressed.to_input pk
      ; Update.to_input update
      ; Token_id.to_input token_id
      ; Amount.Signed.to_input balance_change
      ; Random_oracle_input.bitstring [ increment_nonce ]
      ; Events.to_input events
      ; Events.to_input sequence_events
      ; Random_oracle_input.field call_data
      ]

  let digest (t : t) =
    Random_oracle.(hash ~init:Hash_prefix.snapp_body (pack_input (to_input t)))

  module Digested = struct
    type t = Random_oracle.Digest.t

    module Checked = struct
      type t = Random_oracle.Checked.Digest.t
    end
  end
end

module Predicate = struct
  [%%versioned
  module Stable = struct
    module V1 = struct
      type t =
        | Full of Snapp_predicate.Account.Stable.V2.t
        | Nonce of Account.Nonce.Stable.V1.t
        | Accept
      [@@deriving sexp, equal, yojson, hash, compare]

      let to_latest = Fn.id
    end
  end]

<<<<<<< HEAD
  let accept = lazy Random_oracle.(digest (salt "MinaPartyAccept"))
=======
  let to_full = function
    | Full s ->
        s
    | Nonce n ->
        { Snapp_predicate.Account.accept with
          nonce = Check { lower = n; upper = n }
        }
    | Accept ->
        Snapp_predicate.Account.accept

  module Tag = struct
    type t = Full | Nonce | Accept [@@deriving equal, compare, sexp]
  end

  let tag : t -> Tag.t = function
    | Full _ ->
        Full
    | Nonce _ ->
        Nonce
    | Accept ->
        Accept
>>>>>>> 0a5bcf21

  let digest (t : t) =
    let digest x =
      Random_oracle.(
        hash ~init:Hash_prefix_states.party_predicate (pack_input x))
    in
    to_full t |> Snapp_predicate.Account.to_input |> digest

  module Checked = struct
    type t = Snapp_predicate.Account.Checked.t

    let digest (t : t) =
      let digest x =
        Random_oracle.Checked.(
          hash ~init:Hash_prefix_states.party_predicate (pack_input x))
      in
      Snapp_predicate.Account.Checked.to_input t |> digest
  end

  let typ () : (Snapp_predicate.Account.Checked.t, t) Typ.t =
    Typ.transport (Snapp_predicate.Account.typ ()) ~there:to_full
      ~back:(fun s -> Full s)
end

module Predicated = struct
  module Poly = struct
    [%%versioned
    module Stable = struct
      module V1 = struct
        type ('body, 'predicate) t = { body : 'body; predicate : 'predicate }
        [@@deriving hlist, sexp, equal, yojson, hash, compare]
      end
    end]
  end

  [%%versioned
  module Stable = struct
    module V1 = struct
      type t = (Body.Stable.V1.t, Predicate.Stable.V1.t) Poly.Stable.V1.t
      [@@deriving sexp, equal, yojson, hash, compare]

      let to_latest = Fn.id
    end
  end]

  let to_input ({ body; predicate } : t) =
    List.reduce_exn ~f:Random_oracle_input.append
      [ Body.to_input body
      ; Random_oracle_input.field (Predicate.digest predicate)
      ]

  let digest (t : t) =
    Random_oracle.(hash ~init:Hash_prefix.party (pack_input (to_input t)))

  let typ () : (_, t) Typ.t =
    let open Poly in
    Typ.of_hlistable
      [ Body.typ (); Predicate.typ () ]
      ~var_to_hlist:to_hlist ~var_of_hlist:of_hlist ~value_to_hlist:to_hlist
      ~value_of_hlist:of_hlist

  module Checked = struct
    type t = (Body.Checked.t, Predicate.Checked.t) Poly.t

    let to_input ({ body; predicate } : t) =
      List.reduce_exn ~f:Random_oracle_input.append
        [ Body.Checked.to_input body
        ; Random_oracle_input.field (Predicate.Checked.digest predicate)
        ]

    let digest (t : t) =
      Random_oracle.Checked.(
        hash ~init:Hash_prefix.party (pack_input (to_input t)))
  end

  module Proved = struct
    [%%versioned
    module Stable = struct
      module V1 = struct
        type t =
          ( Body.Stable.V1.t
          , Snapp_predicate.Account.Stable.V1.t )
          Poly.Stable.V1.t
        [@@deriving sexp, equal, yojson, hash, compare]

        let to_latest = Fn.id
      end
    end]

    module Digested = struct
      type t = (Body.Digested.t, Snapp_predicate.Digested.t) Poly.t

      module Checked = struct
        type t = (Body.Digested.Checked.t, Field.Var.t) Poly.t
      end
    end

    module Checked = struct
      type t = (Body.Checked.t, Snapp_predicate.Account.Checked.t) Poly.t
    end
  end

  module Signed = struct
    [%%versioned
    module Stable = struct
      module V1 = struct
        type t = (Body.Stable.V1.t, Account_nonce.Stable.V1.t) Poly.Stable.V1.t
        [@@deriving sexp, equal, yojson, hash, compare]

        let to_latest = Fn.id
      end
    end]

    module Checked = struct
      type t = (Body.Checked.t, Account_nonce.Checked.t) Poly.t
    end

    let dummy : t = { body = Body.dummy; predicate = Account_nonce.zero }
  end

  module Fee_payer = struct
    [%%versioned
    module Stable = struct
      module V1 = struct
        type t =
          ( Body.Fee_payer.Stable.V1.t
          , Account_nonce.Stable.V1.t )
          Poly.Stable.V1.t
        [@@deriving sexp, equal, yojson, hash, compare]

        let to_latest = Fn.id
      end
    end]

    module Checked = struct
      type t = (Body.Checked.t, Account_nonce.Checked.t) Poly.t
    end

    let dummy : t =
      { body = Body.Fee_payer.dummy; predicate = Account_nonce.zero }

    let to_signed (t : t) : Signed.t =
      { body = Body.of_fee_payer t.body; predicate = t.predicate }
  end

  module Empty = struct
    [%%versioned
    module Stable = struct
      module V1 = struct
        type t = (Body.Stable.V1.t, unit) Poly.Stable.V1.t
        [@@deriving sexp, equal, yojson, hash, compare]

        let to_latest = Fn.id
      end
    end]

    let dummy : t = { body = Body.dummy; predicate = () }

    let create body : t = { body; predicate = () }
  end

  let of_signed ({ body; predicate } : Signed.t) : t =
    { body; predicate = Nonce predicate }

  let of_fee_payer ({ body; predicate } : Fee_payer.t) : t =
    { body = Body.of_fee_payer body; predicate = Nonce predicate }
end

module Poly (Data : Type) (Auth : Type) = struct
  type t = { data : Data.t; authorization : Auth.t }
end

module Proved = struct
  [%%versioned
  module Stable = struct
    module V1 = struct
      type t =
            Poly(Predicated.Proved.Stable.V1)
              (Pickles.Side_loaded.Proof.Stable.V2)
            .t =
        { data : Predicated.Proved.Stable.V1.t
        ; authorization : Pickles.Side_loaded.Proof.Stable.V2.t
        }
      [@@deriving sexp, equal, yojson, hash, compare]

      let to_latest = Fn.id
    end
  end]
end

module Signed = struct
  [%%versioned
  module Stable = struct
    module V1 = struct
      type t = Poly(Predicated.Signed.Stable.V1)(Signature.Stable.V1).t =
        { data : Predicated.Signed.Stable.V1.t
        ; authorization : Signature.Stable.V1.t
        }
      [@@deriving sexp, equal, yojson, hash, compare]

      let to_latest = Fn.id
    end
  end]

  let account_id (t : t) : Account_id.t =
    Account_id.create t.data.body.pk t.data.body.token_id
end

module Fee_payer = struct
  [%%versioned
  module Stable = struct
    module V1 = struct
      type t = Poly(Predicated.Fee_payer.Stable.V1)(Signature.Stable.V1).t =
        { data : Predicated.Fee_payer.Stable.V1.t
        ; authorization : Signature.Stable.V1.t
        }
      [@@deriving sexp, equal, yojson, hash, compare]

      let to_latest = Fn.id
    end
  end]

  let account_id (t : t) : Account_id.t =
    Account_id.create t.data.body.pk Token_id.default

  let to_signed (t : t) : Signed.t =
    { authorization = t.authorization
    ; data = Predicated.Fee_payer.to_signed t.data
    }
end

module Empty = struct
  [%%versioned
  module Stable = struct
    module V1 = struct
      type t = Poly(Predicated.Empty.Stable.V1)(Unit.Stable.V1).t =
        { data : Predicated.Empty.Stable.V1.t; authorization : unit }
      [@@deriving sexp, equal, yojson, hash, compare]

      let to_latest = Fn.id
    end
  end]
end

[%%versioned
module Stable = struct
  module V1 = struct
    type t = Poly(Predicated.Stable.V1)(Control.Stable.V2).t =
      { data : Predicated.Stable.V1.t; authorization : Control.Stable.V2.t }
    [@@deriving sexp, equal, yojson, hash, compare]

    let to_latest = Fn.id
  end
end]

let account_id (t : t) : Account_id.t =
  Account_id.create t.data.body.pk t.data.body.token_id

let of_signed ({ data; authorization } : Signed.t) : t =
  { authorization = Signature authorization; data = Predicated.of_signed data }

let of_fee_payer ({ data; authorization } : Fee_payer.t) : t =
  { authorization = Signature authorization
  ; data = Predicated.of_fee_payer data
  }

(** The change in balance to apply to the target account of this party.
    When this is negative, the amount will be withdrawn from the account and
    made available to later parties in the same transaction.
    When this is positive, the amount will be deposited into the account from
    the funds made available by previous parties in the same transaction.
*)
let balance_change (t : t) : Amount.Signed.t = t.data.body.balance_change<|MERGE_RESOLUTION|>--- conflicted
+++ resolved
@@ -577,9 +577,6 @@
     end
   end]
 
-<<<<<<< HEAD
-  let accept = lazy Random_oracle.(digest (salt "MinaPartyAccept"))
-=======
   let to_full = function
     | Full s ->
         s
@@ -601,7 +598,6 @@
         Nonce
     | Accept ->
         Accept
->>>>>>> 0a5bcf21
 
   let digest (t : t) =
     let digest x =
