--- conflicted
+++ resolved
@@ -21,36 +21,6 @@
 end
 
 module Update = struct
-<<<<<<< HEAD
-  module Poly = struct
-    [%%versioned
-    module Stable = struct
-      module V1 = struct
-        type ( 'state_element
-             , 'pk
-             , 'vk
-             , 'perms
-             , 'snapp_uri
-             , 'token_symbol
-             , 'timing
-             , 'voting_for )
-             t =
-          { app_state : 'state_element Snapp_state.V.Stable.V1.t
-          ; delegate : 'pk
-          ; verification_key : 'vk
-          ; permissions : 'perms
-          ; snapp_uri : 'snapp_uri
-          ; token_symbol : 'token_symbol
-          ; timing : 'timing
-          ; voting_for : 'voting_for
-          }
-        [@@deriving compare, equal, sexp, hash, yojson, hlist, fields]
-      end
-    end]
-  end
-
-=======
->>>>>>> 22b16a4e
   module Timing_info = struct
     [%%versioned
     module Stable = struct
@@ -62,11 +32,7 @@
           ; vesting_period : Global_slot.Stable.V1.t
           ; vesting_increment : Amount.Stable.V1.t
           }
-<<<<<<< HEAD
-        [@@deriving compare, equal, sexp, hash, yojson, hlist, fields]
-=======
         [@@deriving annot, compare, equal, sexp, hash, yojson, hlist, fields]
->>>>>>> 22b16a4e
 
         let to_latest = Fn.id
       end
@@ -201,18 +167,11 @@
 
     let deriver obj =
       let open Fields_derivers_snapps.Derivers in
-<<<<<<< HEAD
-      Fields.make_creator obj ~initial_minimum_balance:!.balance
-        ~cliff_time:!.global_slot ~cliff_amount:!.amount
-        ~vesting_period:!.global_slot ~vesting_increment:!.amount
-      |> finish ~name:"Timing"
-=======
       let ( !. ) = ( !. ) ~t_fields_annots in
       Fields.make_creator obj ~initial_minimum_balance:!.balance
         ~cliff_time:!.global_slot ~cliff_amount:!.amount
         ~vesting_period:!.global_slot ~vesting_increment:!.amount
       |> finish "Timing" ~t_toplevel_annots
->>>>>>> 22b16a4e
   end
 
   open Snapp_basic
@@ -305,11 +264,7 @@
         ; timing
         ; voting_for
         }
-<<<<<<< HEAD
-        : _ Poly.t )
-=======
         : t )
->>>>>>> 22b16a4e
 
   module Checked = struct
     open Pickles.Impls.Step
@@ -449,15 +404,6 @@
       ; Set_or_keep.typ ~dummy:Timing_info.dummy Timing_info.typ
       ; Set_or_keep.typ ~dummy:State_hash.dummy State_hash.typ
       ]
-<<<<<<< HEAD
-      ~var_to_hlist:to_hlist ~var_of_hlist:of_hlist ~value_to_hlist:to_hlist
-      ~value_of_hlist:of_hlist
-
-  let deriver obj =
-    let open Fields_derivers_snapps in
-    finish ~name:"PartyUpdate"
-    @@ Poly.Fields.make_creator
-=======
       ~var_to_hlist:Checked.to_hlist ~var_of_hlist:Checked.of_hlist
       ~value_to_hlist:to_hlist ~value_of_hlist:of_hlist
 
@@ -466,7 +412,6 @@
     let ( !. ) = ( !. ) ~t_fields_annots in
     finish "PartyUpdate" ~t_toplevel_annots
     @@ Fields.make_creator
->>>>>>> 22b16a4e
          ~app_state:!.(Snapp_state.deriver @@ Set_or_keep.deriver field)
          ~delegate:!.(Set_or_keep.deriver public_key)
          ~verification_key:!.(Set_or_keep.deriver verification_key_with_hash)
@@ -493,11 +438,7 @@
          { With_hash.data; hash })
     in
     let update : t =
-<<<<<<< HEAD
-      { Poly.app_state
-=======
       { app_state
->>>>>>> 22b16a4e
       ; delegate = Set_or_keep.Set Public_key.Compressed.empty
       ; verification_key
       ; permissions = Set_or_keep.Set Permissions.user_default
@@ -543,11 +484,7 @@
           ; protocol_state : 'protocol_state
           ; use_full_commitment : 'bool
           }
-<<<<<<< HEAD
-        [@@deriving hlist, sexp, equal, yojson, hash, compare, fields]
-=======
         [@@deriving annot, hlist, sexp, equal, yojson, hash, compare, fields]
->>>>>>> 22b16a4e
       end
     end]
   end
@@ -576,21 +513,12 @@
   end]
 
   (* * Balance change for the fee payer is always going to be Neg, so represent it using
-<<<<<<< HEAD
-        an unsigned fee,
-      * token id is always going to be the default, so use unit value as a
-        placeholder,
-      * increment nonce must always be true for a fee payer, so use unit as a
-        placeholder.
-      TODO: what about use_full_commitment? it's unit here and bool there
-=======
        an unsigned fee,
      * token id is always going to be the default, so use unit value as a
        placeholder,
      * increment nonce must always be true for a fee payer, so use unit as a
        placeholder.
      TODO: what about use_full_commitment? it's unit here and bool there
->>>>>>> 22b16a4e
   *)
   module Fee_payer = struct
     [%%versioned
@@ -633,10 +561,7 @@
         iso_string obj ~name:"Fee" ~to_string:Fee.to_string
           ~of_string:Fee.of_string
       in
-<<<<<<< HEAD
-=======
       let ( !. ) = ( !. ) ~t_fields_annots:Poly.t_fields_annots in
->>>>>>> 22b16a4e
       Poly.Fields.make_creator obj ~public_key:!.public_key
         ~update:!.Update.deriver ~token_id:!.unit ~balance_change:!.fee
         ~increment_nonce:!.unit
@@ -645,12 +570,7 @@
         ~call_data:!.field ~call_depth:!.int
         ~protocol_state:!.Snapp_predicate.Protocol_state.deriver
         ~use_full_commitment:!.unit
-<<<<<<< HEAD
-      |> finish ~name:"FeePayerPartyBody"
-           ~doc:"Body component of a snapp Fee Payer Party"
-=======
       |> finish "FeePayerPartyBody" ~t_toplevel_annots:Poly.t_toplevel_annots
->>>>>>> 22b16a4e
 
     let%test_unit "json roundtrip" =
       let open Fields_derivers_snapps.Derivers in
@@ -775,12 +695,6 @@
         iso_string ~name:"Sign" ~to_string:sign_to_string
           ~of_string:sign_of_string
       in
-<<<<<<< HEAD
-      Currency.Signed_poly.Fields.make_creator obj ~magnitude:!.amount
-        ~sgn:!.sign_deriver
-      |> finish ~name:"Balance Change"
-    in
-=======
       let ( !. ) =
         ( !. ) ~t_fields_annots:Currency.Signed_poly.t_fields_annots
       in
@@ -790,7 +704,6 @@
            ~t_toplevel_annots:Currency.Signed_poly.t_toplevel_annots
     in
     let ( !. ) = ( !. ) ~t_fields_annots:Poly.t_fields_annots in
->>>>>>> 22b16a4e
     Poly.Fields.make_creator obj ~public_key:!.public_key
       ~update:!.Update.deriver ~token_id:!.token_id_deriver
       ~balance_change:!.balance_change_deriver ~increment_nonce:!.bool
@@ -799,11 +712,7 @@
       ~call_data:!.field ~call_depth:!.int
       ~protocol_state:!.Snapp_predicate.Protocol_state.deriver
       ~use_full_commitment:!.bool
-<<<<<<< HEAD
-    |> finish ~name:"PartyBody" ~doc:"Body component of a snapp Party"
-=======
     |> finish "PartyBody" ~t_toplevel_annots:Poly.t_toplevel_annots
->>>>>>> 22b16a4e
 
   let%test_unit "json roundtrip" =
     let open Fields_derivers_snapps.Derivers in
@@ -974,11 +883,7 @@
     module Stable = struct
       module V1 = struct
         type ('body, 'predicate) t = { body : 'body; predicate : 'predicate }
-<<<<<<< HEAD
-        [@@deriving hlist, sexp, equal, yojson, hash, compare, fields]
-=======
         [@@deriving annot, hlist, sexp, equal, yojson, hash, compare, fields]
->>>>>>> 22b16a4e
       end
     end]
   end
@@ -995,16 +900,10 @@
 
   let deriver obj =
     let open Fields_derivers_snapps.Derivers in
-<<<<<<< HEAD
-    Poly.Fields.make_creator obj ~body:!.Body.deriver
-      ~predicate:!.Predicate.deriver
-    |> finish ~name:"SnappPartyPredicated"
-=======
     let ( !. ) = ( !. ) ~t_fields_annots:Poly.t_fields_annots in
     Poly.Fields.make_creator obj ~body:!.Body.deriver
       ~predicate:!.Predicate.deriver
     |> finish "SnappPartyPredicated" ~t_toplevel_annots:Poly.t_toplevel_annots
->>>>>>> 22b16a4e
 
   let to_input ({ body; predicate } : t) =
     List.reduce_exn ~f:Random_oracle_input.Chunked.append
@@ -1107,18 +1006,11 @@
 
     let deriver obj =
       let open Fields_derivers_snapps.Derivers in
-<<<<<<< HEAD
-      Poly.Fields.make_creator obj ~body:!.Body.Fee_payer.deriver
-        ~predicate:!.uint32
-      |> finish ~name:"SnappPartyPredicatedFeePayer"
-           ~doc:"A party to a snapp transaction with a nonce predicate"
-=======
       let ( !. ) = ( !. ) ~t_fields_annots:Poly.t_fields_annots in
       Poly.Fields.make_creator obj ~body:!.Body.Fee_payer.deriver
         ~predicate:!.uint32
       |> finish "ZkappPartyPredicatedFeePayer"
            ~t_toplevel_annots:Poly.t_toplevel_annots
->>>>>>> 22b16a4e
   end
 
   module Empty = struct
@@ -1192,11 +1084,7 @@
         { data : Predicated.Fee_payer.Stable.V1.t
         ; authorization : Signature.Stable.V1.t
         }
-<<<<<<< HEAD
-      [@@deriving sexp, equal, yojson, hash, compare, fields]
-=======
       [@@deriving annot, sexp, equal, yojson, hash, compare, fields]
->>>>>>> 22b16a4e
 
       let to_latest = Fn.id
     end
@@ -1212,19 +1100,11 @@
 
   let deriver obj =
     let open Fields_derivers_snapps.Derivers in
-<<<<<<< HEAD
-    Fields.make_creator obj
-      ~data:!.Predicated.Fee_payer.deriver
-      ~authorization:!.Control.signature_deriver
-    |> finish ~name:"SnappPartyFeePayer"
-         ~doc:"A party to a snapp transaction with a signature authorization"
-=======
     let ( !. ) = ( !. ) ~t_fields_annots in
     Fields.make_creator obj
       ~data:!.Predicated.Fee_payer.deriver
       ~authorization:!.Control.signature_deriver
     |> finish "ZkappPartyFeePayer" ~t_toplevel_annots
->>>>>>> 22b16a4e
 
   let%test_unit "json roundtrip" =
     let dummy : t =
@@ -1255,11 +1135,7 @@
     (** A party to a zkApp transaction *)
     type t = Poly(Predicated.Stable.V1)(Control.Stable.V2).t =
       { data : Predicated.Stable.V1.t; authorization : Control.Stable.V2.t }
-<<<<<<< HEAD
-    [@@deriving sexp, equal, yojson, hash, compare, fields]
-=======
     [@@deriving annot, sexp, equal, yojson, hash, compare, fields]
->>>>>>> 22b16a4e
 
     let to_latest = Fn.id
   end
@@ -1297,16 +1173,10 @@
 
 let deriver obj =
   let open Fields_derivers_snapps.Derivers in
-<<<<<<< HEAD
-  Fields.make_creator obj ~data:!.Predicated.deriver
-    ~authorization:!.Control.deriver
-  |> finish ~name:"SnappParty" ~doc:"A party to a snapp transaction"
-=======
   let ( !. ) = ( !. ) ~t_fields_annots in
   Fields.make_creator obj ~data:!.Predicated.deriver
     ~authorization:!.Control.deriver
   |> finish "ZkappParty" ~t_toplevel_annots
->>>>>>> 22b16a4e
 
 let%test_unit "json roundtrip dummy" =
   let dummy : t =
