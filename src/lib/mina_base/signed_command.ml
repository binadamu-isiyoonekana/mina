--- conflicted
+++ resolved
@@ -367,18 +367,6 @@
     (Snark_params.Tick.Inner_curve.of_affine signer)
     (to_input_legacy payload)
 
-<<<<<<< HEAD
-=======
-[%%else]
-
-let check_signature ?signature_kind ({ payload; signer; signature } : t) =
-  Signature_lib_nonconsensus.Schnorr.Legacy.verify ?signature_kind signature
-    (Snark_params_nonconsensus.Inner_curve.of_affine signer)
-    (to_input_legacy payload)
-
-[%%endif]
-
->>>>>>> 97663e90
 let check_valid_keys t =
   let fee_payer = fee_payer_pk t in
   let source = source_pk t in
