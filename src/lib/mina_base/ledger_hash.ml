--- conflicted
+++ resolved
@@ -19,14 +19,7 @@
       let typ = Field.typ
 
       let merge ~height h1 h2 =
-<<<<<<< HEAD
-        Tick.make_checked (fun () ->
-            Random_oracle.Checked.hash
-              ~init:(Hash_prefix.merkle_tree height)
-              [| h1; h2 |] )
-=======
         Tick.make_checked (fun () -> merge_var ~height h1 h2)
->>>>>>> ea6c7ee8
 
       let assert_equal h1 h2 = Field.Checked.Assert.equal h1 h2
 
