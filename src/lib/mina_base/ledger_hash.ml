open Core
open Import
open Snark_params
open Snarky_backendless
open Tick
open Let_syntax

let merge_var ~height h1 h2 =
  Random_oracle.Checked.hash ~init:(Hash_prefix.merkle_tree height) [|h1; h2|]

module Merkle_tree =
  Snarky_backendless.Merkle_tree.Checked
    (Tick)
    (struct
      type value = Field.t

      type var = Field.Var.t

      let typ = Field.typ

      let merge ~height h1 h2 =
<<<<<<< HEAD
        Tick.make_checked (fun () -> merge_var ~height h1 h2)
=======
        Tick.make_checked (fun () ->
            Random_oracle.Checked.hash
              ~init:(Hash_prefix.merkle_tree height)
              [| h1; h2 |])
>>>>>>> 5f12ad48

      let assert_equal h1 h2 = Field.Checked.Assert.equal h1 h2

      let if_ = Field.Checked.if_
    end)
    (struct
      include Account

      let hash = Checked.digest
    end)

include Ledger_hash0

(* End boilerplate *)
let merge ~height (h1 : t) (h2 : t) =
  Random_oracle.hash
    ~init:(Hash_prefix.merkle_tree height)
    [| (h1 :> field); (h2 :> field) |]
  |> of_hash

let empty_hash = of_hash Outside_hash_image.t

let%bench "Ledger_hash.merge ~height:1 empty_hash empty_hash" =
  merge ~height:1 empty_hash empty_hash

let of_digest = Fn.compose Fn.id of_hash

type path = Random_oracle.Digest.t list

type _ Request.t +=
  | Get_path : Account.Index.t -> path Request.t
  | Get_element : Account.Index.t -> (Account.t * path) Request.t
  | Set : Account.Index.t * Account.t -> unit Request.t
  | Find_index : Account_id.t -> Account.Index.t Request.t

let reraise_merkle_requests (With { request; respond }) =
  match request with
  | Merkle_tree.Get_path addr ->
      respond (Delegate (Get_path addr))
  | Merkle_tree.Set (addr, account) ->
      respond (Delegate (Set (addr, account)))
  | Merkle_tree.Get_element addr ->
      respond (Delegate (Get_element addr))
  | _ ->
      unhandled

let get ~depth t addr =
  handle
    (Merkle_tree.get_req ~depth (var_to_hash_packed t) addr)
    reraise_merkle_requests

(*
   [modify_account t aid ~filter ~f] implements the following spec:

   - finds an account [account] in [t] for [aid] at path [addr] where [filter
     account] holds.
     note that the account is not guaranteed to have identifier [aid]; it might
     be a new account created to satisfy this request.
   - returns a root [t'] of a tree of depth [depth] which is [t] but with the
     account [f account] at path [addr].
*)
let%snarkydef modify_account ~depth t aid
    ~(filter : Account.var -> ('a, _) Checked.t) ~f =
  let%bind addr =
    request_witness
      (Account.Index.Unpacked.typ ~ledger_depth:depth)
      As_prover.(map (read Account_id.typ aid) ~f:(fun s -> Find_index s))
  in
  handle
    (Merkle_tree.modify_req ~depth (var_to_hash_packed t) addr
       ~f:(fun account ->
         let%bind x = filter account in
         f x account))
    reraise_merkle_requests
  >>| var_of_hash_packed

(*
   [modify_account_send t aid ~f] implements the following spec:

   - finds an account [account] in [t] at path [addr] whose account id is [aid]
     OR it is a fee transfer and is an empty account
   - returns a root [t'] of a tree of depth [depth] which is [t] but with the
     account [f account] at path [addr].
*)
let%snarkydef modify_account_send ~depth t aid ~is_writeable ~f =
  modify_account ~depth t aid
    ~filter:(fun account ->
      [%with_label "modify_account_send filter"]
        (let%bind account_already_there =
           Account_id.Checked.equal (Account.identifier_of_var account) aid
         in
         let%bind account_not_there =
           Public_key.Compressed.Checked.equal account.public_key
             Public_key.Compressed.(var_of_t empty)
         in
         let%bind not_there_but_writeable =
           Boolean.(account_not_there && is_writeable)
         in
         let%bind () =
           [%with_label "account is either present or empty and writeable"]
             (Boolean.Assert.any
                [ account_already_there; not_there_but_writeable ])
         in
         return not_there_but_writeable))
    ~f:(fun is_empty_and_writeable x -> f ~is_empty_and_writeable x)

(*
   [modify_account_recv t aid ~f] implements the following spec:

   - finds an account [account] in [t] at path [addr] whose account id is [aid]
     OR which is an empty account
   - returns a root [t'] of a tree of depth [depth] which is [t] but with the
     account [f account] at path [addr].
*)
let%snarkydef modify_account_recv ~depth t aid ~f =
  modify_account ~depth t aid
    ~filter:(fun account ->
      [%with_label "modify_account_recv filter"]
        (let%bind account_already_there =
           Account_id.Checked.equal (Account.identifier_of_var account) aid
         in
         let%bind account_not_there =
           Public_key.Compressed.Checked.equal account.public_key
             Public_key.Compressed.(var_of_t empty)
         in
         let%bind () =
           [%with_label "account is either present or empty"]
             (Boolean.Assert.any [ account_already_there; account_not_there ])
         in
         return account_not_there))
    ~f:(fun is_empty_and_writeable x -> f ~is_empty_and_writeable x)<|MERGE_RESOLUTION|>--- conflicted
+++ resolved
@@ -6,7 +6,7 @@
 open Let_syntax
 
 let merge_var ~height h1 h2 =
-  Random_oracle.Checked.hash ~init:(Hash_prefix.merkle_tree height) [|h1; h2|]
+  Random_oracle.Checked.hash ~init:(Hash_prefix.merkle_tree height) [| h1; h2 |]
 
 module Merkle_tree =
   Snarky_backendless.Merkle_tree.Checked
@@ -19,14 +19,7 @@
       let typ = Field.typ
 
       let merge ~height h1 h2 =
-<<<<<<< HEAD
         Tick.make_checked (fun () -> merge_var ~height h1 h2)
-=======
-        Tick.make_checked (fun () ->
-            Random_oracle.Checked.hash
-              ~init:(Hash_prefix.merkle_tree height)
-              [| h1; h2 |])
->>>>>>> 5f12ad48
 
       let assert_equal h1 h2 = Field.Checked.Assert.equal h1 h2
 
