--- conflicted
+++ resolved
@@ -1,21 +1,8 @@
 open Core_kernel
 open Mina_base_import
 
-<<<<<<< HEAD
-module Single = struct
-  [%%versioned
-  module Stable = struct
-    module V2 = struct
-      type t =
-        { receiver_pk : Public_key.Compressed.Stable.V1.t
-        ; fee : Currency.Fee.Stable.V1.t
-        ; fee_token : Token_id.Stable.V1.t
-        }
-      [@@deriving sexp, compare, equal, yojson, hash]
-=======
 (** See documentation of the {!Mina_wire_types} library *)
 module Wire_types = Mina_wire_types.Mina_base.Fee_transfer
->>>>>>> a5d2b57c
 
 module Make_sig (A : Wire_types.Types.S) = struct
   module type S =
@@ -59,15 +46,7 @@
 
     let fee { fee; _ } = fee
 
-<<<<<<< HEAD
-[%%versioned
-module Stable = struct
-  module V2 = struct
-    type t = Single.Stable.V2.t One_or_two.Stable.V1.t
-    [@@deriving sexp, compare, equal, yojson, hash]
-=======
     let fee_token { fee_token; _ } = fee_token
->>>>>>> a5d2b57c
 
     module Gen = struct
       let with_random_receivers ?(min_fee = 0) ~keys ~max_fee ~token :
