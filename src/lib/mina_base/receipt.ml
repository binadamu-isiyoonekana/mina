--- conflicted
+++ resolved
@@ -63,13 +63,8 @@
       | Signed_command payload ->
           ( receipt_chain_user_command
           , Transaction_union_payload.(
-<<<<<<< HEAD
-              to_input (of_user_command_payload payload)) )
+              to_input_legacy (of_user_command_payload payload)) )
       | Parties s ->
-=======
-              to_input_legacy (of_user_command_payload payload)) )
-      | Snapp_command s ->
->>>>>>> c17928ed
           (receipt_chain_snapp, Input.field s)
     in
     Input.(append x (field (t :> Field.t)))
