(* receipt.ml *)

[%%import "/src/config.mlh"]

open Core_kernel
module B58_lib = Base58_check
open Snark_params.Tick

module Elt = struct
  type t =
    | Signed_command of Signed_command.Payload.t
    | Parties of Random_oracle.Digest.t
end

module Chain_hash = struct
  include Data_hash.Make_full_size (struct
    let description = "Receipt chain hash"

    let version_byte = Base58_check.Version_bytes.receipt_chain_hash
  end)

  (* Data hash versioned boilerplate below *)

  [%%versioned
  module Stable = struct
    [@@@no_toplevel_latest_type]

    module V1 = struct
      module T = struct
        type t = Field.t [@@deriving sexp, compare, hash, version { asserted }]
      end

      include T

      let to_latest = Fn.id

      [%%define_from_scope to_yojson, of_yojson]

      include Comparable.Make (T)
      include Hashable.Make_binable (T)
    end
  end]

  type _unused = unit constraint t = Stable.Latest.t

  let empty = of_hash Random_oracle.(salt "CodaReceiptEmpty" |> digest)

  let cons (e : Elt.t) (t : t) =
    let open Random_oracle.Legacy in
    let x =
      match e with
      | Signed_command payload ->
          Transaction_union_payload.(
            to_input_legacy (of_user_command_payload payload))
      | Parties s ->
          Input.field s
    in
    Input.(append x (field (t :> Field.t)))
    |> pack_input
    |> hash ~init:Hash_prefix.receipt_chain_user_command
    |> of_hash

  [%%if defined consensus_mechanism]

  module Checked = struct
    module Elt = struct
      type t =
        | Signed_command of Transaction_union_payload.var
        | Parties of Random_oracle.Checked.Digest.t
    end

    let constant (t : t) =
      var_of_hash_packed (Field.Var.constant (t :> Field.t))

    type t = var

    let if_ = if_

    let cons (e : Elt.t) t =
      let open Random_oracle.Legacy in
      let open Checked in
      let%bind x =
        match e with
        | Signed_command payload ->
            let%map payload =
              Transaction_union_payload.Checked.to_input_legacy payload
            in
            payload
        | Parties s ->
            Let_syntax.return (Input.field s)
      in
      make_checked (fun () ->
<<<<<<< HEAD
          hash ~init (pack_input Input.(append x (var_to_input t)))
          |> var_of_hash_packed )
=======
          hash ~init:Hash_prefix.receipt_chain_user_command
            (pack_input Input.(append x (field (var_to_hash_packed t))))
          |> var_of_hash_packed)
>>>>>>> ea6c7ee8
  end

  let%test_unit "checked-unchecked equivalence" =
    let open Quickcheck in
    test ~trials:20 (Generator.tuple2 gen Signed_command_payload.gen)
      ~f:(fun (base, payload) ->
        let unchecked = cons (Signed_command payload) base in
        let checked =
          let comp =
            let open Snark_params.Tick.Checked.Let_syntax in
            let payload =
              Transaction_union_payload.(
                Checked.constant (of_user_command_payload payload))
            in
            let%map res =
              Checked.cons (Signed_command payload) (var_of_t base)
            in
            As_prover.read typ res
          in
          Or_error.ok_exn (run_and_check comp)
        in
        assert (equal unchecked checked) )

  let%test_unit "json" =
    Quickcheck.test ~trials:20 gen ~sexp_of:sexp_of_t ~f:(fun t ->
        assert (Codable.For_tests.check_encoding (module Stable.V1) ~equal t) )

  [%%endif]
end<|MERGE_RESOLUTION|>--- conflicted
+++ resolved
@@ -90,14 +90,9 @@
             Let_syntax.return (Input.field s)
       in
       make_checked (fun () ->
-<<<<<<< HEAD
-          hash ~init (pack_input Input.(append x (var_to_input t)))
-          |> var_of_hash_packed )
-=======
           hash ~init:Hash_prefix.receipt_chain_user_command
             (pack_input Input.(append x (field (var_to_hash_packed t))))
-          |> var_of_hash_packed)
->>>>>>> ea6c7ee8
+          |> var_of_hash_packed )
   end
 
   let%test_unit "checked-unchecked equivalence" =
