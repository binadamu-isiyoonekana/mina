open Core_kernel

module type Base_ledger_intf =
  Merkle_ledger.Base_ledger_intf.S
  with type account := Account.t
   and type key := Signature_lib.Public_key.Compressed.t
   and type token_id := Token_id.t
   and type token_id_set := Token_id.Set.t
   and type account_id := Account_id.t
   and type account_id_set := Account_id.Set.t
   and type hash := Ledger_hash.t
   and type root_hash := Ledger_hash.t

module Make
    (Source : Base_ledger_intf)
    (Dest : Base_ledger_intf with type Addr.t = Source.Addr.t) : sig
  val transfer_accounts : src:Source.t -> dest:Dest.t -> Dest.t Or_error.t
end = struct
  let transfer_accounts ~src ~dest =
    let accounts =
      Source.foldi src ~init:[] ~f:(fun addr acc account ->
          (addr, account) :: acc )
    in
    Dest.set_batch_accounts dest accounts ;
    let src_hash = Source.merkle_root src in
    let dest_hash = Dest.merkle_root dest in
    if not (Ledger_hash.equal src_hash dest_hash) then
      Or_error.errorf
        "Merkle roots differ after transfer: expected %s, actual %s"
        (Ledger_hash.to_string src_hash)
        (Ledger_hash.to_string dest_hash)
    else Ok dest
end

module From_sparse_ledger (Dest : Base_ledger_intf) : sig
  val transfer_accounts :
    src:Sparse_ledger.t -> dest:Dest.t -> Dest.t Or_error.t
end = struct
  let transfer_accounts ~src ~dest =
    if Dest.depth dest = Sparse_ledger.depth src then
      let open Or_error.Let_syntax in
      let%bind () =
        Or_error.try_with (fun () ->
            Sparse_ledger.iteri src ~f:(fun _idx account ->
                let id = Account.identifier account in
<<<<<<< HEAD
                ignore ( Dest.get_or_create_account dest id account
                         |> Or_error.ok_exn : [ `Added | `Existed ] * Dest.Location.t)

              ) )
=======
                ignore
                  ( Dest.get_or_create_account dest id account
                    |> Or_error.ok_exn
                    : [`Added | `Existed] * Dest.Location.t ) ) )
>>>>>>> 1591df37
      in
      let src_hash = Sparse_ledger.merkle_root src in
      let dest_hash = Dest.merkle_root dest in
      if not (Ledger_hash.equal src_hash dest_hash) then
        Or_error.errorf
          "Merkle roots differ after transfer: expected %s, actual %s"
          (Ledger_hash.to_string src_hash)
          (Ledger_hash.to_string dest_hash)
      else Ok dest
    else
      Or_error.errorf
        "Ledger depth of src and dest doesn't match: src %d, dest %d"
        (Sparse_ledger.depth src) (Dest.depth dest)
end<|MERGE_RESOLUTION|>--- conflicted
+++ resolved
@@ -43,17 +43,10 @@
         Or_error.try_with (fun () ->
             Sparse_ledger.iteri src ~f:(fun _idx account ->
                 let id = Account.identifier account in
-<<<<<<< HEAD
-                ignore ( Dest.get_or_create_account dest id account
-                         |> Or_error.ok_exn : [ `Added | `Existed ] * Dest.Location.t)
-
-              ) )
-=======
                 ignore
                   ( Dest.get_or_create_account dest id account
                     |> Or_error.ok_exn
                     : [`Added | `Existed] * Dest.Location.t ) ) )
->>>>>>> 1591df37
       in
       let src_hash = Sparse_ledger.merkle_root src in
       let dest_hash = Dest.merkle_root dest in
