--- conflicted
+++ resolved
@@ -186,21 +186,6 @@
                  ; is_user_command
                  } as t ) ->
             let open Checked.Let_syntax in
-<<<<<<< HEAD
-            let%bind () = base_typ.check t in
-            let%bind () =
-              [%with_label "Only one tag is set"]
-                (Boolean.Assert.exactly_one
-                   [ is_payment
-                   ; is_stake_delegation
-                   ; is_fee_transfer
-                   ; is_coinbase
-                   ] )
-            in
-            [%with_label "User command flag is correctly set"]
-              (Boolean.Assert.exactly_one
-                 [ is_user_command; is_fee_transfer; is_coinbase ] ) )
-=======
             make_checked_ast
             @@ let%bind () = run_checked_ast @@ base_typ.check t in
                let%bind () =
@@ -208,8 +193,6 @@
                      Boolean.Assert.exactly_one
                        [ is_payment
                        ; is_stake_delegation
-                       ; is_create_account
-                       ; is_mint_tokens
                        ; is_fee_transfer
                        ; is_coinbase
                        ] )
@@ -217,7 +200,6 @@
                [%with_label_ "User command flag is correctly set"] (fun () ->
                    Boolean.Assert.exactly_one
                      [ is_user_command; is_fee_transfer; is_coinbase ] ) )
->>>>>>> 6cd97aa6
       }
 
   let constant
