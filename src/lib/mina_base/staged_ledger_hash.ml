--- conflicted
+++ resolved
@@ -55,58 +55,49 @@
       end
     end]
 
-<<<<<<< HEAD
-  [%%define_locally
-  Stable.Latest.
-    ( to_yojson
-    , of_yojson
-    , to_base58_check
-    , of_base58_check_exn
-    , compare
-    , sexp_of_t )]
-=======
     [%%define_locally
-    Stable.Latest.(to_yojson, of_yojson, to_base58_check, of_base58_check_exn)]
->>>>>>> 7a380064
+    Stable.Latest.
+      ( to_yojson
+      , of_yojson
+      , to_base58_check
+      , of_base58_check_exn
+      , compare
+      , sexp_of_t )]
 
     let of_bytes = Fn.id
 
     let to_bytes = Fn.id
 
-<<<<<<< HEAD
-  let dummy : t = String.init length_in_bytes ~f:(fun _ -> '\000')
-
-  let of_sha256 : Digestif.SHA256.t -> t =
-    Fn.compose of_bytes Digestif.SHA256.to_raw_string
-
-  let gen : t Quickcheck.Generator.t =
-    let char_generator =
-      Base_quickcheck.Generator.of_list
-        [ '0'
-        ; '1'
-        ; '2'
-        ; '3'
-        ; '4'
-        ; '5'
-        ; '6'
-        ; '7'
-        ; '8'
-        ; '9'
-        ; 'A'
-        ; 'B'
-        ; 'C'
-        ; 'D'
-        ; 'E'
-        ; 'F'
-        ]
-    in
-    String.gen_with_length (length_in_bytes * 2) char_generator
-    |> Quickcheck.Generator.map ~f:(Fn.compose of_sha256 Digestif.SHA256.of_hex)
-end
-=======
     let dummy : t = String.init length_in_bytes ~f:(fun _ -> '\000')
+
+    let of_sha256 : Digestif.SHA256.t -> t =
+      Fn.compose of_bytes Digestif.SHA256.to_raw_string
+
+    let gen : t Quickcheck.Generator.t =
+      let char_generator =
+        Base_quickcheck.Generator.of_list
+          [ '0'
+          ; '1'
+          ; '2'
+          ; '3'
+          ; '4'
+          ; '5'
+          ; '6'
+          ; '7'
+          ; '8'
+          ; '9'
+          ; 'A'
+          ; 'B'
+          ; 'C'
+          ; 'D'
+          ; 'E'
+          ; 'F'
+          ]
+      in
+      String.gen_with_length (length_in_bytes * 2) char_generator
+      |> Quickcheck.Generator.map
+           ~f:(Fn.compose of_sha256 Digestif.SHA256.of_hex)
   end
->>>>>>> 7a380064
 
   module Pending_coinbase_aux = struct
     let length_in_bits = 256
