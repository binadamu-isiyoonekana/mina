[%%import "/src/config.mlh"]

open Core_kernel
open Mina_base_util

[%%ifdef consensus_mechanism]

open Snark_params.Tick

[%%endif]

open Signature_lib
module Impl = Pickles.Impls.Step
open Mina_numbers
open Currency
open Pickles_types
module Digest = Random_oracle.Digest

module type Type = sig
  type t
end

module Authorization_kind = struct
  [%%versioned
  module Stable = struct
    module V1 = struct
      type t =
            Mina_wire_types.Mina_base.Account_update.Authorization_kind.V1.t =
        | Signature
        | Proof
        | None_given
      [@@deriving sexp, equal, yojson, hash, compare]

      let to_latest = Fn.id

      (* control tags are the same thing *)
      let _f () : (t, Control.Tag.t) Type_equal.t = Type_equal.T
    end
  end]

  module Structured = struct
    type t = { is_signed : bool; is_proved : bool } [@@deriving hlist]

    let to_input ({ is_signed; is_proved } : t) =
      let f x = if x then Field.one else Field.zero in
      Random_oracle_input.Chunked.packeds
        [| (f is_signed, 1); (f is_proved, 1) |]

    [%%ifdef consensus_mechanism]

    module Checked = struct
      type t = { is_signed : Boolean.var; is_proved : Boolean.var }
      [@@deriving hlist]

      let to_input { is_signed; is_proved } =
        let f (x : Boolean.var) = (x :> Field.Var.t) in
        Random_oracle_input.Chunked.packeds
          [| (f is_signed, 1); (f is_proved, 1) |]
    end

    let typ =
      Typ.of_hlistable ~var_to_hlist:Checked.to_hlist
        ~var_of_hlist:Checked.of_hlist ~value_to_hlist:to_hlist
        ~value_of_hlist:of_hlist
        [ Boolean.typ; Boolean.typ ]

    [%%endif]
  end

  let to_structured : t -> Structured.t = function
    | None_given ->
        { is_signed = false; is_proved = false }
    | Signature ->
        { is_signed = true; is_proved = false }
    | Proof ->
        { is_signed = false; is_proved = true }

  let of_structured_exn : Structured.t -> t = function
    | { is_signed = false; is_proved = false } ->
        None_given
    | { is_signed = true; is_proved = false } ->
        Signature
    | { is_signed = false; is_proved = true } ->
        Proof
    | { is_signed = true; is_proved = true } ->
        failwith "Invalid authorization kind"

  let to_string = function
    | None_given ->
        "None_given"
    | Signature ->
        "Signature"
    | Proof ->
        "Proof"

  let of_string_exn = function
    | "None_given" ->
        None_given
    | "Signature" ->
        Signature
    | "Proof" ->
        Proof
    | _ ->
        failwith "Invalid authorization kind"

  let gen = Quickcheck.Generator.of_list [ None_given; Signature; Proof ]

  let deriver obj =
    let open Fields_derivers_zkapps in
    iso_string ~name:"AuthorizationKind" ~js_type:(Custom "AuthorizationKind")
      ~to_string ~of_string:of_string_exn obj

  let to_input x = Structured.to_input (to_structured x)

  [%%ifdef consensus_mechanism]

  module Checked = Structured.Checked

  let typ =
    Structured.typ |> Typ.transport ~there:to_structured ~back:of_structured_exn

  [%%endif]
end

module Call_type = struct
  [%%versioned
  module Stable = struct
    module V1 = struct
      type t = Mina_wire_types.Mina_base.Account_update.Call_type.V1.t =
        | Call
        | Delegate_call
        | Blind_call
      [@@deriving sexp, equal, yojson, hash, compare]

      let to_latest = Fn.id
    end
  end]

<<<<<<< HEAD
  let gen = Quickcheck.Generator.of_list [ Call; Delegate_call; Blind_call ]
=======
  let gen = Quickcheck.Generator.of_list [ Call; Delegate_call ]
>>>>>>> 3ebab55f

  let to_string = function
    | Call ->
        "call"
    | Delegate_call ->
        "delegate_call"
    | Blind_call ->
        "blind_call"

  let of_string = function
    | "call" ->
        Call
    | "delegate_call" ->
        Delegate_call
    | "blind_call" ->
        Blind_call
    | s ->
        failwithf "Invalid call type: %s" s ()

  let is_delegate_call = function Delegate_call -> true | _ -> false

<<<<<<< HEAD
  let is_blind_call = function Blind_call -> true | _ -> false

=======
>>>>>>> 3ebab55f
  module As_record : sig
    type variant = t

    type 'bool t

    val is_delegate_call : 'bool t -> 'bool

<<<<<<< HEAD
    val is_blind_call : 'bool t -> 'bool

    val map : f:('a -> 'b) -> 'a t -> 'b t

    val to_hlist : 'bool t -> (unit, 'bool -> 'bool -> unit) H_list.t

    val of_hlist : (unit, 'bool -> 'bool -> unit) H_list.t -> 'bool t

    val to_input :
      field_of_bool:('a -> 'b) -> 'a t -> 'b Random_oracle_input.Chunked.t

    val typ : (Snark_params.Tick.Boolean.var t, bool t) Snark_params.Tick.Typ.t

    val equal :
         and_:('bool -> 'bool -> 'bool)
      -> equal:('a -> 'a -> 'bool)
      -> 'a t
      -> 'a t
      -> 'bool

    val to_variant : bool t -> variant

    val of_variant : variant -> bool t
  end = struct
    type variant = t

    type 'bool t =
      { (* NB: call is implicit. *)
        is_delegate_call : 'bool
      ; is_blind_call : 'bool
      }
    [@@deriving hlist, fields]

    let map ~f { is_delegate_call; is_blind_call } =
      { is_delegate_call = f is_delegate_call; is_blind_call = f is_blind_call }

    let typ : _ Typ.t =
      let open Snark_params.Tick in
      let (Typ typ) =
        Typ.of_hlistable
          [ Boolean.typ; Boolean.typ ]
          ~var_to_hlist:to_hlist ~var_of_hlist:of_hlist ~value_to_hlist:to_hlist
          ~value_of_hlist:of_hlist
      in
      Typ
        { typ with
          check =
            (fun ({ is_delegate_call; is_blind_call } as x) ->
              let open Checked in
              let%bind () = typ.check x in
              Boolean.Assert.exactly_one [ is_delegate_call; is_blind_call ] )
        }

    let to_input ~field_of_bool { is_delegate_call; is_blind_call } =
      Array.reduce_exn ~f:Random_oracle_input.Chunked.append
        [| Random_oracle_input.Chunked.packed (field_of_bool is_delegate_call, 1)
         ; Random_oracle_input.Chunked.packed (field_of_bool is_blind_call, 1)
        |]

    let equal ~and_ ~equal
        { is_delegate_call = is_delegate_call1; is_blind_call = is_blind_call1 }
        { is_delegate_call = is_delegate_call2; is_blind_call = is_blind_call2 }
        =
      and_
        (equal is_delegate_call1 is_delegate_call2)
        (equal is_blind_call1 is_blind_call2)

    let to_variant { is_delegate_call; is_blind_call } =
      if is_delegate_call then Delegate_call
      else if is_blind_call then Blind_call
      else Call

    let of_variant = function
      | Call ->
          { is_delegate_call = false; is_blind_call = false }
      | Delegate_call ->
          { is_delegate_call = true; is_blind_call = false }
      | Blind_call ->
          { is_delegate_call = false; is_blind_call = true }
  end

=======
    val map : f:('a -> 'b) -> 'a t -> 'b t

    val to_hlist : 'bool t -> (unit, 'bool -> unit) H_list.t

    val of_hlist : (unit, 'bool -> unit) H_list.t -> 'bool t

    val to_input :
      field_of_bool:('a -> 'b) -> 'a t -> 'b Random_oracle_input.Chunked.t

    val typ : (Snark_params.Tick.Boolean.var t, bool t) Snark_params.Tick.Typ.t

    val equal :
         and_:('bool -> 'bool -> 'bool)
      -> equal:('a -> 'a -> 'bool)
      -> 'a t
      -> 'a t
      -> 'bool

    val to_variant : bool t -> variant

    val of_variant : variant -> bool t

    (* TODO: Create an alias for this type *)
    val deriver :
         ( bool t
         , ( ( ( bool t
               , ( bool t
                 , ( bool t
                   , ( ( bool t
                       , ( bool t
                         , ( bool t
                           , ( (< contramap : (bool t -> bool t) Core_kernel.ref
                                ; graphql_arg :
                                    (   unit
                                     -> bool t
                                        Fields_derivers_graphql.Schema.Arg
                                        .arg_typ )
                                    Core_kernel.ref
                                ; graphql_arg_accumulator :
                                    bool t
                                    Fields_derivers_zkapps.Derivers.Graphql.Args
                                    .Acc
                                    .T
                                    .t
                                    Core_kernel.ref
                                ; graphql_creator :
                                    (   ( ( 'a
                                          , bool t
                                          , bool t
                                          , 'b )
                                          Fields_derivers_zkapps.Derivers
                                          .Graphql
                                          .Args
                                          .Output
                                          .t
                                        , bool t
                                        , bool t
                                        , 'b )
                                        Fields_derivers_zkapps.Derivers.Graphql
                                        .Args
                                        .Input
                                        .t
                                     -> bool t )
                                    Core_kernel.ref
                                ; graphql_fields :
                                    bool t
                                    Fields_derivers_zkapps.Derivers.Graphql
                                    .Fields
                                    .Input
                                    .T
                                    .t
                                    Core_kernel.ref
                                ; graphql_fields_accumulator :
                                    bool t
                                    Fields_derivers_zkapps.Derivers.Graphql
                                    .Fields
                                    .Accumulator
                                    .T
                                    .t
                                    list
                                    Core_kernel.ref
                                ; graphql_query : string option Core_kernel.ref
                                ; graphql_query_accumulator :
                                    (Core_kernel.String.t * string option)
                                    option
                                    list
                                    Core_kernel.ref
                                ; js_layout :
                                    [> `Assoc of (string * Yojson.Safe.t) list ]
                                    Core_kernel.ref
                                ; js_layout_accumulator :
                                    Fields_derivers_zkapps__.Fields_derivers_js
                                    .Js_layout
                                    .Accumulator
                                    .field
                                    option
                                    list
                                    Core_kernel.ref
                                ; map : (bool t -> bool t) Core_kernel.ref
                                ; nullable_graphql_arg :
                                    (   unit
                                     -> 'b
                                        Fields_derivers_graphql.Schema.Arg
                                        .arg_typ )
                                    Core_kernel.ref
                                ; nullable_graphql_fields :
                                    bool t option
                                    Fields_derivers_zkapps.Derivers.Graphql
                                    .Fields
                                    .Input
                                    .T
                                    .t
                                    Core_kernel.ref
                                ; of_json :
                                    (Yojson.Safe.t -> bool t) Core_kernel.ref
                                ; of_json_creator :
                                    Yojson.Safe.t Core_kernel.String.Map.t
                                    Core_kernel.ref
                                ; skip : bool Core_kernel.ref
                                ; to_json :
                                    (bool t -> Yojson.Safe.t) Core_kernel.ref
                                ; to_json_accumulator :
                                    ( Core_kernel.String.t
                                    * (bool t -> Yojson.Safe.t) )
                                    option
                                    list
                                    Core_kernel.ref
                                ; .. >
                                as
                                'a )
                               Fields_derivers_zkapps__.Fields_derivers_js
                               .Js_layout
                               .Input
                               .t
                               Fields_derivers_graphql.Graphql_query.Input.t
                             , bool t
                             , bool t
                             , 'b )
                             Fields_derivers_zkapps.Derivers.Graphql.Args.Input
                             .t
                           , bool t
                           , bool t option )
                           Fields_derivers_zkapps.Derivers.Graphql.Fields.Input
                           .t
                         , bool t )
                         Fields_derivers_json.Of_yojson.Input.t
                       , bool t )
                       Fields_derivers_json.To_yojson.Input.t
                       Fields_derivers_zkapps.Unified_input.t
                       Fields_derivers_zkapps__.Fields_derivers_js.Js_layout
                       .Input
                       .t
                       Fields_derivers_graphql.Graphql_query.Input.t
                     , bool t
                     , bool t
                     , 'b )
                     Fields_derivers_zkapps.Derivers.Graphql.Args.Input.t
                   , bool t
                   , bool t option )
                   Fields_derivers_zkapps.Derivers.Graphql.Fields.Input.t
                 , bool t )
                 Fields_derivers_json.Of_yojson.Input.t
               , bool t )
               Fields_derivers_json.To_yojson.Input.t
               Fields_derivers_zkapps.Unified_input.t
             , bool t
             , bool t
             , 'b )
             Fields_derivers_zkapps.Derivers.Graphql.Args.Input.t
           , bool t
           , bool t
           , 'b )
           Fields_derivers_zkapps.Derivers.Graphql.Args.Acc.t
         , bool t
         , bool t option )
         Fields_derivers_zkapps.Derivers.Graphql.Fields.Accumulator.t
      -> ( bool t
         , ( bool t
           , ( bool t
             , ( 'a Fields_derivers_zkapps__.Fields_derivers_js.Js_layout.Input.t
                 Fields_derivers_graphql.Graphql_query.Input.t
               , bool t
               , bool t
               , 'b )
               Fields_derivers_zkapps.Derivers.Graphql.Args.Input.t
             , bool t
             , bool t option )
             Fields_derivers_zkapps.Derivers.Graphql.Fields.Input.t
           , bool t )
           Fields_derivers_json.Of_yojson.Input.t
         , bool t )
         Fields_derivers_json.To_yojson.Input.t
         Fields_derivers_zkapps.Unified_input.t
  end = struct
    type variant = t

    type 'bool t = { (* NB: call is implicit. *)
                     is_delegate_call : 'bool }
    [@@deriving annot, hlist, fields]

    let map ~f { is_delegate_call } = { is_delegate_call = f is_delegate_call }

    let typ : _ Typ.t =
      let open Snark_params.Tick in
      Typ.of_hlistable [ Boolean.typ ] ~var_to_hlist:to_hlist
        ~var_of_hlist:of_hlist ~value_to_hlist:to_hlist ~value_of_hlist:of_hlist

    let to_input ~field_of_bool { is_delegate_call } =
      Array.reduce_exn ~f:Random_oracle_input.Chunked.append
        [| Random_oracle_input.Chunked.packed (field_of_bool is_delegate_call, 1)
        |]

    let equal ~and_:_ ~equal { is_delegate_call = is_delegate_call1 }
        { is_delegate_call = is_delegate_call2 } =
      equal is_delegate_call1 is_delegate_call2

    let to_variant { is_delegate_call } =
      if is_delegate_call then Delegate_call else Call

    let of_variant = function
      | Call ->
          { is_delegate_call = false }
      | Delegate_call ->
          { is_delegate_call = true }

    let deriver obj : _ Fields_derivers_zkapps.Unified_input.t =
      let open Fields_derivers_zkapps.Derivers in
      let ( !. ) = ( !. ) ~t_fields_annots in
      Fields.make_creator obj ~is_delegate_call:!.bool
      |> finish "CallType" ~t_toplevel_annots
  end

>>>>>>> 3ebab55f
  let quickcheck_generator = gen

  let deriver obj =
    let open Fields_derivers_zkapps in
<<<<<<< HEAD
    iso_string ~name:"CallType" ~js_type:(Custom "CallType") ~to_string
      ~of_string obj

  let to_input x = As_record.to_input ~field_of_bool (As_record.of_variant x)

  module Checked = struct
    type t = Boolean.var As_record.t

    let is_delegate_call = As_record.is_delegate_call

    let is_blind_call = As_record.is_blind_call

    let call =
      As_record.map ~f:Boolean.var_of_value @@ As_record.of_variant Call

    let delegate_call =
      As_record.map ~f:Boolean.var_of_value
      @@ As_record.of_variant Delegate_call

    let blind_call =
      As_record.map ~f:Boolean.var_of_value @@ As_record.of_variant Blind_call
=======
    iso_record ~of_record:As_record.to_variant ~to_record:As_record.of_variant
      As_record.deriver obj

  module Checked = struct
    type t = Boolean.var As_record.t

    let is_delegate_call = As_record.is_delegate_call

    let call =
      As_record.map ~f:Boolean.var_of_value @@ As_record.of_variant Call

    let delegate_call =
      As_record.map ~f:Boolean.var_of_value
      @@ As_record.of_variant Delegate_call
>>>>>>> 3ebab55f

    let to_input (x : t) =
      As_record.to_input
        ~field_of_bool:(fun (x : Boolean.var) -> (x :> Field.Var.t))
        x

    let equal x y =
      As_record.equal ~equal:Run.Boolean.equal ~and_:Run.Boolean.( &&& ) x y

    let assert_equal x y =
      As_record.equal ~equal:Run.Boolean.Assert.( = ) ~and_:(fun _ _ -> ()) x y
  end

  let to_input x =
      As_record.to_input ~field_of_bool (As_record.of_variant x)

  let typ : (Checked.t, t) Typ.t =
    As_record.typ
    |> Typ.transport ~there:As_record.of_variant ~back:As_record.to_variant
end

module Update = struct
  module Timing_info = struct
    [%%versioned
    module Stable = struct
      module V1 = struct
        type t =
              Mina_wire_types.Mina_base.Account_update.Update.Timing_info.V1.t =
          { initial_minimum_balance : Balance.Stable.V1.t
          ; cliff_time : Global_slot.Stable.V1.t
          ; cliff_amount : Amount.Stable.V1.t
          ; vesting_period : Global_slot.Stable.V1.t
          ; vesting_increment : Amount.Stable.V1.t
          }
        [@@deriving annot, compare, equal, sexp, hash, yojson, hlist, fields]

        let to_latest = Fn.id
      end
    end]

    type value = t

    let gen =
      let open Quickcheck.Let_syntax in
      let%bind initial_minimum_balance = Balance.gen in
      let%bind cliff_time = Global_slot.gen in
      let%bind cliff_amount =
        Amount.gen_incl Amount.zero (Balance.to_amount initial_minimum_balance)
      in
      let%bind vesting_period =
        Global_slot.gen_incl Global_slot.(succ zero) (Global_slot.of_int 10)
      in
      let%map vesting_increment =
        Amount.gen_incl Amount.one (Amount.of_nanomina_int_exn 100)
      in
      { initial_minimum_balance
      ; cliff_time
      ; cliff_amount
      ; vesting_period
      ; vesting_increment
      }

    let to_input (t : t) =
      List.reduce_exn ~f:Random_oracle_input.Chunked.append
        [ Balance.to_input t.initial_minimum_balance
        ; Global_slot.to_input t.cliff_time
        ; Amount.to_input t.cliff_amount
        ; Global_slot.to_input t.vesting_period
        ; Amount.to_input t.vesting_increment
        ]

    let dummy =
      let slot_unused = Global_slot.zero in
      let balance_unused = Balance.zero in
      let amount_unused = Amount.zero in
      { initial_minimum_balance = balance_unused
      ; cliff_time = slot_unused
      ; cliff_amount = amount_unused
      ; vesting_period = slot_unused
      ; vesting_increment = amount_unused
      }

    let to_account_timing (t : t) : Account_timing.t =
      Timed
        { initial_minimum_balance = t.initial_minimum_balance
        ; cliff_time = t.cliff_time
        ; cliff_amount = t.cliff_amount
        ; vesting_period = t.vesting_period
        ; vesting_increment = t.vesting_increment
        }

    let of_account_timing (t : Account_timing.t) : t option =
      match t with
      | Untimed ->
          None
      | Timed t ->
          Some
            { initial_minimum_balance = t.initial_minimum_balance
            ; cliff_time = t.cliff_time
            ; cliff_amount = t.cliff_amount
            ; vesting_period = t.vesting_period
            ; vesting_increment = t.vesting_increment
            }

    module Checked = struct
      type t =
        { initial_minimum_balance : Balance.Checked.t
        ; cliff_time : Global_slot.Checked.t
        ; cliff_amount : Amount.Checked.t
        ; vesting_period : Global_slot.Checked.t
        ; vesting_increment : Amount.Checked.t
        }
      [@@deriving hlist]

      let constant (t : value) : t =
        { initial_minimum_balance = Balance.var_of_t t.initial_minimum_balance
        ; cliff_time = Global_slot.Checked.constant t.cliff_time
        ; cliff_amount = Amount.var_of_t t.cliff_amount
        ; vesting_period = Global_slot.Checked.constant t.vesting_period
        ; vesting_increment = Amount.var_of_t t.vesting_increment
        }

      let to_input
          ({ initial_minimum_balance
           ; cliff_time
           ; cliff_amount
           ; vesting_period
           ; vesting_increment
           } :
            t ) =
        List.reduce_exn ~f:Random_oracle_input.Chunked.append
          [ Balance.var_to_input initial_minimum_balance
          ; Global_slot.Checked.to_input cliff_time
          ; Amount.var_to_input cliff_amount
          ; Global_slot.Checked.to_input vesting_period
          ; Amount.var_to_input vesting_increment
          ]

      let to_account_timing (t : t) : Account_timing.var =
        { is_timed = Boolean.true_
        ; initial_minimum_balance = t.initial_minimum_balance
        ; cliff_time = t.cliff_time
        ; cliff_amount = t.cliff_amount
        ; vesting_period = t.vesting_period
        ; vesting_increment = t.vesting_increment
        }

      let of_account_timing (t : Account_timing.var) : t =
        { initial_minimum_balance = t.initial_minimum_balance
        ; cliff_time = t.cliff_time
        ; cliff_amount = t.cliff_amount
        ; vesting_period = t.vesting_period
        ; vesting_increment = t.vesting_increment
        }
    end

    let typ : (Checked.t, t) Typ.t =
      Typ.of_hlistable
        [ Balance.typ
        ; Global_slot.typ
        ; Amount.typ
        ; Global_slot.typ
        ; Amount.typ
        ]
        ~var_to_hlist:Checked.to_hlist ~var_of_hlist:Checked.of_hlist
        ~value_to_hlist:to_hlist ~value_of_hlist:of_hlist

    let deriver obj =
      let open Fields_derivers_zkapps.Derivers in
      let ( !. ) = ( !. ) ~t_fields_annots in
      Fields.make_creator obj ~initial_minimum_balance:!.balance
        ~cliff_time:!.global_slot ~cliff_amount:!.amount
        ~vesting_period:!.global_slot ~vesting_increment:!.amount
      |> finish "Timing" ~t_toplevel_annots
  end

  open Zkapp_basic

  [%%versioned
  module Stable = struct
    module V1 = struct
      (* TODO: Have to check that the public key is not = Public_key.Compressed.empty here.  *)
      type t = Mina_wire_types.Mina_base.Account_update.Update.V1.t =
        { app_state :
            F.Stable.V1.t Set_or_keep.Stable.V1.t Zkapp_state.V.Stable.V1.t
        ; delegate : Public_key.Compressed.Stable.V1.t Set_or_keep.Stable.V1.t
        ; verification_key :
            Verification_key_wire.Stable.V1.t Set_or_keep.Stable.V1.t
        ; permissions : Permissions.Stable.V2.t Set_or_keep.Stable.V1.t
        ; zkapp_uri : string Set_or_keep.Stable.V1.t
        ; token_symbol :
            Account.Token_symbol.Stable.V1.t Set_or_keep.Stable.V1.t
        ; timing : Timing_info.Stable.V1.t Set_or_keep.Stable.V1.t
        ; voting_for : State_hash.Stable.V1.t Set_or_keep.Stable.V1.t
        }
      [@@deriving annot, compare, equal, sexp, hash, yojson, fields, hlist]

      let to_latest = Fn.id
    end
  end]

  let gen ?(token_account = false) ?(zkapp_account = false) ?vk
      ?permissions_auth () : t Quickcheck.Generator.t =
    let open Quickcheck.Let_syntax in
    let%bind app_state =
      let%bind fields =
        let field_gen = Snark_params.Tick.Field.gen in
        Quickcheck.Generator.list_with_length 8 (Set_or_keep.gen field_gen)
      in
      (* won't raise because length is correct *)
      Quickcheck.Generator.return (Zkapp_state.V.of_list_exn fields)
    in
    let%bind delegate =
      if not token_account then Set_or_keep.gen Public_key.Compressed.gen
      else return Set_or_keep.Keep
    in
    let%bind verification_key =
      if zkapp_account then
        Set_or_keep.gen
          (Quickcheck.Generator.return
             ( match vk with
             | None ->
                 let data = Pickles.Side_loaded.Verification_key.dummy in
                 let hash = Zkapp_account.digest_vk data in
                 { With_hash.data; hash }
             | Some vk ->
                 vk ) )
      else return Set_or_keep.Keep
    in
    let%bind permissions =
      match permissions_auth with
      | None ->
          return Set_or_keep.Keep
      | Some auth_tag ->
          let%map permissions = Permissions.gen ~auth_tag in
          Set_or_keep.Set permissions
    in
    let%bind zkapp_uri =
      let uri_gen =
        Quickcheck.Generator.of_list
          [ "https://www.example.com"
          ; "https://www.minaprotocol.com"
          ; "https://www.gurgle.com"
          ; "https://faceplant.com"
          ]
      in
      Set_or_keep.gen uri_gen
    in
    let%bind token_symbol =
      let token_gen =
        Quickcheck.Generator.of_list
          [ "MINA"; "TOKEN1"; "TOKEN2"; "TOKEN3"; "TOKEN4"; "TOKEN5" ]
      in
      Set_or_keep.gen token_gen
    in
    let%bind voting_for = Set_or_keep.gen Field.gen in
    (* a new account for the Account_update.t is in the ledger when we use
       this generated update in tests, so the timing must be Keep
    *)
    let timing = Set_or_keep.Keep in
    return
      ( { app_state
        ; delegate
        ; verification_key
        ; permissions
        ; zkapp_uri
        ; token_symbol
        ; timing
        ; voting_for
        }
        : t )

  module Checked = struct
    open Pickles.Impls.Step

    type t =
      { app_state : Field.t Set_or_keep.Checked.t Zkapp_state.V.t
      ; delegate : Public_key.Compressed.var Set_or_keep.Checked.t
      ; verification_key :
          ( Boolean.var
          , ( Side_loaded_verification_key.t option
            , Field.Constant.t )
            With_hash.t
            Data_as_hash.t )
          Zkapp_basic.Flagged_option.t
          Set_or_keep.Checked.t
      ; permissions : Permissions.Checked.t Set_or_keep.Checked.t
      ; zkapp_uri : string Data_as_hash.t Set_or_keep.Checked.t
      ; token_symbol : Account.Token_symbol.var Set_or_keep.Checked.t
      ; timing : Timing_info.Checked.t Set_or_keep.Checked.t
      ; voting_for : State_hash.var Set_or_keep.Checked.t
      }
    [@@deriving hlist]

    let to_input
        ({ app_state
         ; delegate
         ; verification_key
         ; permissions
         ; zkapp_uri
         ; token_symbol
         ; timing
         ; voting_for
         } :
          t ) =
      let open Random_oracle_input.Chunked in
      List.reduce_exn ~f:append
        [ Zkapp_state.to_input app_state
            ~f:(Set_or_keep.Checked.to_input ~f:field)
        ; Set_or_keep.Checked.to_input delegate
            ~f:Public_key.Compressed.Checked.to_input
        ; Set_or_keep.Checked.to_input verification_key ~f:(fun x ->
              field (Data_as_hash.hash x.data) )
        ; Set_or_keep.Checked.to_input permissions
            ~f:Permissions.Checked.to_input
        ; Set_or_keep.Checked.to_input zkapp_uri ~f:Data_as_hash.to_input
        ; Set_or_keep.Checked.to_input token_symbol
            ~f:Account.Token_symbol.var_to_input
        ; Set_or_keep.Checked.to_input timing ~f:Timing_info.Checked.to_input
        ; Set_or_keep.Checked.to_input voting_for ~f:State_hash.var_to_input
        ]
  end

  let noop : t =
    { app_state =
        Vector.init Zkapp_state.Max_state_size.n ~f:(fun _ -> Set_or_keep.Keep)
    ; delegate = Keep
    ; verification_key = Keep
    ; permissions = Keep
    ; zkapp_uri = Keep
    ; token_symbol = Keep
    ; timing = Keep
    ; voting_for = Keep
    }

  let dummy = noop

  let to_input
      ({ app_state
       ; delegate
       ; verification_key
       ; permissions
       ; zkapp_uri
       ; token_symbol
       ; timing
       ; voting_for
       } :
        t ) =
    let open Random_oracle_input.Chunked in
    List.reduce_exn ~f:append
      [ Zkapp_state.to_input app_state
          ~f:(Set_or_keep.to_input ~dummy:Field.zero ~f:field)
      ; Set_or_keep.to_input delegate
          ~dummy:(Zkapp_precondition.Eq_data.Tc.public_key ()).default
          ~f:Public_key.Compressed.to_input
      ; Set_or_keep.to_input
          (Set_or_keep.map verification_key ~f:With_hash.hash)
          ~dummy:Field.zero ~f:field
      ; Set_or_keep.to_input permissions ~dummy:Permissions.empty
          ~f:Permissions.to_input
      ; Set_or_keep.to_input
          (Set_or_keep.map ~f:Zkapp_account.hash_zkapp_uri zkapp_uri)
          ~dummy:(Zkapp_account.hash_zkapp_uri_opt None)
          ~f:field
      ; Set_or_keep.to_input token_symbol ~dummy:Account.Token_symbol.default
          ~f:Account.Token_symbol.to_input
      ; Set_or_keep.to_input timing ~dummy:Timing_info.dummy
          ~f:Timing_info.to_input
      ; Set_or_keep.to_input voting_for ~dummy:State_hash.dummy
          ~f:State_hash.to_input
      ]

  let typ () : (Checked.t, t) Typ.t =
    let open Pickles.Impls.Step in
    Typ.of_hlistable
      [ Zkapp_state.typ (Set_or_keep.typ ~dummy:Field.Constant.zero Field.typ)
      ; Set_or_keep.typ ~dummy:Public_key.Compressed.empty
          Public_key.Compressed.typ
      ; Set_or_keep.optional_typ
          (Data_as_hash.typ ~hash:With_hash.hash)
          ~to_option:(function
            | { With_hash.data = Some data; hash } ->
                Some { With_hash.data; hash }
            | { With_hash.data = None; _ } ->
                None )
          ~of_option:(function
            | Some { With_hash.data; hash } ->
                { With_hash.data = Some data; hash }
            | None ->
                { With_hash.data = None; hash = Field.Constant.zero } )
        |> Typ.transport_var
             ~there:
               (Set_or_keep.Checked.map
                  ~f:(fun { Zkapp_basic.Flagged_option.data; _ } -> data) )
             ~back:(fun x ->
               Set_or_keep.Checked.map x ~f:(fun data ->
                   { Zkapp_basic.Flagged_option.data
                   ; is_some = Set_or_keep.Checked.is_set x
                   } ) )
      ; Set_or_keep.typ ~dummy:Permissions.empty Permissions.typ
      ; Set_or_keep.optional_typ
          (Data_as_hash.optional_typ ~hash:Zkapp_account.hash_zkapp_uri
             ~non_preimage:(Zkapp_account.hash_zkapp_uri_opt None)
             ~dummy_value:"" )
          ~to_option:Fn.id ~of_option:Fn.id
      ; Set_or_keep.typ ~dummy:Account.Token_symbol.default
          Account.Token_symbol.typ
      ; Set_or_keep.typ ~dummy:Timing_info.dummy Timing_info.typ
      ; Set_or_keep.typ ~dummy:State_hash.dummy State_hash.typ
      ]
      ~var_to_hlist:Checked.to_hlist ~var_of_hlist:Checked.of_hlist
      ~value_to_hlist:to_hlist ~value_of_hlist:of_hlist

  let deriver obj =
    let open Fields_derivers_zkapps in
    let ( !. ) = ( !. ) ~t_fields_annots in
    let string_with_hash =
      with_checked
        ~checked:(Data_as_hash.deriver string)
        ~name:"StringWithHash" string
    in
    let token_symbol =
      with_checked
        ~checked:(js_only (Js_layout.leaf_type (Custom "TokenSymbol")))
        ~name:"TokenSymbol" string
    in
    finish "AccountUpdateModification" ~t_toplevel_annots
    @@ Fields.make_creator
         ~app_state:!.(Zkapp_state.deriver @@ Set_or_keep.deriver field)
         ~delegate:!.(Set_or_keep.deriver public_key)
         ~verification_key:!.(Set_or_keep.deriver verification_key_with_hash)
         ~permissions:!.(Set_or_keep.deriver Permissions.deriver)
         ~zkapp_uri:!.(Set_or_keep.deriver string_with_hash)
         ~token_symbol:!.(Set_or_keep.deriver token_symbol)
         ~timing:!.(Set_or_keep.deriver Timing_info.deriver)
         ~voting_for:!.(Set_or_keep.deriver State_hash.deriver)
         obj

  let%test_unit "json roundtrip" =
    let app_state =
      Zkapp_state.V.of_list_exn
        Set_or_keep.
          [ Set (F.negate F.one); Keep; Keep; Keep; Keep; Keep; Keep; Keep ]
    in
    let verification_key =
      Set_or_keep.Set
        (let data =
           Pickles.Side_loaded.Verification_key.(
             dummy |> to_base58_check |> of_base58_check_exn)
         in
         let hash = Zkapp_account.digest_vk data in
         { With_hash.data; hash } )
    in
    let update : t =
      { app_state
      ; delegate = Set_or_keep.Set Public_key.Compressed.empty
      ; verification_key
      ; permissions = Set_or_keep.Set Permissions.user_default
      ; zkapp_uri = Set_or_keep.Set "https://www.example.com"
      ; token_symbol = Set_or_keep.Set "TOKEN"
      ; timing = Set_or_keep.Set Timing_info.dummy
      ; voting_for = Set_or_keep.Set State_hash.dummy
      }
    in
    let module Fd = Fields_derivers_zkapps.Derivers in
    let full = deriver (Fd.o ()) in
    [%test_eq: t] update (update |> Fd.to_json full |> Fd.of_json full)
end

module Events = Zkapp_account.Events
module Actions = Zkapp_account.Actions

module Account_precondition = struct
  [%%versioned
  module Stable = struct
    module V1 = struct
      type t =
            Mina_wire_types.Mina_base.Account_update.Account_precondition.V1.t =
        | Full of Zkapp_precondition.Account.Stable.V2.t
        | Nonce of Account.Nonce.Stable.V1.t
        | Accept
      [@@deriving sexp, equal, yojson, hash, compare]

      let to_latest = Fn.id
    end
  end]

  let gen : t Quickcheck.Generator.t =
    Quickcheck.Generator.variant3 Zkapp_precondition.Account.gen
      Account.Nonce.gen Unit.quickcheck_generator
    |> Quickcheck.Generator.map ~f:(function
         | `A x ->
             Full x
         | `B x ->
             Nonce x
         | `C () ->
             Accept )

  let to_full = function
    | Full s ->
        s
    | Nonce n ->
        { Zkapp_precondition.Account.accept with
          nonce = Check { lower = n; upper = n }
        }
    | Accept ->
        Zkapp_precondition.Account.accept

  let of_full (p : Zkapp_precondition.Account.t) =
    let module A = Zkapp_precondition.Account in
    if A.equal p A.accept then Accept
    else
      match p.nonce with
      | Ignore ->
          Full p
      | Check { lower; upper } as n ->
          if
            A.equal p { A.accept with nonce = n }
            && Account.Nonce.equal lower upper
          then Nonce lower
          else Full p

  module Tag = struct
    type t = Full | Nonce | Accept [@@deriving equal, compare, sexp, yojson]
  end

  let tag : t -> Tag.t = function
    | Full _ ->
        Full
    | Nonce _ ->
        Nonce
    | Accept ->
        Accept

  let deriver obj =
    let open Fields_derivers_zkapps.Derivers in
    iso_record ~of_record:of_full ~to_record:to_full
      Zkapp_precondition.Account.deriver obj

  let%test_unit "json roundtrip accept" =
    let account_precondition : t = Accept in
    let module Fd = Fields_derivers_zkapps.Derivers in
    let full = deriver (Fd.o ()) in
    [%test_eq: t] account_precondition
      (account_precondition |> Fd.to_json full |> Fd.of_json full)

  let%test_unit "json roundtrip nonce" =
    let account_precondition : t = Nonce (Account_nonce.of_int 928472) in
    let module Fd = Fields_derivers_zkapps.Derivers in
    let full = deriver (Fd.o ()) in
    [%test_eq: t] account_precondition
      (account_precondition |> Fd.to_json full |> Fd.of_json full)

  let%test_unit "json roundtrip full" =
    let n = Account_nonce.of_int 4513 in
    let account_precondition : t =
      Full
        { Zkapp_precondition.Account.accept with
          nonce = Check { lower = n; upper = n }
        ; delegate = Check Public_key.Compressed.empty
        }
    in
    let module Fd = Fields_derivers_zkapps.Derivers in
    let full = deriver (Fd.o ()) in
    [%test_eq: t] account_precondition
      (account_precondition |> Fd.to_json full |> Fd.of_json full)

  let%test_unit "to_json" =
    let account_precondition : t = Nonce (Account_nonce.of_int 34928) in
    let module Fd = Fields_derivers_zkapps.Derivers in
    let full = deriver (Fd.o ()) in
    [%test_eq: string]
      (account_precondition |> Fd.to_json full |> Yojson.Safe.to_string)
      ( {json|{
          balance: null,
          nonce: {lower: "34928", upper: "34928"},
          receiptChainHash: null, delegate: null,
          state: [null,null,null,null,null,null,null,null],
          sequenceState: null, provedState: null, isNew: null
        }|json}
      |> Yojson.Safe.from_string |> Yojson.Safe.to_string )

  let digest (t : t) =
    let digest x =
      Random_oracle.(
        hash ~init:Hash_prefix_states.account_update_account_precondition
          (pack_input x))
    in
    to_full t |> Zkapp_precondition.Account.to_input |> digest

  module Checked = struct
    type t = Zkapp_precondition.Account.Checked.t

    let digest (t : t) =
      let digest x =
        Random_oracle.Checked.(
          hash ~init:Hash_prefix_states.account_update_account_precondition
            (pack_input x))
      in
      Zkapp_precondition.Account.Checked.to_input t |> digest

    let nonce (t : t) = t.nonce
  end

  let typ () : (Zkapp_precondition.Account.Checked.t, t) Typ.t =
    Typ.transport (Zkapp_precondition.Account.typ ()) ~there:to_full
      ~back:(fun s -> Full s)

  let nonce = function
    | Full { nonce; _ } ->
        nonce
    | Nonce nonce ->
        Check { lower = nonce; upper = nonce }
    | Accept ->
        Ignore
end

module Preconditions = struct
  [%%versioned
  module Stable = struct
    module V1 = struct
      type t = Mina_wire_types.Mina_base.Account_update.Preconditions.V1.t =
        { network : Zkapp_precondition.Protocol_state.Stable.V1.t
        ; account : Account_precondition.Stable.V1.t
        }
      [@@deriving annot, sexp, equal, yojson, hash, hlist, compare, fields]

      let to_latest = Fn.id
    end
  end]

  let deriver obj =
    let open Fields_derivers_zkapps.Derivers in
    let ( !. ) = ( !. ) ~t_fields_annots in
    Fields.make_creator obj
      ~network:!.Zkapp_precondition.Protocol_state.deriver
      ~account:!.Account_precondition.deriver
    |> finish "Preconditions" ~t_toplevel_annots

  let to_input ({ network; account } : t) =
    List.reduce_exn ~f:Random_oracle_input.Chunked.append
      [ Zkapp_precondition.Protocol_state.to_input network
      ; Zkapp_precondition.Account.to_input
          (Account_precondition.to_full account)
      ]

  let gen =
    let open Quickcheck.Generator.Let_syntax in
    let%map network = Zkapp_precondition.Protocol_state.gen
    and account = Account_precondition.gen in
    { network; account }

  module Checked = struct
    module Type_of_var (V : sig
      type var
    end) =
    struct
      type t = V.var
    end

    module Int_as_prover_ref = struct
      type t = int As_prover.Ref.t
    end

    type t =
      { network : Zkapp_precondition.Protocol_state.Checked.t
      ; account : Account_precondition.Checked.t
      }
    [@@deriving annot, hlist, fields]

    let to_input ({ network; account } : t) =
      List.reduce_exn ~f:Random_oracle_input.Chunked.append
        [ Zkapp_precondition.Protocol_state.Checked.to_input network
        ; Zkapp_precondition.Account.Checked.to_input account
        ]
  end

  let typ () : (Checked.t, t) Typ.t =
    Typ.of_hlistable
      [ Zkapp_precondition.Protocol_state.typ; Account_precondition.typ () ]
      ~var_to_hlist:Checked.to_hlist ~var_of_hlist:Checked.of_hlist
      ~value_to_hlist:to_hlist ~value_of_hlist:of_hlist

  let accept =
    { network = Zkapp_precondition.Protocol_state.accept
    ; account = Account_precondition.Accept
    }
end

module Body = struct
  (* Why isn't this derived automatically? *)
  let hash_fold_array f init x = Array.fold ~init ~f x

  module Events' = struct
    [%%versioned
    module Stable = struct
      module V1 = struct
        type t = Pickles.Backend.Tick.Field.Stable.V1.t array list
        [@@deriving sexp, equal, hash, compare, yojson]

        let to_latest = Fn.id
      end
    end]
  end

  module Graphql_repr = struct
    [%%versioned
    module Stable = struct
      module V1 = struct
        type t =
          { public_key : Public_key.Compressed.Stable.V1.t
          ; token_id : Token_id.Stable.V2.t
          ; update : Update.Stable.V1.t
          ; balance_change :
              (Amount.Stable.V1.t, Sgn.Stable.V1.t) Signed_poly.Stable.V1.t
          ; increment_nonce : bool
          ; events : Events'.Stable.V1.t
          ; actions : Events'.Stable.V1.t
          ; call_data : Pickles.Backend.Tick.Field.Stable.V1.t
          ; call_depth : int
          ; preconditions : Preconditions.Stable.V1.t
          ; use_full_commitment : bool
          ; call_type : Call_type.Stable.V1.t
          ; authorization_kind : Authorization_kind.Stable.V1.t
          }
        [@@deriving annot, sexp, equal, yojson, hash, compare, fields]

        let to_latest = Fn.id
      end
    end]

    let deriver obj =
      let open Fields_derivers_zkapps in
      let ( !. ) = ( !. ) ~t_fields_annots in
      Fields.make_creator obj ~public_key:!.public_key ~update:!.Update.deriver
        ~token_id:!.Token_id.deriver ~balance_change:!.balance_change
        ~increment_nonce:!.bool ~events:!.Events.deriver
        ~actions:!.Actions.deriver ~call_data:!.field
        ~preconditions:!.Preconditions.deriver ~use_full_commitment:!.bool
        ~call_type:!.Call_type.deriver ~call_depth:!.int
        ~authorization_kind:!.Authorization_kind.deriver
      |> finish "AccountUpdateBody" ~t_toplevel_annots

    let dummy : t =
      { public_key = Public_key.Compressed.empty
      ; update = Update.dummy
      ; token_id = Token_id.default
      ; balance_change = Amount.Signed.zero
      ; increment_nonce = false
      ; events = []
      ; actions = []
      ; call_data = Field.zero
      ; call_depth = 0
      ; preconditions = Preconditions.accept
      ; use_full_commitment = false
      ; call_type = Blind_call
      ; authorization_kind = None_given
      }
  end

  module Simple = struct
    [%%versioned
    module Stable = struct
      module V1 = struct
        type t =
          { public_key : Public_key.Compressed.Stable.V1.t
          ; token_id : Token_id.Stable.V2.t
          ; update : Update.Stable.V1.t
          ; balance_change :
              (Amount.Stable.V1.t, Sgn.Stable.V1.t) Signed_poly.Stable.V1.t
          ; increment_nonce : bool
          ; events : Events'.Stable.V1.t
          ; actions : Events'.Stable.V1.t
          ; call_data : Pickles.Backend.Tick.Field.Stable.V1.t
          ; call_depth : int
          ; preconditions : Preconditions.Stable.V1.t
          ; use_full_commitment : bool
          ; call_type : Call_type.Stable.V1.t
          ; authorization_kind : Authorization_kind.Stable.V1.t
          }
        [@@deriving annot, sexp, equal, yojson, hash, compare, fields]

        let to_latest = Fn.id
      end
    end]
  end

  [%%versioned
  module Stable = struct
    module V1 = struct
      type t = Mina_wire_types.Mina_base.Account_update.Body.V1.t =
        { public_key : Public_key.Compressed.Stable.V1.t
        ; token_id : Token_id.Stable.V2.t
        ; update : Update.Stable.V1.t
        ; balance_change :
            (Amount.Stable.V1.t, Sgn.Stable.V1.t) Signed_poly.Stable.V1.t
        ; increment_nonce : bool
        ; events : Events'.Stable.V1.t
        ; actions : Events'.Stable.V1.t
        ; call_data : Pickles.Backend.Tick.Field.Stable.V1.t
        ; preconditions : Preconditions.Stable.V1.t
        ; use_full_commitment : bool
        ; call_type : Call_type.Stable.V1.t
        ; authorization_kind : Authorization_kind.Stable.V1.t
        }
      [@@deriving annot, sexp, equal, yojson, hash, hlist, compare, fields]

      let to_latest = Fn.id
    end
  end]

  let of_simple (p : Simple.t) : t =
    { public_key = p.public_key
    ; token_id = p.token_id
    ; update = p.update
    ; balance_change = p.balance_change
    ; increment_nonce = p.increment_nonce
    ; events = p.events
    ; actions = p.actions
    ; call_data = p.call_data
    ; preconditions = p.preconditions
    ; use_full_commitment = p.use_full_commitment
    ; call_type = p.call_type
    ; authorization_kind = p.authorization_kind
    }

  let of_graphql_repr
      ({ public_key
       ; token_id
       ; update
       ; balance_change
       ; increment_nonce
       ; events
       ; actions
       ; call_data
       ; preconditions
       ; use_full_commitment
       ; call_type
       ; call_depth = _
       ; authorization_kind
       } :
        Graphql_repr.t ) : t =
    { public_key
    ; token_id
    ; update
    ; balance_change
    ; increment_nonce
    ; events
    ; actions
    ; call_data
    ; preconditions
    ; use_full_commitment
    ; call_type
    ; authorization_kind
    }

  let to_graphql_repr
      ({ public_key
       ; token_id
       ; update
       ; balance_change
       ; increment_nonce
       ; events
       ; actions
       ; call_data
       ; preconditions
       ; use_full_commitment
       ; call_type
       ; authorization_kind
       } :
        t ) ~call_depth : Graphql_repr.t =
    { Graphql_repr.public_key
    ; token_id
    ; update
    ; balance_change
    ; increment_nonce
    ; events
    ; actions
    ; call_data
    ; preconditions
    ; use_full_commitment
    ; call_type
    ; call_depth
    ; authorization_kind
    }

  module Fee_payer = struct
    [%%versioned
    module Stable = struct
      module V1 = struct
        type t = Mina_wire_types.Mina_base.Account_update.Body.Fee_payer.V1.t =
          { public_key : Public_key.Compressed.Stable.V1.t
          ; fee : Fee.Stable.V1.t
          ; valid_until : Global_slot.Stable.V1.t option [@name "validUntil"]
          ; nonce : Account_nonce.Stable.V1.t
          }
        [@@deriving annot, sexp, equal, yojson, hash, compare, hlist, fields]

        let to_latest = Fn.id
      end
    end]

    let gen : t Quickcheck.Generator.t =
      let open Quickcheck.Generator.Let_syntax in
      let%map public_key = Public_key.Compressed.gen
      and fee = Currency.Fee.gen
      and valid_until = Option.quickcheck_generator Global_slot.gen
      and nonce = Account.Nonce.gen in
      { public_key; fee; valid_until; nonce }

    let dummy : t =
      { public_key = Public_key.Compressed.empty
      ; fee = Fee.zero
      ; valid_until = None
      ; nonce = Account_nonce.zero
      }

    let deriver obj =
      let open Fields_derivers_zkapps in
      let fee obj =
        iso_string obj ~name:"Fee" ~js_type:UInt64 ~to_string:Fee.to_string
          ~of_string:Fee.of_string
      in
      let ( !. ) ?skip_data = ( !. ) ?skip_data ~t_fields_annots in
      Fields.make_creator obj ~public_key:!.public_key ~fee:!.fee
        ~valid_until:
          !.Fields_derivers_zkapps.Derivers.(
              option ~js_type:Or_undefined @@ uint32 @@ o ())
        ~nonce:!.uint32
      |> finish "FeePayerBody" ~t_toplevel_annots

    let%test_unit "json roundtrip" =
      let open Fields_derivers_zkapps.Derivers in
      let full = o () in
      let _a = deriver full in
      [%test_eq: t] dummy (dummy |> to_json full |> of_json full)
  end

  let of_fee_payer (t : Fee_payer.t) : t =
    { public_key = t.public_key
    ; token_id = Token_id.default
    ; update = Update.noop
    ; balance_change =
        { Signed_poly.sgn = Sgn.Neg; magnitude = Amount.of_fee t.fee }
    ; increment_nonce = true
    ; events = []
    ; actions = []
    ; call_data = Field.zero
    ; preconditions =
        { Preconditions.network =
            (let valid_until =
               Option.value ~default:Global_slot.max_value t.valid_until
             in
             { Zkapp_precondition.Protocol_state.accept with
               global_slot_since_genesis =
                 Check { lower = Global_slot.zero; upper = valid_until }
             } )
        ; account = Account_precondition.Nonce t.nonce
        }
    ; use_full_commitment = true
    ; call_type = Blind_call
    ; authorization_kind = Signature
    }

  let to_simple_fee_payer (t : Fee_payer.t) : Simple.t =
    { public_key = t.public_key
    ; token_id = Token_id.default
    ; update = Update.noop
    ; balance_change =
        { Signed_poly.sgn = Sgn.Neg; magnitude = Amount.of_fee t.fee }
    ; increment_nonce = true
    ; events = []
    ; actions = []
    ; call_data = Field.zero
    ; preconditions =
        { Preconditions.network =
            (let valid_until =
               Option.value ~default:Global_slot.max_value t.valid_until
             in
             { Zkapp_precondition.Protocol_state.accept with
               global_slot_since_genesis =
                 Check { lower = Global_slot.zero; upper = valid_until }
             } )
        ; account = Account_precondition.Nonce t.nonce
        }
    ; use_full_commitment = true
    ; call_type = Blind_call
    ; call_depth = 0
    ; authorization_kind = Signature
    }

  let to_fee_payer_exn (t : t) : Fee_payer.t =
    let { public_key
        ; token_id = _
        ; update = _
        ; balance_change
        ; increment_nonce = _
        ; events = _
        ; actions = _
        ; call_data = _
        ; preconditions
        ; use_full_commitment = _
        ; call_type = _
        ; authorization_kind = _
        } =
      t
    in
    let fee =
      Currency.Fee.of_uint64
        (balance_change.magnitude |> Currency.Amount.to_uint64)
    in
    let nonce =
      match preconditions.account with
      | Nonce nonce ->
          Mina_numbers.Account_nonce.of_uint32 nonce
      | Full _ | Accept ->
          failwith "Expected a nonce for fee payer account precondition"
    in
    let valid_until =
      match preconditions.network.global_slot_since_genesis with
      | Ignore ->
          None
      | Check { upper; _ } ->
          Some upper
    in
    { public_key; fee; valid_until; nonce }

  module Checked = struct
    module Type_of_var (V : sig
      type var
    end) =
    struct
      type t = V.var
    end

    module Int_as_prover_ref = struct
      type t = int As_prover.Ref.t
    end

    type t =
      { public_key : Public_key.Compressed.var
      ; token_id : Token_id.Checked.t
      ; update : Update.Checked.t
      ; balance_change : Amount.Signed.var
      ; increment_nonce : Boolean.var
      ; events : Events.var
      ; actions : Actions.var
      ; call_data : Field.Var.t
      ; preconditions : Preconditions.Checked.t
      ; use_full_commitment : Boolean.var
      ; call_type : Call_type.Checked.t
      ; authorization_kind : Authorization_kind.Checked.t
      }
    [@@deriving annot, hlist, fields]

    let to_input
        ({ public_key
         ; token_id
         ; update
         ; balance_change
         ; increment_nonce
         ; events
         ; actions
         ; call_data
         ; preconditions
         ; use_full_commitment
         ; call_type
         ; authorization_kind
         } :
          t ) =
      List.reduce_exn ~f:Random_oracle_input.Chunked.append
        [ Public_key.Compressed.Checked.to_input public_key
        ; Token_id.Checked.to_input token_id
        ; Update.Checked.to_input update
        ; Snark_params.Tick.Run.run_checked
            (Amount.Signed.Checked.to_input balance_change)
        ; Random_oracle_input.Chunked.packed
            ((increment_nonce :> Field.Var.t), 1)
        ; Events.var_to_input events
        ; Actions.var_to_input actions
        ; Random_oracle_input.Chunked.field call_data
        ; Preconditions.Checked.to_input preconditions
        ; Random_oracle_input.Chunked.packed
            ((use_full_commitment :> Field.Var.t), 1)
        ; Call_type.Checked.to_input call_type
        ; Authorization_kind.Checked.to_input authorization_kind
        ]

    let digest (t : t) =
      Random_oracle.Checked.(
        hash ~init:Hash_prefix.zkapp_body (pack_input (to_input t)))
  end

  let typ () : (Checked.t, t) Typ.t =
    Typ.of_hlistable
      [ Public_key.Compressed.typ
      ; Token_id.typ
      ; Update.typ ()
      ; Amount.Signed.typ
      ; Boolean.typ
      ; Events.typ
      ; Actions.typ
      ; Field.typ
      ; Preconditions.typ ()
      ; Impl.Boolean.typ
      ; Call_type.typ
      ; Authorization_kind.typ
      ]
      ~var_to_hlist:Checked.to_hlist ~var_of_hlist:Checked.of_hlist
      ~value_to_hlist:to_hlist ~value_of_hlist:of_hlist

  let dummy : t =
    { public_key = Public_key.Compressed.empty
    ; update = Update.dummy
    ; token_id = Token_id.default
    ; balance_change = Amount.Signed.zero
    ; increment_nonce = false
    ; events = []
    ; actions = []
    ; call_data = Field.zero
    ; preconditions = Preconditions.accept
    ; use_full_commitment = false
    ; call_type = Blind_call
    ; authorization_kind = None_given
    }

  let%test_unit "json roundtrip" =
    let open Fields_derivers_zkapps.Derivers in
    let full = o () in
    let _a = Graphql_repr.deriver full in
    [%test_eq: Graphql_repr.t] Graphql_repr.dummy
      (Graphql_repr.dummy |> to_json full |> of_json full)

  let to_input
      ({ public_key
       ; update
       ; token_id
       ; balance_change
       ; increment_nonce
       ; events
       ; actions
       ; call_data
       ; preconditions
       ; use_full_commitment
       ; call_type
       ; authorization_kind
       } :
        t ) =
    List.reduce_exn ~f:Random_oracle_input.Chunked.append
      [ Public_key.Compressed.to_input public_key
      ; Token_id.to_input token_id
      ; Update.to_input update
      ; Amount.Signed.to_input balance_change
      ; Random_oracle_input.Chunked.packed (field_of_bool increment_nonce, 1)
      ; Events.to_input events
      ; Actions.to_input actions
      ; Random_oracle_input.Chunked.field call_data
      ; Preconditions.to_input preconditions
      ; Random_oracle_input.Chunked.packed (field_of_bool use_full_commitment, 1)
      ; Call_type.to_input call_type
      ; Authorization_kind.to_input authorization_kind
      ]

  let digest (t : t) =
    Random_oracle.(hash ~init:Hash_prefix.zkapp_body (pack_input (to_input t)))

  module Digested = struct
    type t = Random_oracle.Digest.t

    module Checked = struct
      type t = Random_oracle.Checked.Digest.t
    end
  end

  let gen =
    let open Quickcheck.Generator.Let_syntax in
    let%map public_key = Public_key.Compressed.gen
    and token_id = Token_id.gen
    and update = Update.gen ()
    and balance_change = Currency.Amount.Signed.gen
    and increment_nonce = Quickcheck.Generator.bool
    and events = return []
    and actions = return []
    and call_data = Field.gen
    and preconditions = Preconditions.gen
    and use_full_commitment = Quickcheck.Generator.bool
    and call_type = Call_type.gen
    and authorization_kind = Authorization_kind.gen in
    { public_key
    ; token_id
    ; update
    ; balance_change
    ; increment_nonce
    ; events
    ; actions
    ; call_data
    ; preconditions
    ; use_full_commitment
    ; call_type
    ; authorization_kind
    }
end

module T = struct
  module Graphql_repr = struct
    [%%versioned
    module Stable = struct
      module V1 = struct
        (** An account update in a zkApp transaction *)
        type t =
          { body : Body.Graphql_repr.Stable.V1.t
          ; authorization : Control.Stable.V2.t
          }
        [@@deriving annot, sexp, equal, yojson, hash, compare, fields]

        let to_latest = Fn.id
      end
    end]

    let deriver obj =
      let open Fields_derivers_zkapps.Derivers in
      let ( !. ) = ( !. ) ~t_fields_annots in
      Fields.make_creator obj
        ~body:!.Body.Graphql_repr.deriver
        ~authorization:!.Control.deriver
      |> finish "ZkappAccountUpdate" ~t_toplevel_annots
  end

  module Simple = struct
    [%%versioned
    module Stable = struct
      module V1 = struct
        type t =
          { body : Body.Simple.Stable.V1.t
          ; authorization : Control.Stable.V2.t
          }
        [@@deriving annot, sexp, equal, yojson, hash, compare, fields]

        let to_latest = Fn.id
      end
    end]
  end

  [%%versioned
  module Stable = struct
    module V1 = struct
      (** A account_update to a zkApp transaction *)
      type t = Mina_wire_types.Mina_base.Account_update.V1.t =
        { body : Body.Stable.V1.t; authorization : Control.Stable.V2.t }
      [@@deriving annot, sexp, equal, yojson, hash, compare, fields]

      let to_latest = Fn.id
    end
  end]

  let of_graphql_repr ({ body; authorization } : Graphql_repr.t) : t =
    { authorization; body = Body.of_graphql_repr body }

  let to_graphql_repr ({ body; authorization } : t) ~call_depth : Graphql_repr.t
      =
    { authorization; body = Body.to_graphql_repr ~call_depth body }

  let gen : t Quickcheck.Generator.t =
    let open Quickcheck.Generator.Let_syntax in
    let%map body = Body.gen and authorization = Control.gen_with_dummies in
    { body; authorization }

  let quickcheck_generator : t Quickcheck.Generator.t = gen

  let quickcheck_observer : t Quickcheck.Observer.t =
    Quickcheck.Observer.of_hash (module Stable.Latest)

  let quickcheck_shrinker : t Quickcheck.Shrinker.t =
    Quickcheck.Shrinker.empty ()

  let of_simple (p : Simple.t) : t =
    { body = Body.of_simple p.body; authorization = p.authorization }

  let digest (t : t) = Body.digest t.body

  module Checked = struct
    type t = Body.Checked.t

    let digest (t : t) = Body.Checked.digest t
  end

  let%test_unit "json roundtrip dummy" =
    let dummy : Graphql_repr.t =
      to_graphql_repr ~call_depth:0
        { body = Body.dummy; authorization = Control.dummy_of_tag Signature }
    in
    let module Fd = Fields_derivers_zkapps.Derivers in
    let full = Graphql_repr.deriver @@ Fd.o () in
    [%test_eq: Graphql_repr.t] dummy
      (dummy |> Fd.to_json full |> Fd.of_json full)
end

module Fee_payer = struct
  [%%versioned
  module Stable = struct
    module V1 = struct
      type t = Mina_wire_types.Mina_base.Account_update.Fee_payer.V1.t =
        { body : Body.Fee_payer.Stable.V1.t
        ; authorization : Signature.Stable.V1.t
        }
      [@@deriving annot, sexp, equal, yojson, hash, compare, fields]

      let to_latest = Fn.id
    end
  end]

  let gen : t Quickcheck.Generator.t =
    let open Quickcheck.Let_syntax in
    let%map body = Body.Fee_payer.gen in
    let authorization = Signature.dummy in
    { body; authorization }

  let quickcheck_generator : t Quickcheck.Generator.t = gen

  let quickcheck_observer : t Quickcheck.Observer.t =
    Quickcheck.Observer.of_hash (module Stable.Latest)

  let quickcheck_shrinker : t Quickcheck.Shrinker.t =
    Quickcheck.Shrinker.empty ()

  let account_id (t : t) : Account_id.t =
    Account_id.create t.body.public_key Token_id.default

  let to_account_update (t : t) : T.t =
    { authorization = Control.Signature t.authorization
    ; body = Body.of_fee_payer t.body
    }

  let deriver obj =
    let open Fields_derivers_zkapps.Derivers in
    let ( !. ) = ( !. ) ~t_fields_annots in
    Fields.make_creator obj ~body:!.Body.Fee_payer.deriver
      ~authorization:!.Control.signature_deriver
    |> finish "ZkappFeePayer" ~t_toplevel_annots

  let%test_unit "json roundtrip" =
    let dummy : t =
      { body = Body.Fee_payer.dummy; authorization = Signature.dummy }
    in
    let open Fields_derivers_zkapps.Derivers in
    let full = o () in
    let _a = deriver full in
    [%test_eq: t] dummy (dummy |> to_json full |> of_json full)
end

include T

let account_id (t : t) : Account_id.t =
  Account_id.create t.body.public_key t.body.token_id

let verification_key_update_to_option (t : t) :
    Verification_key_wire.t option Zkapp_basic.Set_or_keep.t =
  Zkapp_basic.Set_or_keep.map ~f:Option.some t.body.update.verification_key

let of_fee_payer ({ body; authorization } : Fee_payer.t) : t =
  { authorization = Signature authorization; body = Body.of_fee_payer body }

(** The change in balance to apply to the target account of this account_update.
      When this is negative, the amount will be withdrawn from the account and
      made available to later zkapp_command in the same transaction.
      When this is positive, the amount will be deposited into the account from
      the funds made available by previous zkapp_command in the same transaction.
*)
let balance_change (t : t) : Amount.Signed.t = t.body.balance_change

let protocol_state_precondition (t : t) : Zkapp_precondition.Protocol_state.t =
  t.body.preconditions.network

let public_key (t : t) : Public_key.Compressed.t = t.body.public_key

let token_id (t : t) : Token_id.t = t.body.token_id

let use_full_commitment (t : t) : bool = t.body.use_full_commitment

let increment_nonce (t : t) : bool = t.body.increment_nonce<|MERGE_RESOLUTION|>--- conflicted
+++ resolved
@@ -128,19 +128,25 @@
     module V1 = struct
       type t = Mina_wire_types.Mina_base.Account_update.Call_type.V1.t =
         | Call
+            (** A plain call, conveying permission to the child (and
+                potentially it's children, via delegate call) to use the
+                token_id derived from the caller's account ID.
+            *)
         | Delegate_call
+            (** A call as if this node was not in the stack, passing permission
+                to use the token_id given to this node down to its child.
+            *)
         | Blind_call
+            (** A call that conveys no permission to its children to use its
+                token_id.
+            *)
       [@@deriving sexp, equal, yojson, hash, compare]
 
       let to_latest = Fn.id
     end
   end]
 
-<<<<<<< HEAD
   let gen = Quickcheck.Generator.of_list [ Call; Delegate_call; Blind_call ]
-=======
-  let gen = Quickcheck.Generator.of_list [ Call; Delegate_call ]
->>>>>>> 3ebab55f
 
   let to_string = function
     | Call ->
@@ -162,11 +168,8 @@
 
   let is_delegate_call = function Delegate_call -> true | _ -> false
 
-<<<<<<< HEAD
   let is_blind_call = function Blind_call -> true | _ -> false
 
-=======
->>>>>>> 3ebab55f
   module As_record : sig
     type variant = t
 
@@ -174,7 +177,6 @@
 
     val is_delegate_call : 'bool t -> 'bool
 
-<<<<<<< HEAD
     val is_blind_call : 'bool t -> 'bool
 
     val map : f:('a -> 'b) -> 'a t -> 'b t
@@ -182,86 +184,6 @@
     val to_hlist : 'bool t -> (unit, 'bool -> 'bool -> unit) H_list.t
 
     val of_hlist : (unit, 'bool -> 'bool -> unit) H_list.t -> 'bool t
-
-    val to_input :
-      field_of_bool:('a -> 'b) -> 'a t -> 'b Random_oracle_input.Chunked.t
-
-    val typ : (Snark_params.Tick.Boolean.var t, bool t) Snark_params.Tick.Typ.t
-
-    val equal :
-         and_:('bool -> 'bool -> 'bool)
-      -> equal:('a -> 'a -> 'bool)
-      -> 'a t
-      -> 'a t
-      -> 'bool
-
-    val to_variant : bool t -> variant
-
-    val of_variant : variant -> bool t
-  end = struct
-    type variant = t
-
-    type 'bool t =
-      { (* NB: call is implicit. *)
-        is_delegate_call : 'bool
-      ; is_blind_call : 'bool
-      }
-    [@@deriving hlist, fields]
-
-    let map ~f { is_delegate_call; is_blind_call } =
-      { is_delegate_call = f is_delegate_call; is_blind_call = f is_blind_call }
-
-    let typ : _ Typ.t =
-      let open Snark_params.Tick in
-      let (Typ typ) =
-        Typ.of_hlistable
-          [ Boolean.typ; Boolean.typ ]
-          ~var_to_hlist:to_hlist ~var_of_hlist:of_hlist ~value_to_hlist:to_hlist
-          ~value_of_hlist:of_hlist
-      in
-      Typ
-        { typ with
-          check =
-            (fun ({ is_delegate_call; is_blind_call } as x) ->
-              let open Checked in
-              let%bind () = typ.check x in
-              Boolean.Assert.exactly_one [ is_delegate_call; is_blind_call ] )
-        }
-
-    let to_input ~field_of_bool { is_delegate_call; is_blind_call } =
-      Array.reduce_exn ~f:Random_oracle_input.Chunked.append
-        [| Random_oracle_input.Chunked.packed (field_of_bool is_delegate_call, 1)
-         ; Random_oracle_input.Chunked.packed (field_of_bool is_blind_call, 1)
-        |]
-
-    let equal ~and_ ~equal
-        { is_delegate_call = is_delegate_call1; is_blind_call = is_blind_call1 }
-        { is_delegate_call = is_delegate_call2; is_blind_call = is_blind_call2 }
-        =
-      and_
-        (equal is_delegate_call1 is_delegate_call2)
-        (equal is_blind_call1 is_blind_call2)
-
-    let to_variant { is_delegate_call; is_blind_call } =
-      if is_delegate_call then Delegate_call
-      else if is_blind_call then Blind_call
-      else Call
-
-    let of_variant = function
-      | Call ->
-          { is_delegate_call = false; is_blind_call = false }
-      | Delegate_call ->
-          { is_delegate_call = true; is_blind_call = false }
-      | Blind_call ->
-          { is_delegate_call = false; is_blind_call = true }
-  end
-
-=======
-    val map : f:('a -> 'b) -> 'a t -> 'b t
-
-    val to_hlist : 'bool t -> (unit, 'bool -> unit) H_list.t
-
-    val of_hlist : (unit, 'bool -> unit) H_list.t -> 'bool t
 
     val to_input :
       field_of_bool:('a -> 'b) -> 'a t -> 'b Random_oracle_input.Chunked.t
@@ -453,52 +375,73 @@
   end = struct
     type variant = t
 
-    type 'bool t = { (* NB: call is implicit. *)
-                     is_delegate_call : 'bool }
+    type 'bool t =
+      { (* NB: call is implicit. *)
+        is_delegate_call : 'bool
+      ; is_blind_call : 'bool
+      }
     [@@deriving annot, hlist, fields]
 
-    let map ~f { is_delegate_call } = { is_delegate_call = f is_delegate_call }
+    let map ~f { is_delegate_call; is_blind_call } =
+      { is_delegate_call = f is_delegate_call; is_blind_call = f is_blind_call }
 
     let typ : _ Typ.t =
       let open Snark_params.Tick in
-      Typ.of_hlistable [ Boolean.typ ] ~var_to_hlist:to_hlist
-        ~var_of_hlist:of_hlist ~value_to_hlist:to_hlist ~value_of_hlist:of_hlist
-
-    let to_input ~field_of_bool { is_delegate_call } =
+      let (Typ typ) =
+        Typ.of_hlistable
+          [ Boolean.typ; Boolean.typ ]
+          ~var_to_hlist:to_hlist ~var_of_hlist:of_hlist ~value_to_hlist:to_hlist
+          ~value_of_hlist:of_hlist
+      in
+      Typ
+        { typ with
+          check =
+            (fun ({ is_delegate_call; is_blind_call } as x) ->
+              let open Checked in
+              let%bind () = typ.check x in
+              Boolean.Assert.exactly_one [ is_delegate_call; is_blind_call ] )
+        }
+
+    let to_input ~field_of_bool { is_delegate_call; is_blind_call } =
       Array.reduce_exn ~f:Random_oracle_input.Chunked.append
         [| Random_oracle_input.Chunked.packed (field_of_bool is_delegate_call, 1)
+         ; Random_oracle_input.Chunked.packed (field_of_bool is_blind_call, 1)
         |]
 
-    let equal ~and_:_ ~equal { is_delegate_call = is_delegate_call1 }
-        { is_delegate_call = is_delegate_call2 } =
-      equal is_delegate_call1 is_delegate_call2
-
-    let to_variant { is_delegate_call } =
-      if is_delegate_call then Delegate_call else Call
+    let equal ~and_ ~equal
+        { is_delegate_call = is_delegate_call1; is_blind_call = is_blind_call1 }
+        { is_delegate_call = is_delegate_call2; is_blind_call = is_blind_call2 }
+        =
+      and_
+        (equal is_delegate_call1 is_delegate_call2)
+        (equal is_blind_call1 is_blind_call2)
+
+    let to_variant { is_delegate_call; is_blind_call } =
+      if is_delegate_call then Delegate_call
+      else if is_blind_call then Blind_call
+      else Call
 
     let of_variant = function
       | Call ->
-          { is_delegate_call = false }
+          { is_delegate_call = false; is_blind_call = false }
       | Delegate_call ->
-          { is_delegate_call = true }
+          { is_delegate_call = true; is_blind_call = false }
+      | Blind_call ->
+          { is_delegate_call = false; is_blind_call = true }
 
     let deriver obj : _ Fields_derivers_zkapps.Unified_input.t =
       let open Fields_derivers_zkapps.Derivers in
       let ( !. ) = ( !. ) ~t_fields_annots in
-      Fields.make_creator obj ~is_delegate_call:!.bool
+      Fields.make_creator obj ~is_delegate_call:!.bool ~is_blind_call:!.bool
       |> finish "CallType" ~t_toplevel_annots
   end
 
->>>>>>> 3ebab55f
   let quickcheck_generator = gen
 
   let deriver obj =
     let open Fields_derivers_zkapps in
-<<<<<<< HEAD
-    iso_string ~name:"CallType" ~js_type:(Custom "CallType") ~to_string
-      ~of_string obj
-
-  let to_input x = As_record.to_input ~field_of_bool (As_record.of_variant x)
+    iso_record ~of_record:As_record.to_variant ~to_record:As_record.of_variant
+      As_record.deriver obj
 
   module Checked = struct
     type t = Boolean.var As_record.t
@@ -516,22 +459,6 @@
 
     let blind_call =
       As_record.map ~f:Boolean.var_of_value @@ As_record.of_variant Blind_call
-=======
-    iso_record ~of_record:As_record.to_variant ~to_record:As_record.of_variant
-      As_record.deriver obj
-
-  module Checked = struct
-    type t = Boolean.var As_record.t
-
-    let is_delegate_call = As_record.is_delegate_call
-
-    let call =
-      As_record.map ~f:Boolean.var_of_value @@ As_record.of_variant Call
-
-    let delegate_call =
-      As_record.map ~f:Boolean.var_of_value
-      @@ As_record.of_variant Delegate_call
->>>>>>> 3ebab55f
 
     let to_input (x : t) =
       As_record.to_input
@@ -545,8 +472,7 @@
       As_record.equal ~equal:Run.Boolean.Assert.( = ) ~and_:(fun _ _ -> ()) x y
   end
 
-  let to_input x =
-      As_record.to_input ~field_of_bool (As_record.of_variant x)
+  let to_input x = As_record.to_input ~field_of_bool (As_record.of_variant x)
 
   let typ : (Checked.t, t) Typ.t =
     As_record.typ
