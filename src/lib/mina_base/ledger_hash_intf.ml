--- conflicted
+++ resolved
@@ -43,13 +43,8 @@
     -> f:
          (   is_empty_and_writeable:Boolean.var
           -> Account.var
-<<<<<<< HEAD
-          -> (Account.var, 's) Checked.t )
-    -> (var, 's) Checked.t
-=======
-          -> Account.var Checked.t)
+          -> Account.var Checked.t )
     -> var Checked.t
->>>>>>> ea6c7ee8
 
   val modify_account_recv :
        depth:int
@@ -58,11 +53,6 @@
     -> f:
          (   is_empty_and_writeable:Boolean.var
           -> Account.var
-<<<<<<< HEAD
-          -> (Account.var, 's) Checked.t )
-    -> (var, 's) Checked.t
-=======
-          -> Account.var Checked.t)
+          -> Account.var Checked.t )
     -> var Checked.t
->>>>>>> ea6c7ee8
 end