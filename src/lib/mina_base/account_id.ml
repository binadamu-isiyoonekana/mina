[%%import "/src/config.mlh"]

open Core_kernel
open Mina_base_import
<<<<<<< HEAD

let invalid = (Public_key.Compressed.empty, Pickles.Backend.Tick.Field.zero)

module Digest = struct
  [%%ifdef consensus_mechanism]

  let of_bigstring_exn =
    Binable.of_bigstring (module Pickles.Backend.Tick.Field.Stable.Latest)

  let to_bigstring =
    Binable.to_bigstring (module Pickles.Backend.Tick.Field.Stable.Latest)

  [%%else]

  let of_bigstring_exn =
    Binable.of_bigstring (module Snark_params.Tick.Field.Stable.Latest)

  let to_bigstring =
    Binable.to_bigstring (module Snark_params.Tick.Field.Stable.Latest)

  [%%endif]

  module Base58_check = Base58_check.Make (struct
    let description = "Token ID"

    let version_byte = Base58_check.Version_bytes.token_id_key
  end)

  let to_base58_check t : string =
    Base58_check.encode (to_bigstring t |> Bigstring.to_string)

  let of_base58_check_exn (s : string) =
    let decoded = Base58_check.decode_exn s in
    decoded |> Bigstring.of_string |> of_bigstring_exn

  let to_string = to_base58_check

  let of_string = of_base58_check_exn

  let of_field = Fn.id

  let to_field_unsafe = Fn.id

  [%%ifdef consensus_mechanism]

  [%%versioned
  module Stable = struct
    module V1 = struct
      type t = Pickles.Backend.Tick.Field.Stable.V1.t
      [@@deriving sexp, equal, compare, hash]

      let to_yojson (t : t) : Yojson.Safe.t = `String (to_string t)

      let of_yojson (j : Yojson.Safe.t) : (t, string) result =
        try Ok (of_string (Yojson.Safe.Util.to_string j))
        with e -> Error (Exn.to_string e)

      let to_latest = Fn.id
    end
  end]

  [%%else]

  [%%versioned
  module Stable = struct
    module V1 = struct
      type t = Snark_params.Tick.Field.Stable.V1.t
      [@@deriving sexp, equal, compare, hash]

      let to_yojson (t : t) : Yojson.Safe.t = `String (to_string t)

      let of_yojson (j : Yojson.Safe.t) : (t, string) result =
        try Ok (of_string (Yojson.Safe.Util.to_string j))
        with e -> Error (Exn.to_string e)

      let to_latest = Fn.id
    end
  end]

  [%%endif]

  [%%define_locally Stable.Latest.(of_yojson, to_yojson)]

  include Comparable.Make_binable (Stable.Latest)
  include Hashable.Make_binable (Stable.Latest)

  let to_input : t -> _ Random_oracle_input.Chunked.t =
    Random_oracle_input.Chunked.field

  (* Just matters that this no one can find a preimage to this with poseidon.
     Chose 1 for consistency for the old uint64 based token IDs *)
  let default : t = Snark_params.Tick.Field.one

  let gen : t Quickcheck.Generator.t = Snark_params.Tick.Field.gen

  let gen_non_default =
    Quickcheck.Generator.filter gen ~f:(fun x -> not (equal x default))

  [%%ifdef consensus_mechanism]

  module Checked = struct
    open Pickles.Impls.Step

    type t = Field.t

    let to_input : t -> _ Random_oracle_input.Chunked.t =
      Random_oracle_input.Chunked.field

    let constant : Stable.Latest.t -> t = Field.constant

    let equal : t -> t -> Boolean.var = Field.equal

    let if_ = Field.if_

    let of_field = Fn.id

    let to_field_unsafe = Fn.id

    module Assert = struct
      let equal : t -> t -> unit = Field.Assert.equal
    end
  end

  let typ = Snark_params.Tick.Field.typ

  [%%endif]
end

[%%versioned
module Stable = struct
  module V2 = struct
    type t = Public_key.Compressed.Stable.V1.t * Digest.Stable.V1.t
    [@@deriving sexp, equal, compare, hash, yojson]
=======

(** See documentation of the {!Mina_wire_types} library *)
module Wire_types = Mina_wire_types.Mina_base.Account_id
>>>>>>> a5d2b57c

module Make_sig (A : Wire_types.Types.S) = struct
  module type S =
    Account_id_intf.S
      with type Digest.Stable.V1.t = A.Digest.V1.t
       and type Stable.V2.t = A.V2.t
end

module Make_str (_ : Wire_types.Concrete) = struct
  let invalid = (Public_key.Compressed.empty, Pickles.Backend.Tick.Field.zero)

  module Digest = struct
    [%%ifdef consensus_mechanism]

    let of_bigstring_exn =
      Binable.of_bigstring (module Pickles.Backend.Tick.Field.Stable.Latest)

    let to_bigstring =
      Binable.to_bigstring (module Pickles.Backend.Tick.Field.Stable.Latest)

    [%%else]

    let of_bigstring_exn =
      Binable.of_bigstring (module Snark_params.Tick.Field.Stable.Latest)

    let to_bigstring =
      Binable.to_bigstring (module Snark_params.Tick.Field.Stable.Latest)

    [%%endif]

    module Base58_check = Base58_check.Make (struct
      let description = "Token ID"

      let version_byte = Base58_check.Version_bytes.token_id_key
    end)

    let to_base58_check t : string =
      Base58_check.encode (to_bigstring t |> Bigstring.to_string)

    let of_base58_check_exn (s : string) =
      let decoded = Base58_check.decode_exn s in
      decoded |> Bigstring.of_string |> of_bigstring_exn

    let to_string = to_base58_check

    let of_string = of_base58_check_exn

    let of_field = Fn.id

    let to_field_unsafe = Fn.id

    [%%ifdef consensus_mechanism]

    [%%versioned
    module Stable = struct
      module V1 = struct
        type t = Pickles.Backend.Tick.Field.Stable.V1.t
        [@@deriving sexp, equal, compare, hash]

        let to_yojson (t : t) : Yojson.Safe.t = `String (to_string t)

        let of_yojson (j : Yojson.Safe.t) : (t, string) result =
          try Ok (of_string (Yojson.Safe.Util.to_string j))
          with e -> Error (Exn.to_string e)

        let to_latest = Fn.id
      end
    end]

    [%%else]

    [%%versioned
    module Stable = struct
      module V1 = struct
        type t = Snark_params.Tick.Field.Stable.V1.t
        [@@deriving sexp, equal, compare, hash]

        let to_yojson (t : t) : Yojson.Safe.t = `String (to_string t)

        let of_yojson (j : Yojson.Safe.t) : (t, string) result =
          try Ok (of_string (Yojson.Safe.Util.to_string j))
          with e -> Error (Exn.to_string e)

        let to_latest = Fn.id
      end
    end]

    [%%endif]

<<<<<<< HEAD
let empty : t = (Public_key.Compressed.empty, Digest.default)
=======
    [%%define_locally Stable.Latest.(of_yojson, to_yojson)]
>>>>>>> a5d2b57c

    include Comparable.Make_binable (Stable.Latest)
    include Hashable.Make_binable (Stable.Latest)

<<<<<<< HEAD
let token_id (_key, id) = id

let to_input ((key, tid) : t) =
  Random_oracle_input.Chunked.(
    append (Public_key.Compressed.to_input key) (field tid))

let derive_token_id ~(owner : t) : Digest.t =
  Random_oracle.hash ~init:Hash_prefix.derive_token_id
    (Random_oracle.pack_input (to_input owner))

let gen =
  let open Quickcheck.Let_syntax in
  let%map key = Public_key.Compressed.gen and tid = Digest.gen in
  (key, tid)
=======
    let to_input : t -> _ Random_oracle_input.Chunked.t =
      Random_oracle_input.Chunked.field

    (* Just matters that this no one can find a preimage to this with poseidon.
       Chose 1 for consistency for the old uint64 based token IDs *)
    let default : t = Snark_params.Tick.Field.one

    let gen : t Quickcheck.Generator.t = Snark_params.Tick.Field.gen
>>>>>>> a5d2b57c

    let gen_non_default =
      Quickcheck.Generator.filter gen ~f:(fun x -> not (equal x default))

<<<<<<< HEAD
let to_input ((key, tid) : t) =
  Random_oracle.Input.Chunked.append
    (Public_key.Compressed.to_input key)
    (Digest.to_input tid)

[%%ifdef consensus_mechanism]

type var = Public_key.Compressed.var * Digest.Checked.t

let typ = Snarky_backendless.Typ.(Public_key.Compressed.typ * Digest.typ)

let var_of_t ((key, tid) : t) =
  (Public_key.Compressed.var_of_t key, Snark_params.Tick.Field.Var.constant tid)
=======
    [%%ifdef consensus_mechanism]

    module Checked = struct
      open Pickles.Impls.Step

      type t = Field.t

      let to_input : t -> _ Random_oracle_input.Chunked.t =
        Random_oracle_input.Chunked.field
>>>>>>> a5d2b57c

      let constant : Stable.Latest.t -> t = Field.constant

      let equal : t -> t -> Boolean.var = Field.equal

      let if_ = Field.if_

      let of_field = Fn.id

      let to_field_unsafe = Fn.id

      module Assert = struct
        let equal : t -> t -> unit = Field.Assert.equal
      end
    end

    let typ = Snark_params.Tick.Field.typ

    [%%endif]
  end

  [%%versioned
  module Stable = struct
    module V2 = struct
      type t = Public_key.Compressed.Stable.V1.t * Digest.Stable.V1.t
      [@@deriving sexp, equal, compare, hash, yojson]

      let to_latest = Fn.id
    end
  end]

  let create key tid = (key, tid)

  let empty : t = (Public_key.Compressed.empty, Digest.default)

  let public_key (key, _tid) = key

  let token_id (_key, id) = id

  let to_input ((key, tid) : t) =
    Random_oracle_input.Chunked.(
      append (Public_key.Compressed.to_input key) (field tid))

  let derive_token_id ~(owner : t) : Digest.t =
    Random_oracle.hash ~init:Hash_prefix.derive_token_id
      (Random_oracle.pack_input (to_input owner))

  let gen =
    let open Quickcheck.Let_syntax in
    let%map key = Public_key.Compressed.gen and tid = Digest.gen in
    (key, tid)

<<<<<<< HEAD
  let to_input ((key, tid) : var) =
    let tid = Digest.Checked.to_input tid in
    Random_oracle.Input.Chunked.append
      (Public_key.Compressed.Checked.to_input key)
      tid

  let derive_token_id ~(owner : var) : Digest.Checked.t =
    Random_oracle.Checked.hash ~init:Hash_prefix.derive_token_id
      (Random_oracle.Checked.pack_input (to_input owner))

  let equal (pk1, tid1) (pk2, tid2) =
    let%bind pk_equal = Public_key.Compressed.Checked.equal pk1 pk2 in
    let%bind tid_equal = Snark_params.Tick.Field.Checked.equal tid1 tid2 in
    Tick.Boolean.(pk_equal && tid_equal)

  let if_ b ~then_:(pk_then, tid_then) ~else_:(pk_else, tid_else) =
    let%bind pk =
      Public_key.Compressed.Checked.if_ b ~then_:pk_then ~else_:pk_else
    in
    let%map tid =
      Snark_params.Tick.Field.Checked.if_ b ~then_:tid_then ~else_:tid_else
    in
    (pk, tid)
=======
  include Comparable.Make_binable (Stable.Latest)
  include Hashable.Make_binable (Stable.Latest)

  let to_input ((key, tid) : t) =
    Random_oracle.Input.Chunked.append
      (Public_key.Compressed.to_input key)
      (Digest.to_input tid)

  [%%ifdef consensus_mechanism]

  type var = Public_key.Compressed.var * Digest.Checked.t

  let typ = Snarky_backendless.Typ.(Public_key.Compressed.typ * Digest.typ)

  let var_of_t ((key, tid) : t) =
    ( Public_key.Compressed.var_of_t key
    , Snark_params.Tick.Field.Var.constant tid )

  module Checked = struct
    open Snark_params
    open Tick

    let create key tid = (key, tid)

    let public_key (key, _tid) = key

    let token_id (_key, tid) = tid

    let to_input ((key, tid) : var) =
      let tid = Digest.Checked.to_input tid in
      Random_oracle.Input.Chunked.append
        (Public_key.Compressed.Checked.to_input key)
        tid

    let derive_token_id ~(owner : var) : Digest.Checked.t =
      Random_oracle.Checked.hash ~init:Hash_prefix.derive_token_id
        (Random_oracle.Checked.pack_input (to_input owner))

    let equal (pk1, tid1) (pk2, tid2) =
      let%bind pk_equal = Public_key.Compressed.Checked.equal pk1 pk2 in
      let%bind tid_equal = Snark_params.Tick.Field.Checked.equal tid1 tid2 in
      Tick.Boolean.(pk_equal && tid_equal)

    let if_ b ~then_:(pk_then, tid_then) ~else_:(pk_else, tid_else) =
      let%bind pk =
        Public_key.Compressed.Checked.if_ b ~then_:pk_then ~else_:pk_else
      in
      let%map tid =
        Snark_params.Tick.Field.Checked.if_ b ~then_:tid_then ~else_:tid_else
      in
      (pk, tid)
  end

  [%%endif]
>>>>>>> a5d2b57c
end

include Wire_types.Make (Make_sig) (Make_str)<|MERGE_RESOLUTION|>--- conflicted
+++ resolved
@@ -2,145 +2,9 @@
 
 open Core_kernel
 open Mina_base_import
-<<<<<<< HEAD
-
-let invalid = (Public_key.Compressed.empty, Pickles.Backend.Tick.Field.zero)
-
-module Digest = struct
-  [%%ifdef consensus_mechanism]
-
-  let of_bigstring_exn =
-    Binable.of_bigstring (module Pickles.Backend.Tick.Field.Stable.Latest)
-
-  let to_bigstring =
-    Binable.to_bigstring (module Pickles.Backend.Tick.Field.Stable.Latest)
-
-  [%%else]
-
-  let of_bigstring_exn =
-    Binable.of_bigstring (module Snark_params.Tick.Field.Stable.Latest)
-
-  let to_bigstring =
-    Binable.to_bigstring (module Snark_params.Tick.Field.Stable.Latest)
-
-  [%%endif]
-
-  module Base58_check = Base58_check.Make (struct
-    let description = "Token ID"
-
-    let version_byte = Base58_check.Version_bytes.token_id_key
-  end)
-
-  let to_base58_check t : string =
-    Base58_check.encode (to_bigstring t |> Bigstring.to_string)
-
-  let of_base58_check_exn (s : string) =
-    let decoded = Base58_check.decode_exn s in
-    decoded |> Bigstring.of_string |> of_bigstring_exn
-
-  let to_string = to_base58_check
-
-  let of_string = of_base58_check_exn
-
-  let of_field = Fn.id
-
-  let to_field_unsafe = Fn.id
-
-  [%%ifdef consensus_mechanism]
-
-  [%%versioned
-  module Stable = struct
-    module V1 = struct
-      type t = Pickles.Backend.Tick.Field.Stable.V1.t
-      [@@deriving sexp, equal, compare, hash]
-
-      let to_yojson (t : t) : Yojson.Safe.t = `String (to_string t)
-
-      let of_yojson (j : Yojson.Safe.t) : (t, string) result =
-        try Ok (of_string (Yojson.Safe.Util.to_string j))
-        with e -> Error (Exn.to_string e)
-
-      let to_latest = Fn.id
-    end
-  end]
-
-  [%%else]
-
-  [%%versioned
-  module Stable = struct
-    module V1 = struct
-      type t = Snark_params.Tick.Field.Stable.V1.t
-      [@@deriving sexp, equal, compare, hash]
-
-      let to_yojson (t : t) : Yojson.Safe.t = `String (to_string t)
-
-      let of_yojson (j : Yojson.Safe.t) : (t, string) result =
-        try Ok (of_string (Yojson.Safe.Util.to_string j))
-        with e -> Error (Exn.to_string e)
-
-      let to_latest = Fn.id
-    end
-  end]
-
-  [%%endif]
-
-  [%%define_locally Stable.Latest.(of_yojson, to_yojson)]
-
-  include Comparable.Make_binable (Stable.Latest)
-  include Hashable.Make_binable (Stable.Latest)
-
-  let to_input : t -> _ Random_oracle_input.Chunked.t =
-    Random_oracle_input.Chunked.field
-
-  (* Just matters that this no one can find a preimage to this with poseidon.
-     Chose 1 for consistency for the old uint64 based token IDs *)
-  let default : t = Snark_params.Tick.Field.one
-
-  let gen : t Quickcheck.Generator.t = Snark_params.Tick.Field.gen
-
-  let gen_non_default =
-    Quickcheck.Generator.filter gen ~f:(fun x -> not (equal x default))
-
-  [%%ifdef consensus_mechanism]
-
-  module Checked = struct
-    open Pickles.Impls.Step
-
-    type t = Field.t
-
-    let to_input : t -> _ Random_oracle_input.Chunked.t =
-      Random_oracle_input.Chunked.field
-
-    let constant : Stable.Latest.t -> t = Field.constant
-
-    let equal : t -> t -> Boolean.var = Field.equal
-
-    let if_ = Field.if_
-
-    let of_field = Fn.id
-
-    let to_field_unsafe = Fn.id
-
-    module Assert = struct
-      let equal : t -> t -> unit = Field.Assert.equal
-    end
-  end
-
-  let typ = Snark_params.Tick.Field.typ
-
-  [%%endif]
-end
-
-[%%versioned
-module Stable = struct
-  module V2 = struct
-    type t = Public_key.Compressed.Stable.V1.t * Digest.Stable.V1.t
-    [@@deriving sexp, equal, compare, hash, yojson]
-=======
 
 (** See documentation of the {!Mina_wire_types} library *)
 module Wire_types = Mina_wire_types.Mina_base.Account_id
->>>>>>> a5d2b57c
 
 module Make_sig (A : Wire_types.Types.S) = struct
   module type S =
@@ -230,31 +94,11 @@
 
     [%%endif]
 
-<<<<<<< HEAD
-let empty : t = (Public_key.Compressed.empty, Digest.default)
-=======
     [%%define_locally Stable.Latest.(of_yojson, to_yojson)]
->>>>>>> a5d2b57c
 
     include Comparable.Make_binable (Stable.Latest)
     include Hashable.Make_binable (Stable.Latest)
 
-<<<<<<< HEAD
-let token_id (_key, id) = id
-
-let to_input ((key, tid) : t) =
-  Random_oracle_input.Chunked.(
-    append (Public_key.Compressed.to_input key) (field tid))
-
-let derive_token_id ~(owner : t) : Digest.t =
-  Random_oracle.hash ~init:Hash_prefix.derive_token_id
-    (Random_oracle.pack_input (to_input owner))
-
-let gen =
-  let open Quickcheck.Let_syntax in
-  let%map key = Public_key.Compressed.gen and tid = Digest.gen in
-  (key, tid)
-=======
     let to_input : t -> _ Random_oracle_input.Chunked.t =
       Random_oracle_input.Chunked.field
 
@@ -263,26 +107,10 @@
     let default : t = Snark_params.Tick.Field.one
 
     let gen : t Quickcheck.Generator.t = Snark_params.Tick.Field.gen
->>>>>>> a5d2b57c
 
     let gen_non_default =
       Quickcheck.Generator.filter gen ~f:(fun x -> not (equal x default))
 
-<<<<<<< HEAD
-let to_input ((key, tid) : t) =
-  Random_oracle.Input.Chunked.append
-    (Public_key.Compressed.to_input key)
-    (Digest.to_input tid)
-
-[%%ifdef consensus_mechanism]
-
-type var = Public_key.Compressed.var * Digest.Checked.t
-
-let typ = Snarky_backendless.Typ.(Public_key.Compressed.typ * Digest.typ)
-
-let var_of_t ((key, tid) : t) =
-  (Public_key.Compressed.var_of_t key, Snark_params.Tick.Field.Var.constant tid)
-=======
     [%%ifdef consensus_mechanism]
 
     module Checked = struct
@@ -292,7 +120,6 @@
 
       let to_input : t -> _ Random_oracle_input.Chunked.t =
         Random_oracle_input.Chunked.field
->>>>>>> a5d2b57c
 
       let constant : Stable.Latest.t -> t = Field.constant
 
@@ -345,31 +172,6 @@
     let%map key = Public_key.Compressed.gen and tid = Digest.gen in
     (key, tid)
 
-<<<<<<< HEAD
-  let to_input ((key, tid) : var) =
-    let tid = Digest.Checked.to_input tid in
-    Random_oracle.Input.Chunked.append
-      (Public_key.Compressed.Checked.to_input key)
-      tid
-
-  let derive_token_id ~(owner : var) : Digest.Checked.t =
-    Random_oracle.Checked.hash ~init:Hash_prefix.derive_token_id
-      (Random_oracle.Checked.pack_input (to_input owner))
-
-  let equal (pk1, tid1) (pk2, tid2) =
-    let%bind pk_equal = Public_key.Compressed.Checked.equal pk1 pk2 in
-    let%bind tid_equal = Snark_params.Tick.Field.Checked.equal tid1 tid2 in
-    Tick.Boolean.(pk_equal && tid_equal)
-
-  let if_ b ~then_:(pk_then, tid_then) ~else_:(pk_else, tid_else) =
-    let%bind pk =
-      Public_key.Compressed.Checked.if_ b ~then_:pk_then ~else_:pk_else
-    in
-    let%map tid =
-      Snark_params.Tick.Field.Checked.if_ b ~then_:tid_then ~else_:tid_else
-    in
-    (pk, tid)
-=======
   include Comparable.Make_binable (Stable.Latest)
   include Hashable.Make_binable (Stable.Latest)
 
@@ -424,7 +226,6 @@
   end
 
   [%%endif]
->>>>>>> a5d2b57c
 end
 
 include Wire_types.Make (Make_sig) (Make_str)