module type Iffable = sig
  type bool

  type t

  val if_ : bool -> then_:t -> else_:t -> t
end

module type Bool_intf = sig
  type t

  include Iffable with type t := t and type bool := t

  val true_ : t

  val false_ : t

  val equal : t -> t -> t

  val not : t -> t

  val ( ||| ) : t -> t -> t

  val ( &&& ) : t -> t -> t

  val assert_ : t -> unit
end

module type Amount_intf = sig
  include Iffable

  module Signed : sig
    type t

    val is_pos : t -> bool
  end

  val zero : t

  val ( - ) : t -> t -> Signed.t

  val ( + ) : t -> t -> t

  val add_signed : t -> Signed.t -> t
end

module type Token_id_intf = sig
  include Iffable

  val equal : t -> t -> bool

  val invalid : t

  val default : t
end

module Local_state = struct
  open Core_kernel

  [%%versioned
  module Stable = struct
    module V1 = struct
      type ('parties, 'token_id, 'excess, 'ledger, 'bool, 'comm) t =
        { parties : 'parties
              (* Commitment to all parts of the transaction EXCEPT for the fee payer *)
        ; transaction_commitment : 'comm
        ; token_id : 'token_id
        ; excess : 'excess
        ; ledger : 'ledger
        ; success : 'bool
        ; will_succeed : 'bool
        }
      [@@deriving compare, equal, hash, sexp, yojson, fields, hlist]
    end
  end]

  let typ parties token_id excess ledger bool comm =
    Pickles.Impls.Step.Typ.of_hlistable
      [ parties; comm; token_id; excess; ledger; bool; bool ]
      ~var_to_hlist:to_hlist ~var_of_hlist:of_hlist ~value_to_hlist:to_hlist
      ~value_of_hlist:of_hlist
end

module type Parties_intf = sig
  include Iffable

  type party

  val empty : t

  val is_empty : t -> bool

  val pop : t -> party * t
end

module type Ledger_intf = sig
  include Iffable
end

module Eff = struct
  type (_, _) t =
    | Get_account :
        'party * 'ledger
        -> ( 'account * 'inclusion_proof
           , < party : 'party
             ; account : 'account
             ; inclusion_proof : 'inclusion_proof
             ; ledger : 'ledger
             ; .. > )
           t
    | Check_inclusion :
        'ledger * 'account * 'inclusion_proof
        -> ( unit
           , < ledger : 'ledger
             ; inclusion_proof : 'inclusion_proof
             ; account : 'account
             ; .. > )
           t
    | Check_predicate :
        'bool * 'party * 'account * 'global_state
        -> ( 'bool
           , < bool : 'bool
             ; party : 'party
             ; account : 'account
             ; global_state : 'global_state
             ; .. > )
           t
    | Check_protocol_state_predicate :
        'protocol_state_pred * 'global_state
        -> ( 'bool
           , < bool : 'bool
             ; global_state : 'global_state
             ; protocol_state_predicate : 'protocol_state_pred
             ; .. > )
           t
    | Set_account_if :
        'bool * 'ledger * 'account * 'inclusion_proof
        -> ( 'ledger
           , < bool : 'bool
             ; ledger : 'ledger
             ; inclusion_proof : 'inclusion_proof
             ; account : 'account
             ; .. > )
           t
    | Get_global_ledger :
        'global_state
        -> ('ledger, < global_state : 'global_state ; ledger : 'ledger ; .. >) t
    | Modify_global_excess :
        'global_state * ('amount -> 'amount)
        -> ( 'global_state
           , < global_state : 'global_state ; amount : 'amount ; .. > )
           t
    | Modify_global_ledger :
        'global_state * ('ledger -> 'ledger)
        -> ( 'global_state
           , < global_state : 'global_state ; ledger : 'ledger ; .. > )
           t
    | Party_token_id :
        'party
        -> ('token_id, < party : 'party ; token_id : 'token_id ; .. >) t
    | Check_auth_and_update_account :
<<<<<<< HEAD
        { is_start: 'bool
        ; party: 'party
        ; account: 'account
        ; transaction_commitment: 'transaction_commitment
        ; at_party: 'parties
        ; global_state: 'global_state
        ; inclusion_proof: 'ip }
        -> ( 'account * 'bool
           , < inclusion_proof: 'ip
             ; bool: 'bool
             ; party: 'party
             ; parties: 'parties
             ; transaction_commitment: 'transaction_commitment
             ; account: 'account
             ; global_state: 'global_state
=======
        { is_start : 'bool
        ; party : 'party
        ; account : 'account
        ; transaction_commitment : 'transaction_commitment
        ; global_state : 'global_state
        ; inclusion_proof : 'ip
        }
        -> ( 'account * 'bool
           , < inclusion_proof : 'ip
             ; bool : 'bool
             ; party : 'party
             ; transaction_commitment : 'transaction_commitment
             ; account : 'account
             ; global_state : 'global_state
>>>>>>> 5476b6a1
             ; .. > )
           t
    | Balance :
        'account
        -> ('amount, < account : 'account ; amount : 'amount ; .. >) t
    | Finalize_local_state :
        'bool * 'local_state
        -> (unit, < local_state : 'local_state ; bool : 'bool ; .. >) t
    | Transaction_commitment_on_start :
        { start_party : 'party
        ; protocol_state_predicate : 'protocol_state_pred
        ; other_parties : 'parties
        }
        -> ( 'transaction_commitment
           , < party : 'party
             ; parties : 'parties
             ; bool : 'bool
             ; protocol_state_predicate : 'protocol_state_pred
             ; transaction_commitment : 'transaction_commitment
             ; .. > )
           t
end

type 'e handler = { perform : 'r. ('r, 'e) Eff.t -> 'r }

module type Inputs_intf = sig
  module Bool : Bool_intf

  module Ledger : Ledger_intf with type bool := Bool.t

  module Account : sig
    type t
  end

  module Amount : Amount_intf with type bool := Bool.t

  module Token_id : Token_id_intf with type bool := Bool.t

  module Parties : Parties_intf with type bool := Bool.t

  module Transaction_commitment : sig
    include Iffable with type bool := Bool.t

    val empty : t
  end
end

module Start_data = struct
  open Core_kernel

  [%%versioned
  module Stable = struct
    module V1 = struct
      type ('parties, 'protocol_state_pred, 'bool) t =
        { parties : 'parties
        ; protocol_state_predicate : 'protocol_state_pred
        ; will_succeed : 'bool
        }
    end
  end]
end

module Make (Inputs : Inputs_intf) = struct
  open Inputs
  module Ps = Inputs.Parties

  let apply (type global_state)
      ~(is_start :
         [ `Yes of _ Start_data.t | `No | `Compute of _ Start_data.t ])
      (h :
        (< global_state : global_state
         ; transaction_commitment : Transaction_commitment.t
         ; amount : Amount.t
         ; bool : Bool.t
         ; .. >
         as
         'env)
        handler) ((global_state : global_state), (local_state : _ Local_state.t))
      =
    let open Inputs in
    let is_start' =
      let is_start' = Ps.is_empty local_state.parties in
      ( match is_start with
      | `Compute _ ->
          ()
      | `Yes _ ->
          Bool.assert_ is_start'
      | `No ->
          Bool.assert_ (Bool.not is_start') ) ;
      match is_start with
      | `Yes _ ->
          Bool.true_
      | `No ->
          Bool.false_
      | `Compute _ ->
          is_start'
    in
    let local_state =
      { local_state with
        ledger =
          Inputs.Ledger.if_ is_start'
            ~then_:(h.perform (Get_global_ledger global_state))
            ~else_:local_state.ledger
      }
    in
    let protocol_state_predicate_satisfied =
      match is_start with
      | `Yes start_data | `Compute start_data ->
          h.perform
            (Check_protocol_state_predicate
               (start_data.protocol_state_predicate, global_state))
      | `No ->
          Bool.true_
    in
    let (party, remaining), at_party, local_state =
      let to_pop =
        match is_start with
        | `Compute start_data ->
            Ps.if_ is_start' ~then_:start_data.parties
              ~else_:local_state.parties
        | `Yes start_data ->
            start_data.parties
        | `No ->
            local_state.parties
      in
      let party, remaining = Ps.pop to_pop in
      let transaction_commitment =
        match is_start with
        | `No ->
            local_state.transaction_commitment
        | `Yes start_data | `Compute start_data ->
            let on_start =
              h.perform
                (Transaction_commitment_on_start
                   { start_party = party
                   ; protocol_state_predicate =
                       start_data.protocol_state_predicate
                   ; other_parties = remaining
                   })
            in
            Transaction_commitment.if_ is_start' ~then_:on_start
              ~else_:local_state.transaction_commitment
      in
      let local_state =
        { local_state with
          transaction_commitment
        ; token_id =
            Token_id.if_ is_start' ~then_:Token_id.default
              ~else_:local_state.token_id
        }
      in
      ((party, remaining), to_pop, local_state)
    in
    let local_state =
      { local_state with
        parties = remaining
      ; will_succeed =
          ( match is_start with
          | `Yes start_data ->
              start_data.will_succeed
          | `No ->
              local_state.will_succeed
          | `Compute start_data ->
              Bool.if_ is_start' ~then_:start_data.will_succeed
                ~else_:local_state.will_succeed )
      }
    in
    let a, inclusion_proof =
      h.perform (Get_account (party, local_state.ledger))
    in
    h.perform (Check_inclusion (local_state.ledger, a, inclusion_proof)) ;
    let predicate_satisfied : Bool.t =
      h.perform (Check_predicate (is_start', party, a, global_state))
    in
    let a', update_permitted =
      h.perform
        (Check_auth_and_update_account
<<<<<<< HEAD
           { is_start= is_start'
           ; at_party
=======
           { is_start = is_start'
>>>>>>> 5476b6a1
           ; global_state
           ; party
           ; account = a
           ; transaction_commitment = local_state.transaction_commitment
           ; inclusion_proof
           })
    in
    let party_succeeded =
      Bool.(
        protocol_state_predicate_satisfied &&& predicate_satisfied
        &&& update_permitted)
    in
    (* The first party must succeed. *)
    Bool.(assert_ ((not is_start') ||| party_succeeded)) ;
    let local_state =
      { local_state with
        success = Bool.( &&& ) local_state.success party_succeeded
      }
    in
    let local_delta =
      (* TODO: This is wasteful as it repeats a computation performed inside
         the account update. *)
      Amount.(h.perform (Balance a) - h.perform (Balance a'))
    in
    let party_token = h.perform (Party_token_id party) in
    Bool.(assert_ (not (Token_id.(equal invalid) party_token))) ;
    let fee_excess_change0, new_local_fee_excess =
      let curr_token : Token_id.t = local_state.token_id in
      let same_token = Token_id.equal curr_token party_token in
      let curr_is_default = Token_id.(equal default) curr_token in
      Bool.(
        assert_
          ( (not is_start')
          ||| ( curr_is_default &&& same_token
              &&& Amount.Signed.is_pos local_delta ) )) ;
      let should_merge = Bool.( &&& ) (Bool.not same_token) curr_is_default in
      let to_merge_amount =
        Amount.if_ should_merge ~then_:local_state.excess ~else_:Amount.zero
      in
      let new_local =
        let base =
          Amount.if_ same_token ~then_:local_state.excess ~else_:Amount.zero
        in
        Amount.add_signed base local_delta
      in
      (to_merge_amount, new_local)
    in
    let local_state = { local_state with excess = new_local_fee_excess } in
    let global_state =
      (* TODO: Maybe overflows should be possible and cause a transaction failure? *)
      h.perform
        (Modify_global_excess (global_state, Amount.( + ) fee_excess_change0))
    in

    (* If a's token ID differs from that in the local state, then
       the local state excess gets moved into the execution state's fee excess.

       If there are more parties to execute after this one, then the local delta gets
       accumulated in the local state.

       If there are no more parties to execute, then we do the same as if we switch tokens.
       The local state excess (plus the local delta) gets moved to the fee excess if it is default token.
    *)
    let new_ledger =
      let should_apply = Bool.( ||| ) is_start' local_state.will_succeed in
      h.perform
        (Set_account_if (should_apply, local_state.ledger, a', inclusion_proof))
    in
    let is_last_party = Ps.is_empty remaining in
    let local_state =
      { local_state with
        ledger = new_ledger
      ; transaction_commitment =
          Transaction_commitment.if_ is_last_party
            ~then_:Transaction_commitment.empty
            ~else_:local_state.transaction_commitment
      }
    in
    h.perform (Finalize_local_state (is_last_party, local_state)) ;
    (*
       In the SNARK, this will be
    Bool.(assert_
            (not is_last_party |||
            equal local_state.will_succeed local_state.success)) ;
       *)
    let global_state, local_state =
      let curr_is_default = Token_id.(equal default) local_state.token_id in
      let should_perform_second_excess_merge =
        (* See: https://github.com/MinaProtocol/mina/issues/8921 *)
        Bool.(curr_is_default &&& is_last_party)
      in
      ( h.perform
          (Modify_global_excess
             ( global_state
             , fun amt ->
                 Amount.if_ should_perform_second_excess_merge
                   ~then_:Amount.(amt + local_state.excess)
                   ~else_:amt ))
      , { local_state with
          excess =
            Amount.if_ is_last_party ~then_:Amount.zero
              ~else_:local_state.excess
        } )
    in
    let global_state =
      h.perform
        (Modify_global_ledger
           ( global_state
           , fun curr ->
               Inputs.Ledger.if_ is_last_party ~then_:local_state.ledger
                 ~else_:curr ))
    in
    (global_state, local_state)

  let step h state = apply ~is_start:`No h state

  let start start_data h state = apply ~is_start:(`Yes start_data) h state
end<|MERGE_RESOLUTION|>--- conflicted
+++ resolved
@@ -159,27 +159,11 @@
         'party
         -> ('token_id, < party : 'party ; token_id : 'token_id ; .. >) t
     | Check_auth_and_update_account :
-<<<<<<< HEAD
-        { is_start: 'bool
-        ; party: 'party
-        ; account: 'account
-        ; transaction_commitment: 'transaction_commitment
-        ; at_party: 'parties
-        ; global_state: 'global_state
-        ; inclusion_proof: 'ip }
-        -> ( 'account * 'bool
-           , < inclusion_proof: 'ip
-             ; bool: 'bool
-             ; party: 'party
-             ; parties: 'parties
-             ; transaction_commitment: 'transaction_commitment
-             ; account: 'account
-             ; global_state: 'global_state
-=======
         { is_start : 'bool
         ; party : 'party
         ; account : 'account
         ; transaction_commitment : 'transaction_commitment
+        ; at_party : 'parties
         ; global_state : 'global_state
         ; inclusion_proof : 'ip
         }
@@ -187,10 +171,10 @@
            , < inclusion_proof : 'ip
              ; bool : 'bool
              ; party : 'party
+             ; parties : 'parties
              ; transaction_commitment : 'transaction_commitment
              ; account : 'account
              ; global_state : 'global_state
->>>>>>> 5476b6a1
              ; .. > )
            t
     | Balance :
@@ -368,12 +352,8 @@
     let a', update_permitted =
       h.perform
         (Check_auth_and_update_account
-<<<<<<< HEAD
-           { is_start= is_start'
+           { is_start = is_start'
            ; at_party
-=======
-           { is_start = is_start'
->>>>>>> 5476b6a1
            ; global_state
            ; party
            ; account = a
