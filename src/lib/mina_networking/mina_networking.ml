--- conflicted
+++ resolved
@@ -1483,7 +1483,6 @@
   let states, snark_pool_diffs, transaction_pool_diffs =
     Strict_pipe.Reader.partition_map3 received_gossips
       ~f:(fun (envelope, valid_cb) ->
-<<<<<<< HEAD
         O1trace.sync_thread "handle_pubsub_gossips" (fun () ->
             Ivar.fill_if_empty first_received_message_signal () ;
             Mina_metrics.(Counter.inc_one Network.gossip_messages_received) ;
@@ -1518,7 +1517,8 @@
                         , External_transition.to_yojson state )
                       ]
                     (Block_received
-                       { state_hash = External_transition.state_hash state
+                       { state_hash =
+                           (External_transition.state_hashes state).state_hash
                        ; sender = Envelope.Incoming.sender envelope
                        }) ;
                 Mina_net2.Validation_callback.set_message_type valid_cb `Block ;
@@ -1544,55 +1544,6 @@
                 Mina_metrics.(
                   Gauge.inc_one Network.transaction_pool_diff_received) ;
                 if config.log_gossip_heard.transaction_pool_diff then
-=======
-        Ivar.fill_if_empty first_received_message_signal () ;
-        Mina_metrics.(Counter.inc_one Network.gossip_messages_received) ;
-        match Envelope.Incoming.data envelope with
-        | New_state state ->
-            let processing_start_time =
-              Block_time.(now config.time_controller |> to_time)
-            in
-            don't_wait_for
-              ( match%map Mina_net2.Validation_callback.await valid_cb with
-              | Some `Accept ->
-                  let processing_time_span =
-                    Time.diff
-                      Block_time.(now config.time_controller |> to_time)
-                      processing_start_time
-                  in
-                  Mina_metrics.Block_latency.(
-                    Validation_acceptance_time.update processing_time_span)
-              | _ ->
-                  () ) ;
-            Perf_histograms.add_span ~name:"external_transition_latency"
-              (Core.Time.abs_diff
-                 Block_time.(now config.time_controller |> to_time)
-                 ( External_transition.protocol_state state
-                 |> Protocol_state.blockchain_state
-                 |> Blockchain_state.timestamp |> Block_time.to_time )) ;
-            Mina_metrics.(Gauge.inc_one Network.new_state_received) ;
-            if config.log_gossip_heard.new_state then
-              [%str_log info]
-                ~metadata:
-                  [ ("external_transition", External_transition.to_yojson state)
-                  ]
-                (Block_received
-                   { state_hash =
-                       (External_transition.state_hashes state).state_hash
-                   ; sender = Envelope.Incoming.sender envelope
-                   }) ;
-            Mina_net2.Validation_callback.set_message_type valid_cb `Block ;
-            Mina_metrics.(Counter.inc_one Network.Block.received) ;
-            `Fst
-              ( Envelope.Incoming.map envelope ~f:(fun _ -> state)
-              , Block_time.now config.time_controller
-              , valid_cb )
-        | Snark_pool_diff diff ->
-            Mina_metrics.(Gauge.inc_one Network.snark_pool_diff_received) ;
-            if config.log_gossip_heard.snark_pool_diff then
-              Option.iter (Snark_pool.Resource_pool.Diff.to_compact diff)
-                ~f:(fun work ->
->>>>>>> d2bef7f7
                   [%str_log debug]
                     (Transactions_received
                        { txns = diff
