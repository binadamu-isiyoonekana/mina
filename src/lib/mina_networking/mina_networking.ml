--- conflicted
+++ resolved
@@ -1479,37 +1479,19 @@
   Gossip_net.Any.broadcast_state t.gossip_net (With_hash.data state)
 
 let broadcast_transaction_pool_diff ?nonce t diff =
-<<<<<<< HEAD
-  log_gossip t.logger
-    (Gossip_net.Message.Transaction_pool_diff
-       { message = diff; nonce = Option.value ~default:0 nonce } )
-    ~log_msg:(Gossip_transaction_pool_diff { txns = diff }) ;
-=======
   [%str_log' trace t.logger]
     (Gossip_transaction_pool_diff
        { fee_payer_summaries = List.map ~f:User_command.fee_payer_summary diff }
     ) ;
->>>>>>> da92b065
   Mina_metrics.(Gauge.inc_one Network.transaction_pool_diff_broadcasted) ;
   Gossip_net.Any.broadcast_transaction_pool_diff ?nonce t.gossip_net diff
 
 let broadcast_snark_pool_diff ?nonce t diff =
   Mina_metrics.(Gauge.inc_one Network.snark_pool_diff_broadcasted) ;
-<<<<<<< HEAD
-  log_gossip t.logger
-    (Gossip_net.Message.Snark_pool_diff
-       { message = diff; nonce = Option.value ~default:0 nonce } )
-    ~log_msg:
-      (Gossip_snark_pool_diff
-         { work =
-             Option.value_exn (Snark_pool.Resource_pool.Diff.to_compact diff)
-         } ) ;
-=======
   [%str_log' trace t.logger]
     (Gossip_snark_pool_diff
        { work = Option.value_exn (Snark_pool.Resource_pool.Diff.to_compact diff)
        } ) ;
->>>>>>> da92b065
   Gossip_net.Any.broadcast_snark_pool_diff ?nonce t.gossip_net diff
 
 let find_map xs ~f =
