open Core
open Async
open Mina_base
<<<<<<< HEAD
module Sync_ledger = Mina_ledger.Sync_ledger
open Mina_transition
=======
open Mina_block
>>>>>>> cadf90ad
open Network_peer
open Network_pool
open Pipe_lib

let refused_answer_query_string = "Refused to answer_query"

exception No_initial_peers

type Structured_log_events.t +=
  | Gossip_new_state of { state_hash : State_hash.t }
  [@@deriving register_event { msg = "Broadcasting new state over gossip net" }]

type Structured_log_events.t +=
  | Gossip_transaction_pool_diff of
      { txns : Transaction_pool.Resource_pool.Diff.t }
  [@@deriving
    register_event
      { msg = "Broadcasting transaction pool diff over gossip net" }]

type Structured_log_events.t +=
  | Gossip_snark_pool_diff of { work : Snark_pool.Resource_pool.Diff.compact }
  [@@deriving
    register_event { msg = "Broadcasting snark pool diff over gossip net" }]

(* INSTRUCTIONS FOR ADDING A NEW RPC:
 *   - define a new module under the Rpcs module
 *   - add an entry to the Rpcs.rpc GADT definition for the new module (type ('query, 'response) rpc, below)
 *   - add the new constructor for Rpcs.rpc to Rpcs.all_of_type_erased_rpc
 *   - add a pattern matching case to Rpcs.implementation_of_rpc mapping the
 *      new constructor to the new module for your RPC
 *   - add a match case to `match_handler`, below
 *)
module Rpcs = struct
  (* for versioning of the types here, see

     RFC 0012, and

     https://ocaml.janestreet.com/ocaml-core/latest/doc/async_rpc_kernel/Async_rpc_kernel/Versioned_rpc/

     The "master" types are the ones used internally in the code base. Each
     version has coercions between their query and response types and the master
     types.
  *)

  module Get_some_initial_peers = struct
    module Master = struct
      let name = "get_some_initial_peers"

      module T = struct
        type query = unit [@@deriving sexp, yojson]

        type response = Network_peer.Peer.t list [@@deriving sexp, yojson]
      end

      module Caller = T
      module Callee = T
    end

    include Master.T

    let sent_counter = Mina_metrics.Network.get_some_initial_peers_rpcs_sent

    let received_counter =
      Mina_metrics.Network.get_some_initial_peers_rpcs_received

    let failed_request_counter =
      Mina_metrics.Network.get_some_initial_peers_rpc_requests_failed

    let failed_response_counter =
      Mina_metrics.Network.get_some_initial_peers_rpc_responses_failed

    module M = Versioned_rpc.Both_convert.Plain.Make (Master)
    include M

    include Perf_histograms.Rpc.Plain.Extend (struct
      include M
      include Master
    end)

    module V1 = struct
      module T = struct
        type query = unit [@@deriving bin_io, version { rpc }]

        type response = Network_peer.Peer.Stable.V1.t list
        [@@deriving bin_io, version { rpc }]

        let query_of_caller_model = Fn.id

        let callee_model_of_query = Fn.id

        let response_of_callee_model = Fn.id

        let caller_model_of_response = Fn.id
      end

      module T' =
        Perf_histograms.Rpc.Plain.Decorate_bin_io
          (struct
            include M
            include Master
          end)
          (T)

      include T'
      include Register (T')
    end
  end

  module Get_staged_ledger_aux_and_pending_coinbases_at_hash = struct
    module Master = struct
      let name = "get_staged_ledger_aux_and_pending_coinbases_at_hash"

      module T = struct
        type query = State_hash.t

        type response =
          ( Staged_ledger.Scan_state.t
          * Ledger_hash.t
          * Pending_coinbase.t
          * Mina_state.Protocol_state.value list )
          option
      end

      module Caller = T
      module Callee = T
    end

    include Master.T

    let sent_counter =
      Mina_metrics.Network
      .get_staged_ledger_aux_and_pending_coinbases_at_hash_rpcs_sent

    let received_counter =
      Mina_metrics.Network
      .get_staged_ledger_aux_and_pending_coinbases_at_hash_rpcs_received

    let failed_request_counter =
      Mina_metrics.Network
      .get_staged_ledger_aux_and_pending_coinbases_at_hash_rpc_requests_failed

    let failed_response_counter =
      Mina_metrics.Network
      .get_staged_ledger_aux_and_pending_coinbases_at_hash_rpc_responses_failed

    module M = Versioned_rpc.Both_convert.Plain.Make (Master)
    include M

    include Perf_histograms.Rpc.Plain.Extend (struct
      include M
      include Master
    end)

    module V2 = struct
      module T = struct
        type query = State_hash.Stable.V1.t [@@deriving bin_io, version { rpc }]

        type response =
          ( Staged_ledger.Scan_state.Stable.V2.t
          * Ledger_hash.Stable.V1.t
          * Pending_coinbase.Stable.V2.t
          * Mina_state.Protocol_state.Value.Stable.V2.t list )
          option
        [@@deriving bin_io, version { rpc }]

        let query_of_caller_model = Fn.id

        let callee_model_of_query = Fn.id

        let response_of_callee_model = Fn.id

        let caller_model_of_response = Fn.id
      end

      module T' =
        Perf_histograms.Rpc.Plain.Decorate_bin_io
          (struct
            include M
            include Master
          end)
          (T)

      include T'
      include Register (T')
    end
  end

  module Answer_sync_ledger_query = struct
    module Master = struct
      let name = "answer_sync_ledger_query"

      module T = struct
        type query = Ledger_hash.t * Sync_ledger.Query.t

        type response = Sync_ledger.Answer.t Core.Or_error.t
      end

      module Caller = T
      module Callee = T
    end

    include Master.T

    let sent_counter = Mina_metrics.Network.answer_sync_ledger_query_rpcs_sent

    let received_counter =
      Mina_metrics.Network.answer_sync_ledger_query_rpcs_received

    let failed_request_counter =
      Mina_metrics.Network.answer_sync_ledger_query_rpc_requests_failed

    let failed_response_counter =
      Mina_metrics.Network.answer_sync_ledger_query_rpc_responses_failed

    module M = Versioned_rpc.Both_convert.Plain.Make (Master)
    include M

    include Perf_histograms.Rpc.Plain.Extend (struct
      include M
      include Master
    end)

    module V2 = struct
      module T = struct
        type query = Ledger_hash.Stable.V1.t * Sync_ledger.Query.Stable.V1.t
        [@@deriving bin_io, sexp, version { rpc }]

        type response = Sync_ledger.Answer.Stable.V2.t Core.Or_error.Stable.V1.t
        [@@deriving bin_io, sexp, version { rpc }]

        let query_of_caller_model = Fn.id

        let callee_model_of_query = Fn.id

        let response_of_callee_model = Fn.id

        let caller_model_of_response = Fn.id
      end

      module T' =
        Perf_histograms.Rpc.Plain.Decorate_bin_io
          (struct
            include M
            include Master
          end)
          (T)

      include T'
      include Register (T')
    end
  end

  module Get_transition_chain = struct
    module Master = struct
      let name = "get_transition_chain"

      module T = struct
        type query = State_hash.t list [@@deriving sexp, to_yojson]

        type response = Mina_block.t list option
      end

      module Caller = T
      module Callee = T
    end

    include Master.T

    let sent_counter = Mina_metrics.Network.get_transition_chain_rpcs_sent

    let received_counter =
      Mina_metrics.Network.get_transition_chain_rpcs_received

    let failed_request_counter =
      Mina_metrics.Network.get_transition_chain_rpc_requests_failed

    let failed_response_counter =
      Mina_metrics.Network.get_transition_chain_rpc_responses_failed

    module M = Versioned_rpc.Both_convert.Plain.Make (Master)
    include M

    include Perf_histograms.Rpc.Plain.Extend (struct
      include M
      include Master
    end)

    module V2 = struct
      module T = struct
        type query = State_hash.Stable.V1.t list
        [@@deriving bin_io, sexp, version { rpc }]

        type response = External_transition.Raw.Stable.V2.t list option
        [@@deriving bin_io, version { rpc }]

        let query_of_caller_model = Fn.id

        let callee_model_of_query = Fn.id

        let response_of_callee_model =
          Option.map ~f:(List.map ~f:External_transition.compose)

        let caller_model_of_response =
          Option.map ~f:(List.map ~f:External_transition.decompose)
      end

      module T' =
        Perf_histograms.Rpc.Plain.Decorate_bin_io
          (struct
            include M
            include Master
          end)
          (T)

      include T'
      include Register (T')
    end
  end

  module Get_transition_chain_proof = struct
    module Master = struct
      let name = "get_transition_chain_proof"

      module T = struct
        type query = State_hash.t [@@deriving sexp, to_yojson]

        type response = (State_hash.t * State_body_hash.t list) option
      end

      module Caller = T
      module Callee = T
    end

    include Master.T

    let sent_counter = Mina_metrics.Network.get_transition_chain_proof_rpcs_sent

    let received_counter =
      Mina_metrics.Network.get_transition_chain_proof_rpcs_received

    let failed_request_counter =
      Mina_metrics.Network.get_transition_chain_proof_rpc_requests_failed

    let failed_response_counter =
      Mina_metrics.Network.get_transition_chain_proof_rpc_responses_failed

    module M = Versioned_rpc.Both_convert.Plain.Make (Master)
    include M

    include Perf_histograms.Rpc.Plain.Extend (struct
      include M
      include Master
    end)

    module V1 = struct
      module T = struct
        type query = State_hash.Stable.V1.t
        [@@deriving bin_io, sexp, version { rpc }]

        type response =
          (State_hash.Stable.V1.t * State_body_hash.Stable.V1.t list) option
        [@@deriving bin_io, version { rpc }]

        let query_of_caller_model = Fn.id

        let callee_model_of_query = Fn.id

        let response_of_callee_model = Fn.id

        let caller_model_of_response = Fn.id
      end

      module T' =
        Perf_histograms.Rpc.Plain.Decorate_bin_io
          (struct
            include M
            include Master
          end)
          (T)

      include T'
      include Register (T')
    end
  end

  module Get_transition_knowledge = struct
    module Master = struct
      let name = "Get_transition_knowledge"

      module T = struct
        type query = unit [@@deriving sexp, to_yojson]

        type response = State_hash.t list
      end

      module Caller = T
      module Callee = T
    end

    include Master.T

    let sent_counter = Mina_metrics.Network.get_transition_knowledge_rpcs_sent

    let received_counter =
      Mina_metrics.Network.get_transition_knowledge_rpcs_received

    let failed_request_counter =
      Mina_metrics.Network.get_transition_knowledge_rpc_requests_failed

    let failed_response_counter =
      Mina_metrics.Network.get_transition_knowledge_rpc_responses_failed

    module M = Versioned_rpc.Both_convert.Plain.Make (Master)
    include M

    include Perf_histograms.Rpc.Plain.Extend (struct
      include M
      include Master
    end)

    module V1 = struct
      module T = struct
        type query = unit [@@deriving bin_io, sexp, version { rpc }]

        type response = State_hash.Stable.V1.t list
        [@@deriving bin_io, version { rpc }]

        let query_of_caller_model = Fn.id

        let callee_model_of_query = Fn.id

        let response_of_callee_model = Fn.id

        let caller_model_of_response = Fn.id
      end

      module T' =
        Perf_histograms.Rpc.Plain.Decorate_bin_io
          (struct
            include M
            include Master
          end)
          (T)

      include T'
      include Register (T')
    end
  end

  let map_proof_caryying_data_option ~f =
    Option.map ~f:(fun { Proof_carrying_data.data; proof = hashes, block } ->
        { Proof_carrying_data.data = f data; proof = (hashes, f block) })

  module Get_ancestry = struct
    module Master = struct
      let name = "get_ancestry"

      module T = struct
        (** NB: The state hash sent in this query should not be trusted, as it can be forged. This is ok for how this RPC is implented, as we only use the state hash for tie breaking when checking whether or not the proof is worth serving. *)
        type query =
          (Consensus.Data.Consensus_state.Value.t, State_hash.t) With_hash.t
        [@@deriving sexp, to_yojson]

        type response =
          ( Mina_block.t
          , State_body_hash.t list * Mina_block.t )
          Proof_carrying_data.t
          option
      end

      module Caller = T
      module Callee = T
    end

    include Master.T

    let sent_counter = Mina_metrics.Network.get_ancestry_rpcs_sent

    let received_counter = Mina_metrics.Network.get_ancestry_rpcs_received

    let failed_request_counter =
      Mina_metrics.Network.get_ancestry_rpc_requests_failed

    let failed_response_counter =
      Mina_metrics.Network.get_ancestry_rpc_responses_failed

    module M = Versioned_rpc.Both_convert.Plain.Make (Master)
    include M

    include Perf_histograms.Rpc.Plain.Extend (struct
      include M
      include Master
    end)

    module V2 = struct
      module T = struct
        type query =
          ( Consensus.Data.Consensus_state.Value.Stable.V1.t
          , State_hash.Stable.V1.t )
          With_hash.Stable.V1.t
        [@@deriving bin_io, sexp, version { rpc }]

        type response =
          ( External_transition.Raw.Stable.V2.t
          , State_body_hash.Stable.V1.t list
            * External_transition.Raw.Stable.V2.t )
          Proof_carrying_data.Stable.V1.t
          option
        [@@deriving bin_io, version { rpc }]

        let query_of_caller_model = Fn.id

        let callee_model_of_query = Fn.id

        let response_of_callee_model =
          map_proof_caryying_data_option ~f:External_transition.compose

        let caller_model_of_response =
          map_proof_caryying_data_option ~f:External_transition.decompose
      end

      module T' =
        Perf_histograms.Rpc.Plain.Decorate_bin_io
          (struct
            include M
            include Master
          end)
          (T)

      include T'
      include Register (T')
    end
  end

  module Ban_notify = struct
    module Master = struct
      let name = "ban_notify"

      module T = struct
        (* banned until this time *)
        type query = Core.Time.t [@@deriving sexp]

        type response = unit
      end

      module Caller = T
      module Callee = T
    end

    include Master.T

    let sent_counter = Mina_metrics.Network.ban_notify_rpcs_sent

    let received_counter = Mina_metrics.Network.ban_notify_rpcs_received

    let failed_request_counter =
      Mina_metrics.Network.ban_notify_rpc_requests_failed

    let failed_response_counter =
      Mina_metrics.Network.ban_notify_rpc_responses_failed

    module M = Versioned_rpc.Both_convert.Plain.Make (Master)
    include M

    include Perf_histograms.Rpc.Plain.Extend (struct
      include M
      include Master
    end)

    module V1 = struct
      module T = struct
        type query = Core.Time.Stable.V1.t
        [@@deriving bin_io, sexp, version { rpc }]

        type response = unit [@@deriving bin_io, version { rpc }]

        let query_of_caller_model = Fn.id

        let callee_model_of_query = Fn.id

        let response_of_callee_model = Fn.id

        let caller_model_of_response = Fn.id
      end

      module T' =
        Perf_histograms.Rpc.Plain.Decorate_bin_io
          (struct
            include M
            include Master
          end)
          (T)

      include T'
      include Register (T')
    end
  end

  module Get_best_tip = struct
    module Master = struct
      let name = "get_best_tip"

      module T = struct
        type query = unit [@@deriving sexp, to_yojson]

        type response =
          ( Mina_block.t
          , State_body_hash.t list * Mina_block.t )
          Proof_carrying_data.t
          option
      end

      module Caller = T
      module Callee = T
    end

    include Master.T

    let sent_counter = Mina_metrics.Network.get_best_tip_rpcs_sent

    let received_counter = Mina_metrics.Network.get_best_tip_rpcs_received

    let failed_request_counter =
      Mina_metrics.Network.get_best_tip_rpc_requests_failed

    let failed_response_counter =
      Mina_metrics.Network.get_best_tip_rpc_responses_failed

    module M = Versioned_rpc.Both_convert.Plain.Make (Master)
    include M

    include Perf_histograms.Rpc.Plain.Extend (struct
      include M
      include Master
    end)

    module V2 = struct
      module T = struct
        type query = unit [@@deriving bin_io, sexp, version { rpc }]

        type response =
          ( External_transition.Raw.Stable.V2.t
          , State_body_hash.Stable.V1.t list
            * External_transition.Raw.Stable.V2.t )
          Proof_carrying_data.Stable.V1.t
          option
        [@@deriving bin_io, version { rpc }]

        let query_of_caller_model = Fn.id

        let callee_model_of_query = Fn.id

        let response_of_callee_model =
          map_proof_caryying_data_option ~f:External_transition.compose

        let caller_model_of_response =
          map_proof_caryying_data_option ~f:External_transition.decompose
      end

      module T' =
        Perf_histograms.Rpc.Plain.Decorate_bin_io
          (struct
            include M
            include Master
          end)
          (T)

      include T'
      include Register (T')
    end
  end

  module Get_node_status = struct
    module Node_status = struct
      [%%versioned
      module Stable = struct
        module V2 = struct
          type t =
            { node_ip_addr : Core.Unix.Inet_addr.Stable.V1.t
                  [@to_yojson
                    fun ip_addr -> `String (Unix.Inet_addr.to_string ip_addr)]
                  [@of_yojson
                    function
                    | `String s ->
                        Ok (Unix.Inet_addr.of_string s)
                    | _ ->
                        Error "expected string"]
            ; node_peer_id : Network_peer.Peer.Id.Stable.V1.t
                  [@to_yojson fun peer_id -> `String peer_id]
                  [@of_yojson
                    function `String s -> Ok s | _ -> Error "expected string"]
            ; sync_status : Sync_status.Stable.V1.t
            ; peers : Network_peer.Peer.Stable.V1.t list
            ; block_producers :
                Signature_lib.Public_key.Compressed.Stable.V1.t list
            ; protocol_state_hash : State_hash.Stable.V1.t
            ; ban_statuses :
                ( Network_peer.Peer.Stable.V1.t
                * Trust_system.Peer_status.Stable.V1.t )
                list
            ; k_block_hashes_and_timestamps :
                (State_hash.Stable.V1.t * string) list
            ; git_commit : string
            ; uptime_minutes : int
            ; block_height_opt : int option [@default None]
            }
          [@@deriving to_yojson, of_yojson]

          let to_latest = Fn.id
        end

        module V1 = struct
          type t =
            { node_ip_addr : Core.Unix.Inet_addr.Stable.V1.t
                  [@to_yojson
                    fun ip_addr -> `String (Unix.Inet_addr.to_string ip_addr)]
                  [@of_yojson
                    function
                    | `String s ->
                        Ok (Unix.Inet_addr.of_string s)
                    | _ ->
                        Error "expected string"]
            ; node_peer_id : Network_peer.Peer.Id.Stable.V1.t
                  [@to_yojson fun peer_id -> `String peer_id]
                  [@of_yojson
                    function `String s -> Ok s | _ -> Error "expected string"]
            ; sync_status : Sync_status.Stable.V1.t
            ; peers : Network_peer.Peer.Stable.V1.t list
            ; block_producers :
                Signature_lib.Public_key.Compressed.Stable.V1.t list
            ; protocol_state_hash : State_hash.Stable.V1.t
            ; ban_statuses :
                ( Network_peer.Peer.Stable.V1.t
                * Trust_system.Peer_status.Stable.V1.t )
                list
            ; k_block_hashes_and_timestamps :
                (State_hash.Stable.V1.t * string) list
            ; git_commit : string
            ; uptime_minutes : int
            }
          [@@deriving to_yojson, of_yojson]

          let to_latest status : Latest.t =
            { node_ip_addr = status.node_ip_addr
            ; node_peer_id = status.node_peer_id
            ; sync_status = status.sync_status
            ; peers = status.peers
            ; block_producers = status.block_producers
            ; protocol_state_hash = status.protocol_state_hash
            ; ban_statuses = status.ban_statuses
            ; k_block_hashes_and_timestamps =
                status.k_block_hashes_and_timestamps
            ; git_commit = status.git_commit
            ; uptime_minutes = status.uptime_minutes
            ; block_height_opt = None
            }
        end
      end]
    end

    module Master = struct
      let name = "get_node_status"

      module T = struct
        type query = unit [@@deriving sexp, to_yojson]

        type response = Node_status.t Or_error.t
      end

      module Caller = T
      module Callee = T
    end

    include Master.T

    let sent_counter = Mina_metrics.Network.get_node_status_rpcs_sent

    let received_counter = Mina_metrics.Network.get_node_status_rpcs_received

    let failed_request_counter =
      Mina_metrics.Network.get_node_status_rpc_requests_failed

    let failed_response_counter =
      Mina_metrics.Network.get_node_status_rpc_responses_failed

    module M = Versioned_rpc.Both_convert.Plain.Make (Master)
    include M

    let response_to_yojson response =
      match response with
      | Ok status ->
          Node_status.Stable.Latest.to_yojson status
      | Error err ->
          `Assoc [ ("error", Error_json.error_to_yojson err) ]

    include Perf_histograms.Rpc.Plain.Extend (struct
      include M
      include Master
    end)

    module V2 = struct
      module T = struct
        type query = unit [@@deriving bin_io, sexp, version { rpc }]

        type response = Node_status.Stable.V2.t Core_kernel.Or_error.Stable.V1.t
        [@@deriving bin_io, version { rpc }]

        let query_of_caller_model = Fn.id

        let callee_model_of_query = Fn.id

        let response_of_callee_model = Fn.id

        let caller_model_of_response = Fn.id
      end

      module T' =
        Perf_histograms.Rpc.Plain.Decorate_bin_io
          (struct
            include M
            include Master
          end)
          (T)

      include T'
      include Register (T')
    end

    module V1 = struct
      module T = struct
        type query = unit [@@deriving bin_io, sexp, version { rpc }]

        type response = Node_status.Stable.V1.t Core_kernel.Or_error.Stable.V1.t
        [@@deriving bin_io, version { rpc }]

        let query_of_caller_model = Fn.id

        let callee_model_of_query = Fn.id

        let response_of_callee_model = function
          | Error err ->
              Error err
          | Ok (status : Node_status.Stable.Latest.t) ->
              Ok
                { Node_status.Stable.V1.node_ip_addr = status.node_ip_addr
                ; node_peer_id = status.node_peer_id
                ; sync_status = status.sync_status
                ; peers = status.peers
                ; block_producers = status.block_producers
                ; protocol_state_hash = status.protocol_state_hash
                ; ban_statuses = status.ban_statuses
                ; k_block_hashes_and_timestamps =
                    status.k_block_hashes_and_timestamps
                ; git_commit = status.git_commit
                ; uptime_minutes = status.uptime_minutes
                }

        let caller_model_of_response = function
          | Error err ->
              Error err
          | Ok (status : Node_status.Stable.V1.t) ->
              Ok (Node_status.Stable.V1.to_latest status)
      end

      module T' =
        Perf_histograms.Rpc.Plain.Decorate_bin_io
          (struct
            include M
            include Master
          end)
          (T)

      include T'
      include Register (T')
    end
  end

  type ('query, 'response) rpc =
    | Get_some_initial_peers
        : (Get_some_initial_peers.query, Get_some_initial_peers.response) rpc
    | Get_staged_ledger_aux_and_pending_coinbases_at_hash
        : ( Get_staged_ledger_aux_and_pending_coinbases_at_hash.query
          , Get_staged_ledger_aux_and_pending_coinbases_at_hash.response )
          rpc
    | Answer_sync_ledger_query
        : ( Answer_sync_ledger_query.query
          , Answer_sync_ledger_query.response )
          rpc
    | Get_transition_chain
        : (Get_transition_chain.query, Get_transition_chain.response) rpc
    | Get_transition_knowledge
        : ( Get_transition_knowledge.query
          , Get_transition_knowledge.response )
          rpc
    | Get_transition_chain_proof
        : ( Get_transition_chain_proof.query
          , Get_transition_chain_proof.response )
          rpc
    | Get_node_status : (Get_node_status.query, Get_node_status.response) rpc
    | Get_ancestry : (Get_ancestry.query, Get_ancestry.response) rpc
    | Ban_notify : (Ban_notify.query, Ban_notify.response) rpc
    | Get_best_tip : (Get_best_tip.query, Get_best_tip.response) rpc
    | Consensus_rpc : ('q, 'r) Consensus.Hooks.Rpcs.rpc -> ('q, 'r) rpc

  type rpc_handler =
    | Rpc_handler :
        { rpc : ('q, 'r) rpc
        ; f : ('q, 'r) Rpc_intf.rpc_fn
        ; cost : 'q -> int
        ; budget : int * [ `Per of Time.Span.t ]
        }
        -> rpc_handler

  let implementation_of_rpc :
      type q r. (q, r) rpc -> (q, r) Rpc_intf.rpc_implementation = function
    | Get_some_initial_peers ->
        (module Get_some_initial_peers)
    | Get_staged_ledger_aux_and_pending_coinbases_at_hash ->
        (module Get_staged_ledger_aux_and_pending_coinbases_at_hash)
    | Answer_sync_ledger_query ->
        (module Answer_sync_ledger_query)
    | Get_transition_chain ->
        (module Get_transition_chain)
    | Get_transition_knowledge ->
        (module Get_transition_knowledge)
    | Get_transition_chain_proof ->
        (module Get_transition_chain_proof)
    | Get_node_status ->
        (module Get_node_status)
    | Get_ancestry ->
        (module Get_ancestry)
    | Ban_notify ->
        (module Ban_notify)
    | Get_best_tip ->
        (module Get_best_tip)
    | Consensus_rpc rpc ->
        Consensus.Hooks.Rpcs.implementation_of_rpc rpc

  let match_handler :
      type q r.
         rpc_handler
      -> (q, r) rpc
      -> do_:((q, r) Rpc_intf.rpc_fn -> 'a)
      -> 'a option =
   fun (Rpc_handler { rpc = impl_rpc; f; cost; budget }) rpc ~do_ ->
    match (rpc, impl_rpc) with
    | Get_some_initial_peers, Get_some_initial_peers ->
        Some (do_ f)
    | Get_some_initial_peers, _ ->
        None
    | ( Get_staged_ledger_aux_and_pending_coinbases_at_hash
      , Get_staged_ledger_aux_and_pending_coinbases_at_hash ) ->
        Some (do_ f)
    | Get_staged_ledger_aux_and_pending_coinbases_at_hash, _ ->
        None
    | Answer_sync_ledger_query, Answer_sync_ledger_query ->
        Some (do_ f)
    | Answer_sync_ledger_query, _ ->
        None
    | Get_transition_chain, Get_transition_chain ->
        Some (do_ f)
    | Get_transition_chain, _ ->
        None
    | Get_transition_knowledge, Get_transition_knowledge ->
        Some (do_ f)
    | Get_transition_knowledge, _ ->
        None
    | Get_transition_chain_proof, Get_transition_chain_proof ->
        Some (do_ f)
    | Get_transition_chain_proof, _ ->
        None
    | Get_node_status, Get_node_status ->
        Some (do_ f)
    | Get_node_status, _ ->
        None
    | Get_ancestry, Get_ancestry ->
        Some (do_ f)
    | Get_ancestry, _ ->
        None
    | Ban_notify, Ban_notify ->
        Some (do_ f)
    | Ban_notify, _ ->
        None
    | Get_best_tip, Get_best_tip ->
        Some (do_ f)
    | Get_best_tip, _ ->
        None
    | Consensus_rpc rpc_a, Consensus_rpc rpc_b ->
        Consensus.Hooks.Rpcs.match_handler
          (Rpc_handler { rpc = rpc_b; f; cost; budget })
          rpc_a ~do_
    | Consensus_rpc _, _ ->
        None
end

module Sinks = Sinks
module Gossip_net = Gossip_net.Make (Rpcs)

module Config = struct
  type log_gossip_heard =
    { snark_pool_diff : bool; transaction_pool_diff : bool; new_state : bool }
  [@@deriving make]

  type t =
    { logger : Logger.t
    ; trust_system : Trust_system.t
    ; time_controller : Block_time.Controller.t
    ; consensus_constants : Consensus.Constants.t
    ; consensus_local_state : Consensus.Data.Local_state.t
    ; genesis_ledger_hash : Ledger_hash.t
    ; constraint_constants : Genesis_constants.Constraint_constants.t
    ; creatable_gossip_net : Gossip_net.Any.creatable
    ; is_seed : bool
    ; log_gossip_heard : log_gossip_heard
    }
  [@@deriving make]
end

type t =
  { logger : Logger.t
  ; trust_system : Trust_system.t
  ; gossip_net : Gossip_net.Any.t
  }
[@@deriving fields]

let wrap_rpc_data_in_envelope conn data =
  Envelope.Incoming.wrap_peer ~data ~sender:conn

type protocol_version_status =
  { valid_current : bool; valid_next : bool; matches_daemon : bool }

let protocol_version_status t =
  let header = Mina_block.header t in
  let valid_current =
    Protocol_version.is_valid (Header.current_protocol_version header)
  in
  let valid_next =
    Option.for_all
      (Header.proposed_protocol_version_opt header)
      ~f:Protocol_version.is_valid
  in
  let matches_daemon =
    Protocol_version.compatible_with_daemon
      (Header.current_protocol_version header)
  in
  { valid_current; valid_next; matches_daemon }

let create (config : Config.t) ~sinks
    ~(get_some_initial_peers :
          Rpcs.Get_some_initial_peers.query Envelope.Incoming.t
       -> Rpcs.Get_some_initial_peers.response Deferred.t)
    ~(get_staged_ledger_aux_and_pending_coinbases_at_hash :
          Rpcs.Get_staged_ledger_aux_and_pending_coinbases_at_hash.query
          Envelope.Incoming.t
       -> Rpcs.Get_staged_ledger_aux_and_pending_coinbases_at_hash.response
          Deferred.t)
    ~(answer_sync_ledger_query :
          Rpcs.Answer_sync_ledger_query.query Envelope.Incoming.t
       -> Rpcs.Answer_sync_ledger_query.response Deferred.t)
    ~(get_ancestry :
          Rpcs.Get_ancestry.query Envelope.Incoming.t
       -> Rpcs.Get_ancestry.response Deferred.t)
    ~(get_best_tip :
          Rpcs.Get_best_tip.query Envelope.Incoming.t
       -> Rpcs.Get_best_tip.response Deferred.t)
    ~(get_node_status :
          Rpcs.Get_node_status.query Envelope.Incoming.t
       -> Rpcs.Get_node_status.response Deferred.t)
    ~(get_transition_chain_proof :
          Rpcs.Get_transition_chain_proof.query Envelope.Incoming.t
       -> Rpcs.Get_transition_chain_proof.response Deferred.t)
    ~(get_transition_chain :
          Rpcs.Get_transition_chain.query Envelope.Incoming.t
       -> Rpcs.Get_transition_chain.response Deferred.t)
    ~(get_transition_knowledge :
          Rpcs.Get_transition_knowledge.query Envelope.Incoming.t
       -> Rpcs.Get_transition_knowledge.response Deferred.t) =
  let logger = config.logger in
  let run_for_rpc_result conn data ~f action_msg msg_args =
    let data_in_envelope = wrap_rpc_data_in_envelope conn data in
    let sender = Envelope.Incoming.sender data_in_envelope in
    let%bind () =
      Trust_system.(
        record_envelope_sender config.trust_system config.logger sender
          Actions.(Made_request, Some (action_msg, msg_args)))
    in
    let%bind result = f data_in_envelope in
    return (result, sender)
  in
  let incr_failed_response = Mina_metrics.Counter.inc_one in
  let record_unknown_item result sender action_msg msg_args
      failed_response_counter =
    let%map () =
      if Option.is_none result then (
        incr_failed_response failed_response_counter ;
        Trust_system.(
          record_envelope_sender config.trust_system config.logger sender
            Actions.(Requested_unknown_item, Some (action_msg, msg_args))) )
      else return ()
    in
    result
  in
  let validate_protocol_versions ~rpc_name sender external_transition =
    let open Trust_system.Actions in
    let { valid_current; valid_next; matches_daemon } =
      protocol_version_status external_transition
    in
    let%bind () =
      if valid_current then return ()
      else
        let actions =
          ( Sent_invalid_protocol_version
          , Some
              ( "$rpc_name: external transition with invalid current protocol \
                 version"
              , [ ("rpc_name", `String rpc_name)
                ; ( "current_protocol_version"
                  , `String
                      (Protocol_version.to_string
                         (Header.current_protocol_version
                            (Mina_block.header external_transition))) )
                ] ) )
        in
        Trust_system.record_envelope_sender config.trust_system config.logger
          sender actions
    in
    let%bind () =
      if valid_next then return ()
      else
        let actions =
          ( Sent_invalid_protocol_version
          , Some
              ( "$rpc_name: external transition with invalid proposed protocol \
                 version"
              , [ ("rpc_name", `String rpc_name)
                ; ( "proposed_protocol_version"
                  , `String
                      (Protocol_version.to_string
                         (Option.value_exn
                            (Header.proposed_protocol_version_opt
                               (Mina_block.header external_transition)))) )
                ] ) )
        in
        Trust_system.record_envelope_sender config.trust_system config.logger
          sender actions
    in
    let%map () =
      if matches_daemon then return ()
      else
        let actions =
          ( Sent_mismatched_protocol_version
          , Some
              ( "$rpc_name: current protocol version in external transition \
                 does not match daemon current protocol version"
              , [ ("rpc_name", `String rpc_name)
                ; ( "current_protocol_version"
                  , `String
                      (Protocol_version.to_string
                         (Header.current_protocol_version
                            (Mina_block.header external_transition))) )
                ; ( "daemon_current_protocol_version"
                  , `String Protocol_version.(to_string @@ get_current ()) )
                ] ) )
        in
        Trust_system.record_envelope_sender config.trust_system config.logger
          sender actions
    in
    valid_current && valid_next && matches_daemon
  in
  (* each of the passed-in procedures expects an enveloped input, so
     we wrap the data received via RPC *)
  let get_staged_ledger_aux_and_pending_coinbases_at_hash_rpc conn ~version:_
      hash =
    let action_msg = "Staged ledger and pending coinbases at hash: $hash" in
    let msg_args = [ ("hash", State_hash.to_yojson hash) ] in
    let%bind result, sender =
      run_for_rpc_result conn hash
        ~f:get_staged_ledger_aux_and_pending_coinbases_at_hash action_msg
        msg_args
    in
    record_unknown_item result sender action_msg msg_args
      Rpcs.Get_staged_ledger_aux_and_pending_coinbases_at_hash
      .failed_response_counter
  in
  let answer_sync_ledger_query_rpc conn ~version:_ ((hash, query) as sync_query)
      =
    let%bind result, sender =
      run_for_rpc_result conn sync_query ~f:answer_sync_ledger_query
        "Answer_sync_ledger_query: $query"
        [ ("query", Sync_ledger.Query.to_yojson query) ]
    in
    let%bind () =
      match result with
      | Ok _ ->
          return ()
      | Error err ->
          (* N.B.: to_string_mach double-quotes the string, don't want that *)
          incr_failed_response
            Rpcs.Answer_sync_ledger_query.failed_response_counter ;
          let err_msg = Error.to_string_hum err in
          if String.is_prefix err_msg ~prefix:refused_answer_query_string then
            Trust_system.(
              record_envelope_sender config.trust_system config.logger sender
                Actions.
                  ( Requested_unknown_item
                  , Some
                      ( "Sync ledger query with hash: $hash, query: $query, \
                         with error: $error"
                      , [ ("hash", Ledger_hash.to_yojson hash)
                        ; ( "query"
                          , Syncable_ledger.Query.to_yojson
                              Mina_ledger.Ledger.Addr.to_yojson query )
                        ; ("error", Error_json.error_to_yojson err)
                        ] ) ))
          else return ()
    in
    return result
  in
  let md p = [ ("peer", Peer.to_yojson p) ] in
  let get_ancestry_rpc conn ~version:_ query =
    [%log debug] "Sending root proof to $peer" ~metadata:(md conn) ;
    let action_msg = "Get_ancestry query: $query" in
    let msg_args = [ ("query", Rpcs.Get_ancestry.query_to_yojson query) ] in
    let%bind result, sender =
      run_for_rpc_result conn query ~f:get_ancestry action_msg msg_args
    in
    match result with
    | None ->
        record_unknown_item result sender action_msg msg_args
          Rpcs.Get_ancestry.failed_response_counter
    | Some { proof = _, ext_trans; _ } ->
        let%map valid_protocol_versions =
          validate_protocol_versions ~rpc_name:"Get_ancestry" sender ext_trans
        in
        if valid_protocol_versions then result else None
  in
  let get_some_initial_peers_rpc (conn : Peer.t) ~version:_ () =
    [%log trace] "Sending some initial peers to $peer" ~metadata:(md conn) ;
    let action_msg = "Get_some_initial_peers query: $query" in
    let msg_args = [ ("query", `Assoc []) ] in
    let%map result, _sender =
      run_for_rpc_result conn () ~f:get_some_initial_peers action_msg msg_args
    in
    if List.is_empty result then
      incr_failed_response Rpcs.Get_some_initial_peers.failed_response_counter ;
    result
  in
  let get_best_tip_rpc conn ~version:_ () =
    [%log debug] "Sending best_tip to $peer" ~metadata:(md conn) ;
    let action_msg = "Get_best_tip. query: $query" in
    let msg_args = [ ("query", Rpcs.Get_best_tip.query_to_yojson ()) ] in
    let%bind result, sender =
      run_for_rpc_result conn () ~f:get_best_tip action_msg msg_args
    in
    match result with
    | None ->
        record_unknown_item result sender action_msg msg_args
          Rpcs.Get_best_tip.failed_response_counter
    | Some { data = data_ext_trans; proof = _, proof_ext_trans } ->
        let%bind valid_data_protocol_versions =
          validate_protocol_versions ~rpc_name:"Get_best_tip (data)" sender
            data_ext_trans
        in
        let%map valid_proof_protocol_versions =
          validate_protocol_versions ~rpc_name:"Get_best_tip (proof)" sender
            proof_ext_trans
        in
        if valid_data_protocol_versions && valid_proof_protocol_versions then
          result
        else None
  in
  let get_transition_chain_proof_rpc conn ~version:_ query =
    [%log info] "Sending transition_chain_proof to $peer" ~metadata:(md conn) ;
    let action_msg = "Get_transition_chain_proof query: $query" in
    let msg_args =
      [ ("query", Rpcs.Get_transition_chain_proof.query_to_yojson query) ]
    in
    let%bind result, sender =
      run_for_rpc_result conn query ~f:get_transition_chain_proof action_msg
        msg_args
    in
    record_unknown_item result sender action_msg msg_args
      Rpcs.Get_transition_chain_proof.failed_response_counter
  in
  let get_transition_knowledge_rpc conn ~version:_ query =
    [%log info] "Sending transition_knowledge to $peer" ~metadata:(md conn) ;
    let action_msg = "Get_transition_knowledge query: $query" in
    let msg_args =
      [ ("query", Rpcs.Get_transition_knowledge.query_to_yojson query) ]
    in
    let%map result =
      run_for_rpc_result conn query ~f:get_transition_knowledge action_msg
        msg_args
      >>| fst
    in
    if List.is_empty result then
      incr_failed_response Rpcs.Get_transition_knowledge.failed_response_counter ;
    result
  in
  let get_transition_chain_rpc conn ~version:_ query =
    [%log info] "Sending transition_chain to $peer" ~metadata:(md conn) ;
    let action_msg = "Get_transition_chain query: $query" in
    let msg_args =
      [ ("query", Rpcs.Get_transition_chain.query_to_yojson query) ]
    in
    let%bind result, sender =
      run_for_rpc_result conn query ~f:get_transition_chain action_msg msg_args
    in
    match result with
    | None ->
        record_unknown_item result sender action_msg msg_args
          Rpcs.Get_transition_chain.failed_response_counter
    | Some ext_trans ->
        let%map valid_protocol_versions =
          Deferred.List.map ext_trans
            ~f:
              (validate_protocol_versions ~rpc_name:"Get_transition_chain"
                 sender)
        in
        if List.for_all valid_protocol_versions ~f:(Bool.equal true) then result
        else None
  in
  let ban_notify_rpc conn ~version:_ ban_until =
    (* the port in `conn' is an ephemeral port, not of interest *)
    [%log warn] "Node banned by peer $peer until $ban_until"
      ~metadata:
        [ ("peer", Peer.to_yojson conn)
        ; ( "ban_until"
          , `String (Time.to_string_abs ~zone:Time.Zone.utc ban_until) )
        ] ;
    (* no computation to do; we're just getting notification *)
    Deferred.unit
  in
  let rpc_handlers =
    let open Rpcs in
    let open Time.Span in
    let unit _ = 1 in
    [ Rpc_handler
        { rpc = Get_some_initial_peers
        ; f = get_some_initial_peers_rpc
        ; budget = (1, `Per minute)
        ; cost = unit
        }
    ; Rpc_handler
        { rpc = Get_staged_ledger_aux_and_pending_coinbases_at_hash
        ; f = get_staged_ledger_aux_and_pending_coinbases_at_hash_rpc
        ; budget = (4, `Per minute)
        ; cost = unit
        }
    ; Rpc_handler
        { rpc = Answer_sync_ledger_query
        ; f = answer_sync_ledger_query_rpc
        ; budget =
            (Int.pow 2 17, `Per minute) (* Not that confident about this one. *)
        ; cost = unit
        }
    ; Rpc_handler
        { rpc = Get_best_tip
        ; f = get_best_tip_rpc
        ; budget = (3, `Per minute)
        ; cost = unit
        }
    ; Rpc_handler
        { rpc = Get_ancestry
        ; f = get_ancestry_rpc
        ; budget = (5, `Per minute)
        ; cost = unit
        }
    ; Rpc_handler
        { rpc = Get_transition_knowledge
        ; f = get_transition_knowledge_rpc
        ; budget = (1, `Per minute)
        ; cost = unit
        }
    ; Rpc_handler
        { rpc = Get_transition_chain
        ; f = get_transition_chain_rpc
        ; budget = (1, `Per second) (* Not that confident about this one. *)
        ; cost = (fun x -> Int.max 1 (List.length x))
        }
    ; Rpc_handler
        { rpc = Get_transition_chain_proof
        ; f = get_transition_chain_proof_rpc
        ; budget = (3, `Per minute)
        ; cost = unit
        }
    ; Rpc_handler
        { rpc = Ban_notify
        ; f = ban_notify_rpc
        ; budget = (1, `Per minute)
        ; cost = unit
        }
    ]
    @ Consensus.Hooks.Rpcs.(
        List.map
          (rpc_handlers ~logger:config.logger
             ~local_state:config.consensus_local_state
             ~genesis_ledger_hash:
               (Frozen_ledger_hash.of_ledger_hash config.genesis_ledger_hash))
          ~f:(fun (Rpc_handler { rpc; f; cost; budget }) ->
            Rpcs.(Rpc_handler { rpc = Consensus_rpc rpc; f; cost; budget })))
  in
  let%map gossip_net =
    O1trace.thread "gossip_net" (fun () ->
        Gossip_net.Any.create config.creatable_gossip_net rpc_handlers
          (Gossip_net.Message.Any_sinks ((module Sinks), sinks)))
  in
  (* The node status RPC is implemented directly in go, serving a string which
     is periodically updated. This is so that one can make this RPC on a node even
     if that node is at its connection limit. *)
  let fake_time = Time.now () in
  Clock.every' (Time.Span.of_min 1.) (fun () ->
      O1trace.thread "update_node_status" (fun () ->
          match%bind
            get_node_status
              { data = (); sender = Local; received_at = fake_time }
          with
          | Error _ ->
              Deferred.unit
          | Ok data ->
              Gossip_net.Any.set_node_status gossip_net
                ( Rpcs.Get_node_status.Node_status.to_yojson data
                |> Yojson.Safe.to_string )
              >>| ignore)) ;
  don't_wait_for
    (Gossip_net.Any.on_first_connect gossip_net ~f:(fun () ->
         (* After first_connect this list will only be empty if we filtered out all the peers due to mismatched chain id. *)
         don't_wait_for
           (let%map initial_peers = Gossip_net.Any.peers gossip_net in
            if List.is_empty initial_peers && not config.is_seed then (
              [%log fatal]
                "Failed to connect to any initial peers, possible chain id \
                 mismatch" ;
              raise No_initial_peers )))) ;
  (* TODO: Think about buffering:
        I.e., what do we do when too many messages are coming in, or going out.
        For example, some things you really want to not drop (like your outgoing
        block announcment).
  *)
  { gossip_net; logger = config.logger; trust_system = config.trust_system }

(* lift and expose select gossip net functions *)
include struct
  open Gossip_net.Any

  let lift f { gossip_net; _ } = f gossip_net

  let peers = lift peers

  let bandwidth_info = lift bandwidth_info

  let get_peer_node_status t peer =
    let open Deferred.Or_error.Let_syntax in
    let%bind s = get_peer_node_status t.gossip_net peer in
    Or_error.try_with (fun () ->
        match
          Rpcs.Get_node_status.Node_status.of_yojson (Yojson.Safe.from_string s)
        with
        | Ok x ->
            x
        | Error e ->
            failwith e)
    |> Deferred.return

  let add_peer = lift add_peer

  let initial_peers = lift initial_peers

  let ban_notification_reader = lift ban_notification_reader

  let random_peers = lift random_peers

  let query_peer ?heartbeat_timeout ?timeout { gossip_net; _ } =
    query_peer ?heartbeat_timeout ?timeout gossip_net

  let query_peer' ?how ?heartbeat_timeout ?timeout { gossip_net; _ } =
    query_peer' ?how ?heartbeat_timeout ?timeout gossip_net

  let restart_helper { gossip_net; _ } = restart_helper gossip_net

  (* these cannot be directly lifted due to the value restriction *)
  let on_first_connect t = lift on_first_connect t

  let on_first_high_connectivity t = lift on_first_high_connectivity t

  let connection_gating_config t = lift connection_gating t

  let set_connection_gating_config t config =
    lift set_connection_gating t config
end

(* TODO: Have better pushback behavior *)
let log_gossip logger ~log_msg msg =
  [%str_log' trace logger]
    ~metadata:[ ("message", Gossip_net.Message.msg_to_yojson msg) ]
    log_msg

let broadcast_state t state =
  let msg = With_hash.data state in
  log_gossip t.logger (Gossip_net.Message.New_state msg)
    ~log_msg:
      (Gossip_new_state
         { state_hash = State_hash.With_state_hashes.state_hash state }) ;
  Mina_metrics.(Gauge.inc_one Network.new_state_broadcasted) ;
  Gossip_net.Any.broadcast_state t.gossip_net msg

let broadcast_transaction_pool_diff t diff =
  log_gossip t.logger (Gossip_net.Message.Transaction_pool_diff diff)
    ~log_msg:(Gossip_transaction_pool_diff { txns = diff }) ;
  Mina_metrics.(Gauge.inc_one Network.transaction_pool_diff_broadcasted) ;
  Gossip_net.Any.broadcast_transaction_pool_diff t.gossip_net diff

let broadcast_snark_pool_diff t diff =
  Mina_metrics.(Gauge.inc_one Network.snark_pool_diff_broadcasted) ;
  log_gossip t.logger (Gossip_net.Message.Snark_pool_diff diff)
    ~log_msg:
      (Gossip_snark_pool_diff
         { work =
             Option.value_exn (Snark_pool.Resource_pool.Diff.to_compact diff)
         }) ;
  Gossip_net.Any.broadcast_snark_pool_diff t.gossip_net diff

(* TODO: Don't copy and paste *)
let find_map' xs ~f =
  let open Async in
  let ds = List.map xs ~f in
  let filter ~f =
    Deferred.bind ~f:(fun x -> if f x then return x else Deferred.never ())
  in
  let none_worked =
    Deferred.bind (Deferred.all ds) ~f:(fun ds ->
        (* TODO: Validation applicative here *)
        if List.for_all ds ~f:Or_error.is_error then
          return (Or_error.error_string "all none")
        else Deferred.never ())
  in
  Deferred.any (none_worked :: List.map ~f:(filter ~f:Or_error.is_ok) ds)

let make_rpc_request ?heartbeat_timeout ?timeout ~rpc ~label t peer input =
  let open Deferred.Let_syntax in
  match%map
    query_peer ?heartbeat_timeout ?timeout t peer.Peer.peer_id rpc input
  with
  | Connected { data = Ok (Some response); _ } ->
      Ok response
  | Connected { data = Ok None; _ } ->
      Or_error.errorf
        !"Peer %{sexp:Network_peer.Peer.Id.t} doesn't have the requested %s"
        peer.peer_id label
  | Connected { data = Error e; _ } ->
      Error e
  | Failed_to_connect e ->
      Error (Error.tag e ~tag:"failed-to-connect")

let get_transition_chain_proof ?heartbeat_timeout ?timeout t =
  make_rpc_request ?heartbeat_timeout ?timeout
    ~rpc:Rpcs.Get_transition_chain_proof ~label:"transition chain proof" t

let get_transition_chain ?heartbeat_timeout ?timeout t =
  make_rpc_request ?heartbeat_timeout ?timeout ~rpc:Rpcs.Get_transition_chain
    ~label:"chain of transitions" t

let get_best_tip ?heartbeat_timeout ?timeout t peer =
  make_rpc_request ?heartbeat_timeout ?timeout ~rpc:Rpcs.Get_best_tip
    ~label:"best tip" t peer ()

let ban_notify t peer banned_until =
  query_peer t peer.Peer.peer_id Rpcs.Ban_notify banned_until
  >>| Fn.const (Ok ())

let try_non_preferred_peers (type b) t input peers ~rpc :
    b Envelope.Incoming.t Deferred.Or_error.t =
  let max_current_peers = 8 in
  let rec loop peers num_peers =
    if num_peers > max_current_peers then
      return
        (Or_error.error_string
           "None of randomly-chosen peers can handle the request")
    else
      let current_peers, remaining_peers = List.split_n peers num_peers in
      find_map' current_peers ~f:(fun peer ->
          let%bind response_or_error =
            query_peer t peer.Peer.peer_id rpc input
          in
          match response_or_error with
          | Connected ({ data = Ok (Some data); _ } as envelope) ->
              let%bind () =
                Trust_system.(
                  record t.trust_system t.logger peer
                    Actions.
                      ( Fulfilled_request
                      , Some ("Nonpreferred peer returned valid response", [])
                      ))
              in
              return (Ok (Envelope.Incoming.map envelope ~f:(Fn.const data)))
          | Connected { data = Ok None; _ } ->
              loop remaining_peers (2 * num_peers)
          | _ ->
              loop remaining_peers (2 * num_peers))
  in
  loop peers 1

let rpc_peer_then_random (type b) t peer_id input ~rpc :
    b Envelope.Incoming.t Deferred.Or_error.t =
  let retry () =
    let%bind peers = random_peers t 8 in
    try_non_preferred_peers t input peers ~rpc
  in
  match%bind query_peer t peer_id rpc input with
  | Connected { data = Ok (Some response); sender; _ } ->
      let%bind () =
        match sender with
        | Local ->
            return ()
        | Remote peer ->
            Trust_system.(
              record t.trust_system t.logger peer
                Actions.
                  ( Fulfilled_request
                  , Some ("Preferred peer returned valid response", []) ))
      in
      return (Ok (Envelope.Incoming.wrap ~data:response ~sender))
  | Connected { data = Ok None; sender; _ } ->
      let%bind () =
        match sender with
        | Remote peer ->
            Trust_system.(
              record t.trust_system t.logger peer
                Actions.
                  ( No_reply_from_preferred_peer
                  , Some ("When querying preferred peer, got no response", [])
                  ))
        | Local ->
            return ()
      in
      retry ()
  | Connected { data = Error e; sender; _ } ->
      (* FIXME #4094: determine if more specific actions apply here *)
      let%bind () =
        match sender with
        | Remote peer ->
            Trust_system.(
              record t.trust_system t.logger peer
                Actions.
                  ( Outgoing_connection_error
                  , Some
                      ( "Error while doing RPC"
                      , [ ("error", Error_json.error_to_yojson e) ] ) ))
        | Local ->
            return ()
      in
      retry ()
  | Failed_to_connect _ ->
      (* Since we couldn't connect, we have no IP to ban. *)
      retry ()

let get_staged_ledger_aux_and_pending_coinbases_at_hash t inet_addr input =
  rpc_peer_then_random t inet_addr input
    ~rpc:Rpcs.Get_staged_ledger_aux_and_pending_coinbases_at_hash
  >>|? Envelope.Incoming.data

let get_ancestry t inet_addr input =
  rpc_peer_then_random t inet_addr input ~rpc:Rpcs.Get_ancestry

module Sl_downloader = struct
  module Key = struct
    module T = struct
      type t = Ledger_hash.t * Sync_ledger.Query.t
      [@@deriving hash, compare, sexp, to_yojson]
    end

    include T
    include Comparable.Make (T)
    include Hashable.Make (T)
  end

  include Downloader.Make
            (Key)
            (struct
              type t = unit [@@deriving to_yojson]

              let download : t = ()

              let worth_retrying () = true
            end)
            (struct
              type t =
                (Mina_base.Ledger_hash.t * Sync_ledger.Query.t)
                * Sync_ledger.Answer.t
              [@@deriving to_yojson]

              let key = fst
            end)
            (Ledger_hash)
end

let glue_sync_ledger :
       t
    -> preferred:Peer.t list
    -> (Mina_base.Ledger_hash.t * Sync_ledger.Query.t)
       Pipe_lib.Linear_pipe.Reader.t
    -> ( Mina_base.Ledger_hash.t
       * Sync_ledger.Query.t
       * Sync_ledger.Answer.t Network_peer.Envelope.Incoming.t )
       Pipe_lib.Linear_pipe.Writer.t
    -> unit =
 fun t ~preferred query_reader response_writer ->
  let downloader =
    let heartbeat_timeout = Time_ns.Span.of_sec 20. in
    let global_stop = Pipe_lib.Linear_pipe.closed query_reader in
    let knowledge h peer =
      match%map
        query_peer ~heartbeat_timeout ~timeout:(Time.Span.of_sec 10.) t
          peer.Peer.peer_id Rpcs.Answer_sync_ledger_query (h, Num_accounts)
      with
      | Connected { data = Ok _; _ } ->
          `Call (fun (h', _) -> Ledger_hash.equal h' h)
      | Failed_to_connect _ | Connected { data = Error _; _ } ->
          `Some []
    in
    let%bind _ = Linear_pipe.values_available query_reader in
    let root_hash_r, root_hash_w =
      Broadcast_pipe.create
        (Option.value_exn (Linear_pipe.peek query_reader) |> fst)
    in
    Sl_downloader.create ~preferred ~max_batch_size:100
      ~peers:(fun () -> peers t)
      ~knowledge_context:root_hash_r ~knowledge ~stop:global_stop
      ~trust_system:t.trust_system
      ~get:(fun (peer : Peer.t) qs ->
        List.iter qs ~f:(fun (h, _) ->
            if
              not (Ledger_hash.equal h (Broadcast_pipe.Reader.peek root_hash_r))
            then don't_wait_for (Broadcast_pipe.Writer.write root_hash_w h)) ;
        let%map rs =
          query_peer' ~how:`Parallel ~heartbeat_timeout
            ~timeout:(Time.Span.of_sec (Float.of_int (List.length qs) *. 2.))
            t peer.peer_id Rpcs.Answer_sync_ledger_query qs
        in
        match rs with
        | Failed_to_connect e ->
            Error e
        | Connected res -> (
            match res.data with
            | Error e ->
                Error e
            | Ok rs -> (
                match List.zip qs rs with
                | Unequal_lengths ->
                    Or_error.error_string "mismatched lengths"
                | Ok ps ->
                    Ok
                      (List.filter_map ps ~f:(fun (q, r) ->
                           match r with Ok r -> Some (q, r) | Error _ -> None))
                ) ))
  in
  don't_wait_for
    (let%bind downloader = downloader in
     Linear_pipe.iter_unordered ~max_concurrency:400 query_reader ~f:(fun q ->
         match%bind
           Sl_downloader.Job.result
             (Sl_downloader.download downloader ~key:q ~attempts:Peer.Map.empty)
         with
         | Error _ ->
             Deferred.unit
         | Ok (a, _) ->
             Linear_pipe.write_if_open response_writer
               (fst q, snd q, { a with data = snd a.data })))<|MERGE_RESOLUTION|>--- conflicted
+++ resolved
@@ -1,12 +1,8 @@
 open Core
 open Async
 open Mina_base
-<<<<<<< HEAD
 module Sync_ledger = Mina_ledger.Sync_ledger
-open Mina_transition
-=======
 open Mina_block
->>>>>>> cadf90ad
 open Network_peer
 open Network_pool
 open Pipe_lib
