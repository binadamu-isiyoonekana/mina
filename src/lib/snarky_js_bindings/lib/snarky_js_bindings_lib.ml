--- conflicted
+++ resolved
@@ -1863,9 +1863,6 @@
   module Party_authorization = struct
     type authorization
 
-<<<<<<< HEAD
-  type party = < body : party_body Js.prop > Js.t
-=======
     type t =
       < kind : Js.js_string Js.t Js.prop ; value : authorization Js.prop > Js.t
   end
@@ -1874,7 +1871,6 @@
     < body : party_body Js.prop
     ; authorization : Party_authorization.t Js.prop >
     Js.t
->>>>>>> 53459252
 
   type fee_payer_party = < body : fee_payer_party_body Js.prop > Js.t
 
@@ -2335,12 +2331,9 @@
   let fee_payer_party_body (party : fee_payer_party) : Party.Body.Fee_payer.t =
     fee_payer_body party##.body
 
-<<<<<<< HEAD
   let token_id (str : Js.js_string Js.t) : Token_id.t =
     Token_id.of_string (Js.to_string str)
 
-  let party_body (party : party) : Party.Body.t = body party##.body
-=======
   let authorization (a : Party_authorization.t) : Mina_base.Control.t =
     match Js.to_string a##.kind with
     | "none" ->
@@ -2359,7 +2352,6 @@
             failwith s )
     | s ->
         failwithf "bad authorization type: %s" s ()
->>>>>>> 53459252
 
   let parties (parties : parties) : Parties.t =
     { fee_payer =
