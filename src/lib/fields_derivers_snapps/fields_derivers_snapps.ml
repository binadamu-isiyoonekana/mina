--- conflicted
+++ resolved
@@ -33,25 +33,7 @@
 
       method map = map
 
-<<<<<<< HEAD
-  let global_slot_ : Mina_numbers.Global_slot.t Input.t =
-    Helpers.iso_string ~name:"GlobalSlot" ~doc:"TODO"
-      ~to_string:Unsigned.UInt32.to_string ~of_string:Unsigned.UInt32.of_string
-
-  let amount_ : Currency.Amount.t Input.t =
-    Helpers.iso_string ~name:"Amount" ~doc:"TODO"
-      ~to_string:Currency.Amount.to_string ~of_string:Currency.Amount.of_string
-
-  let balance_ : Currency.Balance.t Input.t =
-    Helpers.iso_string ~name:"Balance" ~doc:"TODO"
-      ~to_string:Currency.Balance.to_string
-      ~of_string:Currency.Balance.of_string
-
-  module Prim = struct
-    include Prim
-=======
       method of_json = of_json
->>>>>>> 1b660cce
 
       method to_json_accumulator = to_json_accumulator
 
@@ -60,21 +42,11 @@
 
   let o () = derivers ()
 
-<<<<<<< HEAD
-    let field fd acc = add_field field_ fd acc
-
-    let global_slot fd acc = add_field global_slot_ fd acc
-
-    let amount fd acc = add_field amount_ fd acc
-
-    let balance fd acc = add_field balance_ fd acc
-=======
   module Unified_input = struct
     type 'a t = < .. > as 'a
       constraint 'a = _ Fields_derivers_json.To_yojson.Input.t
       constraint 'a = _ Fields_derivers_json.Of_yojson.Input.t
       constraint 'a = _ Fields_derivers_graphql.Graphql_fields.Input.t
->>>>>>> 1b660cce
   end
 
   let yojson obj ?doc ~name ~map ~contramap : 'a Unified_input.t =
@@ -139,6 +111,18 @@
     let _b = Fields_derivers_json.To_yojson.bool obj in
     Fields_derivers_json.Of_yojson.bool obj
 
+  let global_slot =
+    iso_string ~name:"GlobalSlot" ~doc:"TODO"
+      ~to_string:Unsigned.UInt32.to_string ~of_string:Unsigned.UInt32.of_string
+
+  let amount =
+    iso_string ~name:"Amount" ~doc:"TODO" ~to_string:Currency.Amount.to_string
+      ~of_string:Currency.Amount.of_string
+
+  let balance =
+    iso_string ~name:"Balance" ~doc:"TODO" ~to_string:Currency.Balance.to_string
+      ~of_string:Currency.Balance.of_string
+
   let option (x : _ Unified_input.t) obj : _ Unified_input.t =
     let _a = Fields_derivers_graphql.Graphql_fields.option x obj in
     let _b = Fields_derivers_json.To_yojson.option x obj in
