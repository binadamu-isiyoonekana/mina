--- conflicted
+++ resolved
@@ -41,11 +41,8 @@
       | Account_proved_state_precondition_unsatisfied
       | Account_is_new_precondition_unsatisfied
       | Protocol_state_precondition_unsatisfied
-<<<<<<< HEAD
+      | Valid_while_precondition_unsatisfied
       | Unexpected_verification_key_hash
-=======
-      | Valid_while_precondition_unsatisfied
->>>>>>> d7dad23d
       | Incorrect_nonce
       | Invalid_fee_excess
       | Cancelled
