module Authorization_kind = struct
  module V1 = struct
    type t = Signature | Proof | None_given
  end
end

module Call_type = struct
  module V1 = struct
    type t = Call | Delegate_call
  end
end

module Update = struct
  module Timing_info = struct
    module V1 = struct
      type t =
        { initial_minimum_balance : Currency.Balance.V1.t
        ; cliff_time : Mina_numbers.Global_slot.V1.t
        ; cliff_amount : Currency.Amount.V1.t
        ; vesting_period : Mina_numbers.Global_slot.V1.t
        ; vesting_increment : Currency.Amount.V1.t
        }
    end
  end

  module V1 = struct
    type t =
      { app_state :
          Snark_params.Tick.Field.t Mina_base_zkapp_basic.Set_or_keep.V1.t
          Mina_base_zkapp_state.V.V1.t
      ; delegate :
          Public_key.Compressed.V1.t Mina_base_zkapp_basic.Set_or_keep.V1.t
      ; verification_key :
          Mina_base_verification_key_wire.V1.t
          Mina_base_zkapp_basic.Set_or_keep.V1.t
      ; permissions :
          Mina_base_permissions.V2.t Mina_base_zkapp_basic.Set_or_keep.V1.t
      ; zkapp_uri : string Mina_base_zkapp_basic.Set_or_keep.V1.t
      ; token_symbol :
          Mina_base_account.Token_symbol.V1.t
          Mina_base_zkapp_basic.Set_or_keep.V1.t
      ; timing : Timing_info.V1.t Mina_base_zkapp_basic.Set_or_keep.V1.t
      ; voting_for :
          Data_hash_lib.State_hash.V1.t Mina_base_zkapp_basic.Set_or_keep.V1.t
      }
  end
end

module Account_precondition = struct
  module V1 = struct
    type t =
      | Full of Mina_base_zkapp_precondition.Account.V2.t
      | Nonce of Mina_numbers.Account_nonce.V1.t
      | Accept
  end
end

module Preconditions = struct
  module V1 = struct
    type t =
      { network : Mina_base_zkapp_precondition.Protocol_state.V1.t
      ; account : Account_precondition.V1.t
      }
  end
end

module Body = struct
  module Fee_payer = struct
    module V1 = struct
      type t =
        { public_key : Public_key.Compressed.V1.t
        ; fee : Currency.Fee.V1.t
        ; valid_until : Mina_numbers.Global_slot.V1.t option
        ; nonce : Mina_numbers.Account_nonce.V1.t
        }
    end
  end

  module Events' = struct
    module V1 = struct
      type t = Snark_params.Tick.Field.t array list
    end
  end

  module V1 = struct
    type t =
      { public_key : Public_key.Compressed.V1.t
      ; token_id : Mina_base_token_id.V2.t
      ; update : Update.V1.t
      ; balance_change :
          (Currency.Amount.V1.t, Sgn_type.Sgn.V1.t) Signed_poly.V1.t
      ; increment_nonce : bool
      ; events : Events'.V1.t
      ; actions : Events'.V1.t
      ; call_data : Pickles.Backend.Tick.Field.V1.t
      ; preconditions : Preconditions.V1.t
      ; use_full_commitment : bool
<<<<<<< HEAD
      ; call_type : Call_type.V1.t
=======
      ; implicit_account_creation_fee : bool
      ; caller : Mina_base_token_id.V2.t
>>>>>>> fde5f83d
      ; authorization_kind : Authorization_kind.V1.t
      }
  end
end

module Fee_payer = struct
  module V1 = struct
    type t =
      { body : Body.Fee_payer.V1.t; authorization : Mina_base_signature.V1.t }
  end
end

module V1 = struct
  type t = { body : Body.V1.t; authorization : Mina_base_control.V2.t }
end<|MERGE_RESOLUTION|>--- conflicted
+++ resolved
@@ -95,12 +95,8 @@
       ; call_data : Pickles.Backend.Tick.Field.V1.t
       ; preconditions : Preconditions.V1.t
       ; use_full_commitment : bool
-<<<<<<< HEAD
+      ; implicit_account_creation_fee : bool
       ; call_type : Call_type.V1.t
-=======
-      ; implicit_account_creation_fee : bool
-      ; caller : Mina_base_token_id.V2.t
->>>>>>> fde5f83d
       ; authorization_kind : Authorization_kind.V1.t
       }
   end
