--- conflicted
+++ resolved
@@ -376,218 +376,8 @@
     ; memo
     }
   in
-<<<<<<< HEAD
-  (* These are deprecated so we don't need to update the status handling for them *)
-  (* For token creation, we demand:
-     *
-     * ops = length exactly 2
-     *
-     * fee_payment with account 'a, some amount 'y, status="Pending"
-     * create_token with account=None, status="Pending"
-  *)
-  let create_token =
-    let%map () =
-      if Int.equal (List.length ops) 2 then V.return ()
-      else V.fail Length_mismatch
-    and account_a =
-      let open Result.Let_syntax in
-      let%bind { account; _ } = find_kind `Fee_payment ops in
-      Option.value_map account ~default:(V.fail Account_not_some) ~f:V.return
-    and fee_token =
-      let open Result.Let_syntax in
-      let%bind { account; _ } = find_kind `Fee_payment ops in
-      match account with
-      | Some account -> (
-          match token_id_of_account account with
-          | Some token_id ->
-              V.return token_id
-          | None ->
-              V.fail Incorrect_token_id )
-      | None ->
-          V.fail Account_not_some
-    and () =
-      if
-        List.for_all ops ~f:(fun op ->
-            Option.equal String.equal op.status (Some "Pending") )
-      then V.return ()
-      else V.fail Status_not_pending
-    and payment_amount_y =
-      let open Result.Let_syntax in
-      let%bind { amount; _ } = find_kind `Fee_payment ops in
-      match amount with
-      | Some x ->
-          V.return (Amount_of.negated x)
-      | None ->
-          V.fail Amount_not_some
-    (* distinguish create token ops from delegation ops *)
-    and () =
-      match find_kind `Delegate_change ops with
-      | Ok _ ->
-          V.fail Invalid_metadata
-      | Error _ ->
-          V.return ()
-    (* distinguish from mint tokens ops *)
-    and () =
-      match find_kind `Mint_tokens ops with
-      | Ok _ ->
-          V.fail Invalid_metadata
-      | Error _ ->
-          V.return ()
-    in
-    { Partial.kind = `Create_token
-    ; fee_payer = `Pk account_a.address
-    ; source = `Pk account_a.address
-    ; receiver = `Pk account_a.address (* reviewer: is this sane? *)
-    ; fee_token
-    ; token = Token_id.(default |> to_uint64)
-    ; fee = Unsigned.UInt64.of_string payment_amount_y.Amount.value
-    ; amount = None
-    ; valid_until
-    ; memo
-    }
-  in
-  (* For token account creation, we demand:
-     *
-     * ops = length exactly 1
-     *
-     * fee_payment with account 'a, some amount 'y, status="Pending"
-  *)
-  let create_token_account =
-    let%map () =
-      if Int.equal (List.length ops) 1 then V.return ()
-      else V.fail Length_mismatch
-    and account_a =
-      let open Result.Let_syntax in
-      let%bind { account; _ } = find_kind `Fee_payment ops in
-      Option.value_map account ~default:(V.fail Account_not_some) ~f:V.return
-    and fee_token =
-      let open Result.Let_syntax in
-      let%bind { account; _ } = find_kind `Fee_payment ops in
-      match account with
-      | Some account -> (
-          match token_id_of_account account with
-          | Some token_id ->
-              V.return token_id
-          | None ->
-              V.fail Incorrect_token_id )
-      | None ->
-          V.fail Account_not_some
-    and () =
-      if
-        List.for_all ops ~f:(fun op ->
-            Option.equal String.equal op.status (Some "Pending") )
-      then V.return ()
-      else V.fail Status_not_pending
-    and payment_amount_y =
-      let open Result.Let_syntax in
-      let%bind { amount; _ } = find_kind `Fee_payment ops in
-      match amount with
-      | Some x ->
-          V.return (Amount_of.negated x)
-      | None ->
-          V.fail Amount_not_some
-    in
-    { Partial.kind = `Create_token_account
-    ; fee_payer = `Pk account_a.address
-    ; source = `Pk account_a.address
-    ; receiver = `Pk account_a.address
-    ; fee_token
-    ; token = Token_id.(default |> to_uint64)
-    ; fee = Unsigned.UInt64.of_string payment_amount_y.Amount.value
-    ; amount = None
-    ; valid_until
-    ; memo
-    }
-  in
-  (* For token minting, we demand:
-     *
-     * ops = length exactly 2
-     *
-     * fee_payment with account 'a, some amount 'y, status="Pending"
-     * mint_tokens with account 'a, some amount 'y with the minted token id, metadata={token_owner_pk:'b}, status=Pending
-  *)
-  let mint_tokens =
-    let%map () =
-      if Int.equal (List.length ops) 2 then V.return ()
-      else V.fail Length_mismatch
-    and account_a =
-      let open Result.Let_syntax in
-      let%bind { account; _ } = find_kind `Fee_payment ops in
-      Option.value_map account ~default:(V.fail Account_not_some) ~f:V.return
-    and fee_token =
-      let open Result.Let_syntax in
-      let%bind { account; _ } = find_kind `Fee_payment ops in
-      match account with
-      | Some account -> (
-          match token_id_of_account account with
-          | Some token_id ->
-              V.return token_id
-          | None ->
-              V.fail Incorrect_token_id )
-      | None ->
-          V.fail Account_not_some
-    and () =
-      if
-        List.for_all ops ~f:(fun op ->
-            Option.equal String.equal op.status (Some "Pending") )
-      then V.return ()
-      else V.fail Status_not_pending
-    and payment_amount_y =
-      let open Result.Let_syntax in
-      let%bind { amount; _ } = find_kind `Fee_payment ops in
-      match amount with
-      | Some x ->
-          V.return (Amount_of.negated x)
-      | None ->
-          V.fail Amount_not_some
-    and account_b =
-      let open Result.Let_syntax in
-      let%bind { account; _ } = find_kind `Mint_tokens ops in
-      Option.value_map account ~default:(V.fail Account_not_some) ~f:V.return
-    and amount_b =
-      let open Result.Let_syntax in
-      let%bind { amount; _ } = find_kind `Mint_tokens ops in
-      Option.value_map amount ~default:(V.fail Amount_not_some) ~f:V.return
-    and account_c =
-      let open Result.Let_syntax in
-      let%bind { metadata; _ } = find_kind `Mint_tokens ops in
-      match metadata with
-      | Some metadata -> (
-          match metadata with
-          | `Assoc [ ("token_owner_pk", `String s) ] ->
-              return s
-          | _ ->
-              V.fail Invalid_metadata )
-      | None ->
-          V.fail Account_not_some
-    and token =
-      let open Result.Let_syntax in
-      let%bind { amount; _ } = find_kind `Mint_tokens ops in
-      (* check for Amount_not_some already done for amount_b *)
-      let Amount.{ currency = { symbol; _ }; _ } = Option.value_exn amount in
-      if String.equal symbol "MINA+" then return (Unsigned.UInt64.of_int 2)
-      else V.fail Incorrect_token_id
-    in
-    { Partial.kind = `Mint_tokens
-    ; fee_payer = `Pk account_a.address
-    ; source = `Pk account_c
-    ; receiver = `Pk account_b.address
-    ; fee_token
-    ; token
-    ; fee = Unsigned.UInt64.of_string payment_amount_y.Amount.value
-    ; amount = Some (amount_b.Amount.value |> Unsigned.UInt64.of_string)
-    ; valid_until
-    ; memo
-    }
-  in
-  let partials =
-    [ payment; delegation; create_token; create_token_account; mint_tokens ]
-  in
-  let oks, errs = List.partition_map partials ~f:Result.to_either in
-=======
   let partials = [ payment; delegation ] in
   let oks, errs = List.partition_map partials ~f:Result.ok_fst in
->>>>>>> 670ee784
   match (oks, errs) with
   | [], errs ->
       (* no Oks *)
