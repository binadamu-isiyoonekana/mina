open Core_kernel
open Rosetta_models

module Token_id = struct
  let default : string = Mina_base.Token_id.(to_string default)

  let is_default token_id = String.equal default token_id

  let encode (token_id : string) = `Assoc [ ("token_id", `String token_id) ]

  module T (M : Monad_fail.S) = struct
    let decode metadata =
      match metadata with
      | Some (`Assoc [ ("token_id", `String token_id) ])
        when try
               let (_ : Mina_base.Token_id.t) =
                 Mina_base.Token_id.of_string token_id
               in
               true
             with Failure _ -> false ->
          M.return (Some token_id)
      | Some bad ->
          M.fail
            (Errors.create
               ~context:
                 (sprintf
                    "When metadata is provided for account identifiers, \
                     acceptable format is exactly { \"token_id\": \
<<<<<<< HEAD
                     <string-encoded-uint64> }. You provided %s"
                    (Yojson.Safe.pretty_to_string bad) )
               (`Json_parse None) )
=======
                     <base58-encoded-field-element> }. You provided %s"
                    (Yojson.Safe.pretty_to_string bad))
               (`Json_parse None))
>>>>>>> ea6c7ee8
      | None ->
          M.return None
  end
end

let negated (t : Amount.t) =
  { t with value = (Int64.to_string @@ Int64.(neg @@ of_string t.value)) }

let mina total =
  { Amount.value = Unsigned.UInt64.to_string total
  ; currency = { Currency.symbol = "MINA"; decimals = 9l; metadata = None }
  ; metadata = None
  }

let token (`Token_id (token_id : string)) total =
  if Token_id.is_default token_id then mina total
  else
    { Amount.value = Unsigned.UInt64.to_string total
    ; currency =
        { Currency.symbol = "MINA+"
        ; decimals = 9l
        ; metadata = Some (Token_id.encode token_id)
        }
    ; metadata = None
    }<|MERGE_RESOLUTION|>--- conflicted
+++ resolved
@@ -26,15 +26,9 @@
                  (sprintf
                     "When metadata is provided for account identifiers, \
                      acceptable format is exactly { \"token_id\": \
-<<<<<<< HEAD
-                     <string-encoded-uint64> }. You provided %s"
+                     <base58-encoded-field-element> }. You provided %s"
                     (Yojson.Safe.pretty_to_string bad) )
                (`Json_parse None) )
-=======
-                     <base58-encoded-field-element> }. You provided %s"
-                    (Yojson.Safe.pretty_to_string bad))
-               (`Json_parse None))
->>>>>>> ea6c7ee8
       | None ->
           M.return None
   end
