[%%import "/src/config.mlh"]

open Core_kernel

(* We re-export a constrained subset of prometheus to keep consumers of this
   module abstract over implementation.
*)
include Prometheus
open Prometheus
open Namespace
open Metric_generators
open Async_kernel

let time_offset_sec = 1609459200.

[%%inject "block_window_duration", block_window_duration]

(* textformat serialization and runtime metrics taken from github.com/mirage/prometheus:/app/prometheus_app.ml *)
module TextFormat_0_0_4 = struct
  let re_unquoted_escapes = Re.compile @@ Re.set "\\\n"

  let re_quoted_escapes = Re.compile @@ Re.set "\"\\\n"

  let quote g =
    match Re.Group.get g 0 with
    | "\\" ->
        "\\\\"
    | "\n" ->
        "\\n"
    | "\"" ->
        "\\\""
    | x ->
        failwithf "Unexpected match %S" x ()

  let output_metric_type f = function
    | Counter ->
        Fmt.string f "counter"
    | Gauge ->
        Fmt.string f "gauge"
    | Summary ->
        Fmt.string f "summary"
    | Histogram ->
        Fmt.string f "histogram"

  let output_unquoted f s =
    Fmt.string f @@ Re.replace re_unquoted_escapes ~f:quote s

  let output_quoted f s =
    Fmt.string f @@ Re.replace re_quoted_escapes ~f:quote s

  let output_value f v =
    let open Float.Class in
    match Float.classify v with
    | Normal | Subnormal | Zero ->
        Fmt.float f v
    | Infinite when Float.(v > 0.) ->
        Fmt.string f "+Inf"
    | Infinite ->
        Fmt.string f "-Inf"
    | Nan ->
        Fmt.string f "Nan"

  let output_pairs f (label_names, label_values) =
    let cont = ref false in
    let output_pair name value =
      if !cont then Fmt.string f ", " else cont := true ;
      Fmt.pf f "%a=\"%a\"" LabelName.pp name output_quoted value
    in
    List.iter2_exn label_names label_values ~f:output_pair

  let output_labels ~label_names f = function
    | [] ->
        ()
    | label_values ->
        Fmt.pf f "{%a}" output_pairs (label_names, label_values)

  let output_sample ~base ~label_names ~label_values f
      { Sample_set.ext; value; bucket } =
    let label_names, label_values =
      match bucket with
      | None ->
          (label_names, label_values)
      | Some (label_name, label_value) ->
          let label_value_str = Fmt.strf "%a" output_value label_value in
          (label_name :: label_names, label_value_str :: label_values)
    in
    Fmt.pf f "%a%s%a %a@." MetricName.pp base ext
      (output_labels ~label_names)
      label_values output_value value

  let output_metric ~name ~label_names f (label_values, samples) =
    List.iter samples ~f:(output_sample ~base:name ~label_names ~label_values f)

  let output f =
    MetricFamilyMap.iter (fun metric samples ->
        let { MetricInfo.name; metric_type; help; label_names } = metric in
        Fmt.pf f "#HELP %a %a@.#TYPE %a %a@.%a" MetricName.pp name
          output_unquoted help MetricName.pp name output_metric_type metric_type
          (LabelSetMap.pp ~sep:Fmt.nop (output_metric ~name ~label_names))
          samples )
end

module type Histogram = sig
  type t

  val observe : t -> float -> unit

  val buckets : t -> int list
end

module Runtime = struct
  let subsystem = "Runtime"

  module Long_async_histogram = Histogram (struct
    let spec = Histogram_spec.of_exponential 0.5 2. 7
  end)

  let long_async_cycle : Long_async_histogram.t =
    let help = "A histogram for long async cycles" in
    Long_async_histogram.v "long_async_cycle" ~help ~namespace ~subsystem

  module Long_job_histogram = Histogram (struct
    let spec = Histogram_spec.of_exponential 0.5 2. 7
  end)

  let long_async_job : Long_job_histogram.t =
    let help = "A histogram for long async jobs" in
    Long_job_histogram.v "long_async_job" ~help ~namespace ~subsystem

  let start_time = Core.Time.now ()

  let current_gc = ref (Gc.stat ())

  let gc_stat_interval_mins = ref 15.

  let gc_allocated_bytes = ref (Gc.allocated_bytes ())

  let rec gc_stat () =
    let%bind () = after (Time_ns.Span.of_min !gc_stat_interval_mins) in
    current_gc := Gc.stat () ;
    gc_allocated_bytes := Gc.allocated_bytes () ;
    gc_stat ()

  let simple_metric ~metric_type ~help name fn =
    let name = Printf.sprintf "%s_%s_%s" namespace subsystem name in
    let info =
      { MetricInfo.name = MetricName.v name
      ; help
      ; metric_type
      ; label_names = []
      }
    in
    let collect () = LabelSetMap.singleton [] [ Sample_set.sample (fn ()) ] in
    (info, collect)

  let ocaml_gc_allocated_bytes =
    simple_metric ~metric_type:Counter "ocaml_gc_allocated_bytes"
      (fun () -> !gc_allocated_bytes)
      ~help:"Total number of bytes allocated since the program was started."

  let ocaml_gc_major_words =
    simple_metric ~metric_type:Counter "ocaml_gc_major_words"
      (fun () -> !current_gc.Gc.Stat.major_words)
      ~help:
        "Number of words allocated in the major heap since the program was \
         started."

  let ocaml_gc_minor_collections =
    simple_metric ~metric_type:Counter "ocaml_gc_minor_collections"
      (fun () -> float_of_int !current_gc.Gc.Stat.minor_collections)
      ~help:
        "Number of minor collection cycles completed since the program was \
         started."

  let ocaml_gc_major_collections =
    simple_metric ~metric_type:Counter "ocaml_gc_major_collections"
      (fun () -> float_of_int !current_gc.Gc.Stat.major_collections)
      ~help:
        "Number of major collection cycles completed since the program was \
         started."

  let ocaml_gc_heap_words =
    simple_metric ~metric_type:Gauge "ocaml_gc_heap_words"
      (fun () -> float_of_int !current_gc.Gc.Stat.heap_words)
      ~help:"Total size of the major heap, in words."

  let ocaml_gc_compactions =
    simple_metric ~metric_type:Counter "ocaml_gc_compactions"
      (fun () -> float_of_int !current_gc.Gc.Stat.compactions)
      ~help:"Number of heap compactions since the program was started."

  let ocaml_gc_top_heap_words =
    simple_metric ~metric_type:Counter "ocaml_gc_top_heap_words"
      (fun () -> float_of_int !current_gc.Gc.Stat.top_heap_words)
      ~help:"Maximum size reached by the major heap, in words."

  let ocaml_gc_live_words =
    simple_metric ~metric_type:Counter "ocaml_gc_live_words"
      (fun () -> float_of_int !current_gc.Gc.Stat.live_words)
      ~help:"Live words allocated by the GC."

  let ocaml_gc_free_words =
    simple_metric ~metric_type:Counter "ocaml_gc_free_words"
      (fun () -> float_of_int !current_gc.Gc.Stat.free_words)
      ~help:"Words freed by the GC."

  let ocaml_gc_largest_free =
    simple_metric ~metric_type:Counter "ocaml_gc_largest_free"
      (fun () -> float_of_int !current_gc.Gc.Stat.largest_free)
      ~help:"Size of the largest block freed by the GC."

  let ocaml_gc_fragments =
    simple_metric ~metric_type:Counter "ocaml_gc_fragments"
      (fun () -> float_of_int !current_gc.Gc.Stat.fragments)
      ~help:"No. of heap fragments."

  let ocaml_gc_stack_size =
    simple_metric ~metric_type:Counter "ocaml_gc_stack_size"
      (fun () -> float_of_int !current_gc.Gc.Stat.stack_size)
      ~help:"Current stack size."

  let process_cpu_seconds_total =
    simple_metric ~metric_type:Counter "process_cpu_seconds_total" Sys.time
      ~help:"Total user and system CPU time spent in seconds."

  let process_uptime_ms_total =
    simple_metric ~metric_type:Counter "process_uptime_ms_total"
      (fun () ->
        Core.Time.Span.to_ms (Core.Time.diff (Core.Time.now ()) start_time) )
      ~help:"Total time the process has been running for in milliseconds."

  let metrics =
    [ ocaml_gc_allocated_bytes
    ; ocaml_gc_major_words
    ; ocaml_gc_minor_collections
    ; ocaml_gc_major_collections
    ; ocaml_gc_heap_words
    ; ocaml_gc_compactions
    ; ocaml_gc_top_heap_words
    ; ocaml_gc_live_words
    ; ocaml_gc_free_words
    ; ocaml_gc_largest_free
    ; ocaml_gc_fragments
    ; ocaml_gc_stack_size
    ; process_cpu_seconds_total
    ; process_uptime_ms_total
    ]

  let () =
    let open CollectorRegistry in
    List.iter metrics ~f:(fun (info, collector) ->
        register default info collector )
end

module Cryptography = struct
  let subsystem = "Cryptography"

  let blockchain_proving_time_ms =
    let help =
      "time elapsed while proving most recently generated blockchain snark"
    in
    Gauge.v "blockchain_proving_time_ms" ~help ~namespace ~subsystem

  let total_pedersen_hashes_computed =
    let help = "# of pedersen hashes computed" in
    Counter.v "total_pedersen_hash_computed" ~help ~namespace ~subsystem

  module Snark_work_histogram = Histogram (struct
    let spec = Histogram_spec.of_linear 60. 30. 8
  end)

  let snark_work_merge_time_sec =
    let help = "time elapsed while doing merge proof" in
    Snark_work_histogram.v "snark_work_merge_time_sec" ~help ~namespace
      ~subsystem

  let snark_work_zkapp_base_time_sec =
    let help = "time elapsed while doing base proof for a zkapp transaction" in
    Counter.v "snark_work_zkapp_base_time_sec" ~help ~namespace ~subsystem

  let snark_work_base_time_sec =
    let help =
      "time elapsed while doing base proof for a non-zkapp transaction"
    in
    Counter.v "snark_work_base_time_sec" ~help ~namespace ~subsystem

  let snark_work_zkapp_base_submissions =
    let help =
<<<<<<< HEAD
      "Number of base transactions snarks for zkapp transactions submitted"
=======
      "Number of zkapp_command in a zkapp_command transaction (1 for simple \
       transactions)"
>>>>>>> 778f4993
    in
    Counter.v "snark_work_zkapp_base_submissions" ~help ~namespace ~subsystem

<<<<<<< HEAD
  let snark_work_base_submissions =
    let help =
      "Number of base transactions snarks for non-zkapp transactions submitted"
    in
    Counter.v "snark_work_base_submissions" ~help ~namespace ~subsystem

  let zkapp_transaction_length =
    let help = "Number of updates in a zkapp transaction" in
    Counter.v "zkapp_transaction_length" ~help ~namespace ~subsystem

  let zkapp_proof_updates =
    let help =
      "Number of updates with proof authorization in a parties transaction"
    in
    Counter.v "zkapp_proof_updates" ~help ~namespace ~subsystem
=======
  let proof_zkapp_command =
    let help =
      "Number of zkapp_command with proof authorization in a zkapp_command \
       transaction (0 for simple transactions)"
    in
    Gauge.v "proof_zkapp_command" ~help ~namespace ~subsystem
>>>>>>> 778f4993

  (* TODO:
     let transaction_proving_time_ms =
       let help = "time elapsed while proving most recently generated transaction snark" in
       Gauge.v "transaction_proving_time_ms" ~help ~namespace ~subsystem
  *)
end

module Bootstrap = struct
  let subsystem = "Bootstrap"

  let bootstrap_time_ms =
    let help = "time elapsed while bootstrapping" in
    Gauge.v "bootstrap_time_ms" ~help ~namespace ~subsystem

  let staking_epoch_ledger_sync_ms =
    let help = "time elapsed when sync staking epoch ledger in ms" in
    Counter.v "staking_epoch_ledger_sync_ms" ~help ~namespace ~subsystem

  let next_epoch_ledger_sync_ms =
    let help = "time elapsed when sync next epoch ledger in ms" in
    Counter.v "next_epoch_ledger_sync_ms" ~help ~namespace ~subsystem

  let root_snarked_ledger_sync_ms =
    let help = "time elapsed when sync root snarked ledger in ms" in
    Counter.v "root_snarked_ledger_sync_ms" ~help ~namespace ~subsystem

  let num_of_root_snarked_ledger_retargeted =
    let help =
      "number of times root_snarked_ledger retargeted during bootstrap"
    in
    Gauge.v "num_of_root_snarked_ledger_retargeted" ~help ~namespace ~subsystem
end

module Transaction_pool = struct
  let subsystem = "Transaction_pool"

  let useful_transactions_received_time_sec : Gauge.t =
    let help =
      "Time at which useful transactions were seen (seconds since 1/1/1970)"
    in
    Gauge.v "useful_transactions_received_time_sec" ~help ~namespace ~subsystem

  let pool_size : Gauge.t =
    let help = "Number of transactions in the pool" in
    Gauge.v "size" ~help ~namespace ~subsystem

  let transactions_added_to_pool : Counter.t =
    let help =
      "Number of transactions added to the pool since the node start"
    in
    Counter.v "transactions_added_to_pool" ~help ~namespace ~subsystem

<<<<<<< HEAD
  let zkapp_transactions_added_to_pool : Counter.t =
    let help =
      "Number of zkapp transactions added to the pool since the node start"
    in
    Counter.v "zkapp_transactions_added_to_pool" ~help ~namespace ~subsystem

  let zkapp_transaction_size : Counter.t =
    let help = "Size of valid parties transaction received (bin_size_t)" in
    Counter.v "zkapp_transaction_size" ~help ~namespace ~subsystem

  let zkapp_updates : Counter.t =
    let help = "Number of parties in a valid transaction received" in
    Counter.v "zkapp_updates" ~help ~namespace ~subsystem

  let zkapp_proof_updates : Counter.t =
    let help =
      "Number of parties with proof authorization in a parties transaction (0 \
       for simple transactions)"
    in
    Counter.v "zkapp_proof_updates" ~help ~namespace ~subsystem
=======
  let zkapp_command_transaction_size : Gauge.t =
    let help =
      "Size of valid zkapp_command transaction received (bin_size_t)"
    in
    Gauge.v "zkapp_command_transaction_size" ~help ~namespace ~subsystem

  let zkapp_command_count : Gauge.t =
    let help = "Number of zkapp_command in a valid transaction received" in
    Gauge.v "zkapp_command_count" ~help ~namespace ~subsystem
>>>>>>> 778f4993
end

module Metric_map (Metric : sig
  type t

  val subsystem : string

  val v :
       ?registry:CollectorRegistry.t
    -> help:string
    -> ?namespace:string
    -> ?subsystem:string
    -> string
    -> t
end) =
struct
  module Metric_name_map = Hashtbl.Make (String)
  include Metric_name_map

  let add t ~name ~help : Metric.t =
    if Metric_name_map.mem t name then Metric_name_map.find_exn t name
    else
      let metric = Metric.v ~help ~namespace ~subsystem:Metric.subsystem name in
      Metric_name_map.add_exn t ~key:name ~data:metric ;
      metric
end

module Network = struct
  let subsystem = "Network"

  let peers : Gauge.t =
    let help = "# of peers seen through gossip net" in
    Gauge.v "peers" ~help ~namespace ~subsystem

  let all_peers : Gauge.t =
    let help = "# of peers ever seen through gossip net" in
    Gauge.v "all_peers" ~help ~namespace ~subsystem

  let validations_timed_out : Counter.t =
    let help = "# of received messages whose validation timed out" in
    Counter.v "validations_timed_out" ~help ~namespace ~subsystem

  let gossip_messages_failed_to_decode : Counter.t =
    let help = "# of received messages that could not be decoded" in
    Counter.v "gossip_messages_failed_to_decode" ~help ~namespace ~subsystem

  let gossip_messages_received : Counter.t =
    let help = "# of messages received" in
    Counter.v "messages_received" ~help ~namespace ~subsystem

  module Delay_time_spec = struct
    let tick_interval =
      Core.Time.Span.of_ms (Int.to_float block_window_duration)

    let rolling_interval =
      Core.Time.Span.of_ms (Int.to_float (block_window_duration * 20))
  end

  module Block = struct
    let subsystem = "Block"

    let validations_timed_out : Counter.t =
      let help = "# of received blocks whose validation timed out" in
      Counter.v "validations_timed_out" ~help ~namespace ~subsystem

    let rejected : Counter.t =
      let help = "# of received blocks failing validation" in
      Counter.v "rejected" ~help ~namespace ~subsystem

    let ignored : Counter.t =
      let help = "# of received blocks ignored" in
      Counter.v "ignored" ~help ~namespace ~subsystem

    let received : Counter.t =
      let help = "# of blocks received" in
      Counter.v "received" ~help ~namespace ~subsystem

    module Validation_time =
      Moving_time_average
        (struct
          include Delay_time_spec

          let subsystem = subsystem

          let name = "validation_time"

          let help =
            "average time, in ms, for blocks to be validated and rebroadcasted"
        end)
        ()

    module Processing_time =
      Moving_time_average
        (struct
          include Delay_time_spec

          let subsystem = subsystem

          let name = "processing_time"

          let help =
            "average time, in ms, for blocks to be accepted after the OCaml \
             process receives it"
        end)
        ()

    module Rejection_time =
      Moving_time_average
        (struct
          include Delay_time_spec

          let subsystem = subsystem

          let name = "rejection_time"

          let help =
            "average time, in ms, for blocks to be rejected after the OCaml \
             process receives it"
        end)
        ()
  end

  module Snark_work = struct
    let subsystem = "Snark_work"

    let validations_timed_out : Counter.t =
      let help = "# of received snark work whose validation timed out" in
      Counter.v "validations_timed_out" ~help ~namespace ~subsystem

    let rejected : Counter.t =
      let help = "# of received snark work failing validation" in
      Counter.v "rejected" ~help ~namespace ~subsystem

    let ignored : Counter.t =
      let help = "# of received snark work ignored" in
      Counter.v "ignored" ~help ~namespace ~subsystem

    let received : Counter.t =
      let help = "# of snark work received" in
      Counter.v "received" ~help ~namespace ~subsystem

    module Validation_time =
      Moving_time_average
        (struct
          include Delay_time_spec

          let subsystem = subsystem

          let name = "validation_time"

          let help =
            "average delay, in ms, for snark work to be validated and \
             rebroadcasted"
        end)
        ()

    module Processing_time =
      Moving_time_average
        (struct
          include Delay_time_spec

          let subsystem = subsystem

          let name = "processing_time"

          let help =
            "average delay, in ms, for snark work to be accepted after the \
             OCaml process receives it"
        end)
        ()

    module Rejection_time =
      Moving_time_average
        (struct
          include Delay_time_spec

          let subsystem = subsystem

          let name = "rejection_time"

          let help =
            "average time, in ms, for snark work to be rejected after the \
             OCaml process receives it"
        end)
        ()
  end

  module Transaction = struct
    let subsystem = "Transaction"

    let validations_timed_out : Counter.t =
      let help = "# of received transactions whose validation timed out" in
      Counter.v "validations_timed_out" ~help ~namespace ~subsystem

    let rejected : Counter.t =
      let help = "# of received transactions failing validation" in
      Counter.v "rejected" ~help ~namespace ~subsystem

    let ignored : Counter.t =
      let help = "# of received transactions ignored" in
      Counter.v "ignored" ~help ~namespace ~subsystem

    let received : Counter.t =
      let help = "# of transactions received" in
      Counter.v "received" ~help ~namespace ~subsystem

    module Validation_time =
      Moving_time_average
        (struct
          include Delay_time_spec

          let subsystem = subsystem

          let name = "validation_time"

          let help =
            "average delay, in ms, for transactions to be validated and \
             rebroadcasted"
        end)
        ()

    module Processing_time =
      Moving_time_average
        (struct
          include Delay_time_spec

          let subsystem = subsystem

          let name = "processing_time"

          let help =
            "average delay, in ms, for transactions to be accepted after the \
             OCaml process receives it"
        end)
        ()

    module Rejection_time =
      Moving_time_average
        (struct
          include Delay_time_spec

          let subsystem = subsystem

          let name = "rejection_time"

          let help =
            "average time, in ms, for transactions to be rejected after the \
             OCaml process receives it"
        end)
        ()
  end

  let rpc_requests_received : Counter.t =
    let help = "# of rpc requests received" in
    Counter.v "rpc_requests_received" ~help ~namespace ~subsystem

  let rpc_requests_sent : Counter.t =
    let help = "# of rpc requests sent" in
    Counter.v "rpc_requests_sent" ~help ~namespace ~subsystem

  let surfix = "_five_slots"

  let get_some_initial_peers_rpcs_sent =
    let help = "# of Get_some_initial_peers rpc requests sent" in
    let name = "get_some_initial_peers_rpcs_sent" in
    ( Counter.v name ~help ~namespace ~subsystem
    , Gauge.v (name ^ surfix) ~help ~namespace ~subsystem )

  let get_some_initial_peers_rpcs_received =
    let help = "# of Get_some_initial_peers rpc requests received" in
    let name = "get_some_initial_peers_rpcs_received" in
    ( Counter.v name ~help ~namespace ~subsystem
    , Gauge.v (name ^ surfix) ~help ~namespace ~subsystem )

  let get_some_initial_peers_rpc_requests_failed : Counter.t =
    let help = "# of Get_some_initial_peers rpc requests failed" in
    Counter.v "get_some_initial_peers_rpc_requests_failed" ~help ~namespace
      ~subsystem

  let get_some_initial_peers_rpc_responses_failed : Counter.t =
    let help = "# of Get_some_initial_peers rpc requests failed to respond" in
    Counter.v "get_some_initial_peers_rpc_responses_failed" ~help ~namespace
      ~subsystem

  let get_staged_ledger_aux_and_pending_coinbases_at_hash_rpcs_sent =
    let help =
      "# of Get_staged_ledger_aux_and_pending_coinbases_at_hash rpc requests \
       sent"
    in
    let name =
      "get_staged_ledger_aux_and_pending_coinbases_at_hash_rpcs_sent"
    in
    ( Counter.v name ~help ~namespace ~subsystem
    , Gauge.v (name ^ surfix) ~help ~namespace ~subsystem )

  let get_staged_ledger_aux_and_pending_coinbases_at_hash_rpcs_received =
    let help =
      "# of Get_staged_ledger_aux_and_pending_coinbases_at_hash rpc requests \
       received"
    in
    let name =
      "get_staged_ledger_aux_and_pending_coinbases_at_hash_rpcs_received"
    in
    ( Counter.v name ~help ~namespace ~subsystem
    , Gauge.v (name ^ surfix) ~help ~namespace ~subsystem )

  let get_staged_ledger_aux_and_pending_coinbases_at_hash_rpc_requests_failed :
      Counter.t =
    let help =
      "# of Get_staged_ledger_aux_and_pending_coinbases_at_hash rpc requests \
       failed"
    in
    Counter.v
      "get_staged_ledger_aux_and_pending_coinbases_at_hash_rpc_requests_failed"
      ~help ~namespace ~subsystem

  let get_staged_ledger_aux_and_pending_coinbases_at_hash_rpc_responses_failed :
      Counter.t =
    let help =
      "# of Get_staged_ledger_aux_and_pending_coinbases_at_hash rpc requests \
       failed to respond"
    in
    Counter.v
      "get_staged_ledger_aux_and_pending_coinbases_at_hash_rpc_responses_failed"
      ~help ~namespace ~subsystem

  let answer_sync_ledger_query_rpcs_sent =
    let help = "# of Answer_sync_ledger_query rpc requests sent" in
    let name = "answer_sync_ledger_query_rpcs_sent" in
    ( Counter.v name ~help ~namespace ~subsystem
    , Gauge.v (name ^ surfix) ~help ~namespace ~subsystem )

  let answer_sync_ledger_query_rpcs_received =
    let help = "# of Answer_synce_ledger_query rpc requests received" in
    let name = "answer_sync_ledger_query_rpcs_received" in
    ( Counter.v name ~help ~namespace ~subsystem
    , Gauge.v (name ^ surfix) ~help ~namespace ~subsystem )

  let answer_sync_ledger_query_rpc_requests_failed : Counter.t =
    let help = "# of Answer_sync_ledger_query rpc requests failed" in
    Counter.v "answer_sync_ledger_query_rpc_requests_failed" ~help ~namespace
      ~subsystem

  let answer_sync_ledger_query_rpc_responses_failed : Counter.t =
    let help = "# of Answer_sync_ledger_query rpc requests failed to respond" in
    Counter.v "answer_sync_ledger_query_rpc_responses_failed" ~help ~namespace
      ~subsystem

  let get_transition_chain_rpcs_sent =
    let help = "# of Get_transition_chain rpc requests sent" in
    let name = "get_transition_chain_rpcs_sent" in
    ( Counter.v name ~help ~namespace ~subsystem
    , Gauge.v (name ^ surfix) ~help ~namespace ~subsystem )

  let get_transition_chain_rpcs_received =
    let help = "# of Get_transition_chain rpc requests received" in
    let name = "get_transition_chain_rpcs_received" in
    ( Counter.v name ~help ~namespace ~subsystem
    , Gauge.v (name ^ surfix) ~help ~namespace ~subsystem )

  let get_transition_chain_rpc_requests_failed : Counter.t =
    let help = "# of Get_some_initial_peers rpc requests failed" in
    Counter.v "get_transition_chain_rpc_requests_failed" ~help ~namespace
      ~subsystem

  let get_transition_chain_rpc_responses_failed : Counter.t =
    let help = "# of Get_transition_chain rpc requests failed to respond" in
    Counter.v "get_transition_chain_rpc_responses_failed" ~help ~namespace
      ~subsystem

  let get_transition_knowledge_rpcs_sent =
    let help = "# of Get_transition_knowledge rpc requests sent" in
    let name = "get_transition_knowledge_rpcs_sent" in
    ( Counter.v name ~help ~namespace ~subsystem
    , Gauge.v (name ^ surfix) ~help ~namespace ~subsystem )

  let get_transition_knowledge_rpcs_received =
    let help = "# of Get_transition_knowledge rpc requests received" in
    let name = "get_transition_knowledge_rpcs_received" in
    ( Counter.v name ~help ~namespace ~subsystem
    , Gauge.v (name ^ surfix) ~help ~namespace ~subsystem )

  let get_transition_knowledge_rpc_requests_failed : Counter.t =
    let help = "# of Get_transition_knowledge rpc requests failed" in
    Counter.v "get_transition_knowledge_rpc_requests_failed" ~help ~namespace
      ~subsystem

  let get_transition_knowledge_rpc_responses_failed : Counter.t =
    let help = "# of Get_transition_knowledge rpc requests failed to respond" in
    Counter.v "get_transition_knowledge_rpc_responses_failed" ~help ~namespace
      ~subsystem

  let get_transition_chain_proof_rpcs_sent =
    let help = "# of Get_transition_chain_proof rpc requests sent" in
    let name = "get_transition_chain_proof_rpcs_sent" in
    ( Counter.v name ~help ~namespace ~subsystem
    , Gauge.v (name ^ surfix) ~help ~namespace ~subsystem )

  let get_transition_chain_proof_rpcs_received =
    let help = "# of Get_transition_chain_proof rpc requests received" in
    let name = "get_transition_chain_proof_rpcs_received" in
    ( Counter.v name ~help ~namespace ~subsystem
    , Gauge.v (name ^ surfix) ~help ~namespace ~subsystem )

  let get_transition_chain_proof_rpc_requests_failed : Counter.t =
    let help = "# of Get_transition_chain_proof rpc requests failed" in
    Counter.v "get_transition_chain_proof_rpc_requests_failed" ~help ~namespace
      ~subsystem

  let get_transition_chain_proof_rpc_responses_failed : Counter.t =
    let help =
      "# of Get_transition_chain_proof rpc requests failed to respond"
    in
    Counter.v "get_transition_chain_proof_rpc_responses_failed" ~help ~namespace
      ~subsystem

  let get_node_status_rpcs_sent =
    let help = "# of Get_node_status rpc requests sent" in
    let name = "get_node_status_rpcs_sent" in
    ( Counter.v name ~help ~namespace ~subsystem
    , Gauge.v (name ^ surfix) ~help ~namespace ~subsystem )

  let get_node_status_rpcs_received =
    let help = "# of Get_node_status rpc requests received" in
    let name = "get_node_status_rpcs_received" in
    ( Counter.v name ~help ~namespace ~subsystem
    , Gauge.v (name ^ surfix) ~help ~namespace ~subsystem )

  let get_node_status_rpc_requests_failed : Counter.t =
    let help = "# of Get_node_status rpc requests failed" in
    Counter.v "get_node_status_rpc_requests_failed" ~help ~namespace ~subsystem

  let get_node_status_rpc_responses_failed : Counter.t =
    let help = "# of Get_node_status rpc requests failed to respond" in
    Counter.v "get_node_status_rpc_responses_failed" ~help ~namespace ~subsystem

  let get_ancestry_rpcs_sent =
    let help = "# of Get_ancestry rpc requests sent" in
    let name = "get_ancestry_rpcs_sent" in
    ( Counter.v name ~help ~namespace ~subsystem
    , Gauge.v (name ^ surfix) ~help ~namespace ~subsystem )

  let get_ancestry_rpcs_received =
    let help = "# of Get_ancestry rpc requests received" in
    let name = "get_ancestry_rpcs_received" in
    ( Counter.v name ~help ~namespace ~subsystem
    , Gauge.v (name ^ surfix) ~help ~namespace ~subsystem )

  let get_ancestry_rpc_requests_failed : Counter.t =
    let help = "# of Get_ancestry rpc requests failed" in
    Counter.v "get_ancestry_rpc_requests_failed" ~help ~namespace ~subsystem

  let get_ancestry_rpc_responses_failed : Counter.t =
    let help = "# of Get_ancestry rpc requests failed to respond" in
    Counter.v "get_ancestry_rpc_responses_failed" ~help ~namespace ~subsystem

  let ban_notify_rpcs_sent =
    let help = "# of Ban_notify rpc requests sent" in
    let name = "ban_notify_rpcs_sent" in
    ( Counter.v name ~help ~namespace ~subsystem
    , Gauge.v (name ^ surfix) ~help ~namespace ~subsystem )

  let ban_notify_rpcs_received =
    let help = "# of Ban_notify rpc requests received" in
    let name = "ban_notify_rpcs_received" in
    ( Counter.v name ~help ~namespace ~subsystem
    , Gauge.v (name ^ surfix) ~help ~namespace ~subsystem )

  let ban_notify_rpc_requests_failed : Counter.t =
    let help = "# of Ban_notify rpc requests failed" in
    Counter.v "ban_notify_rpc_requests_failed" ~help ~namespace ~subsystem

  let ban_notify_rpc_responses_failed : Counter.t =
    let help = "# of Ban_notify rpc requests failed to respond" in
    Counter.v "ban_notify_rpc_responses_failed" ~help ~namespace ~subsystem

  let get_best_tip_rpcs_sent =
    let help = "# of Get_best_tip rpc requests sent" in
    let name = "get_best_tip_rpcs_sent" in
    ( Counter.v name ~help ~namespace ~subsystem
    , Gauge.v (name ^ surfix) ~help ~namespace ~subsystem )

  let get_best_tip_rpcs_received =
    let help = "# of Get_best_tip rpc requests received" in
    let name = "get_best_tip_rpcs_received" in
    ( Counter.v name ~help ~namespace ~subsystem
    , Gauge.v (name ^ surfix) ~help ~namespace ~subsystem )

  let get_best_tip_rpc_requests_failed : Counter.t =
    let help = "# of Get_best_tip rpc requests failed" in
    Counter.v "get_best_tip_rpc_requests_failed" ~help ~namespace ~subsystem

  let get_best_tip_rpc_responses_failed : Counter.t =
    let help = "# of Get_best_tip rpc requests failed to respond" in
    Counter.v "get_best_tip_rpc_responses_failed" ~help ~namespace ~subsystem

  let get_epoch_ledger_rpcs_sent =
    let help = "# of Get_epoch_ledger rpc requests sent" in
    let name = "get_epoch_ledger_rpcs_sent" in
    ( Counter.v name ~help ~namespace ~subsystem
    , Gauge.v (name ^ surfix) ~help ~namespace ~subsystem )

  let get_epoch_ledger_rpcs_received =
    let help = "# of Get_epoch_ledger rpc requests received" in
    let name = "get_epoch_ledger_rpcs_received" in
    ( Counter.v name ~help ~namespace ~subsystem
    , Gauge.v (name ^ surfix) ~help ~namespace ~subsystem )

  let new_state_received =
    let help = "# of blocks received" in
    Gauge.v "new_state_received" ~help ~namespace ~subsystem

  let new_state_broadcasted =
    let help = "# of block broadcasted" in
    Gauge.v "new_state_broadcasted" ~help ~namespace ~subsystem

  let snark_pool_diff_received =
    let help = "# of snark_pool_diff received" in
    Gauge.v "snark_pool_diff_received" ~help ~namespace ~subsystem

  let snark_pool_diff_broadcasted =
    let help = "# of snark_pool_diff broadcasted" in
    Gauge.v "snark_pool_diff_broadcasted" ~help ~namespace ~subsystem

  let transaction_pool_diff_received =
    let help = "# of txn_pool_diff received" in
    Gauge.v "transaction_pool_diff_received" ~help ~namespace ~subsystem

  let transaction_pool_diff_broadcasted =
    let help = "# of txn_pool_diff broadcasted" in
    Gauge.v "transaction_pool_diff_broadcasted" ~help ~namespace ~subsystem

  let get_epoch_ledger_rpc_requests_failed : Counter.t =
    let help = "# of Get_epoch_ledger rpc requests failed" in
    Counter.v "get_epoch_ledger_rpc_requests_failed" ~help ~namespace ~subsystem

  let get_epoch_ledger_rpc_responses_failed : Counter.t =
    let help = "# of Get_epoch_ledger rpc requests failed to respond" in
    Counter.v "get_epoch_ledger_rpc_responses_failed" ~help ~namespace
      ~subsystem

  let rpc_connections_failed : Counter.t =
    let help = "# of failed connections for rpc requests" in
    Counter.v "rpc_connections_failed" ~help ~namespace ~subsystem

  module Gauge_map = Metric_map (struct
    type t = Gauge.t

    let subsystem = subsystem

    let v = Gauge.v
  end)

  module Ipc_latency_histogram = Histogram (struct
    let spec = Histogram_spec.of_exponential 1000. 10. 5
  end)

  module Rpc_latency_histogram = Histogram (struct
    let spec = Histogram_spec.of_exponential 1000. 10. 5
  end)

  module Rpc_size_histogram = Histogram (struct
    let spec = Histogram_spec.of_exponential 500. 2. 7
  end)

  module Histogram_map = Metric_map (struct
    type t = Rpc_size_histogram.t

    let subsystem = subsystem

    let v = Rpc_size_histogram.v
  end)

  let rpc_latency_table = Gauge_map.of_alist_exn []

  let rpc_size_table = Histogram_map.of_alist_exn []

  let rpc_latency_ms ~name : Gauge.t =
    let help = "time elapsed while doing RPC calls in ms" in
    let name = name ^ "_latency" in
    Gauge_map.add rpc_latency_table ~name ~help

  let rpc_size_bytes ~name : Rpc_size_histogram.t =
    let help = "size for RPC response in bytes" in
    let name = name ^ "_size" in
    Histogram_map.add rpc_size_table ~name ~help

  let rpc_max_bytes ~name : Rpc_size_histogram.t =
    let help = "maximum size for RPC response in bytes" in
    let name = name ^ "_max_size" in
    Histogram_map.add rpc_size_table ~name ~help

  let rpc_avg_bytes ~name : Rpc_size_histogram.t =
    let help = "average size for RPC response in bytes" in
    let name = name ^ "_avg_size" in
    Histogram_map.add rpc_size_table ~name ~help

  let rpc_latency_ms_summary : Rpc_latency_histogram.t =
    let help = "A histogram for all RPC call latencies" in
    Rpc_latency_histogram.v "rpc_latency_ms_summary" ~help ~namespace ~subsystem

  let ipc_latency_ns_summary : Ipc_latency_histogram.t =
    let help = "A histogram for all IPC message latencies" in
    Ipc_latency_histogram.v "ipc_latency_ns_summary" ~help ~namespace ~subsystem

  let ipc_logs_received_total : Counter.t =
    let help = "Total number of logs received from libp2p helper subprocess" in
    Counter.v "ipc_logs_received_total" ~help ~namespace ~subsystem
end

module Pipe = struct
  let subsystem = "Pipe"

  module Drop_on_overflow = struct
    let subsystem = subsystem ^ "_overflow"

    let bootstrap_sync_ledger : Counter.t =
      let help = "Overflow in sync ledger pipe when bootstrapping" in
      Counter.v "bootstrap_sync_ledger_pipe" ~help ~namespace ~subsystem

    let verified_network_pool_diffs : Counter.t =
      let help =
        "Overflow in verified network pool diffs pipe (transactions or snark \
         work)"
      in
      Counter.v "verified_network_pool_diffs" ~help ~namespace ~subsystem

    let transition_frontier_valid_transitions : Counter.t =
      let help =
        "Overflow in valid transitions pipe that has validated network \
         transitions"
      in
      Counter.v "transition_frontier_valid_transitions" ~help ~namespace
        ~subsystem

    let transition_frontier_primary_transitions : Counter.t =
      let help = "Overflow in primary transitions pipe" in
      Counter.v "transition_frontier_primary_transitions" ~help ~namespace
        ~subsystem

    let router_transition_frontier_controller : Counter.t =
      let help =
        "Overflow in transition frontier controller pipe in Transition_router"
      in
      Counter.v "router_transition_frontier_controller" ~help ~namespace
        ~subsystem

    let router_bootstrap_controller : Counter.t =
      let help = "Overflow in bootstrap controller pipe in Transition_router" in
      Counter.v "router_bootstrap_controller_pipe" ~help ~namespace ~subsystem

    let router_verified_transitions : Counter.t =
      let help = "Overflow in verified transitions pipe in Transition_router" in
      Counter.v "router_verified_transitions" ~help ~namespace ~subsystem

    let router_transitions : Counter.t =
      let help = "Overflow in transitions pipe in Transition_router" in
      Counter.v "router_transitions" ~help ~namespace ~subsystem

    let router_valid_transitions : Counter.t =
      let help = "Overflow in valid transitions pipe in Transition_router" in
      Counter.v "router_valid_transitions" ~help ~namespace ~subsystem
  end
end

module Snark_work = struct
  let subsystem = "Snark_work"

  let useful_snark_work_received_time_sec : Gauge.t =
    let help =
      "Time at which useful snark work was seen (seconds since 1/1/1970)"
    in
    Gauge.v "useful_snark_work_received_time_sec" ~help ~namespace ~subsystem

  let completed_snark_work_received_rpc : Counter.t =
    let help = "# of completed snark work bundles received via rpc" in
    Counter.v "completed_snark_work_received_rpc" ~help ~namespace ~subsystem

  let snark_work_assigned_rpc : Counter.t =
    let help = "# of snark work bundles assigned via rpc" in
    Counter.v "snark_work_assigned_rpc" ~help ~namespace ~subsystem

  let snark_work_timed_out_rpc : Counter.t =
    let help =
      "# of snark work bundles sent via rpc that did not complete within the \
       value of the daemon flag work-reassignment-wait"
    in
    Counter.v "snark_work_timed_out_rpc" ~help ~namespace ~subsystem

  let snark_work_failed_rpc : Counter.t =
    let help = "# of snark work failures reported by snark workers" in
    Counter.v "snark_work_failed_rpc" ~help ~namespace ~subsystem

  let snark_pool_size : Gauge.t =
    let help = "# of completed snark work bundles in the snark pool" in
    Gauge.v "snark_pool_size" ~help ~namespace ~subsystem

  let pending_snark_work : Gauge.t =
    let help = "total # of snark work bundles that are yet to be generated" in
    Gauge.v "pending_snark_work" ~help ~namespace ~subsystem

  module Snark_pool_serialization_ms_histogram = Histogram (struct
    let spec = Histogram_spec.of_linear 0. 2000. 20
  end)

  let snark_pool_serialization_ms =
    let help = "A histogram for snark pool serialization time" in
    Snark_pool_serialization_ms_histogram.v "snark_pool_serialization_ms" ~help
      ~namespace ~subsystem

  module Snark_fee_histogram = Histogram (struct
    let spec = Histogram_spec.of_linear 0. 1. 10
  end)

  let snark_fee =
    let help = "A histogram for snark fees" in
    Snark_fee_histogram.v "snark_fee" ~help ~namespace ~subsystem
end

module Scan_state_metrics = struct
  let subsystem = "Scan_state"

  module Metric = struct
    type t = Gauge.t

    let subsystem = subsystem

    let v = Gauge.v
  end

  module Gauge_metric_map = Metric_map (Metric)

  let base_snark_required_map = Gauge_metric_map.of_alist_exn []

  let slots_available_map = Gauge_metric_map.of_alist_exn []

  let merge_snark_required_map = Gauge_metric_map.of_alist_exn []

  let scan_state_available_space ~name : Gauge.t =
    let help = "# of slots available" in
    let name = "slots_available_" ^ name in
    Gauge_metric_map.add slots_available_map ~help ~name

  let scan_state_base_snarks ~name : Gauge.t =
    let help = "# of base snarks required" in
    let name = "base_snarks_required_" ^ name in
    Gauge_metric_map.add base_snark_required_map ~help ~name

  let scan_state_merge_snarks ~name : Gauge.t =
    let help = "# of merge snarks required" in
    let name = "merge_snarks_required_" ^ name in
    Gauge_metric_map.add merge_snark_required_map ~help ~name

  let snark_fee_per_block : Gauge.t =
    let help = "Total snark fee per block" in
    Gauge.v "snark_fees_per_block" ~help ~namespace ~subsystem

  let transaction_fees_per_block : Gauge.t =
    let help = "Total transaction fee per block" in
    Gauge.v "transaction_fees_per_block" ~help ~namespace ~subsystem

  let purchased_snark_work_per_block : Gauge.t =
    let help = "# of snark work bundles purchased per block" in
    Gauge.v "purchased_snark_work_per_block" ~help ~namespace ~subsystem

  let snark_work_required : Gauge.t =
    let help =
      "# of snark work bundles in the scan state that are yet to be \
       done/purchased"
    in
    Gauge.v "snark_work_required" ~help ~namespace ~subsystem
end

module Trust_system = struct
  let subsystem = "Trust_system"

  let banned_peers : Gauge.t =
    let help = "# of banned ip addresses" in
    Gauge.v "banned_peers" ~help ~namespace ~subsystem
end

module Consensus = struct
  let subsystem = "Consensus"

  (* TODO:
     let vrf_threshold =
       let help = "vrf threshold expressed as % to win (in range 0..1)" in
       Gauge.v "vrf_threshold" ~help ~namespace ~subsystem
  *)

  let vrf_evaluations : Counter.t =
    let help = "vrf evaluations performed" in
    Counter.v "vrf_evaluations" ~help ~namespace ~subsystem

  let staking_keypairs : Gauge.t =
    let help = "# of actively staking keypairs" in
    Gauge.v "staking_keypairs" ~help ~namespace ~subsystem

  let stake_delegators : Gauge.t =
    let help =
      "# of delegators the node is evaluating vrfs for (in addition to \
       evaluations for staking keypairs)"
    in
    Gauge.v "stake_delegators" ~help ~namespace ~subsystem
end

module Block_producer = struct
  let subsystem = "Block_producer"

  let slots_won : Counter.t =
    let help =
      "slots which the loaded block production keys have won (does not \
       represent that a block was actually produced)"
    in
    Counter.v "slots_won" ~help ~namespace ~subsystem

  let blocks_produced : Counter.t =
    let help = "blocks produced and submitted by the daemon" in
    Counter.v "blocks_produced" ~help ~namespace ~subsystem

  module Block_production_delay_histogram = Histogram (struct
    (* First bucket: 60s, buckets with linear increase up to 3m30s *)
    let spec = Histogram_spec.of_linear 60000. 30000. 6
  end)

  let block_production_delay =
    let help =
      "A histogram for delay between start of slot and time of block production"
    in
    Block_production_delay_histogram.v "block_production_delay" ~help ~namespace
      ~subsystem
end

module Transition_frontier = struct
  let subsystem = "Transition_frontier"

  let max_blocklength_observed = ref 0

  let max_blocklength_observed_metrics : Gauge.t =
    let help = "max blocklength observed by the system" in
    Gauge.v "max_blocklength_observed" ~help ~namespace ~subsystem

  let update_max_blocklength_observed : int -> unit =
   fun blockchain_length ->
    if blockchain_length > !max_blocklength_observed then (
      Gauge.set max_blocklength_observed_metrics
      @@ Int.to_float blockchain_length ;
      max_blocklength_observed := blockchain_length )

  let max_unvalidated_blocklength_observed = ref 0

  let max_unvalidated_blocklength_observed_metrics : Gauge.t =
    let help = "max unvalidated blocklength observed by the system" in
    Gauge.v "max_unvalidated_blocklength_observed" ~help ~namespace ~subsystem

  let update_max_unvalidated_blocklength_observed : int -> unit =
   fun blockchain_length ->
    if blockchain_length > !max_unvalidated_blocklength_observed then (
      Gauge.set max_unvalidated_blocklength_observed_metrics
      @@ Int.to_float blockchain_length ;
      max_unvalidated_blocklength_observed := blockchain_length )

  let slot_fill_rate : Gauge.t =
    let help =
      "fill rate for the last k slots (or fewer if there have not been k slots \
       between the best tip and the frontier root)"
    in
    Gauge.v "slot_fill_rate" ~help ~namespace ~subsystem

  let min_window_density : Gauge.t =
    let help = "min window density for the best tip" in
    Gauge.v "min_window_density" ~help ~namespace ~subsystem

  let active_breadcrumbs : Gauge.t =
    let help = "current # of breadcrumbs in the transition frontier" in
    Gauge.v "active_breadcrumbs" ~help ~namespace ~subsystem

  let total_breadcrumbs : Counter.t =
    let help =
      "monotonically increasing # of breadcrumbs added to transition frontier"
    in
    Counter.v "total_breadcrumbs" ~help ~namespace ~subsystem

  let root_transitions : Counter.t =
    let help =
      "# of root transitions (finalizations) performed in transition frontier"
    in
    Counter.v "root_transitions" ~help ~namespace ~subsystem

  let finalized_staged_txns : Counter.t =
    let help = "total # of staged txns that have been finalized" in
    Counter.v "finalized_staged_txns" ~help ~namespace ~subsystem

  module TPS_30min =
    Moving_bucketed_average
      (struct
        let bucket_interval = Core.Time.Span.of_min 3.0

        let num_buckets = 10

        let render_average buckets =
          let total =
            List.fold buckets ~init:0.0 ~f:(fun acc (n, _) -> acc +. n)
          in
          total /. Core.Time.Span.(of_min 30.0 |> to_sec)

        let subsystem = subsystem

        let name = "tps_30min"

        let help =
          "moving average for transaction per second, the rolling interval is \
           set to 30 min"
      end)
      ()

  let recently_finalized_staged_txns : Gauge.t =
    let help =
      "# of staged txns that were finalized during the last transition \
       frontier root transition"
    in
    Gauge.v "recently_finalized_staged_txns" ~help ~namespace ~subsystem

  let best_tip_user_txns : Gauge.t =
    let help = "# of transactions in the current best tip" in
    Gauge.v "best_tip_user_txns" ~help ~namespace ~subsystem

  let best_tip_zkapp_txns : Gauge.t =
    let help = "# of transactions in the current best tip" in
    Gauge.v "best_tip_zkapp_txns" ~help ~namespace ~subsystem

  let best_tip_coinbase : Gauge.t =
    let help =
      "0 if there is no coinbase in the current best tip, 1 otherwise"
    in
    let t = Gauge.v "best_tip_coinbase" ~help ~namespace ~subsystem in
    Gauge.set t 1. ; t

  let longest_fork : Gauge.t =
    let help = "Length of the longest path in the frontier" in
    Gauge.v "longest_fork" ~help ~namespace ~subsystem

  let empty_blocks_at_best_tip : Gauge.t =
    let help =
      "Number of blocks at the best tip that have no user-commands in them"
    in
    Gauge.v "empty_blocks_at_best_tip" ~help ~namespace ~subsystem

  let accepted_block_slot_time_sec : Gauge.t =
    let help =
      "Slot time (seconds since 1/1/1970) corresponding to the most recently \
       accepted block"
    in
    Gauge.v "accepted_block_slot_time_sec" ~help ~namespace ~subsystem

  let best_tip_slot_time_sec : Gauge.t =
    let help =
      "Slot time (seconds since 1/1/1970) corresponding to the most recent \
       best tip"
    in
    Gauge.v "best_tip_slot_time_sec" ~help ~namespace ~subsystem

  let best_tip_block_height : Gauge.t =
    let help = "Height of most recent best tip" in
    Gauge.v "best_tip_block_height" ~help ~namespace ~subsystem

  (* TODO:
     let recently_finalized_snarked_txns : Gauge.t =
       let help = "toal # of snarked txns that have been finalized" in
       Gauge.v "finalized_snarked_txns" ~help ~namespace ~subsystem

     let recently_finalized_snarked_txns : Gauge.t =
       let help = "# of snarked txns that were finalized during the last transition frontier root transition" in
       Gauge.v "recently_finalized_snarked_txns" ~help ~namespace ~subsystem
  *)

  let root_snarked_ledger_accounts : Gauge.t =
    let help = "# of accounts in transition frontier root snarked ledger" in
    Gauge.v "root_snarked_ledger_accounts" ~help ~namespace ~subsystem

  let root_snarked_ledger_total_currency : Gauge.t =
    let help = "total amount of currency in root snarked ledger" in
    Gauge.v "root_snarked_ledger_total_currency" ~help ~namespace ~subsystem

  (* TODO:
     let root_staged_ledger_accounts : Gauge.t =
       let help = "# of accounts in transition frontier root staged ledger" in
       Gauge.v "root_staged_ledger_accounts" ~help ~namespace ~subsystem

     let root_staged_ledger_total_currency : Gauge.t =
       let help = "total amount of currency in root staged ledger" in
       Gauge.v "root_staged_ledger_total_currency" ~help ~namespace ~subsystem
  *)
end

module Catchup = struct
  let subsystem = "Catchup"

  let download_time : Gauge.t =
    let help = "time to download 1 transition in ms" in
    Gauge.v "download_time" ~help ~namespace ~subsystem

  let initial_validation_time : Gauge.t =
    let help = "time to do initial validation in ms" in
    Gauge.v "initial_validation_time" ~help ~namespace ~subsystem

  let verification_time : Gauge.t =
    let help = "time to do verificatin in ms" in
    Gauge.v "verification_time" ~help ~namespace ~subsystem

  let build_breadcrumb_time : Gauge.t =
    let help = "time to build breadcrumb in ms" in
    Gauge.v "build_breadcrumb_time" ~help ~namespace ~subsystem

  let initial_catchup_time : Gauge.t =
    let help = "time for initial catchup in min" in
    Gauge.v "initial_catchup_time" ~help ~namespace ~subsystem
end

module Transition_frontier_controller = struct
  let subsystem = "Transition_frontier_controller"

  let transitions_being_processed : Gauge.t =
    let help =
      "transitions currently being processed by the transition frontier \
       controller"
    in
    Gauge.v "transitions_being_processed" ~help ~namespace ~subsystem

  let transitions_in_catchup_scheduler =
    let help = "transitions stored inside catchup scheduler" in
    Gauge.v "transitions_in_catchup_scheduler" ~help ~namespace ~subsystem

  let catchup_time_ms =
    let help = "time elapsed while doing catchup" in
    Gauge.v "catchup_time_ms" ~help ~namespace ~subsystem

  let transitions_downloaded_from_catchup =
    let help = "# of transitions downloaded by ledger_catchup" in
    Gauge.v "transitions_downloaded_from_catchup" ~help ~namespace ~subsystem

  let breadcrumbs_built_by_processor : Counter.t =
    let help = "breadcrumbs built by the processor" in
    Counter.v "breadcrumbs_built_by_processor" ~help ~namespace ~subsystem

  let breadcrumbs_built_by_builder : Counter.t =
    let help = "breadcrumbs built by the breadcrumb builder" in
    Counter.v "breadcrumbs_built_by_builder" ~help ~namespace ~subsystem
end

(* these block latency metrics are recomputed every half a slot, and the averages span 20 slots *)
module Block_latency = struct
  let subsystem = "Block_latency"

  module Upload_to_gcloud = struct
    let upload_to_gcloud_blocks : Gauge.t =
      let help = "Number of pending `gsutil cp` jobs for block dumping" in
      Gauge.v "upload_to_gcloud_blocks" ~help ~namespace ~subsystem
  end

  module Latency_time_spec = struct
    let tick_interval =
      Core.Time.Span.of_ms (Int.to_float (block_window_duration / 2))

    let rolling_interval =
      Core.Time.Span.of_ms (Int.to_float (block_window_duration * 20))
  end

  module Gossip_slots =
    Moving_bucketed_average
      (struct
        let bucket_interval =
          Core.Time.Span.of_ms (Int.to_float (block_window_duration / 2))

        let num_buckets = 40

        let subsystem = subsystem

        let name = "gossip_slots"

        let help =
          "average delay, in slots, after which produced blocks are received"

        let render_average buckets =
          let total_sum, count_sum =
            List.fold buckets ~init:(0.0, 0)
              ~f:(fun (total_sum, count_sum) (total, count) ->
                (total_sum +. total, count_sum + count) )
          in
          total_sum /. Float.of_int count_sum
      end)
      ()

  module Gossip_time =
    Moving_time_average
      (struct
        include Latency_time_spec

        let subsystem = subsystem

        let name = "gossip_time"

        let help =
          "average delay, in seconds, after which produced blocks are received"
      end)
      ()

  module Inclusion_time =
    Moving_time_average
      (struct
        include Latency_time_spec

        let subsystem = subsystem

        let name = "inclusion_time"

        let help =
          "average delay, in seconds, after which produced blocks are included \
           into our frontier"
      end)
      ()

  module Validation_acceptance_time =
    Moving_time_average
      (struct
        include Latency_time_spec

        let subsystem = subsystem

        let name = "validation_acceptance_time"

        let help =
          "average delay, in seconds, between the time blocks are initially \
           received from the libp2p_helper, and when they are accepted as \
           valid"
      end)
      ()
end

module Rejected_blocks = struct
  let subsystem = "Rejected_blocks"

  let worse_than_root =
    let help =
      "The number of blocks rejected due to the blocks are not selected over \
       our root"
    in
    Counter.v "worse_than_root" ~help ~namespace ~subsystem

  let no_common_ancestor =
    let help =
      "The number of blocks rejected due to the blocks do not share a common \
       ancestor with our root"
    in
    Counter.v "no_common_ancestor" ~help ~namespace ~subsystem

  let invalid_proof =
    let help = "The number of blocks rejected due to invalid proof" in
    Counter.v "invalid_proof" ~help ~namespace ~subsystem

  let received_late =
    let help =
      "The number of blocks rejected due to blocks being received too late"
    in
    Counter.v "received_late" ~help ~namespace ~subsystem

  let received_early =
    let help =
      "The number of blocks rejected due to blocks being received too early"
    in
    Counter.v "received_early" ~help ~namespace ~subsystem
end

module Object_lifetime_statistics = struct
  let subsystem = "Object_lifetime_statistics"

  module Counter_map = Metric_map (struct
    type t = Counter.t

    let subsystem = subsystem

    let v = Counter.v
  end)

  module Gauge_map = Metric_map (struct
    type t = Gauge.t

    let subsystem = subsystem

    let v = Gauge.v
  end)

  let allocated_count_table = Counter_map.of_alist_exn []

  let allocated_count ~name : Counter.t =
    let help =
      "total number of objects allocated (including previously collected \
       objects)"
    in
    let name = "allocated_count_" ^ name in
    Counter_map.add allocated_count_table ~name ~help

  let collected_count_table = Counter_map.of_alist_exn []

  let collected_count ~name : Counter.t =
    let help = "total number of objects collected" in
    let name = "collected_count_" ^ name in
    Counter_map.add collected_count_table ~name ~help

  let lifetime_quartile_ms_table = Gauge_map.of_alist_exn []

  let live_count_table = Gauge_map.of_alist_exn []

  let live_count ~name : Gauge.t =
    let help = "total number of objects currently allocated" in
    let name = "live_count_" ^ name in
    Gauge_map.add live_count_table ~name ~help

  let lifetime_quartile_ms ~name ~quartile : Gauge.t =
    let q =
      match quartile with
      | `Q1 ->
          "q1"
      | `Q2 ->
          "q2"
      | `Q3 ->
          "q3"
      | `Q4 ->
          "q4"
    in
    let help =
      "quartile of active object lifetimes, expressed in milliseconds"
    in
    let name = "lifetime_" ^ name ^ "_" ^ q ^ "_ms" in
    Gauge_map.add lifetime_quartile_ms_table ~name ~help
end

module Execution_times = struct
  let tracked_metrics = String.Table.create ()

  let create_metric thread =
    let name = O1trace.Thread.name thread in
    let info : MetricInfo.t =
      { name =
          MetricName.v
            (Printf.sprintf "Mina_Daemon_time_spent_in_thread_%s_ms" name)
      ; help = Printf.sprintf "Total number of ms spent on '%s'" name
      ; metric_type = Counter
      ; label_names = []
      }
    in
    let collect () =
      let elapsed = O1trace.Execution_timer.elapsed_time_of_thread thread in
      LabelSetMap.singleton []
        [ Sample_set.sample (Time_ns.Span.to_ms elapsed) ]
    in
    CollectorRegistry.register CollectorRegistry.default info collect

  let sync_metrics () =
    O1trace.Thread.iter_threads ~f:(fun thread ->
        let name = O1trace.Thread.name thread in
        if not (Hashtbl.mem tracked_metrics name) then
          Hashtbl.add_exn tracked_metrics ~key:name ~data:(create_metric thread) )

  let () = CollectorRegistry.(register_pre_collect default sync_metrics)
end

let generic_server ?forward_uri ~port ~logger ~registry () =
  let open Cohttp in
  let open Cohttp_async in
  let handle_error _ exn =
    [%log error]
      ~metadata:[ ("error", `String (Exn.to_string exn)) ]
      "Encountered error while handling request to prometheus server: $error"
  in
  let callback ~body:_ _ req =
    let uri = Request.uri req in
    match (Request.meth req, Uri.path uri) with
    | `GET, "/metrics" ->
        let%bind other_data =
          match forward_uri with
          | Some uri ->
              let%bind resp, body = Client.get uri in
              let status = Response.status resp in
              if Code.is_success (Code.code_of_status status) then
                let%map body = Body.to_string body in
                Some body
              else (
                [%log error] "Could not forward request to $url, got: $status"
                  ~metadata:
                    [ ("url", `String (Uri.to_string uri))
                    ; ("status_code", `Int (Code.code_of_status status))
                    ; ("status", `String (Code.string_of_status status))
                    ] ;
                return None )
          | None ->
              return None
        in
        let data = CollectorRegistry.(collect registry) in
        let body = Fmt.to_to_string TextFormat_0_0_4.output data in
        let body =
          match other_data with
          | Some other_data ->
              body ^ "\n" ^ other_data
          | None ->
              body
        in
        let headers =
          Header.init_with "Content-Type" "text/plain; version=0.0.4"
        in
        Server.respond_string ~status:`OK ~headers body
    | _ ->
        Server.respond_string ~status:`Bad_request "Bad request"
  in
  Server.create ~mode:`TCP ~on_handler_error:(`Call handle_error)
    (Async.Tcp.Where_to_listen.of_port port)
    callback

type t = (Async.Socket.Address.Inet.t, int) Cohttp_async.Server.t

let server ?forward_uri ~port ~logger () =
  O1trace.background_thread "collect_gc_metrics" Runtime.gc_stat ;
  O1trace.thread "serve_metrics"
    (generic_server ?forward_uri ~port ~logger
       ~registry:CollectorRegistry.default )

module Archive = struct
  type t =
    { registry : CollectorRegistry.t
    ; gauge_metrics : (string, Gauge.t) Hashtbl.t
    }

  let subsystem = "Archive"

  let find_or_add t ~name ~help ~subsystem =
    match Hashtbl.find t.gauge_metrics name with
    | None ->
        let g = Gauge.v name ~help ~namespace ~subsystem ~registry:t.registry in
        Hashtbl.add_exn t.gauge_metrics ~key:name ~data:g ;
        g
    | Some m ->
        m

  let unparented_blocks t : Gauge.t =
    let help = "Number of blocks without a parent" in
    let name = "unparented_blocks" in
    find_or_add t ~name ~help ~subsystem

  let max_block_height t : Gauge.t =
    let help = "Max block height recorded in the archive database" in
    let name = "max_block_height" in
    find_or_add t ~name ~help ~subsystem

  let missing_blocks t : Gauge.t =
    let help =
      "Number of missing blocks in the last n (n = 2000 by default) blocks. A \
       block for a specific height is missing if there is no entry in the \
       blocks table for that height"
    in
    let name = "missing_blocks" in
    find_or_add t ~name ~help ~subsystem

  let create_archive_server ?forward_uri ~port ~logger () =
    let open Async_kernel.Deferred.Let_syntax in
    let archive_registry = CollectorRegistry.create () in
    let%map _ =
      generic_server ?forward_uri ~port ~logger ~registry:archive_registry ()
    in
    { registry = archive_registry
    ; gauge_metrics = Hashtbl.create (module String)
    }
end<|MERGE_RESOLUTION|>--- conflicted
+++ resolved
@@ -286,16 +286,10 @@
 
   let snark_work_zkapp_base_submissions =
     let help =
-<<<<<<< HEAD
       "Number of base transactions snarks for zkapp transactions submitted"
-=======
-      "Number of zkapp_command in a zkapp_command transaction (1 for simple \
-       transactions)"
->>>>>>> 778f4993
     in
     Counter.v "snark_work_zkapp_base_submissions" ~help ~namespace ~subsystem
 
-<<<<<<< HEAD
   let snark_work_base_submissions =
     let help =
       "Number of base transactions snarks for non-zkapp transactions submitted"
@@ -308,17 +302,9 @@
 
   let zkapp_proof_updates =
     let help =
-      "Number of updates with proof authorization in a parties transaction"
+      "Number of updates with proof authorization in a zkapp transaction"
     in
     Counter.v "zkapp_proof_updates" ~help ~namespace ~subsystem
-=======
-  let proof_zkapp_command =
-    let help =
-      "Number of zkapp_command with proof authorization in a zkapp_command \
-       transaction (0 for simple transactions)"
-    in
-    Gauge.v "proof_zkapp_command" ~help ~namespace ~subsystem
->>>>>>> 778f4993
 
   (* TODO:
      let transaction_proving_time_ms =
@@ -372,7 +358,6 @@
     in
     Counter.v "transactions_added_to_pool" ~help ~namespace ~subsystem
 
-<<<<<<< HEAD
   let zkapp_transactions_added_to_pool : Counter.t =
     let help =
       "Number of zkapp transactions added to the pool since the node start"
@@ -380,30 +365,21 @@
     Counter.v "zkapp_transactions_added_to_pool" ~help ~namespace ~subsystem
 
   let zkapp_transaction_size : Counter.t =
-    let help = "Size of valid parties transaction received (bin_size_t)" in
+    let help = "Size of valid zkapp transaction received (bin_size_t)" in
     Counter.v "zkapp_transaction_size" ~help ~namespace ~subsystem
 
   let zkapp_updates : Counter.t =
-    let help = "Number of parties in a valid transaction received" in
+    let help =
+      "Number of account updates in a valid zkapp transaction received"
+    in
     Counter.v "zkapp_updates" ~help ~namespace ~subsystem
 
   let zkapp_proof_updates : Counter.t =
     let help =
-      "Number of parties with proof authorization in a parties transaction (0 \
-       for simple transactions)"
+      "Number of account updates with proof authorization in a zkapp \
+       transaction"
     in
     Counter.v "zkapp_proof_updates" ~help ~namespace ~subsystem
-=======
-  let zkapp_command_transaction_size : Gauge.t =
-    let help =
-      "Size of valid zkapp_command transaction received (bin_size_t)"
-    in
-    Gauge.v "zkapp_command_transaction_size" ~help ~namespace ~subsystem
-
-  let zkapp_command_count : Gauge.t =
-    let help = "Number of zkapp_command in a valid transaction received" in
-    Gauge.v "zkapp_command_count" ~help ~namespace ~subsystem
->>>>>>> 778f4993
 end
 
 module Metric_map (Metric : sig
