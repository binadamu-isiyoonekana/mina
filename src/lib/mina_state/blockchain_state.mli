open Core_kernel
open Mina_base
open Snark_params.Tick

module Poly : sig
  [%%versioned:
  module Stable : sig
    module V2 : sig
      type ( 'staged_ledger_hash
           , 'snarked_ledger_hash
           , 'token_id
           , 'local_state
           , 'time )
           t =
        { staged_ledger_hash : 'staged_ledger_hash
        ; genesis_ledger_hash : 'snarked_ledger_hash
        ; registers :
            ( 'snarked_ledger_hash
            , unit
            , 'token_id
            , 'local_state )
            Registers.Stable.V1.t
        ; timestamp : 'time
        }
      [@@deriving sexp, fields, equal, compare, hash, yojson, hlist]
    end

    module V1 : sig
      type ('staged_ledger_hash, 'snarked_ledger_hash, 'token_id, 'time) t =
        { staged_ledger_hash : 'staged_ledger_hash
        ; snarked_ledger_hash : 'snarked_ledger_hash
        ; genesis_ledger_hash : 'snarked_ledger_hash
        ; snarked_next_available_token : 'token_id
        ; timestamp : 'time
        }
      [@@deriving sexp, equal, compare, fields, yojson]
    end
  end]
end

module Value : sig
  [%%versioned:
  module Stable : sig
    module V2 : sig
      type t =
        ( Staged_ledger_hash.Stable.V1.t
        , Frozen_ledger_hash.Stable.V1.t
        , Token_id.Stable.V1.t
        , Local_state.Stable.V1.t
        , Block_time.Stable.V1.t )
        Poly.Stable.V2.t
      [@@deriving sexp, equal, compare, hash, yojson]

      val to_latest : t -> t
    end

    module V1 : sig
      type t =
        ( Staged_ledger_hash.Stable.V1.t
        , Frozen_ledger_hash.Stable.V1.t
        , Token_id.Stable.V1.t
        , Block_time.Stable.V1.t )
        Poly.Stable.V1.t
      [@@deriving sexp, equal, compare, hash, yojson]

      val to_latest : t -> V2.t
    end
  end]
end

include
  Snarkable.S
    with type var =
          ( Staged_ledger_hash.var
          , Frozen_ledger_hash.var
          , Token_id.var
          , Local_state.Checked.t
          , Block_time.Checked.t )
          Poly.t
     and type value := Value.t

val staged_ledger_hash :
  ('staged_ledger_hash, _, _, _, _) Poly.t -> 'staged_ledger_hash

val snarked_ledger_hash :
  (_, 'snarked_ledger_hash, _, _, _) Poly.t -> 'snarked_ledger_hash

val genesis_ledger_hash :
  (_, 'snarked_ledger_hash, _, _, _) Poly.t -> 'snarked_ledger_hash

val snarked_next_available_token : (_, _, 'token_id, _, _) Poly.t -> 'token_id

val registers :
     (_, 'snarked_ledger_hash, 'token_id, 'local_state, _) Poly.t
  -> ('snarked_ledger_hash, unit, 'token_id, 'local_state) Registers.Stable.V1.t

val timestamp : (_, _, _, _, 'time) Poly.t -> 'time

val create_value :
     staged_ledger_hash:Staged_ledger_hash.t
  -> genesis_ledger_hash:Frozen_ledger_hash.t
  -> registers:
       ( Frozen_ledger_hash.t
       , unit
       , Token_id.t
       , Local_state.t )
       Registers.Stable.V1.t
  -> timestamp:Block_time.t
  -> Value.t

val negative_one :
     constraint_constants:Genesis_constants.Constraint_constants.t
  -> consensus_constants:Consensus.Constants.t
  -> genesis_ledger_hash:Ledger_hash.t
  -> snarked_next_available_token:Token_id.t
  -> Value.t

val genesis :
     constraint_constants:Genesis_constants.Constraint_constants.t
  -> consensus_constants:Consensus.Constants.t
  -> genesis_ledger_hash:Ledger_hash.t
  -> snarked_next_available_token:Token_id.t
  -> Value.t

val set_timestamp :
     ('staged_ledger_hash, 'lh, 'tok, 'ls, 'time) Poly.t
  -> 'time
  -> ('staged_ledger_hash, 'lh, 'tok, 'ls, 'time) Poly.t

<<<<<<< HEAD
val to_input : Value.t -> Field.t Random_oracle.Input.t

val var_to_input : var -> Field.Var.t Random_oracle.Input.t
=======
val to_input : Value.t -> Field.t Random_oracle.Input.Chunked.t

val var_to_input : var -> Field.Var.t Random_oracle.Input.Chunked.t
>>>>>>> c0a6c8fa

type display = (string, string, string, Local_state.display, string) Poly.t
[@@deriving yojson]

val display : Value.t -> display<|MERGE_RESOLUTION|>--- conflicted
+++ resolved
@@ -127,15 +127,9 @@
   -> 'time
   -> ('staged_ledger_hash, 'lh, 'tok, 'ls, 'time) Poly.t
 
-<<<<<<< HEAD
-val to_input : Value.t -> Field.t Random_oracle.Input.t
-
-val var_to_input : var -> Field.Var.t Random_oracle.Input.t
-=======
 val to_input : Value.t -> Field.t Random_oracle.Input.Chunked.t
 
 val var_to_input : var -> Field.Var.t Random_oracle.Input.Chunked.t
->>>>>>> c0a6c8fa
 
 type display = (string, string, string, Local_state.display, string) Poly.t
 [@@deriving yojson]
