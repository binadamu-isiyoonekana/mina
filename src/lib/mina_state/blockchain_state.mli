open Core_kernel
open Mina_base
open Snark_params.Tick
open Currency

module Poly : sig
  [%%versioned:
  module Stable : sig
    module V2 : sig
      type ( 'staged_ledger_hash
           , 'snarked_ledger_hash
           , 'local_state
           , 'time
           , 'body_reference
           , 'signed_amount
           , 'pending_coinbase_stack
           , 'fee_excess
           , 'sok_digest
           , 'bool )
           t =
            ( 'staged_ledger_hash
            , 'snarked_ledger_hash
            , 'local_state
            , 'time
            , 'body_reference
            , 'signed_amount
            , 'pending_coinbase_stack
            , 'fee_excess
            , 'sok_digest
            , 'bool )
            Mina_wire_types.Mina_state.Blockchain_state.Poly.V2.t =
        { staged_ledger_hash : 'staged_ledger_hash
        ; genesis_ledger_hash : 'snarked_ledger_hash
        ; ledger_proof_statement :
            ( 'snarked_ledger_hash
            , 'signed_amount
            , 'pending_coinbase_stack
            , 'fee_excess
            , 'sok_digest
            , 'local_state
            , 'bool )
            Snarked_ledger_state.Poly.Stable.V2.t
        ; timestamp : 'time
        ; body_reference : 'body_reference
        }
      [@@deriving sexp, fields, equal, compare, hash, yojson, hlist]
    end
  end]
end

module Value : sig
  [%%versioned:
  module Stable : sig
    module V2 : sig
      type t =
        ( Staged_ledger_hash.Stable.V1.t
        , Frozen_ledger_hash.Stable.V1.t
        , Local_state.Stable.V1.t
        , Block_time.Stable.V1.t
        , Consensus.Body_reference.Stable.V1.t
        , (Amount.Stable.V1.t, Sgn.Stable.V1.t) Signed_poly.Stable.V1.t
        , Pending_coinbase.Stack_versioned.Stable.V1.t
        , Fee_excess.Stable.V1.t
        , Sok_message.Digest.Stable.V1.t
        , bool )
        Poly.Stable.V2.t
      [@@deriving sexp, equal, compare, hash, yojson]

      val to_latest : t -> t
    end
  end]
end

include
  Snarkable.S
    with type var =
      ( Staged_ledger_hash.var
      , Frozen_ledger_hash.var
      , Local_state.Checked.t
      , Block_time.Checked.t
      , Consensus.Body_reference.var
      , Currency.Amount.Signed.var
      , Pending_coinbase.Stack.var
      , Fee_excess.var
      , Sok_message.Digest.Checked.t
      , Boolean.var )
      Poly.t
     and type value := Value.t

val staged_ledger_hash :
  ('staged_ledger_hash, _, _, _, _, _, _, _, _, _) Poly.t -> 'staged_ledger_hash

val snarked_ledger_hash :
     (_, 'snarked_ledger_hash, _, _, _, _, _, _, _, _) Poly.t
  -> 'snarked_ledger_hash

val snarked_local_state :
  (_, _, 'local_state, _, _, _, _, _, _, _) Poly.t -> 'local_state

val genesis_ledger_hash :
     (_, 'snarked_ledger_hash, _, _, _, _, _, _, _, _) Poly.t
  -> 'snarked_ledger_hash

val ledger_proof_statement :
     ( _
     , 'snarked_ledger_hash
     , 'local_state
     , _
     , _
     , 'signed_amount
     , 'pending_coinbase_stack
     , 'fee_excess
     , 'sok_digest
     , 'bool )
     Poly.t
  -> ( 'snarked_ledger_hash
     , 'signed_amount
     , 'pending_coinbase_stack
     , 'fee_excess
     , 'sok_digest
     , 'local_state
     , 'bool )
     Snarked_ledger_state.Poly.t

val timestamp : (_, _, _, 'time, _, _, _, _, _, _) Poly.t -> 'time

val body_reference : (_, _, _, _, 'ref, _, _, _, _, _) Poly.t -> 'ref

val create_value :
     staged_ledger_hash:Staged_ledger_hash.t
  -> genesis_ledger_hash:Frozen_ledger_hash.t
  -> timestamp:Block_time.t
  -> body_reference:Consensus.Body_reference.t
  -> ledger_proof_statement:Snarked_ledger_state.With_sok.t
  -> Value.t

val negative_one :
     constraint_constants:Genesis_constants.Constraint_constants.t
  -> consensus_constants:Consensus.Constants.t
  -> genesis_ledger_hash:Ledger_hash.t
  -> genesis_body_reference:Consensus.Body_reference.t
  -> Value.t

val genesis :
     constraint_constants:Genesis_constants.Constraint_constants.t
  -> consensus_constants:Consensus.Constants.t
  -> genesis_ledger_hash:Ledger_hash.t
  -> genesis_body_reference:Consensus.Body_reference.t
  -> Value.t

val set_timestamp :
     ( 'staged_ledger_hash
     , 'lh
     , 'ls
     , 'time
     , 'body_ref
     , 'signed_amount
     , 'pending_coinbase_stack
     , 'fee_excess
     , 'sok_digest
     , 'bool )
     Poly.t
  -> 'time
  -> ( 'staged_ledger_hash
     , 'lh
     , 'ls
     , 'time
     , 'body_ref
     , 'signed_amount
     , 'pending_coinbase_stack
     , 'fee_excess
     , 'sok_digest
     , 'bool )
     Poly.t

val to_input : Value.t -> Field.t Random_oracle.Input.Chunked.t

val var_to_input : var -> Field.Var.t Random_oracle.Input.Chunked.t Checked.t

type display =
  ( string
  , string
  , Local_state.display
  , string
  , string
  , string
  , string
<<<<<<< HEAD
  , string
  , string )
=======
  , int
  , string
  , bool )
>>>>>>> 73c5d3d1
  Poly.t
[@@deriving yojson]

val display : Value.t -> display<|MERGE_RESOLUTION|>--- conflicted
+++ resolved
@@ -185,14 +185,9 @@
   , string
   , string
   , string
-<<<<<<< HEAD
   , string
-  , string )
-=======
-  , int
   , string
   , bool )
->>>>>>> 73c5d3d1
   Poly.t
 [@@deriving yojson]
 
