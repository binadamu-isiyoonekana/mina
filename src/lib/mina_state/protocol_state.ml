--- conflicted
+++ resolved
@@ -129,13 +129,7 @@
   let view_checked (t : var) : Snapp_predicate.Protocol_state.View.Checked.t =
     let module C = Consensus.Proof_of_stake.Exported.Consensus_state in
     let cs : Consensus.Data.Consensus_state.var = t.consensus_state in
-<<<<<<< HEAD
-    { snarked_ledger_hash = t.blockchain_state.registers.ledger.tree
-    ; snarked_next_available_token =
-        t.blockchain_state.registers.ledger.next_available_token
-=======
     { snarked_ledger_hash = t.blockchain_state.registers.ledger
->>>>>>> ba204584
     ; timestamp = t.blockchain_state.timestamp
     ; blockchain_length = C.blockchain_length_var cs
     ; min_window_density = C.min_window_density_var cs
@@ -157,13 +151,7 @@
   let view (t : Value.t) : Snapp_predicate.Protocol_state.View.t =
     let module C = Consensus.Proof_of_stake.Exported.Consensus_state in
     let cs = t.consensus_state in
-<<<<<<< HEAD
-    { snarked_ledger_hash = t.blockchain_state.registers.ledger.tree
-    ; snarked_next_available_token =
-        t.blockchain_state.registers.ledger.next_available_token
-=======
     { snarked_ledger_hash = t.blockchain_state.registers.ledger
->>>>>>> ba204584
     ; timestamp = t.blockchain_state.timestamp
     ; blockchain_length = C.blockchain_length cs
     ; min_window_density = C.min_window_density cs
