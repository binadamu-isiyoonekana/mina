open Core_kernel
open Mina_base
open Snark_params.Tick

module Poly = struct
  [%%versioned
  module Stable = struct
    module V2 = struct
      type ( 'staged_ledger_hash
           , 'snarked_ledger_hash
           , 'token_id
           , 'local_state
           , 'time )
           t =
        { staged_ledger_hash : 'staged_ledger_hash
        ; genesis_ledger_hash : 'snarked_ledger_hash
        ; registers :
            ( 'snarked_ledger_hash
            , unit
            , 'token_id
            , 'local_state )
            Registers.Stable.V1.t
        ; timestamp : 'time
        }
      [@@deriving sexp, fields, equal, compare, hash, yojson, hlist]
    end

    module V1 = struct
      type ('staged_ledger_hash, 'snarked_ledger_hash, 'token_id, 'time) t =
        { staged_ledger_hash : 'staged_ledger_hash
        ; snarked_ledger_hash : 'snarked_ledger_hash
        ; genesis_ledger_hash : 'snarked_ledger_hash
        ; snarked_next_available_token : 'token_id
        ; timestamp : 'time
        }
      [@@deriving sexp, fields, equal, compare, hash, yojson, hlist]

      let to_latest
          { staged_ledger_hash
          ; snarked_ledger_hash
          ; genesis_ledger_hash
          ; snarked_next_available_token
          ; timestamp
          } =
        { V2.staged_ledger_hash
        ; genesis_ledger_hash
        ; timestamp
        ; registers =
            { Registers.ledger = snarked_ledger_hash
            ; pending_coinbase_stack = ()
            ; next_available_token = snarked_next_available_token
            ; local_state = Local_state.dummy
            }
        }
    end
  end]
end

[%%define_locally
Poly.
  ( staged_ledger_hash
  , genesis_ledger_hash
  , timestamp
  , registers
  , to_hlist
  , of_hlist )]

let snarked_ledger_hash (t : _ Poly.t) = t.registers.ledger

let snarked_next_available_token (t : _ Poly.t) =
  t.registers.next_available_token

module Value = struct
  [%%versioned
  module Stable = struct
    module V2 = struct
      type t =
        ( Staged_ledger_hash.Stable.V1.t
        , Frozen_ledger_hash.Stable.V1.t
        , Token_id.Stable.V1.t
        , Local_state.Stable.V1.t
        , Block_time.Stable.V1.t )
        Poly.Stable.V2.t
      [@@deriving sexp, equal, compare, hash, yojson]

      let to_latest = Fn.id
    end

    module V1 = struct
      type t =
        ( Staged_ledger_hash.Stable.V1.t
        , Frozen_ledger_hash.Stable.V1.t
        , Token_id.Stable.V1.t
        , Block_time.Stable.V1.t )
        Poly.Stable.V1.t
      [@@deriving sexp, equal, compare, hash, yojson]

      let to_latest (t : t) : V2.t = Poly.Stable.V1.to_latest t
    end
  end]
end

type var =
  ( Staged_ledger_hash.var
  , Frozen_ledger_hash.var
  , Token_id.var
  , Local_state.Checked.t
  , Block_time.Unpacked.var )
  Poly.t

let create_value ~staged_ledger_hash ~genesis_ledger_hash ~registers ~timestamp
    =
  { Poly.staged_ledger_hash; timestamp; genesis_ledger_hash; registers }

let typ : (var, Value.t) Typ.t =
<<<<<<< HEAD
  Typ.of_hlistable
    [ Staged_ledger_hash.typ
    ; Frozen_ledger_hash.typ
    ; Registers.typ
        [ Frozen_ledger_hash.typ; Typ.unit; Token_id.typ; Local_state.typ ]
    ; Block_time.Unpacked.typ
=======
  Typ.of_hlistable data_spec ~var_to_hlist:to_hlist ~var_of_hlist:of_hlist
    ~value_to_hlist:to_hlist ~value_of_hlist:of_hlist

let var_to_input
    ({ staged_ledger_hash
     ; snarked_ledger_hash
     ; genesis_ledger_hash
     ; snarked_next_available_token
     ; timestamp
     } :
      var) =
  let open Random_oracle.Input.Chunked in
  List.reduce_exn ~f:append
    [ Staged_ledger_hash.var_to_input staged_ledger_hash
    ; field (Frozen_ledger_hash.var_to_hash_packed snarked_ledger_hash)
    ; field (Frozen_ledger_hash.var_to_hash_packed genesis_ledger_hash)
    ; Token_id.Checked.to_input snarked_next_available_token
    ; Block_time.Checked.to_input timestamp
>>>>>>> c17928ed
    ]
    ~var_to_hlist:to_hlist ~var_of_hlist:of_hlist ~value_to_hlist:to_hlist
    ~value_of_hlist:of_hlist

module Impl = Pickles.Impls.Step

let var_to_input (type s)
    ({ staged_ledger_hash; genesis_ledger_hash; registers; timestamp } : var) :
    ((Field.Var.t, Boolean.var) Random_oracle.Input.t, s) Checked.t =
  Impl.make_checked (fun () ->
      let ( ! ) = Impl.run_checked in
      let open Random_oracle.Input in
      let registers =
        (* TODO: If this were the actual Registers itself (without the unit arg)
           then we could more efficiently deal with the transaction SNARK input
           (as we could reuse the hash)
        *)
        let { ledger
            ; pending_coinbase_stack = ()
            ; next_available_token
            ; local_state
            } =
          registers
        in
        Array.reduce_exn ~f:Random_oracle.Input.append
          [| Frozen_ledger_hash.var_to_input ledger
           ; !(Token_id.Checked.to_input next_available_token)
           ; Local_state.Checked.to_input local_state
          |]
      in
      List.reduce_exn ~f:append
        [ Staged_ledger_hash.var_to_input staged_ledger_hash
        ; Frozen_ledger_hash.var_to_input genesis_ledger_hash
        ; registers
        ; bitstring
            (Bitstring_lib.Bitstring.Lsb_first.to_list
               (Block_time.Unpacked.var_to_bits timestamp))
        ])
  |> Impl.Internal_Basic.(with_state (As_prover.return ()))

let to_input
    ({ staged_ledger_hash; genesis_ledger_hash; registers; timestamp } :
      Value.t) =
<<<<<<< HEAD
  let open Random_oracle.Input in
  let registers =
    (* TODO: If this were the actual Registers itself (without the unit arg)
       then we could more efficiently deal with the transaction SNARK input
       (as we could reuse the hash)
    *)
    let { ledger
        ; pending_coinbase_stack = ()
        ; next_available_token
        ; local_state
        } =
      registers
    in
    Array.reduce_exn ~f:append
      [| Frozen_ledger_hash.to_input ledger
       ; Token_id.to_input next_available_token
       ; Local_state.to_input local_state
      |]
  in
  List.reduce_exn ~f:append
    [ Staged_ledger_hash.to_input staged_ledger_hash
    ; Frozen_ledger_hash.to_input genesis_ledger_hash
    ; registers
    ; bitstring (Block_time.Bits.to_bits timestamp)
=======
  let open Random_oracle.Input.Chunked in
  List.reduce_exn ~f:append
    [ Staged_ledger_hash.to_input staged_ledger_hash
    ; field (snarked_ledger_hash :> Field.t)
    ; field (genesis_ledger_hash :> Field.t)
    ; Token_id.to_input snarked_next_available_token
    ; Block_time.to_input timestamp
>>>>>>> c17928ed
    ]

let set_timestamp t timestamp = { t with Poly.timestamp }

let negative_one
    ~(constraint_constants : Genesis_constants.Constraint_constants.t)
    ~(consensus_constants : Consensus.Constants.t) ~genesis_ledger_hash
    ~snarked_next_available_token : Value.t =
  { staged_ledger_hash =
      Staged_ledger_hash.genesis ~constraint_constants ~genesis_ledger_hash
  ; genesis_ledger_hash
  ; registers =
      { ledger = genesis_ledger_hash
      ; pending_coinbase_stack = ()
      ; next_available_token = snarked_next_available_token
      ; local_state = Local_state.dummy
      }
  ; timestamp = consensus_constants.genesis_state_timestamp
  }

(* negative_one and genesis blockchain states are equivalent *)
let genesis = negative_one

type display = (string, string, string, Local_state.display, string) Poly.t
[@@deriving yojson]

let display
    ({ staged_ledger_hash
     ; genesis_ledger_hash
     ; registers =
         { ledger
         ; pending_coinbase_stack = ()
         ; next_available_token
         ; local_state
         }
     ; timestamp
     } :
      Value.t) : display =
  { Poly.staged_ledger_hash =
      Visualization.display_prefix_of_string @@ Ledger_hash.to_base58_check
      @@ Staged_ledger_hash.ledger_hash staged_ledger_hash
  ; genesis_ledger_hash =
      Visualization.display_prefix_of_string
      @@ Frozen_ledger_hash.to_base58_check @@ genesis_ledger_hash
  ; registers =
      { ledger =
          Visualization.display_prefix_of_string
          @@ Frozen_ledger_hash.to_base58_check ledger
      ; pending_coinbase_stack = ()
      ; next_available_token = Token_id.to_string next_available_token
      ; local_state = Local_state.display local_state
      }
  ; timestamp =
      Time.to_string_trimmed ~zone:Time.Zone.utc (Block_time.to_time timestamp)
  }<|MERGE_RESOLUTION|>--- conflicted
+++ resolved
@@ -113,78 +113,51 @@
   { Poly.staged_ledger_hash; timestamp; genesis_ledger_hash; registers }
 
 let typ : (var, Value.t) Typ.t =
-<<<<<<< HEAD
   Typ.of_hlistable
     [ Staged_ledger_hash.typ
     ; Frozen_ledger_hash.typ
     ; Registers.typ
         [ Frozen_ledger_hash.typ; Typ.unit; Token_id.typ; Local_state.typ ]
     ; Block_time.Unpacked.typ
-=======
-  Typ.of_hlistable data_spec ~var_to_hlist:to_hlist ~var_of_hlist:of_hlist
-    ~value_to_hlist:to_hlist ~value_of_hlist:of_hlist
-
-let var_to_input
-    ({ staged_ledger_hash
-     ; snarked_ledger_hash
-     ; genesis_ledger_hash
-     ; snarked_next_available_token
-     ; timestamp
-     } :
-      var) =
-  let open Random_oracle.Input.Chunked in
-  List.reduce_exn ~f:append
-    [ Staged_ledger_hash.var_to_input staged_ledger_hash
-    ; field (Frozen_ledger_hash.var_to_hash_packed snarked_ledger_hash)
-    ; field (Frozen_ledger_hash.var_to_hash_packed genesis_ledger_hash)
-    ; Token_id.Checked.to_input snarked_next_available_token
-    ; Block_time.Checked.to_input timestamp
->>>>>>> c17928ed
     ]
     ~var_to_hlist:to_hlist ~var_of_hlist:of_hlist ~value_to_hlist:to_hlist
     ~value_of_hlist:of_hlist
 
 module Impl = Pickles.Impls.Step
 
-let var_to_input (type s)
+let var_to_input
     ({ staged_ledger_hash; genesis_ledger_hash; registers; timestamp } : var) :
-    ((Field.Var.t, Boolean.var) Random_oracle.Input.t, s) Checked.t =
-  Impl.make_checked (fun () ->
-      let ( ! ) = Impl.run_checked in
-      let open Random_oracle.Input in
-      let registers =
-        (* TODO: If this were the actual Registers itself (without the unit arg)
-           then we could more efficiently deal with the transaction SNARK input
-           (as we could reuse the hash)
-        *)
-        let { ledger
-            ; pending_coinbase_stack = ()
-            ; next_available_token
-            ; local_state
-            } =
-          registers
-        in
-        Array.reduce_exn ~f:Random_oracle.Input.append
-          [| Frozen_ledger_hash.var_to_input ledger
-           ; !(Token_id.Checked.to_input next_available_token)
-           ; Local_state.Checked.to_input local_state
-          |]
-      in
-      List.reduce_exn ~f:append
-        [ Staged_ledger_hash.var_to_input staged_ledger_hash
-        ; Frozen_ledger_hash.var_to_input genesis_ledger_hash
-        ; registers
-        ; bitstring
-            (Bitstring_lib.Bitstring.Lsb_first.to_list
-               (Block_time.Unpacked.var_to_bits timestamp))
-        ])
-  |> Impl.Internal_Basic.(with_state (As_prover.return ()))
+    Field.Var.t Random_oracle.Input.Chunked.t =
+  let open Random_oracle.Input.Chunked in
+  let registers =
+    (* TODO: If this were the actual Registers itself (without the unit arg)
+       then we could more efficiently deal with the transaction SNARK input
+       (as we could reuse the hash)
+    *)
+    let { ledger
+        ; pending_coinbase_stack = ()
+        ; next_available_token
+        ; local_state
+        } =
+      registers
+    in
+    Array.reduce_exn ~f:append
+      [| Frozen_ledger_hash.var_to_input ledger
+       ; Token_id.Checked.to_input next_available_token
+       ; Local_state.Checked.to_input local_state
+      |]
+  in
+  List.reduce_exn ~f:append
+    [ Staged_ledger_hash.var_to_input staged_ledger_hash
+    ; Frozen_ledger_hash.var_to_input genesis_ledger_hash
+    ; registers
+    ; Block_time.Checked.to_input timestamp
+    ]
 
 let to_input
     ({ staged_ledger_hash; genesis_ledger_hash; registers; timestamp } :
       Value.t) =
-<<<<<<< HEAD
-  let open Random_oracle.Input in
+  let open Random_oracle.Input.Chunked in
   let registers =
     (* TODO: If this were the actual Registers itself (without the unit arg)
        then we could more efficiently deal with the transaction SNARK input
@@ -207,16 +180,7 @@
     [ Staged_ledger_hash.to_input staged_ledger_hash
     ; Frozen_ledger_hash.to_input genesis_ledger_hash
     ; registers
-    ; bitstring (Block_time.Bits.to_bits timestamp)
-=======
-  let open Random_oracle.Input.Chunked in
-  List.reduce_exn ~f:append
-    [ Staged_ledger_hash.to_input staged_ledger_hash
-    ; field (snarked_ledger_hash :> Field.t)
-    ; field (genesis_ledger_hash :> Field.t)
-    ; Token_id.to_input snarked_next_available_token
     ; Block_time.to_input timestamp
->>>>>>> c17928ed
     ]
 
 let set_timestamp t timestamp = { t with Poly.timestamp }
