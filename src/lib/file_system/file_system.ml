open Core
open Async

let dir_exists dir =
  let%bind access_res = Unix.access dir [`Exists] in
  if Result.is_ok access_res then
    let%map stat = Unix.stat dir in
    Unix.File_kind.equal (Unix.Stats.kind stat) `Directory
  else return false

let remove_dir dir =
  let%bind _ = Process.run_exn ~prog:"rm" ~args:["-rf"; dir] () in
  Deferred.unit

let rec rmrf path =
  match Core.Sys.is_directory path with
  | `Yes ->
      Core.Sys.readdir path
      |> Array.iter ~f:(fun name -> rmrf (Filename.concat path name)) ;
      Core.Unix.rmdir path
  | _ ->
<<<<<<< HEAD
    match Core.Sys.file_exists path with
    | `Yes -> Core.Sys.remove path
    | _ -> ()
=======
      if [%equal: [`Yes | `No | `Unknown]] (Core.Sys.file_exists path) `Yes
      then Core.Sys.remove path
>>>>>>> 7ed00a76

let try_finally ~(f : unit -> 'a Deferred.t)
    ~(finally : unit -> unit Deferred.t) =
  try_with f
  >>= function
  | Ok x ->
      Deferred.map (finally ()) ~f:(Fn.const x)
  | Error exn ->
      finally () >>= fun () -> raise exn

let with_temp_dir ~f dir =
  let%bind temp_dir = Async.Unix.mkdtemp dir in
  try_finally ~f:(fun () -> f temp_dir) ~finally:(fun () -> remove_dir temp_dir)

let dup_stdout ?(f = Core.Fn.id) (process : Process.t) =
  Pipe.transfer ~f
    (Reader.pipe @@ Process.stdout process)
    (Writer.pipe @@ Lazy.force Writer.stdout)
  |> don't_wait_for

let dup_stderr ?(f = Core.Fn.id) (process : Process.t) =
  Pipe.transfer ~f
    (Reader.pipe @@ Process.stderr process)
    (Writer.pipe @@ Lazy.force Writer.stderr)
  |> don't_wait_for

let clear_dir toplevel_dir =
  let rec all_files dirname basename =
    let fullname = Filename.concat dirname basename in
    match%bind Sys.is_directory fullname with
    | `Yes ->
        let%map dirs, files =
          Sys.ls_dir fullname
          >>= Deferred.List.map ~f:(all_files fullname)
          >>| List.unzip
        in
        let dirs =
          if String.equal dirname toplevel_dir then List.concat dirs
          else List.append (List.concat dirs) [fullname]
        in
        (dirs, List.concat files)
    | _ ->
        Deferred.return ([], [fullname])
  in
  let%bind dirs, files = all_files toplevel_dir "" in
  let%bind () = Deferred.List.iter files ~f:(fun file -> Sys.remove file) in
  Deferred.List.iter dirs ~f:(fun file -> Unix.rmdir file)

let create_dir ?(clear_if_exists = false) dir =
  match Core.Sys.file_exists dir with
  | `Yes ->
      if clear_if_exists then clear_dir dir else return ()
  | _ ->
      return (Core.Unix.mkdir_p dir)<|MERGE_RESOLUTION|>--- conflicted
+++ resolved
@@ -19,14 +19,8 @@
       |> Array.iter ~f:(fun name -> rmrf (Filename.concat path name)) ;
       Core.Unix.rmdir path
   | _ ->
-<<<<<<< HEAD
-    match Core.Sys.file_exists path with
-    | `Yes -> Core.Sys.remove path
-    | _ -> ()
-=======
       if [%equal: [`Yes | `No | `Unknown]] (Core.Sys.file_exists path) `Yes
       then Core.Sys.remove path
->>>>>>> 7ed00a76
 
 let try_finally ~(f : unit -> 'a Deferred.t)
     ~(finally : unit -> unit Deferred.t) =
