open Core
open Async

let dir_exists dir =
  let%bind access_res = Unix.access dir [ `Exists ] in
  if Result.is_ok access_res then
    let%map stat = Unix.stat dir in
    Unix.File_kind.equal (Unix.Stats.kind stat) `Directory
  else return false

let remove_dir dir =
<<<<<<< HEAD
  let%bind _ =
    Monitor.try_with ~here:[%here] (fun () ->
        Process.run_exn ~prog:"rm" ~args:["-rf"; dir] () )
  in
=======
  let%bind _ = Process.run_exn ~prog:"rm" ~args:[ "-rf"; dir ] () in
>>>>>>> 29f3e305
  Deferred.unit

let rec rmrf path =
  match Core.Sys.is_directory path with
  | `Yes ->
      Core.Sys.readdir path
      |> Array.iter ~f:(fun name -> rmrf (Filename.concat path name)) ;
      Core.Unix.rmdir path
  | _ ->
      if [%equal: [ `Yes | `No | `Unknown ]] (Core.Sys.file_exists path) `Yes
      then Core.Sys.remove path

let try_finally ~(f : unit -> 'a Deferred.t)
    ~(finally : unit -> unit Deferred.t) =
  try_with f
  >>= function
  | Ok x ->
      Deferred.map (finally ()) ~f:(Fn.const x)
  | Error exn ->
      finally () >>= fun () -> raise exn

let with_temp_dir ~f dir =
  let%bind temp_dir = Async.Unix.mkdtemp dir in
  try_finally ~f:(fun () -> f temp_dir) ~finally:(fun () -> remove_dir temp_dir)

let dup_stdout ?(f = Core.Fn.id) (process : Process.t) =
  Pipe.transfer ~f
    (Reader.pipe @@ Process.stdout process)
    (Writer.pipe @@ Lazy.force Writer.stdout)
  |> don't_wait_for

let dup_stderr ?(f = Core.Fn.id) (process : Process.t) =
  Pipe.transfer ~f
    (Reader.pipe @@ Process.stderr process)
    (Writer.pipe @@ Lazy.force Writer.stderr)
  |> don't_wait_for

let clear_dir toplevel_dir =
  let rec all_files dirname basename =
    let fullname = Filename.concat dirname basename in
    match%bind Sys.is_directory fullname with
    | `Yes ->
        let%map dirs, files =
          Sys.ls_dir fullname
          >>= Deferred.List.map ~f:(all_files fullname)
          >>| List.unzip
        in
        let dirs =
          if String.equal dirname toplevel_dir then List.concat dirs
          else List.append (List.concat dirs) [ fullname ]
        in
        (dirs, List.concat files)
    | _ ->
        Deferred.return ([], [ fullname ])
  in
  let%bind dirs, files = all_files toplevel_dir "" in
  let%bind () = Deferred.List.iter files ~f:(fun file -> Sys.remove file) in
  Deferred.List.iter dirs ~f:(fun file -> Unix.rmdir file)

let create_dir ?(clear_if_exists = false) dir =
  match Core.Sys.file_exists dir with
  | `Yes ->
      if clear_if_exists then clear_dir dir else return ()
  | _ ->
      return (Core.Unix.mkdir_p dir)<|MERGE_RESOLUTION|>--- conflicted
+++ resolved
@@ -9,14 +9,10 @@
   else return false
 
 let remove_dir dir =
-<<<<<<< HEAD
   let%bind _ =
     Monitor.try_with ~here:[%here] (fun () ->
         Process.run_exn ~prog:"rm" ~args:["-rf"; dir] () )
   in
-=======
-  let%bind _ = Process.run_exn ~prog:"rm" ~args:[ "-rf"; dir ] () in
->>>>>>> 29f3e305
   Deferred.unit
 
 let rec rmrf path =
