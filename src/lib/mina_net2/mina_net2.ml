open Core
open Async
open Async_unix
open Deferred.Let_syntax
open Pipe_lib
open Network_peer
module Timeout = Timeout_lib.Core_time_ns

module Validation_callback = struct
  type validation_result = [`Accept | `Reject | `Ignore] [@@deriving equal]

  type t = {expiration: Time_ns.t option; signal: validation_result Ivar.t}

  let create expiration = {expiration= Some expiration; signal= Ivar.create ()}

  let create_without_expiration () = {expiration= None; signal= Ivar.create ()}

  let is_expired cb =
    match cb.expiration with
    | None ->
        false
    | Some expires_at ->
        Time_ns.(now () >= expires_at)

  let await_timeout cb =
    if is_expired cb then Deferred.return ()
    else
      match cb.expiration with
      | None ->
          Deferred.never ()
      | Some expires_at ->
          after
            ( Time_ns.Span.to_span_float_round_nearest
            @@ Time_ns.diff expires_at (Time_ns.now ()) )

  let await cb =
    if is_expired cb then Deferred.return None
    else
      match cb.expiration with
      | None ->
          Ivar.read cb.signal >>| Option.some
      | Some expires_at -> (
          match%map
            Timeout.await ()
              ~timeout_duration:(Time_ns.diff expires_at (Time_ns.now ()))
              (Ivar.read cb.signal)
          with
          | `Ok result ->
              Some result
          | `Timeout ->
              None )

  let await_exn cb =
    match%map await cb with
    | None ->
        failwith "timeout"
    | Some result ->
        result

  let fire_if_not_already_fired cb result =
    if not (is_expired cb) then (
      if Ivar.is_full cb.signal then
        [%log' error (Logger.create ())] "Ivar.fill bug is here!" ;
      Ivar.fill cb.signal result )

  let fire_exn cb result =
    if not (is_expired cb) then (
      if Ivar.is_full cb.signal then
        [%log' error (Logger.create ())] "Ivar.fill bug is here!" ;
      Ivar.fill cb.signal result )
end

(** simple types for yojson to derive, later mapped into a Peer.t *)
type peer_info = {libp2p_port: int; host: string; peer_id: string}
[@@deriving yojson]

type connection_gating =
  {banned_peers: Peer.t list; trusted_peers: Peer.t list; isolate: bool}
[@@deriving yojson]

let peer_of_peer_info peer_info =
  Peer.create
    (Unix.Inet_addr.of_string peer_info.host)
    ~libp2p_port:peer_info.libp2p_port
    ~peer_id:(Peer.Id.unsafe_of_string peer_info.peer_id)

let of_b64_data = function
  | `String s -> (
    match Base64.decode s with
    | Ok result ->
        Ok result
    | Error (`Msg s) ->
        Or_error.error_string ("invalid base64: " ^ s) )
  | _ ->
      Or_error.error_string "expected a string"

let to_b64_data (s : string) = Base64.encode_string ~pad:true s

let to_int_res x =
  match Yojson.Safe.Util.to_int_option x with
  | Some i ->
      Ok i
  | None ->
      Or_error.error_string "needed an int"

module Keypair0 = struct
  [%%versioned
  module Stable = struct
    module V1 = struct
      type t = {secret: string; public: string; peer_id: Peer.Id.Stable.V1.t}

      let to_latest = Fn.id
    end
  end]
end

type stream_state =
  | FullyOpen  (** Streams start in this state. Both sides can still write *)
  | HalfClosed of [`Us | `Them]
      (** Streams move from [FullyOpen] to [HalfClosed `Us] when the write pipe is closed. Streams move from [FullyOpen] to [HalfClosed `Them] when [Stream.reset] is called or the remote host closes their write stream. *)
  | FullyClosed
      (** Streams move from [HalfClosed peer] to FullyClosed once the party that isn't peer has their "close write" event. Once a stream is FullyClosed, its resources are released. *)
[@@deriving show]

type erased_magic = [`Be_very_careful_to_be_type_safe]

module Go_log = struct
  let ours_of_go lvl =
    let open Logger.Level in
    match lvl with
    | "error" | "panic" | "fatal" ->
        Error
    | "warn" ->
        Debug
    | "info" ->
        (* this is intentionally debug, because the go info logs are too verbose for our info *)
        Debug
    | "debug" ->
        Spam
    | _ ->
        Spam

  (* there should be no other levels. *)

  type record =
    { ts: string
    ; module_: string [@key "logger"]
    ; level: string
    ; msg: string
    ; metadata: Yojson.Safe.t String.Map.t }

  let record_of_yojson (json : Yojson.Safe.t) =
    let open Result.Let_syntax in
    let prefix = "Mina_net2.Go_log.record_of_yojson: " in
    match json with
    | `Assoc fields ->
        let set_field field_name prev_value parse json =
          match prev_value with
          | Some _ ->
              Error
                (prefix ^ "Field '" ^ field_name ^ "' appears multiple times")
          | None ->
              parse json
              |> Result.map_error ~f:(fun err ->
                     prefix ^ "Could not parse field '" ^ field_name ^ "':"
                     ^ err )
              |> Result.map ~f:Option.return
        in
        let get_field field_name value =
          match value with
          | Some x ->
              Ok x
          | None ->
              Error (prefix ^ "Field '" ^ field_name ^ "' is required")
        in
        let string_of_yojson = function
          | `String s ->
              Ok s
          | _ ->
              Error "Expected a string"
        in
        let%bind ts, module_, level, msg, metadata =
          List.fold_result ~init:(None, None, None, None, String.Map.empty)
            fields ~f:(fun (ts, module_, level, msg, metadata) (field, json) ->
              match field with
              | "ts" ->
                  let%map ts = set_field "ts" ts string_of_yojson json in
                  (ts, module_, level, msg, metadata)
              | "logger" ->
                  let%map module_ =
                    set_field "logger" module_ string_of_yojson json
                  in
                  (ts, module_, level, msg, metadata)
              | "level" ->
                  let%map level =
                    set_field "level" level string_of_yojson json
                  in
                  (ts, module_, level, msg, metadata)
              | "msg" ->
                  let%map msg = set_field "msg" msg string_of_yojson json in
                  (ts, module_, level, msg, metadata)
              | _ ->
                  let field =
                    if String.equal field "error" then "go_error" else field
                  in
                  Ok
                    ( ts
                    , module_
                    , level
                    , msg
                    , Map.set ~key:field ~data:json metadata ) )
        in
        let%bind ts = get_field "ts" ts in
        let%bind module_ = get_field "logger" module_ in
        let%bind level = get_field "level" level in
        let%map msg = get_field "msg" msg in
        {ts; module_; level; msg; metadata}
    | _ ->
        Error (prefix ^ "Expected a JSON object")

  let record_to_message r =
    Logger.Message.
      { timestamp= Time.of_string r.ts
      ; level= ours_of_go r.level
      ; source=
          Some
            (Logger.Source.create
               ~module_:(sprintf "Libp2p_helper.Go.%s" r.module_)
               ~location:"(not tracked)")
      ; message= r.msg
      ; metadata= r.metadata
      ; event_id= None }
end

module Helper = struct
  type t =
    { subprocess: Child_processes.t
    ; conf_dir: string
    ; outstanding_requests: (int, Yojson.Safe.t Or_error.t Ivar.t) Hashtbl.t
          (**
       seqno is used to assign unique IDs to our outbound requests and index the
       tables below.

       The helper can also generate sequence numbers- but they are not the same space
       of sequence numbers!

       In general, if a message contains a seqno/idx, the response should contain the
       same seqno/idx.

       Some types would make it harder to misuse these integers.
    *)
    ; mutable seqno: int
    ; mutable connection_gating: connection_gating
    ; logger: Logger.t
    ; me_keypair: Keypair0.t Ivar.t
    ; subscriptions: (int, erased_magic subscription) Hashtbl.t
    ; streams: (int, stream) Hashtbl.t
    ; protocol_handlers: (string, protocol_handler) Hashtbl.t
    ; mutable banned_ips: Unix.Inet_addr.t list
    ; mutable peer_connected_callback: (string -> unit) option
    ; mutable peer_disconnected_callback: (string -> unit) option
    ; mutable finished: bool }

  and 'a subscription =
    { net: t
    ; topic: string
    ; idx: int
    ; mutable closed: bool
    ; validator:
        'a Envelope.Incoming.t -> Validation_callback.t -> unit Deferred.t
    ; encode: 'a -> string
    ; on_decode_failure:
        [`Ignore | `Call of string Envelope.Incoming.t -> Error.t -> unit]
    ; decode: string -> 'a Or_error.t
    ; write_pipe:
        ( 'a Envelope.Incoming.t
        , Strict_pipe.synchronous
        , unit Deferred.t )
        Strict_pipe.Writer.t
    ; read_pipe: 'a Envelope.Incoming.t Strict_pipe.Reader.t }

  and stream =
    { net: t
    ; idx: int
    ; mutable state: stream_state
    ; mutable state_lock: bool
    ; state_wait: unit Async.Condition.t
    ; protocol: string
    ; peer: Peer.t
    ; incoming_r: string Pipe.Reader.t
    ; incoming_w: string Pipe.Writer.t
    ; outgoing_r: string Pipe.Reader.t
    ; outgoing_w: string Pipe.Writer.t }

  and protocol_handler =
    { net: t
    ; protocol_name: string
    ; mutable closed: bool
    ; on_handler_error: [`Raise | `Ignore | `Call of stream -> exn -> unit]
    ; f: stream -> unit Deferred.t }

  module type Rpc = sig
    type input [@@deriving to_yojson]

    type output [@@deriving of_yojson]

    val name : string
  end

  type ('a, 'b) rpc = (module Rpc with type input = 'a and type output = 'b)

  module Data : sig
    type t [@@deriving yojson]

    val pack_data : string -> t

    val to_string : t -> string
  end = struct
    type t = string

    let encode_string t = Base64.encode_string ~pad:true t

    let decode_string s = Base64.decode_exn s

    let to_yojson s = `String (encode_string s)

    let of_yojson = function
      | `String s -> (
        try Ok (decode_string s)
        with exn -> Error Error.(to_string_hum (of_exn exn)) )
      | _ ->
          Error "expected a string"

    let pack_data s = s

    let to_string s = s
  end

  module Rpcs = struct
    module No_input = struct
      type input = unit

      let input_to_yojson () = `Assoc []
    end

    module Send_stream_msg = struct
      type input = {stream_idx: int; data: string} [@@deriving yojson]

      type output = string [@@deriving yojson]

      let name = "sendStreamMsg"
    end

    module Close_stream = struct
      type input = {stream_idx: int} [@@deriving yojson]

      type output = string [@@deriving yojson]

      (* This RPC remains unused, see below for the commented out
         Close_stream usage *)
      let[@warning "-32"] name = "closeStream"
    end

    module Remove_stream_handler = struct
      type input = {protocol: string} [@@deriving yojson]

      type output = string [@@deriving yojson]

      let name = "removeStreamHandler"
    end

    module Generate_keypair = struct
      include No_input

      type output = {sk: string; pk: string; peer_id: string}
      [@@deriving yojson]

      let name = "generateKeypair"
    end

    module Publish = struct
      type input = {topic: string; data: Data.t} [@@deriving yojson]

      type output = string [@@deriving yojson]

      let name = "publish"
    end

    module Subscribe = struct
      type input = {topic: string; subscription_idx: int} [@@deriving yojson]

      type output = string [@@deriving yojson]

      let name = "subscribe"
    end

    module Unsubscribe = struct
      type input = {subscription_idx: int} [@@deriving yojson]

      type output = string [@@deriving yojson]

      let name = "unsubscribe"
    end

    module Set_gater_config = struct
      type input =
        { banned_ips: string list
        ; banned_peers: string list
        ; trusted_peers: string list
        ; trusted_ips: string list
        ; isolate: bool }
      [@@deriving yojson]

      type output = string [@@deriving yojson]

      let name = "setGatingConfig"
    end

    module Configure = struct
      type input =
        { privk: string
        ; statedir: string
        ; ifaces: string list
        ; metrics_port: string
        ; external_maddr: string
        ; network_id: string
        ; unsafe_no_trust_ip: bool
        ; flood: bool
        ; direct_peers: string list
        ; peer_exchange: bool
        ; gating_config: Set_gater_config.input
        ; seed_peers: string list
        ; max_connections: int
        ; validation_queue_size: int
        ; mina_peer_exchange: bool }
      [@@deriving yojson]

      type output = string [@@deriving yojson]

      let name = "configure"
    end

    module Listen = struct
      type input = {iface: string} [@@deriving yojson]

      type output = string list [@@deriving yojson]

      let name = "listen"
    end

    module Listening_addrs = struct
      include No_input

      type output = string list [@@deriving yojson]

      let name = "listeningAddrs"
    end

    module Reset_stream = struct
      type input = {idx: int} [@@deriving yojson]

      type output = string [@@deriving yojson]

      let name = "resetStream"
    end

    module Add_stream_handler = struct
      type input = {protocol: string} [@@deriving yojson]

      type output = string [@@deriving yojson]

      let name = "addStreamHandler"
    end

    module Open_stream = struct
      type input = {peer: string; protocol: string} [@@deriving yojson]

      type output = {stream_idx: int; peer: peer_info} [@@deriving yojson]

      let name = "openStream"
    end

    module Validation_complete = struct
      type input = {seqno: int; is_valid: string} [@@deriving yojson]

      type output = string [@@deriving yojson]

      let name = "validationComplete"
    end

    module Add_peer = struct
      type input = {multiaddr: string; seed: bool} [@@deriving yojson]

      type output = string [@@deriving yojson]

      let name = "addPeer"
    end

    module Begin_advertising = struct
      include No_input

      type output = string [@@deriving yojson]

      let name = "beginAdvertising"
    end

    module List_peers = struct
      include No_input

      type output = peer_info list [@@deriving yojson]

      let name = "listPeers"
    end

    module Set_node_status = struct
      type input = {data: string} [@@deriving yojson]

      type output = string [@@deriving yojson]

      let name = "setNodeStatus"
    end

    module Get_peer_node_status = struct
      type input = {peer_multiaddr: string} [@@deriving yojson]

      type output = string [@@deriving yojson]

      let name = "getPeerNodeStatus"
    end

    module Find_peer = struct
      type input = {peer_id: string} [@@deriving yojson]

      type output = peer_info [@@deriving yojson]

      let name = "findPeer"
    end
  end

  let gating_config_to_helper_format (config : connection_gating) =
    let trusted_ips =
      List.map
        ~f:(fun p -> Unix.Inet_addr.to_string p.host)
        config.trusted_peers
    in
    let banned_ips =
      let trusted = String.Set.of_list trusted_ips in
      List.filter_map
        ~f:(fun p ->
          let p = Unix.Inet_addr.to_string p.host in
          (* Trusted peers cannot be banned. *)
          if Set.mem trusted p then None else Some p )
        config.banned_peers
    in
    Rpcs.Set_gater_config.
      { banned_ips
      ; banned_peers= List.map ~f:(fun p -> p.peer_id) config.banned_peers
      ; trusted_ips
      ; trusted_peers= List.map ~f:(fun p -> p.peer_id) config.trusted_peers
      ; isolate= config.isolate }

  (** Generate the next sequence number for our side of the connection *)
  let genseq t =
    let v = t.seqno in
    t.seqno <- t.seqno + 1 ;
    v

  (** [do_rpc net rpc body] will encode [body] as JSON according to [rpc],
      send it to the helper, and return a deferred that resolves once the daemon
      gets around to replying. *)
  let do_rpc (type a b) t (rpc : (a, b) rpc) (body : a) : b Deferred.Or_error.t
      =
    let module M = (val rpc) in
    if
      (not t.finished)
      && (not @@ Writer.is_closed (Child_processes.stdin t.subprocess))
    then (
      let res = Ivar.create () in
      let seqno = genseq t in
      Hashtbl.add_exn t.outstanding_requests ~key:seqno ~data:res ;
      let actual_obj =
        `Assoc
          [ ("seqno", `Int seqno)
          ; ("method", `String M.name)
          ; ("body", M.input_to_yojson body) ]
      in
      let rpc = Yojson.Safe.to_string actual_obj in
      [%log' spam t.logger] "sending line to libp2p_helper: $line"
        ~metadata:
          [ ( "line"
            , `String (String.slice rpc 0 (Int.min (String.length rpc) 2048))
            ) ] ;
      Writer.write_line (Child_processes.stdin t.subprocess) rpc ;
      let%map res_json = Ivar.read res in
      Or_error.bind res_json
        ~f:
          (Fn.compose (Result.map_error ~f:Error.of_string) M.output_of_yojson) )
    else
      Deferred.Or_error.errorf "helper process already exited (doing RPC %s)"
        (M.input_to_yojson body |> Yojson.Safe.to_string)

  let stream_state_invariant stream logger =
    let us_closed = Pipe.is_closed stream.outgoing_w in
    let them_closed = Pipe.is_closed stream.incoming_w in
    [%log trace] "%sus_closed && %sthem_closed"
      (if us_closed then "" else "not ")
      (if them_closed then "" else "not ") ;
    match stream.state with
    | FullyOpen ->
        (not us_closed) && not them_closed
    | HalfClosed `Us ->
        us_closed && not them_closed
    | HalfClosed `Them ->
        (not us_closed) && them_closed
    | FullyClosed ->
        us_closed && them_closed

  (** Advance the stream_state automata, closing pipes as necessary. This
      executes atomically, using a bool + condition variable to synchronize
      updates. *)
  let advance_stream_state net (stream : stream) who_closed =
    let name_participant = function
      | `Us ->
          "the local host"
      | `Them ->
          "the remote host"
    in
    let rec acquire_lock () =
      if not stream.state_lock then (
        stream.state_lock <- true ;
        Deferred.unit )
      else
        let%bind () = Async.Condition.wait stream.state_wait in
        acquire_lock ()
    in
    let%bind () = acquire_lock () in
    let old_state = stream.state in
    Monitor.protect
      ~finally:(fun () ->
        stream.state_lock <- false ;
        Async.Condition.signal stream.state_wait () ;
        Deferred.unit )
      (fun () ->
        let%map () =
          match who_closed with
          | `Us ->
              (* FIXME related to https://github.com/libp2p/go-libp2p-circuit/issues/18
                "preemptive" or half-closing a stream doesn't actually seem supported:
                after closing it we can't read anymore.*)
              (*
              match%map
                do_rpc net (module Rpcs.Close_stream) {stream_idx= stream.idx}
              with
              | Ok "closeStream success" ->
                  ()
              | Ok v ->
                  failwithf "helper broke RPC protocol: closeStream got %s" v
                    ()
              | Error e ->
                  Error.raise e )
              *)
              Deferred.unit
          | `Them ->
              (* Helper notified us that the Go side closed its write pipe. *)
              Pipe.close stream.incoming_w ;
              Deferred.unit
        in
        let double_close () =
          [%log' error net.logger]
            "stream with index $index closed twice by $party"
            ~metadata:
              [ ("index", `Int stream.idx)
              ; ("party", `String (name_participant who_closed)) ] ;
          stream.state
        in
        let release () =
          match Hashtbl.find_and_remove net.streams stream.idx with
          | Some _ ->
              ()
          | None ->
              [%log' error net.logger]
                "tried to release stream $idx but it was already gone"
                ~metadata:[("idx", `Int stream.idx)]
        in
        stream.state
        <- ( match old_state with
           | FullyOpen ->
               HalfClosed who_closed
           | HalfClosed other ->
               if [%equal: [`Us | `Them]] other who_closed then
                 ignore (double_close () : stream_state)
               else release () ;
               FullyClosed
           | FullyClosed ->
               double_close () ) ;
        (* TODO: maybe we can check some invariants on the Go side too? *)
        if not (stream_state_invariant stream net.logger) then
          [%log' error net.logger]
            "after $who_closed closed the stream, stream state invariant \
             broke (previous state: $old_stream_state)"
            ~metadata:
              [ ("who_closed", `String (name_participant who_closed))
              ; ("old_stream_state", `String (show_stream_state old_state)) ]
        )

  (** Track a new stream.

      This is used for both newly created outbound streams and incoming streams, and
      spawns the task that sends outbound messages to the helper.

      Our writing end of the stream will be automatically be closed once the
      write pipe is closed.
  *)
  let make_stream net idx protocol remote_peer_info =
    let incoming_r, incoming_w = Pipe.create () in
    let outgoing_r, outgoing_w = Pipe.create () in
    let peer =
      Peer.create
        (Unix.Inet_addr.of_string remote_peer_info.host)
        ~libp2p_port:remote_peer_info.libp2p_port
        ~peer_id:(Peer.Id.unsafe_of_string remote_peer_info.peer_id)
    in
    let stream =
      { net
      ; idx
      ; state= FullyOpen
      ; state_lock= false
      ; state_wait= Async.Condition.create ()
      ; peer
      ; protocol
      ; incoming_r
      ; incoming_w
      ; outgoing_r
      ; outgoing_w }
    in
    let outgoing_loop () =
      let%bind () =
        Pipe.iter outgoing_r ~f:(fun msg ->
            match%map
              do_rpc net
                (module Rpcs.Send_stream_msg)
                {stream_idx= idx; data= to_b64_data msg}
            with
            | Ok "sendStreamMsg success" ->
                ()
            | Ok v ->
                failwithf "helper broke RPC protocol: sendStreamMsg got %s" v
                  ()
            | Error e ->
                [%log' error net.logger]
                  "error sending message on stream $idx: $error"
                  ~metadata:
                    [("idx", `Int idx); ("error", Error_json.error_to_yojson e)] ;
                Pipe.close outgoing_w )
      in
      advance_stream_state net stream `Us
    in
    don't_wait_for (outgoing_loop ()) ;
    stream

  (** Parses a normal RPC response and resolves the deferred it answers. *)
  let handle_response t v =
    let open Yojson.Safe.Util in
    let open Or_error.Let_syntax in
    let%bind seq = v |> member "seqno" |> to_int_res in
    let err = v |> member "error" in
    let res = v |> member "success" in
    if not (Int.equal seq 0) then
      let fill_result =
        match (err, res) with
        | `Null, r ->
            Ok r
        | e, `Null ->
            Or_error.errorf "RPC #%d failed: %s" seq (Yojson.Safe.to_string e)
        | _, _ ->
            Or_error.errorf "unexpected response to RPC #%d: %s" seq
              (Yojson.Safe.to_string v)
      in
      match Hashtbl.find_and_remove t.outstanding_requests seq with
      | Some ivar ->
          (* This fill should be okay because we "found and removed" the request *)
          if Ivar.is_full ivar then
            [%log' error t.logger] "Ivar.fill bug is here!" ;
          Ivar.fill ivar fill_result ;
          Ok ()
      | None ->
          Or_error.errorf "spurious reply to RPC #%d: %s" seq
            (Yojson.Safe.to_string v)
    else (
      [%log' error t.logger] "important info from helper: %s"
        (Yojson.Safe.to_string err) ;
      Ok () )

  (** Parses an "upcall" and performs it.

      An upcall is like an RPC from the helper to us.*)

  module Upcall = struct
    module Publish = struct
      type t =
        { upcall: string
        ; subscription_idx: int
        ; sender: peer_info option
        ; data: Data.t }
      [@@deriving yojson]
    end

    module Validate = struct
      type t =
        { sender: peer_info option
        ; data: Data.t
        ; expiration: int64
        ; seqno: int
        ; upcall: string
        ; subscription_idx: int }
      [@@deriving yojson]
    end

    module Stream_lost = struct
      type t = {upcall: string; stream_idx: int; reason: string}
      [@@deriving yojson]
    end

    module Stream_read_complete = struct
      type t = {upcall: string; stream_idx: int} [@@deriving yojson]
    end

    module Incoming_stream_msg = struct
      type t = {upcall: string; stream_idx: int; data: Data.t}
      [@@deriving yojson]
    end

    module Incoming_stream = struct
      type t =
        {upcall: string; peer: peer_info; stream_idx: int; protocol: string}
      [@@deriving yojson]
    end

    module Peer_connected = struct
      type t = {upcall: string; peer_id: string} [@@deriving yojson]
    end

    module Peer_disconnected = struct
      type t = {upcall: string; peer_id: string} [@@deriving yojson]
    end

    let or_error (t : ('a, string) Result.t) =
      match t with
      | Ok a ->
          Ok a
      | Error s ->
          Or_error.errorf !"Error converting from json: %s" s
  end

  let lookup_peerid net peer_id =
    match%map do_rpc net (module Rpcs.Find_peer) {peer_id} with
    | Ok peer_info ->
        Ok
          (Peer.create
             (Unix.Inet_addr.of_string peer_info.host)
             ~libp2p_port:peer_info.libp2p_port ~peer_id:peer_info.peer_id)
    | Error e ->
        Error e

  let handle_upcall t v =
    let open Yojson.Safe.Util in
    let open Or_error.Let_syntax in
    let open Upcall in
    let wrap sender data =
      match sender with
      | Some sender ->
          if
            String.equal sender.host "127.0.0.1"
            && Int.equal sender.libp2p_port 0
          then Envelope.Incoming.local data
          else
            Envelope.Incoming.wrap_peer ~sender:(peer_of_peer_info sender)
              ~data
      | None ->
          Envelope.Incoming.local data
    in
    match member "upcall" v |> to_string with
    (* Message published on one of our subscriptions *)
    | "publish" -> (
        let%bind m = Publish.of_yojson v |> or_error in
        let _me =
          Ivar.peek t.me_keypair
          |> Option.value_exn
               ~message:
                 "How did we receive pubsub before configuring our keypair?"
        in
        (*if
          Option.fold m.sender ~init:false ~f:(fun _ sender ->
              Peer.Id.equal sender.peer_id me.peer_id )
          then (
          [%log trace]
            "not handling published message originated from me";
          (* elide messages that we sent *) return () )
          else*)
        let idx = m.subscription_idx in
        let data = m.data in
        match Hashtbl.find t.subscriptions idx with
        | Some sub ->
            if not sub.closed then (
              let raw_data = Data.to_string data in
              let decoded = sub.decode raw_data in
              match decoded with
              | Ok data ->
                  (* TAKE CARE: doing anything with the return
                  value here except ignore is UNSOUND because
                  write_pipe has a cast type. We don't remember
                  what the original 'return was. *)
                  if Strict_pipe.Writer.is_closed sub.write_pipe then
                    [%log' error t.logger]
                      "subscription writer for $topic unexpectedly closed. \
                       dropping message."
                      ~metadata:[("topic", `String sub.topic)]
                  else
<<<<<<< HEAD
                    Deferred.don't_wait_for
                      ( Strict_pipe.Writer.write sub.write_pipe
                          (wrap m.sender data)
                      |> Deferred.ignore_m )
=======
                    ignore
                      ( Strict_pipe.Writer.write sub.write_pipe
                          (wrap m.sender data)
                        : unit Deferred.t )
>>>>>>> 1591df37
              | Error e ->
                  ( match sub.on_decode_failure with
                  | `Ignore ->
                      ()
                  | `Call f ->
                      f (wrap m.sender raw_data) e ) ;
                  [%log' error t.logger]
                    "failed to decode message published on subscription \
                     $topic ($idx): $error"
                    ~metadata:
                      [ ("topic", `String sub.topic)
                      ; ("idx", `Int idx)
                      ; ("error", Error_json.error_to_yojson e) ] ;
                  ()
              (* TODO: add sender to Publish.t and include it here. *)
              (* TODO: think about exposing the PeerID of the originator as well? *) )
            else
              [%log' debug t.logger]
                "received msg for subscription $sub after unsubscribe, was it \
                 still in the stdout pipe?"
                ~metadata:[("sub", `Int idx)] ;
            Ok ()
        | None ->
            Or_error.errorf
              "message published with inactive subsubscription %d" idx )
    (* Validate a message received on a subscription *)
    | "validate" -> (
        let%bind m = Validate.of_yojson v |> or_error in
        let idx = m.subscription_idx in
        let seqno = m.seqno in
        match Hashtbl.find t.subscriptions idx with
        | Some sub ->
            (let open Deferred.Let_syntax in
            let raw_data = Data.to_string m.data in
            let decoded = sub.decode raw_data in
            let%bind action_opt =
              match decoded with
              | Ok data ->
                  let expiration_time =
                    Int63.of_int64_exn m.expiration
                    |> Time_ns.Span.of_int63_ns |> Time_ns.of_span_since_epoch
                  in
                  let validation_callback =
                    Validation_callback.create expiration_time
                  in
                  let%bind () =
                    sub.validator (wrap m.sender data) validation_callback
                  in
                  Validation_callback.await validation_callback
              | Error e ->
                  ( match sub.on_decode_failure with
                  | `Ignore ->
                      ()
                  | `Call f ->
                      f (wrap m.sender raw_data) e ) ;
                  [%log' error t.logger]
                    "failed to decode message published on subscription \
                     $topic ($idx): $error"
                    ~metadata:
                      [ ("topic", `String sub.topic)
                      ; ("idx", `Int idx)
                      ; ("error", Error_json.error_to_yojson e) ] ;
                  return (Some `Reject)
            in
            match action_opt with
            | None ->
                [%log' warn t.logger]
                  "validation callback timed out before we could respond" ;
                Deferred.unit
            | Some action -> (
                match%map
                  do_rpc t
                    (module Rpcs.Validation_complete)
                    { seqno
                    ; is_valid=
                        ( match action with
                        | `Accept ->
                            "accept"
                        | `Reject ->
                            "reject"
                        | `Ignore ->
                            "ignore" ) }
                with
                | Ok "validationComplete success" ->
                    ()
                | Ok v ->
                    failwithf
                      "helper broke RPC protocol: validationComplete got %s" v
                      ()
                | Error e ->
                    [%log' error t.logger]
                      "error during validationComplete, ignoring and \
                       continuing: $error"
                      ~metadata:[("error", Error_json.error_to_yojson e)] ))
            |> don't_wait_for ;
            Ok ()
        | None ->
            Or_error.errorf
              "asked to validate message for unregistered subscription idx %d"
              idx )
    (* A new inbound stream was opened *)
    | "incomingStream" -> (
        let%bind m = Incoming_stream.of_yojson v |> or_error in
        let stream_idx = m.stream_idx in
        let protocol = m.protocol in
        let stream = make_stream t stream_idx protocol m.peer in
        match Hashtbl.find t.protocol_handlers protocol with
        | Some ph ->
            if not ph.closed then (
              Hashtbl.add_exn t.streams ~key:stream_idx ~data:stream ;
              don't_wait_for
                (let open Deferred.Let_syntax in
                (* Call the protocol handler. If it throws an exception,
                  handle it according to [on_handler_error]. Mimics
                  [Tcp.Server.create]. See [handle_protocol] doc comment.
               *)
                match%map
                  Monitor.try_with ~here:[%here] ~extract_exn:true (fun () ->
                      ph.f stream )
                with
                | Ok () ->
                    ()
                | Error e -> (
                  try
                    match ph.on_handler_error with
                    | `Raise ->
                        raise e
                    | `Ignore ->
                        ()
                    | `Call f ->
                        f stream e
                  with handler_exn ->
                    ph.closed <- true ;
                    don't_wait_for
                      ( do_rpc t (module Rpcs.Remove_stream_handler) {protocol}
                      >>| fun _ -> Hashtbl.remove t.protocol_handlers protocol
                      ) ;
                    raise handler_exn )) ;
              Ok () )
            else
              (* silently ignore new streams for closed protocol handlers.
               these are buffered stream open RPCs that were enqueued before
               our close went into effect. *)
              (* TODO: we leak the new pipes here*)
              Ok ()
        | None ->
            (* TODO: punish *)
            Or_error.errorf "incoming stream for protocol we don't know about?"
        )
    | "peerConnected" ->
        let%map p = Peer_connected.of_yojson v |> or_error in
        Option.iter t.peer_connected_callback ~f:(fun cb -> cb p.peer_id)
    | "peerDisconnected" ->
        let%map p = Peer_disconnected.of_yojson v |> or_error in
        Option.iter t.peer_disconnected_callback ~f:(fun cb -> cb p.peer_id)
    (* Received a message on some stream *)
    | "incomingStreamMsg" -> (
        let%bind m = Incoming_stream_msg.of_yojson v |> or_error in
        match Hashtbl.find t.streams m.stream_idx with
        | Some {incoming_w; _} ->
            don't_wait_for
              (Pipe.write_if_open incoming_w (Data.to_string m.data)) ;
            Ok ()
        | None ->
            Or_error.errorf
              "incoming stream message for stream we don't know about?" )
    (* Stream was reset, either by the remote peer or an error on our end. *)
    | "streamLost" ->
        let%bind m = Stream_lost.of_yojson v |> or_error in
        let stream_idx = m.stream_idx in
        [%log' trace t.logger]
          "Encountered error while reading stream $idx: $error"
          ~metadata:[("error", `String m.reason); ("idx", `Int stream_idx)] ;
        Ok ()
    (* The remote peer closed its write end of one of our streams *)
    | "streamReadComplete" -> (
        let%bind m = Stream_read_complete.of_yojson v |> or_error in
        let stream_idx = m.stream_idx in
        match Hashtbl.find t.streams stream_idx with
        | Some stream ->
            advance_stream_state t stream `Them |> don't_wait_for ;
            Ok ()
        | None ->
            Or_error.errorf
              "streamReadComplete for stream we don't know about %d" stream_idx
        )
    | s ->
        Or_error.errorf "unknown upcall %s" s
end [@(* Warning 30 is about field labels being defined in multiple types.
         It means more disambiguation has to happen sometimes but it doesn't
         seem to be a big deal. *)
      warning
      "-30"]

type net = Helper.t

module Keypair = struct
  include Keypair0

  let random net =
    match%map Helper.do_rpc net (module Helper.Rpcs.Generate_keypair) () with
    | Ok {sk; pk; peer_id} ->
        (let open Or_error.Let_syntax in
        let%bind secret = of_b64_data (`String sk) in
        let%map public = of_b64_data (`String pk) in
        ({secret; public; peer_id= Peer.Id.unsafe_of_string peer_id} : t))
        |> Or_error.ok_exn
    | Error e ->
        Error.tag e ~tag:"Other RPC error generateKeypair" |> Error.raise

  let secret_key_base64 ({secret; _} : t) = to_b64_data secret

  let to_string ({secret; public; peer_id} : t) =
    String.concat ~sep:","
      [to_b64_data secret; to_b64_data public; Peer.Id.to_string peer_id]

  let of_string s =
    let parse_with_sep sep =
      match String.split s ~on:sep with
      | [secret_b64; public_b64; peer_id] ->
          let open Or_error.Let_syntax in
          let%map secret = of_b64_data (`String secret_b64)
          and public = of_b64_data (`String public_b64) in
          ({secret; public; peer_id= Peer.Id.unsafe_of_string peer_id} : t)
      | _ ->
          Or_error.errorf "%s is not a valid Keypair.to_string output" s
    in
    let with_semicolon = parse_with_sep ';' in
    let with_comma = parse_with_sep ',' in
    if Or_error.is_error with_semicolon then with_comma else with_semicolon

  let to_peer_id ({peer_id; _} : t) = peer_id
end

module Multiaddr = struct
  type t = string [@@deriving compare, bin_io_unversioned]

  let to_string t = t

  let of_string t = t

  let to_peer t =
    match String.split ~on:'/' t with
    | [""; "ip4"; ip4_str; "tcp"; tcp_str; "p2p"; peer_id] -> (
      try
        let host = Unix.Inet_addr.of_string ip4_str in
        let libp2p_port = Int.of_string tcp_str in
        Some (Network_peer.Peer.create host ~libp2p_port ~peer_id)
      with _ -> None )
    | _ ->
        None

  let valid_as_peer t =
    match String.split ~on:'/' t with
    | [""; protocol; _; "tcp"; _; "p2p"; _]
      when List.mem ["ip4"; "ip6"; "dns4"; "dns6"] protocol ~equal:String.equal
      ->
        true
    | _ ->
        false

  let of_file_contents ~(contents : string) : t list =
    String.split ~on:'\n' contents
    |> List.filter ~f:(fun s ->
           if valid_as_peer s then true
           else if String.is_empty s then false
           else (
             [%log' error (Logger.create ())]
               "Invalid peer $peer found in peers list"
               ~metadata:[("peer", `String s)] ;
             false ) )
end

type discovered_peer = {id: Peer.Id.t; maddrs: Multiaddr.t list}

module Pubsub = struct
  let publish net ~topic ~data =
    match%map
      Helper.do_rpc net
        (module Helper.Rpcs.Publish)
        {topic; data= Helper.Data.pack_data data}
    with
    | Ok "publish success" ->
        ()
    | Ok v ->
        failwithf "helper broke RPC protocol: publish got %s" v ()
    | Error e ->
        [%log' error net.logger]
          "error while publishing message on $topic: $err"
          ~metadata:
            [("topic", `String topic); ("err", Error_json.error_to_yojson e)]

  module Subscription = struct
    type 'a t = 'a Helper.subscription =
      { net: Helper.t
      ; topic: string
      ; idx: int
      ; mutable closed: bool
      ; validator:
          'a Envelope.Incoming.t -> Validation_callback.t -> unit Deferred.t
      ; encode: 'a -> string
      ; on_decode_failure:
          [`Ignore | `Call of string Envelope.Incoming.t -> Error.t -> unit]
      ; decode: string -> 'a Or_error.t
      ; write_pipe:
          ( 'a Envelope.Incoming.t
          , Strict_pipe.synchronous
          , unit Deferred.t )
          Strict_pipe.Writer.t
      ; read_pipe: 'a Envelope.Incoming.t Strict_pipe.Reader.t }

    let publish {net; topic; encode; _} message =
      publish net ~topic ~data:(encode message)

    let unsubscribe ({net; idx; write_pipe; _} as t) =
      if not t.closed then (
        t.closed <- true ;
        Strict_pipe.Writer.close write_pipe ;
        match%map
          Helper.do_rpc net
            (module Helper.Rpcs.Unsubscribe)
            {subscription_idx= idx}
        with
        | Ok "unsubscribe success" ->
            Ok ()
        | Ok v ->
            failwithf "helper broke RPC protocol: unsubscribe got %s" v ()
        | Error e ->
            Error e )
      else Deferred.Or_error.error_string "already unsubscribed"

    let message_pipe {read_pipe; _} = read_pipe
  end

  let subscribe_raw (net : net) (topic : string) ~should_forward_message
      ~encode ~decode ~on_decode_failure =
    let subscription_idx = Helper.genseq net in
    let read_pipe, write_pipe =
      Strict_pipe.(
        create ~name:(sprintf "subscription to topic «%s»" topic) Synchronous)
    in
    let sub =
      { Subscription.net
      ; topic
      ; idx= subscription_idx
      ; closed= false
      ; encode
      ; on_decode_failure
      ; decode
      ; validator= should_forward_message
      ; write_pipe
      ; read_pipe }
    in
    (* Linear scan over all subscriptions. Should generally be small, probably not a problem. *)
    let already_exists_error =
      Hashtbl.fold net.subscriptions ~init:None ~f:(fun ~key:_ ~data acc ->
          if Option.is_some acc then acc
          else if String.equal data.topic topic then (
            Strict_pipe.Writer.close write_pipe ;
            Some (Or_error.errorf "already subscribed to topic %s" topic) )
          else acc )
    in
    match already_exists_error with
    | Some err ->
        return err
    | None -> (
        let%bind _ =
          match
            Hashtbl.add net.subscriptions ~key:subscription_idx
              ~data:(Obj.magic sub : erased_magic Subscription.t)
          with
          | `Ok ->
              return (Ok ())
          | `Duplicate ->
              failwith
                "fresh genseq was already present in subscription table?"
        in
        match%map
          Helper.do_rpc net
            (module Helper.Rpcs.Subscribe)
            {topic; subscription_idx}
        with
        | Ok "subscribe success" ->
            Ok sub
        | Ok j ->
            Strict_pipe.Writer.close write_pipe ;
            failwithf "helper broke RPC protocol: subscribe got %s" j ()
        | Error e ->
            Strict_pipe.Writer.close write_pipe ;
            Error e )

  let subscribe_encode net topic ~should_forward_message ~bin_prot
      ~on_decode_failure =
    subscribe_raw
      ~decode:(fun msg_str ->
        let b = Bigstring.of_string msg_str in
        Bigstring.read_bin_prot b bin_prot.Bin_prot.Type_class.reader
        |> Or_error.map ~f:fst )
      ~encode:(fun msg ->
        Bin_prot.Utils.bin_dump ~header:true
          bin_prot.Bin_prot.Type_class.writer msg
        |> Bigstring.to_string )
      ~should_forward_message ~on_decode_failure net topic

  let subscribe =
    subscribe_raw ~encode:Fn.id ~decode:Or_error.return
      ~on_decode_failure:`Ignore
end

let me (net : Helper.t) = Ivar.read net.me_keypair

let set_node_status net data =
  match%map Helper.do_rpc net (module Helper.Rpcs.Set_node_status) {data} with
  | Ok "setNodeStatus success" ->
      Ok ()
  | Ok v ->
      failwithf "helper broke RPC protocol: setNodeStatus got %s" v ()
  | Error e ->
      Error e

let get_peer_node_status net peer =
  Helper.do_rpc net
    (module Helper.Rpcs.Get_peer_node_status)
    {peer_multiaddr= Peer.to_multiaddr_string peer}

let list_peers net =
  match%map Helper.do_rpc net (module Helper.Rpcs.List_peers) () with
  | Ok peers ->
      (* FIXME #4039: filter_map shouldn't be necessary *)
      List.filter_map peers ~f:(fun {host; libp2p_port; peer_id} ->
          if Int.equal libp2p_port 0 then None
          else
            Some
              (Peer.create
                 (Unix.Inet_addr.of_string host)
                 ~libp2p_port
                 ~peer_id:(Peer.Id.unsafe_of_string peer_id)) )
  | Error error ->
      [%log' error net.logger]
        "Encountered $error while asking libp2p_helper for peers"
        ~metadata:[("error", Error_json.error_to_yojson error)] ;
      []

(* `on_new_peer` fires whenever a peer connects OR disconnects *)
let configure net ~logger:_ ~me ~external_maddr ~maddrs ~network_id
    ~metrics_port ~on_peer_connected ~on_peer_disconnected ~unsafe_no_trust_ip
    ~flooding ~direct_peers ~peer_exchange ~mina_peer_exchange ~seed_peers
    ~initial_gating_config ~max_connections ~validation_queue_size =
  net.Helper.peer_connected_callback
  <- Some (fun peer_id -> on_peer_connected (Peer.Id.unsafe_of_string peer_id)) ;
  net.Helper.peer_disconnected_callback
  <- Some
       (fun peer_id -> on_peer_disconnected (Peer.Id.unsafe_of_string peer_id)) ;
  match%map
    Helper.do_rpc net
      (module Helper.Rpcs.Configure)
      { privk= Keypair.secret_key_base64 me
      ; statedir= net.conf_dir
      ; ifaces= List.map ~f:Multiaddr.to_string maddrs
      ; metrics_port= Option.value metrics_port ~default:""
      ; external_maddr= Multiaddr.to_string external_maddr
      ; network_id
      ; unsafe_no_trust_ip
      ; flood= flooding
      ; direct_peers= List.map ~f:Multiaddr.to_string direct_peers
      ; seed_peers= List.map ~f:Multiaddr.to_string seed_peers
      ; peer_exchange
      ; mina_peer_exchange
      ; max_connections
      ; validation_queue_size
      ; gating_config=
          Helper.gating_config_to_helper_format initial_gating_config }
  with
  | Ok "configure success" ->
      Ivar.fill_if_empty net.me_keypair me ;
      Ok ()
  | Ok j ->
      failwithf "helper broke RPC protocol: configure got %s" j ()
  | Error e ->
      Error e

(** List of all peers we are currently connected to. *)
let peers (net : net) = list_peers net

let listen_on net iface =
  match%map Helper.do_rpc net (module Helper.Rpcs.Listen) {iface} with
  | Ok maddrs ->
      Ok maddrs
  | Error e ->
      Error e

let listening_addrs net =
  match%map Helper.do_rpc net (module Helper.Rpcs.Listening_addrs) () with
  | Ok maddrs ->
      Ok maddrs
  | Error e ->
      Error e

(** TODO: graceful shutdown. Reset all our streams, sync the databases, then
    shutdown. Replace kill invocation with an RPC. *)
let shutdown (net : net) =
  net.finished <- true ;
  Deferred.ignore_m (Child_processes.kill net.subprocess)

module Stream = struct
  type t = Helper.stream

  let pipes ({incoming_r; outgoing_w; _} : t) = (incoming_r, outgoing_w)

  let reset ({net; idx; _} : t) =
    (* NOTE: do not close the pipes here. Reset_stream should end up
       notifying us that streamReadComplete. We can reset the stream (telling
       the remote peer to stop writing) and still be sending data ourselves. *)
    match%map Helper.do_rpc net (module Helper.Rpcs.Reset_stream) {idx} with
    | Ok "resetStream success" ->
        Ok ()
    | Ok v ->
        Or_error.errorf "helper broke RPC protocol: resetStream got %s" v
    | Error e ->
        Error e

  let remote_peer ({peer; _} : t) = peer
end

module Protocol_handler = struct
  type t = Helper.protocol_handler

  let handling_protocol ({protocol_name; _} : t) = protocol_name

  let is_closed ({closed; _} : t) = closed

  let close_connections (net : net) for_protocol =
    Hashtbl.filter_inplace net.streams ~f:(fun stream ->
        if not (String.equal stream.protocol for_protocol) then true
        else (
          don't_wait_for
            (* TODO: this probably needs to be more thorough than a reset. Also force the write pipe closed? *)
            (let%map _ = Stream.reset stream in
             ()) ;
          false ) )

  let close ?(reset_existing_streams = false) ({net; protocol_name; _} : t) =
    Hashtbl.remove net.protocol_handlers protocol_name ;
    let close_connections =
      if reset_existing_streams then close_connections else fun _ _ -> ()
    in
    match%map
      Helper.do_rpc net
        (module Helper.Rpcs.Remove_stream_handler)
        {protocol= protocol_name}
    with
    | Ok "removeStreamHandler success" ->
        close_connections net protocol_name
    | Ok v ->
        close_connections net protocol_name ;
        failwithf "helper broke RPC protocol: addStreamHandler got %s" v ()
    | Error e ->
        [%log' info net.logger]
          "error while closing handler for $protocol, closing connections \
           anyway: $err"
          ~metadata:
            [ ("protocol", `String protocol_name)
            ; ("err", Error_json.error_to_yojson e) ] ;
        close_connections net protocol_name
end

let handle_protocol net ~on_handler_error ~protocol f =
  let ph : Protocol_handler.t =
    {net; closed= false; on_handler_error; f; protocol_name= protocol}
  in
  if Hashtbl.find net.protocol_handlers protocol |> Option.is_some then
    Deferred.Or_error.errorf "already handling protocol %s" protocol
  else
    match%map
      Helper.do_rpc net (module Helper.Rpcs.Add_stream_handler) {protocol}
    with
    | Ok "addStreamHandler success" ->
        Hashtbl.add_exn net.protocol_handlers ~key:protocol ~data:ph ;
        Ok ph
    | Ok v ->
        failwithf "helper broke RPC protocol: addStreamHandler got %s" v ()
    | Error e ->
        Error e

let open_stream net ~protocol peer =
  match%map
    Helper.(
      do_rpc net
        (module Rpcs.Open_stream)
        {peer= Peer.Id.to_string peer; protocol})
  with
  | Ok {stream_idx; peer} ->
      let stream = Helper.make_stream net stream_idx protocol peer in
      Hashtbl.add_exn net.streams ~key:stream_idx ~data:stream ;
      Ok stream
  | Error e ->
      Error e

let add_peer net maddr ~seed =
  match%map
    Helper.(
      do_rpc net
        (module Rpcs.Add_peer)
        {multiaddr= Multiaddr.to_string maddr; seed})
  with
  | Ok "addPeer success" ->
      Ok ()
  | Ok v ->
      failwithf "helper broke RPC protocol: addPeer got %s" v ()
  | Error e ->
      Error e

let begin_advertising net =
  match%map Helper.(do_rpc net (module Rpcs.Begin_advertising) ()) with
  | Ok "beginAdvertising success" ->
      Ok ()
  | Ok v ->
      failwithf "helper broke RPC protocol: beginAdvertising got %s" v ()
  | Error e ->
      Error e

let lookup_peerid = Helper.lookup_peerid

let connection_gating_config net = Deferred.return net.Helper.connection_gating

let set_connection_gating_config net (config : connection_gating) =
  match%map
    Helper.(
      do_rpc net
        (module Rpcs.Set_gater_config)
        (gating_config_to_helper_format config))
  with
  | Ok "ok" ->
      net.connection_gating <- config ;
      config
  | Ok v ->
      failwithf "helper broke RPC protocol: setGatingConfig got %s" v ()
  | Error e ->
      Error.tag e ~tag:"Unexpected error doing setGatingConfig" |> Error.raise

let banned_ips net = Deferred.return net.Helper.banned_ips

let create ~on_unexpected_termination ~logger ~pids ~conf_dir =
  let outstanding_requests = Hashtbl.create (module Int) in
  let termination_hack_ref : Helper.t option ref = ref None in
  match%bind
    Child_processes.start_custom ~logger ~name:"libp2p_helper"
      ~git_root_relative_path:"src/app/libp2p_helper/result/bin/libp2p_helper"
      ~conf_dir ~args:[]
      ~stdout:(`Log Logger.Level.Spam, `Pipe, `Filter_empty)
      ~stderr:(`Don't_log, `Pipe, `Filter_empty)
      ~termination:
        (`Handler
          (fun ~killed e ->
            Hashtbl.iter outstanding_requests ~f:(fun iv ->
                Ivar.fill_if_empty iv
                  (Or_error.error_string
                     "libp2p_helper process died before answering") ) ;
            Hashtbl.clear outstanding_requests ;
            if
              (not killed)
              && not
                   (Option.value_map ~default:false
                      ~f:(fun t -> t.finished)
                      !termination_hack_ref)
            then (
              match e with
              | Ok ((Error (`Exit_non_zero _) | Error (`Signal _)) as e) ->
                  [%log fatal]
                    !"libp2p_helper process died unexpectedly: $exit_status"
                    ~metadata:
                      [ ( "exit_status"
                        , `String (Unix.Exit_or_signal.to_string_hum e) ) ] ;
                  Option.iter !termination_hack_ref ~f:(fun t ->
                      t.finished <- true ) ;
                  on_unexpected_termination ()
              | Error err ->
                  [%log fatal]
                    !"Child processes library could not track libp2p_helper \
                      process: $err"
                    ~metadata:[("err", Error_json.error_to_yojson err)] ;
                  Option.iter !termination_hack_ref ~f:(fun t ->
                      t.finished <- true ) ;
                  let%bind () =
                    match !termination_hack_ref with
                    | Some {subprocess; _} ->
                        Deferred.ignore_m (Child_processes.kill subprocess)
                    | None ->
                        Deferred.unit
                  in
                  on_unexpected_termination ()
              | Ok (Ok ()) ->
                  [%log error]
                    "libp2p helper process exited peacefully but it should \
                     have been killed by shutdown!" ;
                  Deferred.unit )
            else
              let exit_status =
                match e with
                | Ok e ->
                    `String (Unix.Exit_or_signal.to_string_hum e)
                | Error err ->
                    Error_json.error_to_yojson err
              in
              [%log info]
                !"libp2p_helper process killed successfully: $exit_status"
                ~metadata:[("exit_status", exit_status)] ;
              Deferred.unit ))
  with
  | Error e ->
      Deferred.Or_error.fail
        (Error.tag e
           ~tag:
             "Could not start libp2p_helper. If you are a dev, did you forget \
              to `make libp2p_helper` and set CODA_LIBP2P_HELPER_PATH? Try \
              CODA_LIBP2P_HELPER_PATH=$PWD/src/app/libp2p_helper/result/bin/libp2p_helper.")
  | Ok subprocess ->
      Child_processes.register_process ~termination_expected:true pids
        subprocess Libp2p_helper ;
      let t : Helper.t =
        { subprocess
        ; conf_dir
        ; logger
        ; banned_ips= []
        ; connection_gating=
            {banned_peers= []; trusted_peers= []; isolate= false}
        ; me_keypair= Ivar.create ()
        ; outstanding_requests
        ; subscriptions= Hashtbl.create (module Int)
        ; streams= Hashtbl.create (module Int)
        ; peer_connected_callback= None
        ; peer_disconnected_callback= None
        ; protocol_handlers= Hashtbl.create (module String)
        ; seqno= 1
        ; finished= false }
      in
      termination_hack_ref := Some t ;
      Strict_pipe.Reader.iter (Child_processes.stderr_lines subprocess)
        ~f:(fun line ->
          ( match
              Or_error.try_with (fun () -> Yojson.Safe.from_string line)
              |> Or_error.map ~f:Go_log.record_of_yojson
            with
          | Ok (Ok record) -> (
              let r = Go_log.(record_to_message record) in
              try Logger.raw logger r
              with _exn ->
                Logger.raw logger
                  { r with
                    message=
                      "(go log message was not valid for logger; see $line)"
                  ; metadata= String.Map.singleton "line" (`String r.message)
                  } )
          | Error err ->
              [%log error]
                ~metadata:
                  [ ("line", `String line)
                  ; ("error", Error_json.error_to_yojson err) ]
                "failed to parse log line $line from helper stderr as json"
          | Ok (Error err) ->
              [%log debug]
                ~metadata:[("line", `String line); ("error", `String err)]
                "failed to parse log line $line from helper stderr" ) ;
          Deferred.unit )
      |> don't_wait_for ;
      Strict_pipe.Reader.iter (Child_processes.stdout_lines subprocess)
        ~f:(fun line ->
          let open Yojson.Safe.Util in
          let v = Or_error.try_with (fun () -> Yojson.Safe.from_string line) in
          ( match
              Or_error.map v ~f:(fun v ->
                  if Yojson.Safe.equal (member "upcall" v) `Null then
                    Helper.handle_response t v
                  else Helper.handle_upcall t v )
            with
          | Ok (Ok ()) ->
              ()
          | Error err ->
              [%log error]
                ~metadata:
                  [ ("line", `String line)
                  ; ("error", Error_json.error_to_yojson err) ]
                "failed to parse log line $line from helper stderr as json"
          | Ok (Error e) ->
              [%log error] "handling line from helper failed! $err"
                ~metadata:
                  [ ("line", `String line)
                  ; ("err", Error_json.error_to_yojson e) ] ) ;
          Deferred.unit )
      |> don't_wait_for ;
      Deferred.Or_error.return t

let%test_module "coda network tests" =
  ( module struct
    let logger = Logger.create ()

    let testmsg =
      "This is a test. This is a test of the Outdoor Warning System. This is \
       only a test."

    let pids = Child_processes.Termination.create_pid_table ()

    let setup_two_nodes network_id =
      let%bind a_tmp = Unix.mkdtemp "p2p_helper_test_a" in
      let%bind b_tmp = Unix.mkdtemp "p2p_helper_test_b" in
      let%bind c_tmp = Unix.mkdtemp "p2p_helper_test_c" in
      let%bind a =
        create
          ~logger:(Logger.extend logger [("name", `String "a")])
          ~conf_dir:a_tmp ~pids
          ~on_unexpected_termination:(fun () ->
            raise Child_processes.Child_died )
        >>| Or_error.ok_exn
      in
      let%bind b =
        create
          ~logger:(Logger.extend logger [("name", `String "b")])
          ~conf_dir:b_tmp ~pids
          ~on_unexpected_termination:(fun () ->
            raise Child_processes.Child_died )
        >>| Or_error.ok_exn
      in
      let%bind c =
        create
          ~logger:(Logger.extend logger [("name", `String "c")])
          ~conf_dir:c_tmp ~pids
          ~on_unexpected_termination:(fun () ->
            raise Child_processes.Child_died )
        >>| Or_error.ok_exn
      in
      let%bind kp_a = Keypair.random a in
      let%bind kp_b = Keypair.random b in
      let%bind kp_c = Keypair.random c in
      let maddrs = ["/ip4/127.0.0.1/tcp/0"] in
      let%bind () =
        configure a ~logger ~external_maddr:(List.hd_exn maddrs) ~me:kp_a
          ~maddrs ~network_id ~peer_exchange:true ~mina_peer_exchange:true
          ~direct_peers:[] ~seed_peers:[] ~on_peer_connected:Fn.ignore
          ~on_peer_disconnected:Fn.ignore ~flooding:false ~metrics_port:None
          ~unsafe_no_trust_ip:true ~max_connections:50
          ~validation_queue_size:150
          ~initial_gating_config:
            {trusted_peers= []; banned_peers= []; isolate= false}
        >>| Or_error.ok_exn
      in
      let%bind raw_seed_peers = listening_addrs a >>| Or_error.ok_exn in
      let seed_peer =
        Printf.sprintf "%s/p2p/%s"
          (List.hd_exn raw_seed_peers)
          (Keypair.to_peer_id kp_a)
      in
      [%log error] ~metadata:[("peer", `String seed_peer)] "Seed_peer: $peer" ;
      let%bind () =
        configure b ~logger ~external_maddr:(List.hd_exn maddrs) ~me:kp_b
          ~maddrs ~network_id ~peer_exchange:true ~mina_peer_exchange:true
          ~direct_peers:[] ~seed_peers:[seed_peer] ~on_peer_connected:Fn.ignore
          ~on_peer_disconnected:Fn.ignore ~flooding:false ~metrics_port:None
          ~unsafe_no_trust_ip:true ~max_connections:50
          ~validation_queue_size:150
          ~initial_gating_config:
            {trusted_peers= []; banned_peers= []; isolate= false}
        >>| Or_error.ok_exn
      and () =
        configure c ~logger ~external_maddr:(List.hd_exn maddrs) ~me:kp_c
          ~maddrs ~network_id ~peer_exchange:true ~mina_peer_exchange:true
          ~direct_peers:[] ~seed_peers:[seed_peer] ~on_peer_connected:Fn.ignore
          ~on_peer_disconnected:Fn.ignore ~flooding:false ~metrics_port:None
          ~unsafe_no_trust_ip:true ~max_connections:50
          ~validation_queue_size:150
          ~initial_gating_config:
            {trusted_peers= []; banned_peers= []; isolate= false}
        >>| Or_error.ok_exn
      in
      let%bind b_advert = begin_advertising b in
      Or_error.ok_exn b_advert ;
      let%bind c_advert = begin_advertising c in
      Or_error.ok_exn c_advert ;
      (* Give the helpers time to announce and discover each other on localhost *)
      let%map () = after (Time.Span.of_sec 2.5) in
      let shutdown () =
        let%bind () = shutdown a in
        let%bind () = shutdown b in
        let%bind () = shutdown c in
        let%bind () = File_system.remove_dir a_tmp in
        let%bind () = File_system.remove_dir b_tmp in
        File_system.remove_dir c_tmp
      in
      (b, c, shutdown)

    (*
    let%test_unit "does_b_see_c" =
      let () = Core.Backtrace.elide := false in
      ignore testmsg ;
      let test_def =
        let open Deferred.Let_syntax in
        let%bind b, c, shutdown = setup_two_nodes "test_stream" in
        let%bind b_peers = peers b in
        let%bind c_peerid = me c >>| Keypair.to_peer_id in
        assert (
          b_peers
          |> List.map ~f:(fun p -> p.Peer.peer_id)
          |> fun l -> List.mem l c_peerid ~equal:Peer.Id.equal ) ;
        let%bind c_peers = peers c in
        let%bind b_peerid = me b >>| Keypair.to_peer_id in
        assert (
          c_peers
          |> List.map ~f:(fun p -> p.Peer.peer_id)
          |> fun l -> List.mem l b_peerid ~equal:Peer.Id.equal ) ;
        shutdown ()
      in
      Async.Thread_safe.block_on_async_exn (fun () -> test_def)

    let%test_unit "b_stream_c" =
      let () = Core.Backtrace.elide := false in
      ignore testmsg ;
      let test_def =
        let open Deferred.Let_syntax in
        let%bind b, c, shutdown = setup_two_nodes "test_stream" in
        let%bind b_peerid = me b >>| Keypair.to_peer_id in
        let handler_finished = ref false in
        let%bind _echo_handler =
          handle_protocol b ~on_handler_error:`Raise ~protocol:"read_bytes"
            (fun stream ->
              let r, w = Stream.pipes stream in
              let rec go i =
                if i = 0 then return ()
                else
                  let%bind _s =
                    match%map Pipe.read' ~max_queue_length:1 r with
                    | `Eof ->
                        failwith "Eof"
                    | `Ok q ->
                        Base.Queue.peek_exn q
                  in
                  go (i - 1)
              in
              let%map () = go 1000 in
              Pipe.write_without_pushback w "done" ;
              Pipe.close w ;
              handler_finished := true )
          |> Deferred.Or_error.ok_exn
        in
        let%bind stream =
          open_stream c ~protocol:"read_bytes" b_peerid >>| Or_error.ok_exn
        in
        let r, w = Stream.pipes stream in
        for i = 0 to 999 do
          Pipe.write_without_pushback w (Printf.sprintf "%d" i)
        done ;
        Pipe.close w ;
        (* HACK: let our messages send before we reset.
           It would be more principled to add flushing to
           the stream interface. *)
        let%bind () = after (Time.Span.of_sec 5.) in
        let%bind _ = Stream.reset stream in
        let%bind _msgs = Pipe.read_all r in
        assert !handler_finished ;
        shutdown ()
      in
      Async.Thread_safe.block_on_async_exn (fun () -> test_def)
  *)

    let%test_unit "stream" =
      let () = Core.Backtrace.elide := false in
      let test_def =
        let open Deferred.Let_syntax in
        let%bind b, c, shutdown = setup_two_nodes "test_stream" in
        let%bind b_peerid = me b >>| Keypair.to_peer_id in
        let handler_finished = ref false in
        let%bind echo_handler =
          handle_protocol b ~on_handler_error:`Raise ~protocol:"echo"
            (fun stream ->
              let r, w = Stream.pipes stream in
              let%map () = Pipe.transfer r w ~f:Fn.id in
              Pipe.close w ;
              handler_finished := true )
          |> Deferred.Or_error.ok_exn
        in
        let%bind stream =
          open_stream c ~protocol:"echo" b_peerid >>| Or_error.ok_exn
        in
        let r, w = Stream.pipes stream in
        Pipe.write_without_pushback w testmsg ;
        Pipe.close w ;
        (* HACK: let our messages send before we reset.
           It would be more principled to add flushing to
           the stream interface. *)
        let%bind () = after (Time.Span.of_sec 1.) in
        let%bind _ = Stream.reset stream in
        let%bind msg = Pipe.read_all r in
        (* give time for [a] to notice the reset finish. *)
        let%bind () = after (Time.Span.of_sec 1.) in
        let msg = Queue.to_list msg |> String.concat in
        assert (String.equal msg testmsg) ;
        assert !handler_finished ;
        let%bind () = Protocol_handler.close echo_handler in
        let%map () = shutdown () in
        ()
      in
      Async.Thread_safe.block_on_async_exn (fun () -> test_def)

    (* NOTE: these tests are not relevant in the current libp2p setup
             due to how validation is implemented (see #4796)

       let unwrap_eof = function
       | `Eof ->
          failwith "unexpected EOF"
       | `Ok a ->
          Envelope.Incoming.data a

       module type Pubsub_config = sig
       type msg [@@deriving equal, compare, sexp, bin_io]

       val subscribe :
        net -> string -> msg Pubsub.Subscription.t Deferred.Or_error.t

       val a_sent : msg

       val b_sent : msg
       end

       let make_pubsub_test name (module M : Pubsub_config) =
       let open Deferred.Let_syntax in
       let%bind a, b, shutdown = setup_two_nodes ("test_pubsub_" ^ name) in
       let%bind a_sub = M.subscribe a "test" |> Deferred.Or_error.ok_exn in
       let%bind b_sub = M.subscribe b "test" |> Deferred.Or_error.ok_exn in
       let%bind a_peers = peers a in
       let%bind b_peers = peers b in
       [%log fatal] "a peers = $apeers, b peers = $bpeers"
        ~metadata:
          [ ("apeers", `List (List.map ~f:Peer.to_yojson a_peers))
          ; ("bpeers", `List (List.map ~f:Peer.to_yojson b_peers)) ] ;
       let a_r = Pubsub.Subscription.message_pipe a_sub in
       let b_r = Pubsub.Subscription.message_pipe b_sub in
       (* Give the subscriptions time to propagate *)
       let%bind () = after (sec 2.) in
       let%bind () = Pubsub.Subscription.publish a_sub M.a_sent in
       (* Give the publish time to propagate *)
       let%bind () = after (sec 2.) in
       let%bind a_recv = Strict_pipe.Reader.read a_r in
       let%bind b_recv = Strict_pipe.Reader.read b_r in
       [%test_eq: M.msg] M.a_sent (unwrap_eof a_recv) ;
       [%test_eq: M.msg] M.a_sent (unwrap_eof b_recv) ;
       let%bind () = Pubsub.Subscription.publish b_sub M.b_sent in
       let%bind () = after (sec 2.) in
       let%bind a_recv = Strict_pipe.Reader.read a_r in
       let%bind b_recv = Strict_pipe.Reader.read b_r in
       [%test_eq: M.msg] M.b_sent (unwrap_eof a_recv) ;
       [%test_eq: M.msg] M.b_sent (unwrap_eof b_recv) ;
       shutdown ()

       let should_forward_message _ = return true

       let%test_unit "pubsub_raw" =
       let test_def =
        make_pubsub_test "raw"
          ( module struct
            type msg = string [@@deriving equal, compare, sexp, bin_io]

            let subscribe net topic =
              Pubsub.subscribe ~should_forward_message net topic

            let a_sent = "msg from a"

            let b_sent = "msg from b"
          end )
       in
       Async.Thread_safe.block_on_async_exn (fun () -> test_def)

       let%test_unit "pubsub_bin_prot" =
       let test_def =
        make_pubsub_test "bin_prot"
          ( module struct
            type msg = {a: int; b: string option}
            [@@deriving bin_io, equal, sexp, compare]

            let subscribe net topic =
              Pubsub.subscribe_encode ~should_forward_message ~bin_prot:bin_msg
                ~on_decode_failure:`Ignore net topic

            let a_sent = {a= 0; b= None}

            let b_sent = {a= 1; b= Some "foo"}
          end )
       in
       Async.Thread_safe.block_on_async_exn (fun () -> test_def)
    *)
  end )<|MERGE_RESOLUTION|>--- conflicted
+++ resolved
@@ -916,17 +916,10 @@
                        dropping message."
                       ~metadata:[("topic", `String sub.topic)]
                   else
-<<<<<<< HEAD
-                    Deferred.don't_wait_for
-                      ( Strict_pipe.Writer.write sub.write_pipe
-                          (wrap m.sender data)
-                      |> Deferred.ignore_m )
-=======
                     ignore
                       ( Strict_pipe.Writer.write sub.write_pipe
                           (wrap m.sender data)
                         : unit Deferred.t )
->>>>>>> 1591df37
               | Error e ->
                   ( match sub.on_decode_failure with
                   | `Ignore ->
