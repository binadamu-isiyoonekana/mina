--- conflicted
+++ resolved
@@ -44,14 +44,8 @@
   , merkle_root
   , iteri )]
 
-<<<<<<< HEAD
-let of_root (h : Ledger_hash.t) =
-  of_hash ~depth:Ledger.depth
-    (Ledger_hash.of_digest (h :> Random_oracle.Digest.t))
-=======
 let of_root ~depth (h : Ledger_hash.t) =
-  of_hash ~depth (Ledger_hash.of_digest (h :> Pedersen.Digest.t))
->>>>>>> 96476361
+  of_hash ~depth (Ledger_hash.of_digest (h :> Random_oracle.Digest.t))
 
 let of_ledger_root ledger =
   of_root ~depth:(Ledger.depth ledger) (Ledger.merkle_root ledger)
