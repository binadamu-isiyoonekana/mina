open Core_kernel
open Snarky_backendless
open Snark_params.Tick
open Unsigned
module Length = Mina_numbers.Length

module Poly = struct
  [%%versioned
  module Stable = struct
    module V2 = struct
      type ('length, 'time, 'timespan) t =
        { k : 'length
        ; delta : 'length
        ; slots_per_sub_window : 'length
        ; slots_per_window : 'length
        ; sub_windows_per_window : 'length
        ; slots_per_epoch : 'length (* The first slot after the grace period. *)
        ; grace_period_end : 'length
        ; checkpoint_window_slots_per_year : 'length
        ; checkpoint_window_size_in_slots : 'length
        ; block_window_duration_ms : 'timespan
        ; slot_duration_ms : 'timespan
        ; epoch_duration : 'timespan
        ; delta_duration : 'timespan
        ; genesis_state_timestamp : 'time
        }
      [@@deriving equal, compare, hash, sexp, to_yojson, hlist]
    end
  end]
end

[%%versioned
module Stable = struct
  module V2 = struct
    type t =
      ( Length.Stable.V1.t
      , Block_time.Stable.V1.t
      , Block_time.Span.Stable.V1.t )
      Poly.Stable.V2.t
    [@@deriving equal, ord, hash, sexp, to_yojson]

    let to_latest = Fn.id
  end
end]

type var =
  (Length.Checked.t, Block_time.Checked.t, Block_time.Span.Checked.t) Poly.t

module type M_intf = sig
  type t

  type length

  type time

  type timespan

  type bool_type

  val constant : int -> t

  val of_length : length -> t

  val to_length : t -> length

  val of_timespan : timespan -> t

  val to_timespan : t -> timespan

  val of_time : time -> t

  val to_time : t -> time

  val zero : t

  val one : t

  val ( / ) : t -> t -> t

  val ( * ) : t -> t -> t

  val ( + ) : t -> t -> t

  val min : t -> t -> t
end

module Constants_UInt32 :
  M_intf
    with type length = Length.t
     and type time = Block_time.t
     and type timespan = Block_time.Span.t = struct
  type t = UInt32.t

  type length = Length.t

  type time = Block_time.t

  type timespan = Block_time.Span.t

  type bool_type = bool

  let constant = UInt32.of_int

  let zero = UInt32.zero

  let one = UInt32.one

  let of_length = Fn.id

  let to_length = Fn.id

  let of_time = Fn.compose UInt32.of_int64 Block_time.to_int64

  let to_time = Fn.compose Block_time.of_int64 UInt32.to_int64

  let of_timespan = Fn.compose UInt32.of_int64 Block_time.Span.to_ms

  let to_timespan = Fn.compose Block_time.Span.of_ms UInt32.to_int64

  let ( / ) = UInt32.Infix.( / )

  let ( * ) = UInt32.mul

  let ( + ) = UInt32.add

  let min = UInt32.min
end

module N =
  Mina_numbers.Nat.Make_checked
    (Unsigned_extended.UInt64)
    (Snark_bits.Bits.UInt64)

module Constants_checked :
  M_intf
    with type length = Length.Checked.t
     and type time = Block_time.Checked.t
     and type timespan = Block_time.Span.Checked.t = struct
  type t = N.var

  type length = Length.Checked.t

  type time = Block_time.Checked.t

  type timespan = Block_time.Span.Checked.t

  type bool_type = Boolean.var

  let constant c = N.Unsafe.of_field (Field.Var.constant (Field.of_int c))

  let zero = constant 0

  let one = constant 1

  let of_length = Fn.compose N.Unsafe.of_field Length.Checked.to_field

  let to_length = Fn.compose Length.Checked.Unsafe.of_field N.to_field

  let of_time : Block_time.Checked.t -> t =
    Fn.compose N.Unsafe.of_field Block_time.Checked.to_field

  let to_time : t -> Block_time.Checked.t =
    Fn.compose Block_time.Checked.Unsafe.of_field N.to_field

  let of_timespan : timespan -> t =
    Fn.compose N.Unsafe.of_field Block_time.Span.Checked.to_field

  let to_timespan : t -> timespan =
    Fn.compose Block_time.Span.Checked.Unsafe.of_field N.to_field

  let ( / ) (t : t) (t' : t) = Run.run_checked (N.div_mod t t') |> fst

  let ( * ) x y = Run.run_checked (N.mul x y)

  let ( + ) x y = Run.run_checked (N.add x y)

  let min x y = Run.run_checked (N.min x y)
end

let create' (type a b c)
    (module M : M_intf
      with type length = a
       and type time = b
       and type timespan = c )
    ~(constraint_constants : Genesis_constants.Constraint_constants.t)
    ~(protocol_constants : (a, a, b) Genesis_constants.Protocol.Poly.t) :
    (a, b, c) Poly.t =
  let open M in
  let block_window_duration_ms =
    constant constraint_constants.block_window_duration_ms
  in
  let k = of_length protocol_constants.k in
  let delta = of_length protocol_constants.delta in
  (*TODO: sub_windows_per_window, slots_per_sub_window are currently dummy
    values and need to be updated before mainnet*)
  let slots_per_sub_window =
    of_length protocol_constants.slots_per_sub_window
  in
  let sub_windows_per_window =
    constant constraint_constants.sub_windows_per_window
  in
  let slots_per_window = slots_per_sub_window * sub_windows_per_window in
  let slots_per_epoch = of_length protocol_constants.slots_per_epoch in
  let module Slot = struct
    let duration_ms = block_window_duration_ms
  end in
  let module Epoch = struct
    let size = slots_per_epoch

    (* Amount of time in total for an epoch *)
    let duration = Slot.duration_ms * size
  end in
  let delta_duration = Slot.duration_ms * (delta + M.one) in
  let num_days = 3. in
  assert (Float.(num_days < 14.)) ;
  (* We forgo updating the min density for the first [num_days] days (or epoch, whichever comes first)
      of the network's operation. The reasoning is as follows:

      - There may be many empty slots in the beginning of the network, as everyone
        gets their nodes up and running. [num_days] days gives all involved in the project
        a chance to observe the actual fill rate and try to fix what's keeping it down.
      - With actual network parameters, 1 epoch = 2 weeks > [num_days] days,
        which means the long fork rule will not come into play during the grace period,
        and then we still have several days to compute min-density for the next epoch. *)
  let grace_period_end =
    let slots =
      let n_days =
        let n_days_ms =
          Time_ns.Span.(to_ms (of_day num_days))
          |> Float.round_up |> Float.to_int |> M.constant
        in
        M.( / ) n_days_ms block_window_duration_ms
      in
      M.min n_days slots_per_epoch
    in
    match constraint_constants.fork with
    | None ->
        slots
    | Some f ->
        M.( + )
          (M.constant
<<<<<<< HEAD
             (Mina_numbers.Global_slot_since_genesis.to_int
                f.previous_global_slot ) )
=======
             (Mina_numbers.Global_slot_since_genesis.to_int f.genesis_slot) )
>>>>>>> 5d48d72b
          slots
  in
  let res : (a, b, c) Poly.t =
    { Poly.k = to_length k
    ; delta = to_length delta
    ; block_window_duration_ms = to_timespan block_window_duration_ms
    ; slots_per_sub_window = to_length slots_per_sub_window
    ; slots_per_window = to_length slots_per_window
    ; sub_windows_per_window = to_length sub_windows_per_window
    ; slots_per_epoch = to_length slots_per_epoch
    ; grace_period_end = to_length grace_period_end
    ; slot_duration_ms = to_timespan Slot.duration_ms
    ; epoch_duration = to_timespan Epoch.duration
    ; checkpoint_window_slots_per_year = to_length zero
    ; checkpoint_window_size_in_slots = to_length zero
    ; delta_duration = to_timespan delta_duration
    ; genesis_state_timestamp = protocol_constants.genesis_state_timestamp
    }
  in
  res

let create ~(constraint_constants : Genesis_constants.Constraint_constants.t)
    ~(protocol_constants : Genesis_constants.Protocol.t) : t =
  let protocol_constants =
    Mina_base.Protocol_constants_checked.value_of_t protocol_constants
  in
  let constants =
    create' (module Constants_UInt32) ~constraint_constants ~protocol_constants
  in
  let checkpoint_window_slots_per_year, checkpoint_window_size_in_slots =
    let per_year = 12 in
    let slots_per_year =
      let one_year_ms = Core.Time.Span.(to_ms (of_day 365.)) |> Float.to_int in
      one_year_ms
      / (Block_time.Span.to_ms constants.slot_duration_ms |> Int64.to_int_exn)
    in
    let size_in_slots =
      assert (slots_per_year mod per_year = 0) ;
      slots_per_year / per_year
    in
    (Length.of_int slots_per_year, Length.of_int size_in_slots)
  in
  { constants with
    checkpoint_window_size_in_slots
  ; checkpoint_window_slots_per_year
  }

let for_unit_tests =
  lazy
    (create
       ~constraint_constants:
         Genesis_constants.Constraint_constants.for_unit_tests
       ~protocol_constants:Genesis_constants.for_unit_tests.protocol )

let to_protocol_constants
    ({ k
     ; delta
     ; genesis_state_timestamp
     ; slots_per_sub_window
     ; slots_per_epoch
     ; _
     } :
      _ Poly.t ) =
  { Mina_base.Protocol_constants_checked.Poly.k
  ; delta
  ; genesis_state_timestamp
  ; slots_per_sub_window
  ; slots_per_epoch
  }

let typ =
  Typ.of_hlistable
    [ Length.Checked.typ
    ; Length.Checked.typ
    ; Length.Checked.typ
    ; Length.Checked.typ
    ; Length.Checked.typ
    ; Length.Checked.typ
    ; Length.Checked.typ
    ; Length.Checked.typ
    ; Length.Checked.typ
    ; Block_time.Span.Checked.typ
    ; Block_time.Span.Checked.typ
    ; Block_time.Span.Checked.typ
    ; Block_time.Span.Checked.typ
    ; Block_time.Checked.typ
    ]
    ~var_to_hlist:Poly.to_hlist ~var_of_hlist:Poly.of_hlist
    ~value_to_hlist:Poly.to_hlist ~value_of_hlist:Poly.of_hlist

let to_input (t : t) =
  Array.reduce_exn ~f:Random_oracle.Input.Chunked.append
    (Array.concat
       [ Array.map ~f:Length.to_input
           [| t.k
            ; t.delta
            ; t.slots_per_sub_window
            ; t.slots_per_window
            ; t.sub_windows_per_window
            ; t.slots_per_epoch
            ; t.grace_period_end
            ; t.checkpoint_window_slots_per_year
            ; t.checkpoint_window_size_in_slots
           |]
       ; Array.map ~f:Block_time.Span.to_input
           [| t.block_window_duration_ms
            ; t.slot_duration_ms
            ; t.epoch_duration
            ; t.delta_duration
           |]
       ; [| Block_time.to_input t.genesis_state_timestamp |]
       ] )

let gc_parameters (constants : t) =
  let open Unsigned.UInt32 in
  let open Unsigned.UInt32.Infix in
  let delay = Block_time.Span.to_ms constants.delta_duration |> of_int64 in
  let gc_width = delay * of_int 2 in
  (* epoch, slot components of gc_width *)
  let gc_width_epoch = gc_width / constants.slots_per_epoch in
  let gc_width_slot = gc_width mod constants.slots_per_epoch in
  let gc_interval = gc_width in
  ( `Acceptable_network_delay delay
  , `Gc_width gc_width
  , `Gc_width_epoch gc_width_epoch
  , `Gc_width_slot gc_width_slot
  , `Gc_interval gc_interval )

module Checked = struct
  let to_input (t : var) =
    Array.reduce_exn ~f:Random_oracle.Input.Chunked.append
      (Array.concat
         [ Array.map ~f:Length.Checked.to_input
             [| t.k
              ; t.delta
              ; t.slots_per_sub_window
              ; t.slots_per_window
              ; t.sub_windows_per_window
              ; t.slots_per_epoch
              ; t.grace_period_end
              ; t.checkpoint_window_slots_per_year
              ; t.checkpoint_window_size_in_slots
             |]
         ; Array.map ~f:Block_time.Span.Checked.to_input
             [| t.block_window_duration_ms
              ; t.slot_duration_ms
              ; t.epoch_duration
              ; t.delta_duration
             |]
         ; [| Block_time.Checked.to_input t.genesis_state_timestamp |]
         ] )

  let create ~(constraint_constants : Genesis_constants.Constraint_constants.t)
      ~(protocol_constants : Mina_base.Protocol_constants_checked.var) :
      var Checked.t =
    let%bind constants =
      make_checked (fun () ->
          create'
            (module Constants_checked)
            ~constraint_constants ~protocol_constants )
    in
    let%map checkpoint_window_slots_per_year, checkpoint_window_size_in_slots =
      let constant c =
        N.Unsafe.of_field (Field.Var.constant (Field.of_int c))
      in
      let per_year = constant 12 in
      let slot_duration_ms =
        N.Unsafe.of_field
          (Block_time.Span.Checked.to_field constants.slot_duration_ms)
      in
      let%bind slots_per_year, _ =
        let one_year_ms =
          constant (Core.Time.Span.(to_ms (of_day 365.)) |> Float.to_int)
        in
        N.div_mod one_year_ms slot_duration_ms
      in
      let%map size_in_slots =
        let%bind size_in_slots, rem = N.div_mod slots_per_year per_year in
        let%map () = N.Assert.equal rem (constant 0) in
        size_in_slots
      in
      let to_length = Fn.compose Length.Checked.Unsafe.of_field N.to_field in
      (to_length slots_per_year, to_length size_in_slots)
    in
    { constants with
      checkpoint_window_slots_per_year
    ; checkpoint_window_size_in_slots
    }
end

let%test_unit "checked = unchecked" =
  let open Mina_base in
  let for_unit_tests = Genesis_constants.for_unit_tests.protocol in
  let constraint_constants =
    Genesis_constants.Constraint_constants.for_unit_tests
  in
  let test =
    Test_util.test_equal Protocol_constants_checked.typ typ
      (fun protocol_constants ->
        Checked.create ~constraint_constants ~protocol_constants )
      (fun protocol_constants ->
        create ~constraint_constants
          ~protocol_constants:
            (Protocol_constants_checked.t_of_value protocol_constants) )
  in
  Quickcheck.test ~trials:100 Protocol_constants_checked.Value.gen
    ~examples:[ Protocol_constants_checked.value_of_t for_unit_tests ]
    ~f:test<|MERGE_RESOLUTION|>--- conflicted
+++ resolved
@@ -239,12 +239,7 @@
     | Some f ->
         M.( + )
           (M.constant
-<<<<<<< HEAD
-             (Mina_numbers.Global_slot_since_genesis.to_int
-                f.previous_global_slot ) )
-=======
              (Mina_numbers.Global_slot_since_genesis.to_int f.genesis_slot) )
->>>>>>> 5d48d72b
           slots
   in
   let res : (a, b, c) Poly.t =
