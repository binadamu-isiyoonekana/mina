--- conflicted
+++ resolved
@@ -341,7 +341,6 @@
           ; genesis_state_hash : Mina_base.State_hash.t
           }
 
-<<<<<<< HEAD
         (* Invariant: Snapshot's delegators are taken from accounts in block_production_pubkeys *)
         type t =
           { mutable staking_epoch_snapshot : Snapshot.t
@@ -355,61 +354,6 @@
           ; mutable epoch_ledger_uuids : epoch_ledger_uuids
           ; epoch_ledger_location : string
           }
-=======
-  module Vrf = struct
-    include Consensus_vrf
-    module T = Integrated
-
-    type _ Snarky_backendless.Request.t +=
-      | Winner_address : Mina_base.Account.Index.t Snarky_backendless.Request.t
-      | Winner_pk : Public_key.Compressed.t Snarky_backendless.Request.t
-      | Coinbase_receiver_pk :
-          Public_key.Compressed.t Snarky_backendless.Request.t
-      | Producer_private_key : Scalar.value Snarky_backendless.Request.t
-      | Producer_public_key : Public_key.t Snarky_backendless.Request.t
-
-    let%snarkydef.Snark_params.Tick get_vrf_evaluation
-        ~(constraint_constants : Genesis_constants.Constraint_constants.t)
-        shifted ~block_stake_winner ~block_creator ~ledger ~message =
-      let open Mina_base in
-      let open Snark_params.Tick in
-      let%bind private_key =
-        request_witness Scalar.typ (As_prover.return Producer_private_key)
-      in
-      let staker_addr = message.Message.delegator in
-      let%bind account =
-        with_label __LOC__ (fun () ->
-            Frozen_ledger_hash.get ~depth:constraint_constants.ledger_depth
-              ledger staker_addr )
-      in
-      let%bind () =
-        [%with_label_ "Account is for the default token"] (fun () ->
-            make_checked (fun () ->
-                Token_id.(
-                  Checked.Assert.equal account.token_id
-                    (Checked.constant default)) ) )
-      in
-      let%bind () =
-        [%with_label_ "Block stake winner matches account pk"] (fun () ->
-            Public_key.Compressed.Checked.Assert.equal block_stake_winner
-              account.public_key )
-      in
-      let%bind () =
-        [%with_label_ "Block creator matches delegate pk"] (fun () ->
-            Public_key.Compressed.Checked.Assert.equal block_creator
-              account.delegate )
-      in
-      let%bind delegate =
-        [%with_label_ "Decompress delegate pk"] (fun () ->
-            Public_key.decompress_var account.delegate )
-      in
-      let%map evaluation =
-        with_label __LOC__ (fun () ->
-            T.Checked.eval_and_check_public_key shifted ~private_key
-              ~public_key:delegate message )
-      in
-      (evaluation, account)
->>>>>>> ffef7ea1
 
         let to_yojson t =
           `Assoc
@@ -778,35 +722,35 @@
         in
         let staker_addr = message.Message.delegator in
         let%bind account =
-          with_label __LOC__
-            (Frozen_ledger_hash.get ~depth:constraint_constants.ledger_depth
-               ledger staker_addr )
+          with_label __LOC__ (fun () ->
+              Frozen_ledger_hash.get ~depth:constraint_constants.ledger_depth
+                ledger staker_addr )
         in
         let%bind () =
-          [%with_label_ "Account is for the default token"]
-            (make_checked (fun () ->
-                 Token_id.(
-                   Checked.Assert.equal account.token_id
-                     (Checked.constant default)) ) )
+          [%with_label_ "Account is for the default token"] (fun () ->
+              make_checked (fun () ->
+                  Token_id.(
+                    Checked.Assert.equal account.token_id
+                      (Checked.constant default)) ) )
         in
         let%bind () =
-          [%with_label_ "Block stake winner matches account pk"]
-            (Public_key.Compressed.Checked.Assert.equal block_stake_winner
-               account.public_key )
+          [%with_label_ "Block stake winner matches account pk"] (fun () ->
+              Public_key.Compressed.Checked.Assert.equal block_stake_winner
+                account.public_key )
         in
         let%bind () =
-          [%with_label_ "Block creator matches delegate pk"]
-            (Public_key.Compressed.Checked.Assert.equal block_creator
-               account.delegate )
+          [%with_label_ "Block creator matches delegate pk"] (fun () ->
+              Public_key.Compressed.Checked.Assert.equal block_creator
+                account.delegate )
         in
         let%bind delegate =
-          [%with_label_ "Decompress delegate pk"]
-            (Public_key.decompress_var account.delegate)
+          [%with_label_ "Decompress delegate pk"] (fun () ->
+              Public_key.decompress_var account.delegate )
         in
         let%map evaluation =
-          with_label __LOC__
-            (T.Checked.eval_and_check_public_key shifted ~private_key
-               ~public_key:delegate message )
+          with_label __LOC__ (fun () ->
+              T.Checked.eval_and_check_public_key shifted ~private_key
+                ~public_key:delegate message )
         in
         (evaluation, account)
 
@@ -2218,46 +2162,12 @@
 
       let supercharge_coinbase (t : Value.t) = t.supercharge_coinbase
 
-<<<<<<< HEAD
       let compute_supercharge_coinbase ~(winner_account : Mina_base.Account.var)
           ~global_slot =
         let open Snark_params.Tick in
         let%map winner_locked =
           Mina_base.Account.Checked.has_locked_tokens ~global_slot
             winner_account
-=======
-    let compute_supercharge_coinbase ~(winner_account : Mina_base.Account.var)
-        ~global_slot =
-      let open Snark_params.Tick in
-      let%map winner_locked =
-        Mina_base.Account.Checked.has_locked_tokens ~global_slot winner_account
-      in
-      Boolean.not winner_locked
-
-    let%snarkydef_ update_var (previous_state : var)
-        (transition_data : Consensus_transition.var)
-        (previous_protocol_state_hash : Mina_base.State_hash.var)
-        ~(supply_increase : Currency.Amount.Signed.var)
-        ~(previous_blockchain_state_ledger_hash :
-           Mina_base.Frozen_ledger_hash.var ) ~genesis_ledger_hash
-        ~constraint_constants
-        ~(protocol_constants : Mina_base.Protocol_constants_checked.var) =
-      let open Snark_params.Tick in
-      let%bind constants =
-        Constants.Checked.create ~constraint_constants ~protocol_constants
-      in
-      let { Poly.curr_global_slot = prev_global_slot; _ } = previous_state in
-      let next_global_slot =
-        Global_slot.Checked.of_slot_number ~constants transition_data
-      in
-      let%bind slot_diff =
-        [%with_label_ "Next global slot is less that previous global slot"]
-          (fun () -> Global_slot.Checked.sub next_global_slot prev_global_slot)
-      in
-      let%bind () =
-        let%bind global_slot_increased =
-          Global_slot.Checked.(prev_global_slot < next_global_slot)
->>>>>>> ffef7ea1
         in
         Boolean.not winner_locked
 
@@ -2273,56 +2183,14 @@
         let%bind constants =
           Constants.Checked.create ~constraint_constants ~protocol_constants
         in
-<<<<<<< HEAD
         let { Poly.curr_global_slot = prev_global_slot; _ } = previous_state in
         let next_global_slot =
           Global_slot.Checked.of_slot_number ~constants transition_data
-=======
-        Public_key.compress_var bc_compressed
-      in
-      let%bind coinbase_receiver =
-        exists Public_key.Compressed.typ
-          ~request:As_prover.(return Vrf.Coinbase_receiver_pk)
-      in
-      let%bind ( threshold_satisfied
-               , vrf_result
-               , truncated_vrf_result
-               , winner_account ) =
-        let%bind (module M) = Inner_curve.Checked.Shifted.create () in
-        Vrf.Checked.check ~constraint_constants
-          (module M)
-          ~epoch_ledger:staking_epoch_data.ledger ~global_slot:next_slot_number
-          ~block_stake_winner ~block_creator ~seed:staking_epoch_data.seed
-      in
-      let%bind supercharge_coinbase =
-        compute_supercharge_coinbase ~winner_account
-          ~global_slot:global_slot_since_genesis
-      in
-      let%bind new_total_currency, `Overflow overflow =
-        Currency.Amount.Checked.add_signed_flagged previous_state.total_currency
-          supply_increase
-      in
-      let%bind () =
-        [%with_label_ "Total currency is greater than or equal to zero"]
-          (fun () -> Boolean.Assert.is_true (Boolean.not overflow))
-      in
-      let%bind has_ancestor_in_same_checkpoint_window =
-        same_checkpoint_window ~constants ~prev:prev_global_slot
-          ~next:next_global_slot
-      in
-      let%bind in_seed_update_range =
-        Slot.Checked.in_seed_update_range next_slot ~constants
-      in
-      let%bind update_next_epoch_ledger =
-        (*If snarked ledger hash is still the genesis ledger hash then the epoch ledger should continue to be `next_data.ledger`. This is because the epoch ledgers at genesis can be different from the genesis ledger*)
-        let%bind snarked_ledger_is_still_genesis =
-          Mina_base.Frozen_ledger_hash.equal_var genesis_ledger_hash
-            previous_blockchain_state_ledger_hash
->>>>>>> ffef7ea1
         in
         let%bind slot_diff =
           [%with_label_ "Next global slot is less that previous global slot"]
-            (Global_slot.Checked.sub next_global_slot prev_global_slot)
+            (fun () ->
+              Global_slot.Checked.sub next_global_slot prev_global_slot )
         in
         let%bind () =
           let%bind global_slot_increased =
@@ -2382,7 +2250,7 @@
         in
         let%bind () =
           [%with_label_ "Total currency is greater than or equal to zero"]
-            (Boolean.Assert.is_true (Boolean.not overflow))
+            (fun () -> Boolean.Assert.is_true (Boolean.not overflow))
         in
         let%bind has_ancestor_in_same_checkpoint_window =
           same_checkpoint_window ~constants ~prev:prev_global_slot
@@ -4022,52 +3890,13 @@
                 ; is_new_stack = true
                 }
           in
-          let%map `Success _, var = Snark_params.Tick.handle result handler in
+          let%map `Success _, var =
+            Snark_params.Tick.handle (fun () -> result) handler
+          in
           As_prover.read (typ ~constraint_constants) var
         in
-<<<<<<< HEAD
         let checked_value =
           Or_error.ok_exn @@ Snark_params.Tick.run_and_check checked_computation
-=======
-        let%map `Success _, var =
-          Snark_params.Tick.handle (fun () -> result) handler
-        in
-        As_prover.read (typ ~constraint_constants) var
-      in
-      let checked_value =
-        Or_error.ok_exn @@ Snark_params.Tick.run_and_check checked_computation
-      in
-      let diff =
-        Sexp_diff_kernel.Algo.diff
-          ~original:(Value.sexp_of_t checked_value)
-          ~updated:(Value.sexp_of_t next_consensus_state)
-          ()
-      in
-      if not (Value.equal checked_value next_consensus_state) then (
-        eprintf "Different states:\n%s\n%!"
-          (Sexp_diff_kernel.Display.display_with_ansi_colors
-             (Sexp_diff_kernel.Display.Display_options.create
-                ~collapse_threshold:1000 Two_column )
-             diff ) ;
-        failwith "Test failed" )
-
-    let%test_unit "update, update_var agree starting from same genesis state" =
-      test_update constraint_constants
-
-    let%test_unit "update, update_var agree starting from same genesis state \
-                   after fork" =
-      let constraint_constants_with_fork =
-        let fork_constants =
-          Some
-            { Genesis_constants.Fork_constants.previous_state_hash =
-                Result.ok_or_failwith
-                  (State_hash.of_yojson
-                     (`String
-                       "3NL3bc213VQEFx6XTLbc3HxHqHH9ANbhHxRxSnBcRzXcKgeFA6TY" ) )
-            ; previous_length = Mina_numbers.Length.of_int 100
-            ; previous_global_slot = Mina_numbers.Global_slot.of_int 200
-            }
->>>>>>> ffef7ea1
         in
         let diff =
           Sexp_diff_kernel.Algo.diff
