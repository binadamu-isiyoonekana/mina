--- conflicted
+++ resolved
@@ -490,11 +490,7 @@
 
       type ('global_slot, 'epoch_seed, 'delegator) t =
         {global_slot: 'global_slot; seed: 'epoch_seed; delegator: 'delegator}
-<<<<<<< HEAD
-      [@@deriving sexp]
-=======
-      [@@deriving hlist]
->>>>>>> 0be3e157
+      [@@deriving sexp, hlist]
 
       type value = (Global_slot.t, Epoch_seed.t, Coda_base.Account.Index.t) t
       [@@deriving sexp]
