open Async_kernel
open Core_kernel
open Signed
open Unsigned
open Currency
open Fold_lib
open Signature_lib
open Snark_params
open Num_util

module Segment_id = Mina_numbers.Nat.Make32 ()

module Wire_types = Mina_wire_types.Consensus_proof_of_stake

module Make_sig (A : Wire_types.Types.S) = struct
  module type S =
    Proof_of_stake_intf.Full
      with type Data.Consensus_state.Value.Stable.V1.t =
        A.Data.Consensus_state.Value.V1.t
end

module Make_str (A : Wire_types.Concrete) = struct
  module Time = Block_time
  module Run = Snark_params.Tick.Run
  module Length = Mina_numbers.Length

  module type CONTEXT = sig
    val logger : Logger.t

    val constraint_constants : Genesis_constants.Constraint_constants.t

    val consensus_constants : Constants.t
  end

  let make_checked t = Snark_params.Tick.Run.make_checked t

  let name = "proof_of_stake"

  let genesis_ledger_total_currency ~ledger =
    Mina_ledger.Ledger.foldi ~init:Amount.zero (Lazy.force ledger)
      ~f:(fun _addr sum (account : Mina_base.Account.t) ->
        (* only default token matters for total currency used to determine stake *)
        if Mina_base.(Token_id.equal account.token_id Token_id.default) then
          Amount.add sum (Balance.to_amount @@ account.balance)
          |> Option.value_exn ?here:None ?error:None
               ~message:"failed to calculate total currency in genesis ledger"
        else sum )

  let genesis_ledger_hash ~ledger =
    Mina_ledger.Ledger.merkle_root (Lazy.force ledger)
    |> Mina_base.Frozen_ledger_hash.of_ledger_hash

  let compute_delegatee_table keys ~iter_accounts =
    let open Mina_base in
    let outer_table = Public_key.Compressed.Table.create () in
    iter_accounts (fun i (acct : Account.t) ->
        if
          Option.is_some acct.delegate
          (* Only default tokens may delegate. *)
          && Token_id.equal acct.token_id Token_id.default
          && Public_key.Compressed.Set.mem keys (Option.value_exn acct.delegate)
        then
          Public_key.Compressed.Table.update outer_table
            (Option.value_exn acct.delegate) ~f:(function
            | None ->
                Account.Index.Table.of_alist_exn [ (i, acct) ]
            | Some table ->
                Account.Index.Table.add_exn table ~key:i ~data:acct ;
                table ) ) ;
    (* TODO: this metric tracking currently assumes that the result of
       compute_delegatee_table is called with the full set of block production
       keypairs every time the set changes, which is true right now, but this
       should be control flow should be refactored to make this clearer *)
    let num_delegators =
      Public_key.Compressed.Table.fold outer_table ~init:0
        ~f:(fun ~key:_ ~data sum -> sum + Account.Index.Table.length data)
    in
    Mina_metrics.Gauge.set Mina_metrics.Consensus.staking_keypairs
      (Float.of_int @@ Public_key.Compressed.Set.length keys) ;
    Mina_metrics.Gauge.set Mina_metrics.Consensus.stake_delegators
      (Float.of_int num_delegators) ;
    outer_table

  let compute_delegatee_table_sparse_ledger keys ledger =
    compute_delegatee_table keys ~iter_accounts:(fun f ->
        Mina_ledger.Sparse_ledger.iteri ledger ~f:(fun i acct -> f i acct) )

  let compute_delegatee_table_ledger_db keys ledger =
    compute_delegatee_table keys ~iter_accounts:(fun f ->
        Mina_ledger.Ledger.Db.iteri ledger ~f:(fun i acct -> f i acct) )

  let compute_delegatee_table_genesis_ledger keys ledger =
    compute_delegatee_table keys ~iter_accounts:(fun f ->
        Mina_ledger.Ledger.iteri ledger ~f:(fun i acct -> f i acct) )

  module Typ = Snark_params.Tick.Typ

  module Configuration = struct
    [%%versioned
    module Stable = struct
      module V1 = struct
        type t =
          { delta : int
          ; k : int
          ; slots_per_epoch : int
          ; slot_duration : int
          ; epoch_duration : int
          ; genesis_state_timestamp : Block_time.Stable.V1.t
          ; acceptable_network_delay : int
          }
        [@@deriving yojson, fields]

        let to_latest = Fn.id
      end
    end]

    let t ~constraint_constants ~protocol_constants =
      let constants =
        Constants.create ~constraint_constants ~protocol_constants
      in
      let of_int32 = UInt32.to_int in
      let of_span = Fn.compose Int64.to_int Block_time.Span.to_ms in
      { delta = of_int32 constants.delta
      ; k = of_int32 constants.k
      ; slots_per_epoch = of_int32 constants.slots_per_epoch
      ; slot_duration = of_span constants.slot_duration_ms
      ; epoch_duration = of_span constants.epoch_duration
      ; genesis_state_timestamp = constants.genesis_state_timestamp
      ; acceptable_network_delay = of_span constants.delta_duration
      }
  end

  module Constants = Constants
  module Genesis_epoch_data = Genesis_epoch_data

  module Data = struct
    module Epoch_seed = struct
      include Mina_base.Epoch_seed

      type _unused = unit constraint t = Stable.Latest.t

      let initial : t = of_hash Outside_hash_image.t

      let update (seed : t) vrf_result =
        let open Random_oracle in
        hash ~init:Hash_prefix_states.epoch_seed
          [| (seed :> Tick.Field.t); vrf_result |]
        |> of_hash

      let update_var (seed : var) vrf_result =
        let open Random_oracle.Checked in
        make_checked (fun () ->
            hash ~init:Hash_prefix_states.epoch_seed
              [| var_to_hash_packed seed; vrf_result |]
            |> var_of_hash_packed )
    end

    module Epoch_and_slot = struct
      type t = Epoch.t * Slot.t [@@deriving sexp]

      let of_time_exn ~(constants : Constants.t) tm : t =
        let epoch = Epoch.of_time_exn tm ~constants in
        let time_since_epoch =
          Time.diff tm (Epoch.start_time epoch ~constants)
        in
        let slot =
          uint32_of_int64
          @@ Int64.Infix.(
               Time.Span.to_ms time_since_epoch
               / Time.Span.to_ms constants.slot_duration_ms)
        in
        (epoch, slot)
    end

    module Block_data = struct
      type t =
        { stake_proof : Stake_proof.t
        ; global_slot : Mina_numbers.Global_slot.t
        ; global_slot_since_genesis : Mina_numbers.Global_slot.t
        ; vrf_result : Random_oracle.Digest.t
        }

      let prover_state { stake_proof; _ } = stake_proof

      let global_slot { global_slot; _ } = global_slot

      let epoch_ledger { stake_proof; _ } = stake_proof.ledger

      let global_slot_since_genesis { global_slot_since_genesis; _ } =
        global_slot_since_genesis

      let coinbase_receiver { stake_proof; _ } =
        stake_proof.coinbase_receiver_pk
    end

    module Epoch_data_for_vrf = struct
      [%%versioned
      module Stable = struct
        [@@@no_toplevel_latest_type]

        module V2 = struct
          type t =
            { epoch_ledger : Mina_base.Epoch_ledger.Value.Stable.V1.t
            ; epoch_seed : Mina_base.Epoch_seed.Stable.V1.t
            ; epoch : Mina_numbers.Length.Stable.V1.t
            ; global_slot : Mina_numbers.Global_slot.Stable.V1.t
            ; global_slot_since_genesis : Mina_numbers.Global_slot.Stable.V1.t
            ; delegatee_table :
                Mina_base.Account.Stable.V2.t
                Mina_base.Account.Index.Stable.V1.Table.t
                Public_key.Compressed.Stable.V1.Table.t
            }
          [@@deriving sexp]

          let to_latest = Fn.id
        end
      end]

      type t = Stable.Latest.t =
        { epoch_ledger : Mina_base.Epoch_ledger.Value.t
        ; epoch_seed : Mina_base.Epoch_seed.t
        ; epoch : Mina_numbers.Length.t
        ; global_slot : Mina_numbers.Global_slot.t
        ; global_slot_since_genesis : Mina_numbers.Global_slot.t
        ; delegatee_table :
            Mina_base.Account.t Mina_base.Account.Index.Table.t
            Public_key.Compressed.Table.t
        }
      [@@deriving sexp]
    end

    module Slot_won = struct
      [%%versioned
      module Stable = struct
        [@@@no_toplevel_latest_type]

        module V1 = struct
          type t =
            { delegator :
                Public_key.Compressed.Stable.V1.t
                * Mina_base.Account.Index.Stable.V1.t
            ; producer : Keypair.Stable.V1.t
            ; global_slot : Mina_numbers.Global_slot.Stable.V1.t
            ; global_slot_since_genesis : Mina_numbers.Global_slot.Stable.V1.t
            ; vrf_result : Consensus_vrf.Output_hash.Stable.V1.t
            }
          [@@deriving sexp]

          let to_latest = Fn.id
        end
      end]

      type t = Stable.Latest.t =
        { delegator : Public_key.Compressed.t * Mina_base.Account.Index.t
        ; producer : Keypair.t
        ; global_slot : Mina_numbers.Global_slot.t
        ; global_slot_since_genesis : Mina_numbers.Global_slot.t
        ; vrf_result : Consensus_vrf.Output_hash.t
        }
      [@@deriving sexp]
    end

    module Local_state = struct
      module Snapshot = struct
        module Ledger_snapshot = struct
          type t =
            | Genesis_epoch_ledger of Mina_ledger.Ledger.t
            | Ledger_db of Mina_ledger.Ledger.Db.t

          let merkle_root = function
            | Genesis_epoch_ledger ledger ->
                Mina_ledger.Ledger.merkle_root ledger
            | Ledger_db ledger ->
                Mina_ledger.Ledger.Db.merkle_root ledger

          let compute_delegatee_table keys ledger =
            match ledger with
            | Genesis_epoch_ledger ledger ->
                compute_delegatee_table_genesis_ledger keys ledger
            | Ledger_db ledger ->
                compute_delegatee_table_ledger_db keys ledger

          let close = function
            | Genesis_epoch_ledger _ ->
                ()
            | Ledger_db ledger ->
                Mina_ledger.Ledger.Db.close ledger

          let remove ~location = function
            | Genesis_epoch_ledger _ ->
                ()
            | Ledger_db ledger ->
                Mina_ledger.Ledger.Db.close ledger ;
                File_system.rmrf location

          let ledger_subset keys ledger =
            match ledger with
            | Genesis_epoch_ledger ledger ->
                Mina_ledger.Sparse_ledger.of_ledger_subset_exn ledger keys
            | Ledger_db ledger ->
                Mina_ledger.(
                  Sparse_ledger.of_any_ledger
                  @@ Ledger.Any_ledger.cast (module Ledger.Db) ledger)
        end

        type t =
          { ledger : Ledger_snapshot.t
          ; delegatee_table :
              Mina_base.Account.t Mina_base.Account.Index.Table.t
              Public_key.Compressed.Table.t
          }

        let delegators t key =
          Public_key.Compressed.Table.find t.delegatee_table key

        let to_yojson { ledger; delegatee_table } =
          `Assoc
            [ ( "ledger_hash"
              , Ledger_snapshot.merkle_root ledger
                |> Mina_base.Ledger_hash.to_yojson )
            ; ( "delegators"
              , `Assoc
                  ( Hashtbl.to_alist delegatee_table
                  |> List.map ~f:(fun (key, delegators) ->
                         ( Public_key.Compressed.to_string key
                         , `Assoc
                             ( Hashtbl.to_alist delegators
                             |> List.map ~f:(fun (addr, account) ->
                                    ( Int.to_string addr
                                    , Mina_base.Account.to_yojson account ) ) )
                         ) ) ) )
            ]

        let ledger t = t.ledger
      end

      module Data = struct
        type epoch_ledger_uuids =
          { staking : Uuid.t
          ; next : Uuid.t
          ; genesis_state_hash : Mina_base.State_hash.t
          }

        (* Invariant: Snapshot's delegators are taken from accounts in block_production_pubkeys *)
        type t =
          { mutable staking_epoch_snapshot : Snapshot.t
          ; mutable next_epoch_snapshot : Snapshot.t
          ; last_checked_slot_and_epoch :
              (Epoch.t * Slot.t) Public_key.Compressed.Table.t
          ; mutable last_epoch_delegatee_table :
              Mina_base.Account.t Mina_base.Account.Index.Table.t
              Public_key.Compressed.Table.t
              Option.t
          ; mutable epoch_ledger_uuids : epoch_ledger_uuids
          ; epoch_ledger_location : string
          }

        let to_yojson t =
          `Assoc
            [ ( "staking_epoch_snapshot"
              , [%to_yojson: Snapshot.t] t.staking_epoch_snapshot )
            ; ( "next_epoch_snapshot"
              , [%to_yojson: Snapshot.t] t.next_epoch_snapshot )
            ; ( "last_checked_slot_and_epoch"
              , `Assoc
                  ( Public_key.Compressed.Table.to_alist
                      t.last_checked_slot_and_epoch
                  |> List.map ~f:(fun (key, epoch_and_slot) ->
                         ( Public_key.Compressed.to_string key
                         , [%to_yojson: Epoch.t * Slot.t] epoch_and_slot ) ) )
              )
            ]
      end

      (* The outer ref changes whenever we swap in new staker set; all the snapshots are recomputed *)
      type t = Data.t ref [@@deriving to_yojson]

      let staking_epoch_ledger_location (t : t) =
        !t.epoch_ledger_location ^ Uuid.to_string !t.epoch_ledger_uuids.staking

      let next_epoch_ledger_location (t : t) =
        !t.epoch_ledger_location ^ Uuid.to_string !t.epoch_ledger_uuids.next

      let current_epoch_delegatee_table ~(local_state : t) =
        !local_state.staking_epoch_snapshot.delegatee_table

      let last_epoch_delegatee_table ~(local_state : t) =
        !local_state.last_epoch_delegatee_table

      let current_block_production_keys t =
        Public_key.Compressed.Table.keys !t.Data.last_checked_slot_and_epoch
        |> Public_key.Compressed.Set.of_list

      let make_last_checked_slot_and_epoch_table old_table new_keys ~default =
        let module Set = Public_key.Compressed.Set in
        let module Table = Public_key.Compressed.Table in
        let last_checked_slot_and_epoch = Table.create () in
        Set.iter new_keys ~f:(fun pk ->
            let data = Option.value (Table.find old_table pk) ~default in
            Table.add_exn last_checked_slot_and_epoch ~key:pk ~data ) ;
        last_checked_slot_and_epoch

      let epoch_ledger_uuids_to_yojson
          Data.{ staking; next; genesis_state_hash } =
        `Assoc
          [ ("staking", `String (Uuid.to_string staking))
          ; ("next", `String (Uuid.to_string next))
          ; ( "genesis_state_hash"
            , Mina_base.State_hash.to_yojson genesis_state_hash )
          ]

      let epoch_ledger_uuids_from_file location =
        let open Yojson.Safe.Util in
        let open Result.Let_syntax in
        let json = Yojson.Safe.from_file location in
        let uuid str =
          Result.(
            map_error
              (try_with (fun () -> Uuid.of_string str))
              ~f:(fun ex -> Exn.to_string ex))
        in
        let%bind staking = json |> member "staking" |> to_string |> uuid in
        let%bind next = json |> member "next" |> to_string |> uuid in
        let%map genesis_state_hash =
          json |> member "genesis_state_hash" |> Mina_base.State_hash.of_yojson
        in
        Data.{ staking; next; genesis_state_hash }

      let create_epoch_ledger ~location ~context:(module Context : CONTEXT)
          ~genesis_epoch_ledger =
        let open Context in
        if Sys.file_exists location then (
          [%log info]
            ~metadata:[ ("location", `String location) ]
            "Loading epoch ledger from disk: $location" ;
          Snapshot.Ledger_snapshot.Ledger_db
            (Mina_ledger.Ledger.Db.create ~directory_name:location
               ~depth:constraint_constants.ledger_depth () ) )
        else Genesis_epoch_ledger (Lazy.force genesis_epoch_ledger)

      let create block_producer_pubkeys ~context:(module Context : CONTEXT)
          ~genesis_ledger ~genesis_epoch_data ~epoch_ledger_location
          ~genesis_state_hash =
        let open Context in
        (* TODO: remove this duplicate of the genesis ledger *)
        let genesis_epoch_ledger_staking, genesis_epoch_ledger_next =
          Option.value_map genesis_epoch_data
            ~default:(genesis_ledger, genesis_ledger)
            ~f:(fun { Genesis_epoch_data.staking; next } ->
              ( staking.ledger
              , Option.value_map next ~default:staking.ledger ~f:(fun next ->
                    next.ledger ) ) )
        in
        let epoch_ledger_uuids_location = epoch_ledger_location ^ ".json" in
        let create_new_uuids () =
          let epoch_ledger_uuids =
            Data.
              { staking = Uuid_unix.create ()
              ; next = Uuid_unix.create ()
              ; genesis_state_hash
              }
          in
          Yojson.Safe.to_file epoch_ledger_uuids_location
            (epoch_ledger_uuids_to_yojson epoch_ledger_uuids) ;
          epoch_ledger_uuids
        in
        let ledger_location uuid =
          epoch_ledger_location ^ Uuid.to_string uuid
        in
        let epoch_ledger_uuids =
          if Sys.file_exists epoch_ledger_uuids_location then (
            let epoch_ledger_uuids =
              match
                epoch_ledger_uuids_from_file epoch_ledger_uuids_location
              with
              | Ok res ->
                  res
              | Error str ->
                  [%log error]
                    "Failed to read epoch ledger uuids from file $path: \
                     $error. Creating new uuids.."
                    ~metadata:
                      [ ("path", `String epoch_ledger_uuids_location)
                      ; ("error", `String str)
                      ] ;
                  create_new_uuids ()
            in
            (*If the genesis hash matches and both the files are present. If only one of them is present then it could be stale data and might cause the node to never be able to bootstrap*)
            if
              Mina_base.State_hash.equal epoch_ledger_uuids.genesis_state_hash
                genesis_state_hash
            then epoch_ledger_uuids
            else
              (*Clean-up outdated epoch ledgers*)
              let staking_ledger_location =
                ledger_location epoch_ledger_uuids.staking
              in
              let next_ledger_location =
                ledger_location epoch_ledger_uuids.next
              in
              [%log info]
                "Cleaning up old epoch ledgers with genesis state $state_hash \
                 at locations $staking and $next"
                ~metadata:
                  [ ( "state_hash"
                    , Mina_base.State_hash.to_yojson
                        epoch_ledger_uuids.genesis_state_hash )
                  ; ("staking", `String staking_ledger_location)
                  ; ("next", `String next_ledger_location)
                  ] ;
              File_system.rmrf staking_ledger_location ;
              File_system.rmrf next_ledger_location ;
              create_new_uuids () )
          else create_new_uuids ()
        in
        let staking_epoch_ledger_location =
          ledger_location epoch_ledger_uuids.staking
        in
        let staking_epoch_ledger =
          create_epoch_ledger ~location:staking_epoch_ledger_location
            ~context:(module Context)
            ~genesis_epoch_ledger:genesis_epoch_ledger_staking
        in
        let next_epoch_ledger_location =
          ledger_location epoch_ledger_uuids.next
        in
        let next_epoch_ledger =
          create_epoch_ledger ~location:next_epoch_ledger_location
            ~context:(module Context)
            ~genesis_epoch_ledger:genesis_epoch_ledger_next
        in
        ref
          { Data.staking_epoch_snapshot =
              { Snapshot.ledger = staking_epoch_ledger
              ; delegatee_table =
                  Snapshot.Ledger_snapshot.compute_delegatee_table
                    block_producer_pubkeys staking_epoch_ledger
              }
          ; next_epoch_snapshot =
              { Snapshot.ledger = next_epoch_ledger
              ; delegatee_table =
                  Snapshot.Ledger_snapshot.compute_delegatee_table
                    block_producer_pubkeys next_epoch_ledger
              }
          ; last_checked_slot_and_epoch =
              make_last_checked_slot_and_epoch_table
                (Public_key.Compressed.Table.create ())
                block_producer_pubkeys ~default:(Epoch.zero, Slot.zero)
          ; last_epoch_delegatee_table = None
          ; epoch_ledger_uuids
          ; epoch_ledger_location
          }

      let block_production_keys_swap ~(constants : Constants.t) t
          block_production_pubkeys now =
        let old : Data.t = !t in
        let s { Snapshot.ledger; delegatee_table = _ } =
          { Snapshot.ledger
          ; delegatee_table =
              Snapshot.Ledger_snapshot.compute_delegatee_table
                block_production_pubkeys ledger
          }
        in
        t :=
          { Data.staking_epoch_snapshot = s old.staking_epoch_snapshot
          ; next_epoch_snapshot =
              s old.next_epoch_snapshot
              (* assume these keys are different and therefore we haven't checked any
               * slots or epochs *)
          ; last_checked_slot_and_epoch =
              make_last_checked_slot_and_epoch_table
                !t.Data.last_checked_slot_and_epoch block_production_pubkeys
                ~default:
                  ((* TODO: Be smarter so that we don't have to look at the slot before again *)
                   let epoch, slot =
                     Epoch_and_slot.of_time_exn now ~constants
                   in
                   ( epoch
                   , UInt32.(
                       if compare slot zero > 0 then sub slot one else slot) )
                  )
          ; last_epoch_delegatee_table = None
          ; epoch_ledger_uuids = old.epoch_ledger_uuids
          ; epoch_ledger_location = old.epoch_ledger_location
          }

      type snapshot_identifier = Staking_epoch_snapshot | Next_epoch_snapshot
      [@@deriving to_yojson, equal]

      let get_snapshot (t : t) id =
        match id with
        | Staking_epoch_snapshot ->
            !t.staking_epoch_snapshot
        | Next_epoch_snapshot ->
            !t.next_epoch_snapshot

      let set_snapshot (t : t) id v =
        match id with
        | Staking_epoch_snapshot ->
            !t.staking_epoch_snapshot <- v
        | Next_epoch_snapshot ->
            !t.next_epoch_snapshot <- v

      let reset_snapshot ~context:(module Context : CONTEXT) (t : t) id
          ~sparse_ledger =
        let open Context in
        let open Or_error.Let_syntax in
        let module Ledger_transfer =
          Mina_ledger.Ledger_transfer.From_sparse_ledger (Mina_ledger.Ledger.Db) in
        let delegatee_table =
          compute_delegatee_table_sparse_ledger
            (current_block_production_keys t)
            sparse_ledger
        in
        match id with
        | Staking_epoch_snapshot ->
            let location = staking_epoch_ledger_location t in
            Snapshot.Ledger_snapshot.remove !t.staking_epoch_snapshot.ledger
              ~location ;
            let ledger =
              Mina_ledger.Ledger.Db.create ~directory_name:location
                ~depth:constraint_constants.ledger_depth ()
            in
            let%map (_ : Mina_ledger.Ledger.Db.t) =
              Ledger_transfer.transfer_accounts ~src:sparse_ledger ~dest:ledger
            in
            !t.staking_epoch_snapshot <-
              { delegatee_table
              ; ledger = Snapshot.Ledger_snapshot.Ledger_db ledger
              }
        | Next_epoch_snapshot ->
            let location = next_epoch_ledger_location t in
            Snapshot.Ledger_snapshot.remove !t.next_epoch_snapshot.ledger
              ~location ;
            let ledger =
              Mina_ledger.Ledger.Db.create ~directory_name:location
                ~depth:constraint_constants.ledger_depth ()
            in
            let%map (_ : Mina_ledger.Ledger.Db.t) =
              Ledger_transfer.transfer_accounts ~src:sparse_ledger ~dest:ledger
            in
            !t.next_epoch_snapshot <-
              { delegatee_table
              ; ledger = Snapshot.Ledger_snapshot.Ledger_db ledger
              }

      let next_epoch_ledger (t : t) =
        Snapshot.ledger @@ get_snapshot t Next_epoch_snapshot

      let staking_epoch_ledger (t : t) =
        Snapshot.ledger @@ get_snapshot t Staking_epoch_snapshot

      let _seen_slot (t : t) epoch slot =
        let module Table = Public_key.Compressed.Table in
        let unseens =
          Table.to_alist !t.last_checked_slot_and_epoch
          |> List.filter_map ~f:(fun (pk, last_checked_epoch_and_slot) ->
                 let i =
                   Tuple2.compare ~cmp1:Epoch.compare ~cmp2:Slot.compare
                     last_checked_epoch_and_slot (epoch, slot)
                 in
                 if i > 0 then None
                 else if i = 0 then
                   (*vrf evaluation was stopped at this point because it was either the end of the epoch or the key won this slot; re-check this slot when staking keys are reset so that we don't skip producing block. This will not occur in the normal flow because [slot] will be greater than the last-checked-slot*)
                   Some pk
                 else (
                   Table.set !t.last_checked_slot_and_epoch ~key:pk
                     ~data:(epoch, slot) ;
                   Some pk ) )
        in
        match unseens with
        | [] ->
            `All_seen
        | nel ->
            `Unseen (Public_key.Compressed.Set.of_list nel)
    end

<<<<<<< HEAD
    module Epoch_ledger = struct
      include Mina_base.Epoch_ledger

      let genesis ~ledger =
        { Poly.hash = genesis_ledger_hash ~ledger
        ; total_currency = genesis_ledger_total_currency ~ledger
        }
=======
      let typ : (var, Value.t) Typ.t =
        Typ.of_hlistable
          [ Epoch_ledger.typ
          ; Epoch_seed.typ
          ; Mina_base.State_hash.typ
          ; Lock_checkpoint.typ
          ; Length.typ
          ]
          ~var_to_hlist:Poly.to_hlist ~var_of_hlist:Poly.of_hlist
          ~value_to_hlist:Poly.to_hlist ~value_of_hlist:Poly.of_hlist
>>>>>>> d8dc6827

      let graphql_type () : ('ctx, Value.t option) Graphql_async.Schema.typ =
        let open Graphql_async in
        let open Schema in
        obj "epochLedger" ~fields:(fun _ ->
            [ field "hash"
                ~typ:
                  (non_null @@ Mina_base_unix.Graphql_scalars.LedgerHash.typ ())
                ~args:Arg.[]
                ~resolve:(fun _ { Poly.hash; _ } -> hash)
            ; field "totalCurrency"
                ~typ:(non_null @@ Currency_unix.Graphql_scalars.Amount.typ ())
                ~args:Arg.[]
                ~resolve:(fun _ { Poly.total_currency; _ } -> total_currency)
            ] )
    end

    module Vrf = struct
      include Consensus_vrf
      module T = Integrated

      type _ Snarky_backendless.Request.t +=
        | Winner_address :
            Mina_base.Account.Index.t Snarky_backendless.Request.t
        | Winner_pk : Public_key.Compressed.t Snarky_backendless.Request.t
        | Coinbase_receiver_pk :
            Public_key.Compressed.t Snarky_backendless.Request.t
        | Producer_private_key : Scalar.value Snarky_backendless.Request.t
        | Producer_public_key : Public_key.t Snarky_backendless.Request.t

      let%snarkydef get_vrf_evaluation
          ~(constraint_constants : Genesis_constants.Constraint_constants.t)
          shifted ~block_stake_winner ~block_creator ~ledger ~message =
        let open Mina_base in
        let open Snark_params.Tick in
        let%bind private_key =
          request_witness Scalar.typ (As_prover.return Producer_private_key)
        in
        let staker_addr = message.Message.delegator in
        let%bind account =
          with_label __LOC__
            (Frozen_ledger_hash.get ~depth:constraint_constants.ledger_depth
               ledger staker_addr )
        in
        let%bind () =
          [%with_label "Account is for the default token"]
            (make_checked (fun () ->
                 Token_id.(
                   Checked.Assert.equal account.token_id
                     (Checked.constant default)) ) )
        in
        let%bind () =
          [%with_label "Block stake winner matches account pk"]
            (Public_key.Compressed.Checked.Assert.equal block_stake_winner
               account.public_key )
        in
        let%bind () =
          [%with_label "Block creator matches delegate pk"]
            (Public_key.Compressed.Checked.Assert.equal block_creator
               account.delegate )
        in
        let%bind delegate =
          [%with_label "Decompress delegate pk"]
            (Public_key.decompress_var account.delegate)
        in
        let%map evaluation =
          with_label __LOC__
            (T.Checked.eval_and_check_public_key shifted ~private_key
               ~public_key:delegate message )
        in
        (evaluation, account)

      module Checked = struct
        let%snarkydef check
            ~(constraint_constants : Genesis_constants.Constraint_constants.t)
            shifted ~(epoch_ledger : Epoch_ledger.var) ~block_stake_winner
            ~block_creator ~global_slot ~seed =
          let open Snark_params.Tick in
          let%bind winner_addr =
            request_witness
              (Mina_base.Account.Index.Unpacked.typ
                 ~ledger_depth:constraint_constants.ledger_depth )
              (As_prover.return Winner_address)
          in
          let%bind result, winner_account =
            get_vrf_evaluation ~constraint_constants shifted
              ~ledger:epoch_ledger.hash ~block_stake_winner ~block_creator
              ~message:{ Message.global_slot; seed; delegator = winner_addr }
          in
          let my_stake = winner_account.balance in
          let%bind truncated_result = Output.Checked.truncate result in
          let%map satisifed =
            Threshold.Checked.is_satisfied ~my_stake
              ~total_stake:epoch_ledger.total_currency truncated_result
          in
          (satisifed, result, truncated_result, winner_account)
      end

      let eval = T.eval

      module Precomputed = struct
        let keypairs = Lazy.force Key_gen.Sample_keypairs.keypairs

        let genesis_winner = keypairs.(0)

        let genesis_stake_proof :
            genesis_epoch_ledger:Mina_ledger.Ledger.t Lazy.t -> Stake_proof.t =
         fun ~genesis_epoch_ledger ->
          let pk, sk = genesis_winner in
          let dummy_sparse_ledger =
            Mina_ledger.Sparse_ledger.of_ledger_subset_exn
              (Lazy.force genesis_epoch_ledger)
              [ Mina_base.(Account_id.create pk Token_id.default) ]
          in
          { delegator = 0
          ; delegator_pk = pk
          ; coinbase_receiver_pk = pk
          ; ledger = dummy_sparse_ledger
          ; producer_private_key = sk
          ; producer_public_key = Public_key.decompress_exn pk
          }

        let handler :
               constraint_constants:Genesis_constants.Constraint_constants.t
            -> genesis_epoch_ledger:Mina_ledger.Ledger.t Lazy.t
            -> Snark_params.Tick.Handler.t =
         fun ~constraint_constants ~genesis_epoch_ledger ->
          let pk, sk = genesis_winner in
          let dummy_sparse_ledger =
            Mina_ledger.Sparse_ledger.of_ledger_subset_exn
              (Lazy.force genesis_epoch_ledger)
              [ Mina_base.(Account_id.create pk Token_id.default) ]
          in
          let empty_pending_coinbase =
            Mina_base.Pending_coinbase.create
              ~depth:constraint_constants.pending_coinbase_depth ()
            |> Or_error.ok_exn
          in
          let ledger_handler =
            unstage (Mina_ledger.Sparse_ledger.handler dummy_sparse_ledger)
          in
          let pending_coinbase_handler =
            unstage
              (Mina_base.Pending_coinbase.handler
                 ~depth:constraint_constants.pending_coinbase_depth
                 empty_pending_coinbase ~is_new_stack:true )
          in
          let handlers =
            Snarky_backendless.Request.Handler.(
              push
                (push fail (create_single pending_coinbase_handler))
                (create_single ledger_handler))
          in
          fun (With { request; respond }) ->
            match request with
            | Winner_address ->
                respond (Provide 0)
            | Winner_pk ->
                respond (Provide pk)
            | Coinbase_receiver_pk ->
                respond (Provide pk)
            | Producer_private_key ->
                respond (Provide sk)
            | Producer_public_key ->
                respond (Provide (Public_key.decompress_exn pk))
            | _ ->
                respond
                  (Provide
                     (Snarky_backendless.Request.Handler.run handlers
                        [ "Ledger Handler"; "Pending Coinbase Handler" ]
                        request ) )
      end

      let check ~context:(module Context : CONTEXT) ~global_slot ~seed
          ~producer_private_key ~producer_public_key ~total_stake
          ~(get_delegators :
                Public_key.Compressed.t
             -> Mina_base.Account.t Mina_base.Account.Index.Table.t option ) =
        let open Context in
        let open Message in
        let open Interruptible.Let_syntax in
        let delegators =
          get_delegators producer_public_key
          |> Option.value_map ~f:Hashtbl.to_alist ~default:[]
        in
        let rec go acc = function
          | [] ->
              Interruptible.return acc
          | (delegator, (account : Mina_base.Account.t)) :: delegators ->
              let%bind () = Interruptible.return () in
              let vrf_result =
                T.eval ~constraint_constants ~private_key:producer_private_key
                  { global_slot; seed; delegator }
              in
              let truncated_vrf_result = Output.truncate vrf_result in
              [%log debug]
                "VRF result for delegator: $delegator, balance: $balance, \
                 amount: $amount, result: $result"
                ~metadata:
                  [ ( "delegator"
                    , `Int (Mina_base.Account.Index.to_int delegator) )
                  ; ( "delegator_pk"
                    , Public_key.Compressed.to_yojson account.public_key )
                  ; ("balance", `Int (Balance.to_int account.balance))
                  ; ("amount", `Int (Amount.to_int total_stake))
                  ; ( "result"
                    , `String
                        (* use sexp representation; int might be too small *)
                        ( Fold.string_bits truncated_vrf_result
                        |> Bignum_bigint.of_bit_fold_lsb
                        |> Bignum_bigint.sexp_of_t |> Sexp.to_string ) )
                  ] ;
              Mina_metrics.Counter.inc_one
                Mina_metrics.Consensus.vrf_evaluations ;
              if
                Threshold.is_satisfied ~my_stake:account.balance ~total_stake
                  truncated_vrf_result
              then
                let string_of_blake2 =
                  Blake2.(Fn.compose to_raw_string digest_string)
                in
                let vrf_eval = string_of_blake2 truncated_vrf_result in
                let this_vrf () =
                  go
                    (Some
                       ( `Vrf_eval vrf_eval
                       , `Vrf_output vrf_result
                       , `Delegator (account.public_key, delegator) ) )
                    delegators
                in
                match acc with
                | Some (`Vrf_eval prev_best_vrf_eval, _, _) ->
                    if String.compare prev_best_vrf_eval vrf_eval < 0 then
                      this_vrf ()
                    else go acc delegators
                | None ->
                    this_vrf ()
              else go acc delegators
        in
        go None delegators
    end

    module Optional_state_hash = struct
      [%%versioned
      module Stable = struct
        module V1 = struct
          type t = Mina_base.State_hash.Stable.V1.t option
          [@@deriving sexp, compare, hash, to_yojson]

          let to_latest = Fn.id
        end
      end]
    end

    module Epoch_data = struct
      include Mina_base.Epoch_data

      module Make (Lock_checkpoint : sig
        type t [@@deriving sexp, compare, hash, to_yojson]

        val typ : (Mina_base.State_hash.var, t) Typ.t

        type graphql_type

        val graphql_type : unit -> ('ctx, graphql_type) Graphql_async.Schema.typ

        val resolve : t -> graphql_type

        val to_input :
          t -> Snark_params.Tick.Field.t Random_oracle.Input.Chunked.t

        val null : t
      end) =
      struct
        open Snark_params

        module Value = struct
          type t =
            ( Epoch_ledger.Value.t
            , Epoch_seed.t
            , Mina_base.State_hash.t
            , Lock_checkpoint.t
            , Length.t )
            Poly.t
          [@@deriving sexp, compare, hash, to_yojson]
        end

        let data_spec =
          let open Tick.Data_spec in
          [ Epoch_ledger.typ
          ; Epoch_seed.typ
          ; Mina_base.State_hash.typ
          ; Lock_checkpoint.typ
          ; Length.typ
          ]

        let typ : (var, Value.t) Typ.t =
          Typ.of_hlistable data_spec ~var_to_hlist:Poly.to_hlist
            ~var_of_hlist:Poly.of_hlist ~value_to_hlist:Poly.to_hlist
            ~value_of_hlist:Poly.of_hlist

        let graphql_type name =
          let open Graphql_async in
          let open Schema in
          obj name ~fields:(fun _ ->
              [ field "ledger"
                  ~typ:(non_null @@ Epoch_ledger.graphql_type ())
                  ~args:Arg.[]
                  ~resolve:(fun _ { Poly.ledger; _ } -> ledger)
              ; field "seed"
                  ~typ:
                    (non_null @@ Mina_base_unix.Graphql_scalars.EpochSeed.typ ())
                  ~args:Arg.[]
                  ~resolve:(fun _ { Poly.seed; _ } -> seed)
              ; field "startCheckpoint"
                  ~typ:
                    (non_null @@ Mina_base_unix.Graphql_scalars.StateHash.typ ())
                  ~args:Arg.[]
                  ~resolve:(fun _ { Poly.start_checkpoint; _ } ->
                    start_checkpoint )
              ; field "lockCheckpoint"
                  ~typ:(Lock_checkpoint.graphql_type ())
                  ~args:Arg.[]
                  ~resolve:(fun _ { Poly.lock_checkpoint; _ } ->
                    Lock_checkpoint.resolve lock_checkpoint )
              ; field "epochLength"
                  ~typ:
                    (non_null @@ Mina_numbers_unix.Graphql_scalars.Length.typ ())
                  ~args:Arg.[]
                  ~resolve:(fun _ { Poly.epoch_length; _ } -> epoch_length)
              ] )

        let to_input
            ({ ledger; seed; start_checkpoint; lock_checkpoint; epoch_length } :
              Value.t ) =
          let open Random_oracle.Input.Chunked in
          List.reduce_exn ~f:append
            [ field (seed :> Tick.Field.t)
            ; field (start_checkpoint :> Tick.Field.t)
            ; Length.to_input epoch_length
            ; Epoch_ledger.to_input ledger
            ; Lock_checkpoint.to_input lock_checkpoint
            ]

        let var_to_input
            ({ ledger; seed; start_checkpoint; lock_checkpoint; epoch_length } :
              var ) =
          let open Random_oracle.Input.Chunked in
          List.reduce_exn ~f:append
            [ field (Epoch_seed.var_to_hash_packed seed)
            ; field (Mina_base.State_hash.var_to_hash_packed start_checkpoint)
            ; Length.Checked.to_input epoch_length
            ; Epoch_ledger.var_to_input ledger
            ; field (Mina_base.State_hash.var_to_hash_packed lock_checkpoint)
            ]

        let genesis ~(genesis_epoch_data : Genesis_epoch_data.Data.t) =
          { Poly.ledger = Epoch_ledger.genesis ~ledger:genesis_epoch_data.ledger
          ; seed = genesis_epoch_data.seed
          ; start_checkpoint = Mina_base.State_hash.(of_hash zero)
          ; lock_checkpoint = Lock_checkpoint.null
          ; epoch_length = Length.of_int 1
          }
      end

      module T = struct
        include Mina_base.State_hash

        let to_input (t : t) =
          Random_oracle.Input.Chunked.field (t :> Tick.Field.t)

        let null = Mina_base.State_hash.(of_hash zero)

        open Graphql_async
        open Schema

        type graphql_type = string

        let graphql_type () = non_null string

        let resolve = to_base58_check
      end

      module Staking = Make (T)
      module Next = Make (T)

      (* stable-versioned types are disallowed as functor application results
         we create them outside the results, and make sure they match the corresponding non-versioned types
      *)

      module Staking_value_versioned = struct
        module Value = struct
          module Lock_checkpoint = Mina_base.State_hash

          [%%versioned
          module Stable = struct
            module V1 = struct
              type t =
                ( Epoch_ledger.Value.Stable.V1.t
                , Epoch_seed.Stable.V1.t
                , Mina_base.State_hash.Stable.V1.t
                , Lock_checkpoint.Stable.V1.t
                , Length.Stable.V1.t )
                Poly.Stable.V1.t
              [@@deriving sexp, compare, equal, hash, yojson]

              let to_latest = Fn.id
            end
          end]

          type _unused = unit constraint Stable.Latest.t = Staking.Value.t
        end
      end

      module Next_value_versioned = struct
        module Value = struct
          module Lock_checkpoint = Mina_base.State_hash

          [%%versioned
          module Stable = struct
            module V1 = struct
              type t =
                ( Epoch_ledger.Value.Stable.V1.t
                , Epoch_seed.Stable.V1.t
                , Mina_base.State_hash.Stable.V1.t
                , Lock_checkpoint.Stable.V1.t
                , Length.Stable.V1.t )
                Poly.Stable.V1.t
              [@@deriving sexp, compare, equal, hash, yojson]

              let to_latest = Fn.id
            end
          end]

          type _unused = unit constraint Stable.Latest.t = Next.Value.t
        end
      end

      let next_to_staking (next : Next.Value.t) : Staking.Value.t = next

      let update_pair
          ((staking_data, next_data) : Staking.Value.t * Next.Value.t)
          epoch_count ~prev_epoch ~next_epoch ~next_slot
          ~prev_protocol_state_hash ~producer_vrf_result ~snarked_ledger_hash
          ~genesis_ledger_hash ~total_currency ~(constants : Constants.t) =
        let next_staking_ledger =
          (*If snarked ledger hash is still the genesis ledger hash then the epoch ledger should continue to be `next_data.ledger`. This is because the epoch ledgers at genesis can be different from the genesis ledger*)
          if
            Mina_base.Frozen_ledger_hash.equal snarked_ledger_hash
              genesis_ledger_hash
          then next_data.ledger
          else { Epoch_ledger.Poly.hash = snarked_ledger_hash; total_currency }
        in
        let staking_data', next_data', epoch_count' =
          if Epoch.(next_epoch > prev_epoch) then
            ( next_to_staking next_data
            , { Poly.seed = next_data.seed
              ; ledger = next_staking_ledger
              ; start_checkpoint =
                  prev_protocol_state_hash
                  (* TODO: We need to make sure issue #2328 is properly addressed. *)
              ; lock_checkpoint = Mina_base.State_hash.(of_hash zero)
              ; epoch_length = Length.of_int 1
              }
            , Length.succ epoch_count )
          else (
            assert (Epoch.equal next_epoch prev_epoch) ;
            ( staking_data
            , Poly.
                { next_data with
                  epoch_length = Length.succ next_data.epoch_length
                }
            , epoch_count ) )
        in
        let curr_seed, curr_lock_checkpoint =
          if Slot.in_seed_update_range next_slot ~constants then
            ( Epoch_seed.update next_data'.seed producer_vrf_result
            , prev_protocol_state_hash )
          else (next_data'.seed, next_data'.lock_checkpoint)
        in
        let next_data'' =
          Poly.
            { next_data' with
              seed = curr_seed
            ; lock_checkpoint = curr_lock_checkpoint
            }
        in
        (staking_data', next_data'', epoch_count')
    end

    module Consensus_transition = struct
      include Mina_numbers.Global_slot
      module Value = Mina_numbers.Global_slot

      type var = Checked.t

      let genesis = zero
    end

    module Consensus_time = struct
      include Global_slot

      let to_string_hum = time_hum

      (* externally, we are only interested in when the slot starts *)
      let to_time ~(constants : Constants.t) t = start_time ~constants t

      (* create dummy block to split map on *)
      let get_old ~constants (t : Global_slot.t) : Global_slot.t =
        let ( `Acceptable_network_delay _
            , `Gc_width _
            , `Gc_width_epoch gc_width_epoch
            , `Gc_width_slot gc_width_slot
            , `Gc_interval _ ) =
          Constants.gc_parameters constants
        in
        let gs = of_epoch_and_slot ~constants (gc_width_epoch, gc_width_slot) in
        if Global_slot.(t < gs) then
          (* block not beyond gc_width *)
          Global_slot.zero ~constants
        else
          (* subtract epoch, slot components of gc_width *)
          Global_slot.diff ~constants t (gc_width_epoch, gc_width_slot)

      let to_uint32 t = Global_slot.slot_number t

      let to_global_slot = slot_number

      let of_global_slot ~(constants : Constants.t) slot =
        of_slot_number ~constants slot
    end

    [%%if true]

    module Min_window_density = struct
      (* Three cases for updating the densities of sub-windows
         - same sub-window, then add 1 to the sub-window densities
         - passed a few sub_windows, but didn't skip a window, then
         assign 0 to all the skipped sub-windows, then mark next sub-window density to be 1
         - skipped more than a window, set every sub-window to be 0 and mark next sub-window density to be 1
      *)

      let update_min_window_density ~incr_window ~constants ~prev_global_slot
          ~next_global_slot ~prev_sub_window_densities ~prev_min_window_density
          =
        (* This function takes the previous window (prev_sub_window_densities) and the next_global_slot
           (e.g. the slot of the new block) and returns minimum window density and the new block's
           window (i.e. the next window).

           The current window is obtained by projecting the previous window to the next_global_slot
           as described in the Mina consensus spec.

           Next, we use the current window and prev_min_window_density to compute the minimum window density.

           Finally, we update the current window to obtain the next window that accounts for the presenence
           of the new block.  Note that we only increment the block's sub-window when the incr_window
           parameter is true, which happens when creating a new block, but not when evaluating virtual
           minimum window densities (a.k.a. the relative minimum window density) for the long-range fork rule.

           In the following code, we deal with three different windows
           * Previous window - the previous window
           (prev_global_sub_window - sub_windows_per_window, prev_global_sub_window]

           * Current window  - the projected window used to compute the minimum window density
           [next_global_sub_window - sub_windows_per_window, next_global_sub_window)

           * Next window     - the new (or virtual) block's window that is returned
           (next_global_sub_window - sub_windows_per_window, next_global_sub_window]

           All of these are derived from prev_sub_window_densities using ring-shifting and relative sub-window indexes.
        *)
        let prev_global_sub_window =
          Global_sub_window.of_global_slot ~constants prev_global_slot
        in
        let next_global_sub_window =
          Global_sub_window.of_global_slot ~constants next_global_slot
        in

        (*
          Compute the relative sub-window indexes in [0, sub_windows_per_window) needed for ring-shifting
         *)
        let prev_relative_sub_window =
          Global_sub_window.sub_window ~constants prev_global_sub_window
        in
        let next_relative_sub_window =
          Global_sub_window.sub_window ~constants next_global_sub_window
        in

        let same_sub_window =
          Global_sub_window.equal prev_global_sub_window next_global_sub_window
        in

        (* This function checks whether the current window overlaps with the previous window.
         *   N.B. this requires the precondition that next_global_sub_window >= prev_global_sub_window
         *        whenever update_min_window_density is called.
         *)
        let overlapping_window =
          Global_sub_window.(
            add prev_global_sub_window
              (constant constants.sub_windows_per_window)
            >= next_global_sub_window)
        in

        (* Compute the current window (equivalent to ring-shifting)
           If we are not in the same sub-window and the previous window
           and the current windows overlap, then we zero the densities
           between, and not including, prev and next (relative).
        *)
        let current_sub_window_densities =
          List.mapi prev_sub_window_densities ~f:(fun i density ->
              let gt_prev_sub_window =
                Sub_window.(of_int i > prev_relative_sub_window)
              in
              let lt_next_sub_window =
                Sub_window.(of_int i < next_relative_sub_window)
              in
              let within_range =
                if
                  UInt32.compare prev_relative_sub_window
                    next_relative_sub_window
                  < 0
                then gt_prev_sub_window && lt_next_sub_window
                else gt_prev_sub_window || lt_next_sub_window
              in
              if same_sub_window then density
              else if overlapping_window && not within_range then density
              else Length.zero )
        in
        let current_window_density =
          List.fold current_sub_window_densities ~init:Length.zero ~f:Length.add
        in

        (* Compute minimum window density, taking into account the grace-period *)
        let min_window_density =
          if
            same_sub_window
            || UInt32.compare
                 (Global_slot.slot_number next_global_slot)
                 constants.grace_period_end
               < 0
          then prev_min_window_density
          else Length.min current_window_density prev_min_window_density
        in

        (* Compute the next window by mutating the current window *)
        let next_sub_window_densities =
          List.mapi current_sub_window_densities ~f:(fun i density ->
              let is_next_sub_window =
                Sub_window.(of_int i = next_relative_sub_window)
              in
              if is_next_sub_window then
                let f = if incr_window then Length.succ else Fn.id in
                if same_sub_window then f density else f Length.zero
              else density )
        in

        (* Final result is the min window density and window for the new (or virtual) block *)
        (min_window_density, next_sub_window_densities)

      module Checked = struct
        let%snarkydef update_min_window_density ~(constants : Constants.var)
            ~prev_global_slot ~next_global_slot ~prev_sub_window_densities
            ~prev_min_window_density =
          (* Please see Min_window_density.update_min_window_density for documentation *)
          let open Tick in
          let open Tick.Checked.Let_syntax in
          let%bind prev_global_sub_window =
            Global_sub_window.Checked.of_global_slot ~constants prev_global_slot
          in
          let%bind next_global_sub_window =
            Global_sub_window.Checked.of_global_slot ~constants next_global_slot
          in
          let%bind prev_relative_sub_window =
            Global_sub_window.Checked.sub_window ~constants
              prev_global_sub_window
          in
          let%bind next_relative_sub_window =
            Global_sub_window.Checked.sub_window ~constants
              next_global_sub_window
          in
          let%bind same_sub_window =
            Global_sub_window.Checked.equal prev_global_sub_window
              next_global_sub_window
          in
          let%bind overlapping_window =
            Global_sub_window.Checked.(
              let%bind x =
                add prev_global_sub_window constants.sub_windows_per_window
              in
              x >= next_global_sub_window)
          in
          let if_ cond ~then_ ~else_ =
            let%bind cond = cond and then_ = then_ and else_ = else_ in
            Length.Checked.if_ cond ~then_ ~else_
          in
          let%bind current_sub_window_densities =
            Checked.List.mapi prev_sub_window_densities ~f:(fun i density ->
                let%bind gt_prev_sub_window =
                  Sub_window.Checked.(
                    constant (UInt32.of_int i) > prev_relative_sub_window)
                in
                let%bind lt_next_sub_window =
                  Sub_window.Checked.(
                    constant (UInt32.of_int i) < next_relative_sub_window)
                in
                let%bind within_range =
                  Sub_window.Checked.(
                    let if_ cond ~then_ ~else_ =
                      let%bind cond = cond
                      and then_ = then_
                      and else_ = else_ in
                      Boolean.if_ cond ~then_ ~else_
                    in
                    if_
                      (prev_relative_sub_window < next_relative_sub_window)
                      ~then_:Boolean.(gt_prev_sub_window &&& lt_next_sub_window)
                      ~else_:Boolean.(gt_prev_sub_window ||| lt_next_sub_window))
                in
                if_
                  (Checked.return same_sub_window)
                  ~then_:(Checked.return density)
                  ~else_:
                    (if_
                       Boolean.(overlapping_window && not within_range)
                       ~then_:(Checked.return density)
                       ~else_:(Checked.return Length.Checked.zero) ) )
          in
          let%bind current_window_density =
            Checked.List.fold current_sub_window_densities
              ~init:Length.Checked.zero ~f:Length.Checked.add
          in
          let%bind min_window_density =
            let%bind in_grace_period =
              Global_slot.Checked.( < ) next_global_slot
                (Global_slot.Checked.of_slot_number ~constants
                   (Mina_numbers.Global_slot.Checked.Unsafe.of_field
                      (Length.Checked.to_field constants.grace_period_end) ) )
            in
            if_
              Boolean.(same_sub_window ||| in_grace_period)
              ~then_:(Checked.return prev_min_window_density)
              ~else_:
                (Length.Checked.min current_window_density
                   prev_min_window_density )
          in
          let%bind next_sub_window_densities =
            Checked.List.mapi current_sub_window_densities ~f:(fun i density ->
                let%bind is_next_sub_window =
                  Sub_window.Checked.(
                    constant (UInt32.of_int i) = next_relative_sub_window)
                in
                if_
                  (Checked.return is_next_sub_window)
                  ~then_:
                    (if_
                       (Checked.return same_sub_window)
                       ~then_:Length.Checked.(succ density)
                       ~else_:Length.Checked.(succ zero) )
                  ~else_:(Checked.return density) )
          in
          return (min_window_density, next_sub_window_densities)
      end

      let%test_module "Min window length tests" =
        ( module struct
          (* This is the reference implementation, which is much more readable than
             the actual implementation. The reason this one is not implemented is because
             array-indexing is not supported in Snarky. We could use list-indexing, but it
             takes O(n) instead of O(1).
          *)

          let update_min_window_density_reference_implementation ~constants
              ~prev_global_slot ~next_global_slot ~prev_sub_window_densities
              ~prev_min_window_density =
            let prev_global_sub_window =
              Global_sub_window.of_global_slot ~constants prev_global_slot
            in
            let next_global_sub_window =
              Global_sub_window.of_global_slot ~constants next_global_slot
            in
            let sub_window_diff =
              UInt32.(
                to_int
                @@ min (succ constants.sub_windows_per_window)
                @@ Global_sub_window.sub next_global_sub_window
                     prev_global_sub_window)
            in
            let n = Array.length prev_sub_window_densities in
            let current_sub_window_densities =
              Array.init n ~f:(fun i ->
                  if i + sub_window_diff < n then
                    prev_sub_window_densities.(i + sub_window_diff)
                  else Length.zero )
            in
            let current_window_density =
              Array.fold current_sub_window_densities ~init:Length.zero
                ~f:Length.add
            in
            let min_window_density =
              if
                sub_window_diff = 0
                || UInt32.compare
                     (Global_slot.slot_number next_global_slot)
                     constants.grace_period_end
                   < 0
              then prev_min_window_density
              else Length.min current_window_density prev_min_window_density
            in
            current_sub_window_densities.(n - 1) <-
              Length.succ current_sub_window_densities.(n - 1) ;
            (min_window_density, current_sub_window_densities)

          let constants = Lazy.force Constants.for_unit_tests

          (* converting the input for actual implementation to the input required by the
             reference implementation *)
          let actual_to_reference ~prev_global_slot ~prev_sub_window_densities =
            let prev_global_sub_window =
              Global_sub_window.of_global_slot ~constants prev_global_slot
            in
            let prev_relative_sub_window =
              Sub_window.to_int
              @@ Global_sub_window.sub_window ~constants prev_global_sub_window
            in
            List.to_array
            @@ List.drop prev_sub_window_densities prev_relative_sub_window
            @ List.take prev_sub_window_densities prev_relative_sub_window
            @ [ List.nth_exn prev_sub_window_densities prev_relative_sub_window
              ]

          (* slot_diff are generated in such a way so that we can test different cases
             in the update function, I use a weighted union to generate it.
             weight | range of the slot diff
             1      | [0*slots_per_sub_window, 1*slots_per_sub_window)
             1/4    | [1*slots_per_sub_window, 2*slots_per_sub_window)
             1/9    | [2*slots_per_sub_window, 3*slots_per_sub_window)
             ...
             1/n^2  | [n*slots_per_sub_window, (n+1)*slots_per_sub_window)
          *)
          let gen_slot_diff =
            let to_int = Length.to_int in
            Quickcheck.Generator.weighted_union
            @@ List.init
                 (2 * to_int constants.sub_windows_per_window)
                 ~f:(fun i ->
                   ( 1.0 /. (Float.of_int (i + 1) ** 2.)
                   , Core.Int.gen_incl
                       (i * to_int constants.slots_per_sub_window)
                       ((i + 1) * to_int constants.slots_per_sub_window) ) )

          let num_global_slots_to_test = 1

          (* generate an initial global_slot and a list of successive global_slot following
             the initial slot. The length of the list is fixed because this same list would
             also passed into a snarky computation, and the *Typ* of the list requires a
             fixed length. *)
          let gen_global_slots :
              (Global_slot.t * Global_slot.t list) Quickcheck.Generator.t =
            let open Quickcheck.Generator in
            let open Quickcheck.Generator.Let_syntax in
            let module GS = Mina_numbers.Global_slot in
            let%bind prev_global_slot = small_positive_int in
            let%bind slot_diffs =
              Core.List.gen_with_length num_global_slots_to_test gen_slot_diff
            in
            let _, global_slots =
              List.fold slot_diffs ~init:(prev_global_slot, [])
                ~f:(fun (prev_global_slot, acc) slot_diff ->
                  let next_global_slot = prev_global_slot + slot_diff in
                  (next_global_slot, next_global_slot :: acc) )
            in
            return
              ( Global_slot.of_slot_number ~constants
                  (GS.of_int prev_global_slot)
              , List.map global_slots ~f:(fun s ->
                    Global_slot.of_slot_number ~constants (GS.of_int s) )
                |> List.rev )

          let gen_length =
            Quickcheck.Generator.union
            @@ List.init (Length.to_int constants.slots_per_sub_window)
                 ~f:(fun n -> Quickcheck.Generator.return @@ Length.of_int n)

          let gen_min_window_density =
            let open Quickcheck.Generator in
            let open Quickcheck.Generator.Let_syntax in
            let%bind prev_sub_window_densities =
              list_with_length
                (Length.to_int constants.sub_windows_per_window)
                gen_length
            in
            let min_window_density =
              let initial xs = List.(rev (tl_exn (rev xs))) in
              List.fold
                (initial prev_sub_window_densities)
                ~init:Length.zero ~f:Length.add
            in
            return (min_window_density, prev_sub_window_densities)

          let gen =
            Quickcheck.Generator.tuple2 gen_global_slots gen_min_window_density

          let update_several_times ~f ~prev_global_slot ~next_global_slots
              ~prev_sub_window_densities ~prev_min_window_density ~constants =
            List.fold next_global_slots
              ~init:
                ( prev_global_slot
                , prev_sub_window_densities
                , prev_min_window_density )
              ~f:(fun
                   ( prev_global_slot
                   , prev_sub_window_densities
                   , prev_min_window_density )
                   next_global_slot
                 ->
                let min_window_density, sub_window_densities =
                  f ~constants ~prev_global_slot ~next_global_slot
                    ~prev_sub_window_densities ~prev_min_window_density
                in
                (next_global_slot, sub_window_densities, min_window_density) )

          let update_several_times_checked ~f ~prev_global_slot
              ~next_global_slots ~prev_sub_window_densities
              ~prev_min_window_density ~constants =
            let open Tick.Checked in
            let open Tick.Checked.Let_syntax in
            List.fold next_global_slots
              ~init:
                ( prev_global_slot
                , prev_sub_window_densities
                , prev_min_window_density )
              ~f:(fun
                   ( prev_global_slot
                   , prev_sub_window_densities
                   , prev_min_window_density )
                   next_global_slot
                 ->
                let%bind min_window_density, sub_window_densities =
                  f ~constants ~prev_global_slot ~next_global_slot
                    ~prev_sub_window_densities ~prev_min_window_density
                in
                return
                  (next_global_slot, sub_window_densities, min_window_density) )

          let%test_unit "the actual implementation is equivalent to the \
                         reference implementation" =
            Quickcheck.test ~trials:100 gen
              ~f:(fun
                   ( ((prev_global_slot : Global_slot.t), next_global_slots)
                   , (prev_min_window_density, prev_sub_window_densities) )
                 ->
                let _, _, min_window_density1 =
                  update_several_times
                    ~f:(update_min_window_density ~incr_window:true)
                    ~prev_global_slot ~next_global_slots
                    ~prev_sub_window_densities ~prev_min_window_density
                    ~constants
                in
                let _, _, min_window_density2 =
                  update_several_times
                    ~f:update_min_window_density_reference_implementation
                    ~prev_global_slot ~next_global_slots
                    ~prev_sub_window_densities:
                      (actual_to_reference ~prev_global_slot
                         ~prev_sub_window_densities )
                    ~prev_min_window_density ~constants
                in
                assert (Length.(equal min_window_density1 min_window_density2)) )

          let%test_unit "Inside snark computation is equivalent to outside \
                         snark computation" =
            Quickcheck.test ~trials:100 gen
              ~f:(fun (slots, min_window_densities) ->
                Test_util.test_equal
                  (Typ.tuple3
                     (Typ.tuple2 Global_slot.typ
                        (Typ.list ~length:num_global_slots_to_test
                           Global_slot.typ ) )
                     (Typ.tuple2 Length.typ
                        (Typ.list
                           ~length:
                             (Length.to_int constants.sub_windows_per_window)
                           Length.typ ) )
                     Constants.typ )
                  (Typ.tuple3 Global_slot.typ
                     (Typ.list
                        ~length:(Length.to_int constants.sub_windows_per_window)
                        Length.typ )
                     Length.typ )
                  (fun ( (prev_global_slot, next_global_slots)
                       , (prev_min_window_density, prev_sub_window_densities)
                       , constants ) ->
                    update_several_times_checked
                      ~f:Checked.update_min_window_density ~prev_global_slot
                      ~next_global_slots ~prev_sub_window_densities
                      ~prev_min_window_density ~constants )
                  (fun ( (prev_global_slot, next_global_slots)
                       , (prev_min_window_density, prev_sub_window_densities)
                       , constants ) ->
                    update_several_times
                      ~f:(update_min_window_density ~incr_window:true)
                      ~prev_global_slot ~next_global_slots
                      ~prev_sub_window_densities ~prev_min_window_density
                      ~constants )
                  (slots, min_window_densities, constants) )
        end )
    end

    [%%else]

    module Min_window_density = struct
      let update_min_window_density ~constants:_ ~prev_global_slot:_
          ~next_global_slot:_ ~prev_sub_window_densities
          ~prev_min_window_density =
        (prev_min_window_density, prev_sub_window_densities)

      module Checked = struct
        let update_min_window_density ~constants:_ ~prev_global_slot:_
            ~next_global_slot:_ ~prev_sub_window_densities
            ~prev_min_window_density =
          Tick.Checked.return
            (prev_min_window_density, prev_sub_window_densities)
      end
    end

    [%%endif]

    (* We have a list of state hashes. When we extend the blockchain,
       we see if the **previous** state should be saved as a checkpoint.
       This is because we have convenient access to the entire previous
       protocol state hash.

       We divide the slots of an epoch into "checkpoint windows": chunks of
       size [checkpoint_window_size]. The goal is to record the first block
       in a given window as a check-point if there are any blocks in that
       window, and zero checkpoints if the window was empty.

       To that end, we store in each state a bit [checkpoint_window_filled] which
       is true iff there has already been a state in the history of the given state
       which is in the same checkpoint window as the given state.
    *)
    module Consensus_state = struct
      module Poly = struct
        [%%versioned
        module Stable = struct
          module V1 = struct
            type ( 'length
                 , 'vrf_output
                 , 'amount
                 , 'global_slot
                 , 'global_slot_since_genesis
                 , 'staking_epoch_data
                 , 'next_epoch_data
                 , 'bool
                 , 'pk )
                 t =
                  ( 'length
                  , 'vrf_output
                  , 'amount
                  , 'global_slot
                  , 'global_slot_since_genesis
                  , 'staking_epoch_data
                  , 'next_epoch_data
                  , 'bool
                  , 'pk )
                  A.Data.Consensus_state.Poly.V1.t =
              { blockchain_length : 'length
              ; epoch_count : 'length
              ; min_window_density : 'length
              ; sub_window_densities : 'length list
              ; last_vrf_output : 'vrf_output
              ; total_currency : 'amount
              ; curr_global_slot : 'global_slot
              ; global_slot_since_genesis : 'global_slot_since_genesis
              ; staking_epoch_data : 'staking_epoch_data
              ; next_epoch_data : 'next_epoch_data
              ; has_ancestor_in_same_checkpoint_window : 'bool
              ; block_stake_winner : 'pk
              ; block_creator : 'pk
              ; coinbase_receiver : 'pk
              ; supercharge_coinbase : 'bool
              }
            [@@deriving sexp, equal, compare, hash, yojson, fields, hlist]
          end
        end]
      end

      module Value = struct
        [%%versioned
        module Stable = struct
          module V1 = struct
            type t =
              ( Length.Stable.V1.t
              , Vrf.Output.Truncated.Stable.V1.t
              , Amount.Stable.V1.t
              , Global_slot.Stable.V1.t
              , Mina_numbers.Global_slot.Stable.V1.t
              , Epoch_data.Staking_value_versioned.Value.Stable.V1.t
              , Epoch_data.Next_value_versioned.Value.Stable.V1.t
              , bool
              , Public_key.Compressed.Stable.V1.t )
              Poly.Stable.V1.t
            [@@deriving sexp, equal, compare, hash, yojson]

            let to_latest = Fn.id
          end
        end]

        module For_tests = struct
          let with_global_slot_since_genesis (state : t) slot_number =
            let global_slot_since_genesis : Mina_numbers.Global_slot.t =
              slot_number
            in
            { state with global_slot_since_genesis }
        end
      end

<<<<<<< HEAD
      open Snark_params.Tick

      type var =
        ( Length.Checked.t
        , Vrf.Output.Truncated.var
        , Amount.var
        , Global_slot.Checked.t
        , Mina_numbers.Global_slot.Checked.t
        , Epoch_data.var
        , Epoch_data.var
        , Boolean.var
        , Public_key.Compressed.var )
        Poly.t

      let data_spec
          ~(constraint_constants : Genesis_constants.Constraint_constants.t) =
        let open Snark_params.Tick.Data_spec in
        let sub_windows_per_window =
          constraint_constants.sub_windows_per_window
        in
=======
    open Snark_params.Tick

    type var =
      ( Length.Checked.t
      , Vrf.Output.Truncated.var
      , Amount.var
      , Global_slot.Checked.t
      , Mina_numbers.Global_slot.Checked.t
      , Epoch_data.var
      , Epoch_data.var
      , Boolean.var
      , Public_key.Compressed.var )
      Poly.t

    let typ ~(constraint_constants : Genesis_constants.Constraint_constants.t) :
        (var, Value.t) Typ.t =
      let sub_windows_per_window =
        constraint_constants.sub_windows_per_window
      in
      Snark_params.Tick.Typ.of_hlistable
>>>>>>> d8dc6827
        [ Length.typ
        ; Length.typ
        ; Length.typ
        ; Typ.list ~length:sub_windows_per_window Length.typ
        ; Vrf.Output.Truncated.typ
        ; Amount.typ
        ; Global_slot.typ
        ; Mina_numbers.Global_slot.typ
        ; Epoch_data.Staking.typ
        ; Epoch_data.Next.typ
        ; Boolean.typ
        ; Public_key.Compressed.typ
        ; Public_key.Compressed.typ
        ; Public_key.Compressed.typ
        ; Boolean.typ
<<<<<<< HEAD
=======
        ]
        ~var_to_hlist:Poly.to_hlist ~var_of_hlist:Poly.of_hlist
        ~value_to_hlist:Poly.to_hlist ~value_of_hlist:Poly.of_hlist

    let to_input
        ({ Poly.blockchain_length
         ; epoch_count
         ; min_window_density
         ; sub_window_densities
         ; last_vrf_output
         ; total_currency
         ; curr_global_slot
         ; global_slot_since_genesis
         ; staking_epoch_data
         ; next_epoch_data
         ; has_ancestor_in_same_checkpoint_window
         ; block_stake_winner
         ; block_creator
         ; coinbase_receiver
         ; supercharge_coinbase
         } :
          Value.t ) =
      let open Random_oracle.Input.Chunked in
      List.reduce_exn ~f:append
        [ Length.to_input blockchain_length
        ; Length.to_input epoch_count
        ; Length.to_input min_window_density
        ; List.reduce_exn ~f:append
            (List.map ~f:Length.to_input sub_window_densities)
        ; Vrf.Output.Truncated.to_input last_vrf_output
        ; Amount.to_input total_currency
        ; Global_slot.to_input curr_global_slot
        ; Mina_numbers.Global_slot.to_input global_slot_since_genesis
        ; packed
            ( Mina_base.Util.field_of_bool has_ancestor_in_same_checkpoint_window
            , 1 )
        ; packed (Mina_base.Util.field_of_bool supercharge_coinbase, 1)
        ; Epoch_data.Staking.to_input staking_epoch_data
        ; Epoch_data.Next.to_input next_epoch_data
        ; Public_key.Compressed.to_input block_stake_winner
        ; Public_key.Compressed.to_input block_creator
        ; Public_key.Compressed.to_input coinbase_receiver
>>>>>>> d8dc6827
        ]

      let typ ~constraint_constants : (var, Value.t) Typ.t =
        Snark_params.Tick.Typ.of_hlistable
          (data_spec ~constraint_constants)
          ~var_to_hlist:Poly.to_hlist ~var_of_hlist:Poly.of_hlist
          ~value_to_hlist:Poly.to_hlist ~value_of_hlist:Poly.of_hlist

      let to_input
          ({ Poly.blockchain_length
           ; epoch_count
           ; min_window_density
           ; sub_window_densities
           ; last_vrf_output
           ; total_currency
           ; curr_global_slot
           ; global_slot_since_genesis
           ; staking_epoch_data
           ; next_epoch_data
           ; has_ancestor_in_same_checkpoint_window
           ; block_stake_winner
           ; block_creator
           ; coinbase_receiver
           ; supercharge_coinbase
           } :
            Value.t ) =
        let open Random_oracle.Input.Chunked in
        List.reduce_exn ~f:append
          [ Length.to_input blockchain_length
          ; Length.to_input epoch_count
          ; Length.to_input min_window_density
          ; List.reduce_exn ~f:append
              (List.map ~f:Length.to_input sub_window_densities)
          ; Vrf.Output.Truncated.to_input last_vrf_output
          ; Amount.to_input total_currency
          ; Global_slot.to_input curr_global_slot
          ; Mina_numbers.Global_slot.to_input global_slot_since_genesis
          ; packed
              ( Mina_base.Util.field_of_bool
                  has_ancestor_in_same_checkpoint_window
              , 1 )
          ; packed (Mina_base.Util.field_of_bool supercharge_coinbase, 1)
          ; Epoch_data.Staking.to_input staking_epoch_data
          ; Epoch_data.Next.to_input next_epoch_data
          ; Public_key.Compressed.to_input block_stake_winner
          ; Public_key.Compressed.to_input block_creator
          ; Public_key.Compressed.to_input coinbase_receiver
          ]

      let var_to_input
          ({ Poly.blockchain_length
           ; epoch_count
           ; min_window_density
           ; sub_window_densities
           ; last_vrf_output
           ; total_currency
           ; curr_global_slot
           ; global_slot_since_genesis
           ; staking_epoch_data
           ; next_epoch_data
           ; has_ancestor_in_same_checkpoint_window
           ; block_stake_winner
           ; block_creator
           ; coinbase_receiver
           ; supercharge_coinbase
           } :
            var ) =
        let open Random_oracle.Input.Chunked in
        List.reduce_exn ~f:append
          [ Length.Checked.to_input blockchain_length
          ; Length.Checked.to_input epoch_count
          ; Length.Checked.to_input min_window_density
          ; List.reduce_exn ~f:append
              (List.map ~f:Length.Checked.to_input sub_window_densities)
          ; Vrf.Output.Truncated.var_to_input last_vrf_output
          ; Amount.var_to_input total_currency
          ; Global_slot.Checked.to_input curr_global_slot
          ; Mina_numbers.Global_slot.Checked.to_input global_slot_since_genesis
          ; packed
              ((has_ancestor_in_same_checkpoint_window :> Tick.Field.Var.t), 1)
          ; packed ((supercharge_coinbase :> Tick.Field.Var.t), 1)
          ; Epoch_data.Staking.var_to_input staking_epoch_data
          ; Epoch_data.Next.var_to_input next_epoch_data
          ; Public_key.Compressed.Checked.to_input block_stake_winner
          ; Public_key.Compressed.Checked.to_input block_creator
          ; Public_key.Compressed.Checked.to_input coinbase_receiver
          ]

      let global_slot { Poly.curr_global_slot; _ } = curr_global_slot

      let checkpoint_window ~(constants : Constants.t) (slot : Global_slot.t) =
        UInt32.Infix.(
          Global_slot.slot_number slot
          / constants.checkpoint_window_size_in_slots)

      let same_checkpoint_window_unchecked ~constants slot1 slot2 =
        UInt32.equal
          (checkpoint_window slot1 ~constants)
          (checkpoint_window slot2 ~constants)

      let update ~(constants : Constants.t)
          ~(previous_consensus_state : Value.t)
          ~(consensus_transition : Consensus_transition.t)
          ~(previous_protocol_state_hash : Mina_base.State_hash.t)
          ~(supply_increase : Currency.Amount.Signed.t)
          ~(snarked_ledger_hash : Mina_base.Frozen_ledger_hash.t)
          ~(genesis_ledger_hash : Mina_base.Frozen_ledger_hash.t)
          ~(producer_vrf_result : Random_oracle.Digest.t)
          ~(block_stake_winner : Public_key.Compressed.t)
          ~(block_creator : Public_key.Compressed.t)
          ~(coinbase_receiver : Public_key.Compressed.t)
          ~(supercharge_coinbase : bool) : Value.t Or_error.t =
        let open Or_error.Let_syntax in
        let prev_epoch, prev_slot =
          Global_slot.to_epoch_and_slot
            previous_consensus_state.curr_global_slot
        in
        let next_global_slot =
          Global_slot.of_slot_number consensus_transition ~constants
        in
        let next_epoch, next_slot =
          Global_slot.to_epoch_and_slot next_global_slot
        in
        let%bind slot_diff =
          Global_slot.(
            next_global_slot - previous_consensus_state.curr_global_slot)
          |> Option.value_map
               ~default:
                 (Or_error.errorf
                    !"Next global slot %{sexp: Global_slot.t} smaller than \
                      current global slot %{sexp: Global_slot.t}"
                    next_global_slot previous_consensus_state.curr_global_slot )
               ~f:(fun diff -> Ok diff)
        in
        let%map total_currency =
          let total, `Overflow overflow =
            Amount.add_signed_flagged previous_consensus_state.total_currency
              supply_increase
          in
          if overflow then
            Or_error.errorf
              !"New total currency less than zero. supply_increase: %{sexp: \
                Amount.Signed.t} previous total currency: %{sexp: Amount.t}"
              supply_increase previous_consensus_state.total_currency
          else Ok total
        and () =
          if
            Consensus_transition.(
              equal consensus_transition Consensus_transition.genesis)
            || Global_slot.(
                 previous_consensus_state.curr_global_slot < next_global_slot)
          then Ok ()
          else
            Or_error.errorf
              !"(epoch, slot) did not increase. prev=%{sexp:Epoch.t * Slot.t}, \
                next=%{sexp:Epoch.t * Slot.t}"
              (prev_epoch, prev_slot) (next_epoch, next_slot)
        in
        let staking_epoch_data, next_epoch_data, epoch_count =
          Epoch_data.update_pair ~constants
            ( previous_consensus_state.staking_epoch_data
            , previous_consensus_state.next_epoch_data )
            previous_consensus_state.epoch_count ~prev_epoch ~next_epoch
            ~next_slot ~prev_protocol_state_hash:previous_protocol_state_hash
            ~producer_vrf_result ~snarked_ledger_hash ~genesis_ledger_hash
            ~total_currency
        in
        let min_window_density, sub_window_densities =
          Min_window_density.update_min_window_density ~constants
            ~incr_window:true
            ~prev_global_slot:previous_consensus_state.curr_global_slot
            ~next_global_slot
            ~prev_sub_window_densities:
              previous_consensus_state.sub_window_densities
            ~prev_min_window_density:previous_consensus_state.min_window_density
        in
        { Poly.blockchain_length =
            Length.succ previous_consensus_state.blockchain_length
        ; epoch_count
        ; min_window_density
        ; sub_window_densities
        ; last_vrf_output = Vrf.Output.truncate producer_vrf_result
        ; total_currency
        ; curr_global_slot = next_global_slot
        ; global_slot_since_genesis =
            Mina_numbers.Global_slot.add
              previous_consensus_state.global_slot_since_genesis slot_diff
        ; staking_epoch_data
        ; next_epoch_data
        ; has_ancestor_in_same_checkpoint_window =
            same_checkpoint_window_unchecked ~constants
              (Global_slot.create ~constants ~epoch:prev_epoch ~slot:prev_slot)
              (Global_slot.create ~constants ~epoch:next_epoch ~slot:next_slot)
        ; block_stake_winner
        ; block_creator
        ; coinbase_receiver
        ; supercharge_coinbase
        }

      let same_checkpoint_window ~(constants : Constants.var)
          ~prev:(slot1 : Global_slot.Checked.t)
          ~next:(slot2 : Global_slot.Checked.t) =
        let module Slot = Mina_numbers.Global_slot in
        let slot1 : Slot.Checked.t = Global_slot.slot_number slot1 in
        let checkpoint_window_size_in_slots =
          constants.checkpoint_window_size_in_slots
        in
        let%bind _q1, r1 =
          Slot.Checked.div_mod slot1
            (Slot.Checked.Unsafe.of_field
               (Length.Checked.to_field checkpoint_window_size_in_slots) )
        in
        let next_window_start =
          Run.Field.(
            Slot.Checked.to_field slot1
            - Slot.Checked.to_field r1
            + Length.Checked.to_field checkpoint_window_size_in_slots)
        in
        Slot.Checked.( < )
          (Global_slot.slot_number slot2)
          (Slot.Checked.Unsafe.of_field next_window_start)

      let same_checkpoint_window ~constants ~prev ~next =
        same_checkpoint_window ~constants ~prev ~next

      let negative_one ~genesis_ledger
          ~(genesis_epoch_data : Genesis_epoch_data.t)
          ~(constants : Constants.t)
          ~(constraint_constants : Genesis_constants.Constraint_constants.t) =
        let max_sub_window_density = constants.slots_per_sub_window in
        let max_window_density = constants.slots_per_window in
        let blockchain_length, global_slot_since_genesis =
          match constraint_constants.fork with
          | None ->
              (Length.zero, Mina_numbers.Global_slot.zero)
          | Some { previous_length; previous_global_slot; _ } ->
              (*Note: global_slot_since_genesis at fork point is the same as global_slot_since_genesis in the new genesis. This value is used to check transaction validity and existence of locked tokens.
                For reviewers, should this be incremented by 1 because it's technically a new block? we don't really know how many slots passed since the fork point*)
              (previous_length, previous_global_slot)
        in
        let default_epoch_data =
          Genesis_epoch_data.Data.
            { ledger = genesis_ledger; seed = Epoch_seed.initial }
        in
        let genesis_epoch_data_staking, genesis_epoch_data_next =
          Option.value_map genesis_epoch_data
            ~default:(default_epoch_data, default_epoch_data) ~f:(fun data ->
              (data.staking, Option.value ~default:data.staking data.next) )
        in
        let genesis_winner_pk = fst Vrf.Precomputed.genesis_winner in
        { Poly.blockchain_length
        ; epoch_count = Length.zero
        ; min_window_density = max_window_density
        ; sub_window_densities =
            Length.zero
            :: List.init
                 (Length.to_int constants.sub_windows_per_window - 1)
                 ~f:(Fn.const max_sub_window_density)
        ; last_vrf_output = Vrf.Output.Truncated.dummy
        ; total_currency = genesis_ledger_total_currency ~ledger:genesis_ledger
        ; curr_global_slot = Global_slot.zero ~constants
        ; global_slot_since_genesis
        ; staking_epoch_data =
            Epoch_data.Staking.genesis
              ~genesis_epoch_data:genesis_epoch_data_staking
        ; next_epoch_data =
            Epoch_data.Next.genesis ~genesis_epoch_data:genesis_epoch_data_next
        ; has_ancestor_in_same_checkpoint_window = false
        ; block_stake_winner = genesis_winner_pk
        ; block_creator = genesis_winner_pk
        ; coinbase_receiver = genesis_winner_pk
        ; supercharge_coinbase = true
        }

      let create_genesis_from_transition ~negative_one_protocol_state_hash
          ~consensus_transition ~genesis_ledger
          ~(genesis_epoch_data : Genesis_epoch_data.t) ~constraint_constants
          ~constants : Value.t =
        let staking_seed =
          Option.value_map genesis_epoch_data ~default:Epoch_seed.initial
            ~f:(fun data -> data.staking.seed)
        in
        let producer_vrf_result =
          let _, sk = Vrf.Precomputed.genesis_winner in
          Vrf.eval ~constraint_constants ~private_key:sk
            { Vrf.Message.global_slot = consensus_transition
            ; seed = staking_seed
            ; delegator = 0
            }
        in
        let snarked_ledger_hash =
          Lazy.force genesis_ledger |> Mina_ledger.Ledger.merkle_root
          |> Mina_base.Frozen_ledger_hash.of_ledger_hash
        in
        let genesis_winner_pk = fst Vrf.Precomputed.genesis_winner in
        (* no coinbases for genesis block, so CLI flag for coinbase receiver
           not relevant
        *)
        Or_error.ok_exn
          (update ~constants ~producer_vrf_result
             ~previous_consensus_state:
               (negative_one ~genesis_ledger ~genesis_epoch_data ~constants
                  ~constraint_constants )
             ~previous_protocol_state_hash:negative_one_protocol_state_hash
             ~consensus_transition ~supply_increase:Currency.Amount.Signed.zero
             ~snarked_ledger_hash ~genesis_ledger_hash:snarked_ledger_hash
             ~block_stake_winner:genesis_winner_pk
             ~block_creator:genesis_winner_pk
             ~coinbase_receiver:genesis_winner_pk ~supercharge_coinbase:true )

      let create_genesis ~negative_one_protocol_state_hash ~genesis_ledger
          ~genesis_epoch_data ~constraint_constants ~constants : Value.t =
        create_genesis_from_transition ~negative_one_protocol_state_hash
          ~consensus_transition:Consensus_transition.genesis ~genesis_ledger
          ~genesis_epoch_data ~constraint_constants ~constants

      (* Check that both epoch and slot are zero.
       *)
      let is_genesis_state (t : Value.t) =
        Mina_numbers.Global_slot.(
          equal zero (Global_slot.slot_number t.curr_global_slot))

      let is_genesis (global_slot : Global_slot.Checked.t) =
        let open Mina_numbers.Global_slot in
        Checked.equal (Checked.constant zero)
          (Global_slot.slot_number global_slot)

      let is_genesis_state_var (t : var) = is_genesis t.curr_global_slot

      let epoch_count (t : Value.t) = t.epoch_count

      let supercharge_coinbase_var (t : var) = t.supercharge_coinbase

      let supercharge_coinbase (t : Value.t) = t.supercharge_coinbase

      let compute_supercharge_coinbase ~(winner_account : Mina_base.Account.var)
          ~global_slot =
        let open Snark_params.Tick in
        let%map winner_locked =
          Mina_base.Account.Checked.has_locked_tokens ~global_slot
            winner_account
        in
        Boolean.not winner_locked

      let%snarkydef update_var (previous_state : var)
          (transition_data : Consensus_transition.var)
          (previous_protocol_state_hash : Mina_base.State_hash.var)
          ~(supply_increase : Currency.Amount.Signed.var)
          ~(previous_blockchain_state_ledger_hash :
             Mina_base.Frozen_ledger_hash.var ) ~genesis_ledger_hash
          ~constraint_constants
          ~(protocol_constants : Mina_base.Protocol_constants_checked.var) =
        let open Snark_params.Tick in
        let%bind constants =
          Constants.Checked.create ~constraint_constants ~protocol_constants
        in
        let { Poly.curr_global_slot = prev_global_slot; _ } = previous_state in
        let next_global_slot =
          Global_slot.Checked.of_slot_number ~constants transition_data
        in
        let%bind slot_diff =
          [%with_label "Next global slot is less that previous global slot"]
            (Global_slot.Checked.sub next_global_slot prev_global_slot)
        in
        let%bind () =
          let%bind global_slot_increased =
            Global_slot.Checked.(prev_global_slot < next_global_slot)
          in
          let%bind is_genesis = is_genesis next_global_slot in
          Boolean.Assert.any [ global_slot_increased; is_genesis ]
        in
        let%bind next_epoch, next_slot =
          Global_slot.Checked.to_epoch_and_slot next_global_slot
        and prev_epoch, _prev_slot =
          Global_slot.Checked.to_epoch_and_slot prev_global_slot
        in
        let%bind global_slot_since_genesis =
          Mina_numbers.Global_slot.Checked.add
            previous_state.global_slot_since_genesis slot_diff
        in
        let%bind epoch_increased = Epoch.Checked.(prev_epoch < next_epoch) in
        let%bind staking_epoch_data =
          Epoch_data.if_ epoch_increased ~then_:previous_state.next_epoch_data
            ~else_:previous_state.staking_epoch_data
        in
        let next_slot_number = Global_slot.slot_number next_global_slot in
        let%bind block_stake_winner =
          exists Public_key.Compressed.typ
            ~request:As_prover.(return Vrf.Winner_pk)
        in
        let%bind block_creator =
          let%bind.Checked bc_compressed =
            exists Public_key.typ
              ~request:As_prover.(return Vrf.Producer_public_key)
          in
          Public_key.compress_var bc_compressed
        in
        let%bind coinbase_receiver =
          exists Public_key.Compressed.typ
            ~request:As_prover.(return Vrf.Coinbase_receiver_pk)
        in
        let%bind ( threshold_satisfied
                 , vrf_result
                 , truncated_vrf_result
                 , winner_account ) =
          let%bind (module M) = Inner_curve.Checked.Shifted.create () in
          Vrf.Checked.check ~constraint_constants
            (module M)
            ~epoch_ledger:staking_epoch_data.ledger
            ~global_slot:next_slot_number ~block_stake_winner ~block_creator
            ~seed:staking_epoch_data.seed
        in
        let%bind supercharge_coinbase =
          compute_supercharge_coinbase ~winner_account
            ~global_slot:global_slot_since_genesis
        in
        let%bind new_total_currency, `Overflow overflow =
          Currency.Amount.Checked.add_signed_flagged
            previous_state.total_currency supply_increase
        in
        let%bind () =
          [%with_label "Total currency is greater than or equal to zero"]
            (Boolean.Assert.is_true (Boolean.not overflow))
        in
        let%bind has_ancestor_in_same_checkpoint_window =
          same_checkpoint_window ~constants ~prev:prev_global_slot
            ~next:next_global_slot
        in
        let%bind in_seed_update_range =
          Slot.Checked.in_seed_update_range next_slot ~constants
        in
        let%bind update_next_epoch_ledger =
          (*If snarked ledger hash is still the genesis ledger hash then the epoch ledger should continue to be `next_data.ledger`. This is because the epoch ledgers at genesis can be different from the genesis ledger*)
          let%bind snarked_ledger_is_still_genesis =
            Mina_base.Frozen_ledger_hash.equal_var genesis_ledger_hash
              previous_blockchain_state_ledger_hash
          in
          Boolean.(epoch_increased &&& not snarked_ledger_is_still_genesis)
        in
        let%bind next_epoch_data =
          let%map seed =
            let base = previous_state.next_epoch_data.seed in
            let%bind updated = Epoch_seed.update_var base vrf_result in
            Epoch_seed.if_ in_seed_update_range ~then_:updated ~else_:base
          and epoch_length =
            let open Length.Checked in
            let%bind base =
              if_ epoch_increased ~then_:zero
                ~else_:previous_state.next_epoch_data.epoch_length
            in
            succ base
          and ledger =
            Epoch_ledger.if_ update_next_epoch_ledger
              ~then_:
                { total_currency = new_total_currency
                ; hash = previous_blockchain_state_ledger_hash
                }
              ~else_:previous_state.next_epoch_data.ledger
          and start_checkpoint =
            Mina_base.State_hash.if_ epoch_increased
              ~then_:previous_protocol_state_hash
              ~else_:previous_state.next_epoch_data.start_checkpoint
          (* Want this to be the protocol state hash once we leave the seed
             update range. *)
          and lock_checkpoint =
            let%bind base =
              (* TODO: Should this be zero or some other sentinel value? *)
              Mina_base.State_hash.if_ epoch_increased
                ~then_:Mina_base.State_hash.(var_of_t (of_hash zero))
                ~else_:previous_state.next_epoch_data.lock_checkpoint
            in
            Mina_base.State_hash.if_ in_seed_update_range
              ~then_:previous_protocol_state_hash ~else_:base
          in
          { Epoch_data.Poly.seed
          ; epoch_length
          ; ledger
          ; start_checkpoint
          ; lock_checkpoint
          }
        and blockchain_length =
          Length.Checked.succ previous_state.blockchain_length
        and epoch_count =
          Length.Checked.succ_if previous_state.epoch_count epoch_increased
        and min_window_density, sub_window_densities =
          Min_window_density.Checked.update_min_window_density ~constants
            ~prev_global_slot ~next_global_slot
            ~prev_sub_window_densities:previous_state.sub_window_densities
            ~prev_min_window_density:previous_state.min_window_density
        in
        Checked.return
          ( `Success threshold_satisfied
          , { Poly.blockchain_length
            ; epoch_count
            ; min_window_density
            ; sub_window_densities
            ; last_vrf_output = truncated_vrf_result
            ; curr_global_slot = next_global_slot
            ; global_slot_since_genesis
            ; total_currency = new_total_currency
            ; staking_epoch_data
            ; next_epoch_data
            ; has_ancestor_in_same_checkpoint_window
            ; block_stake_winner
            ; block_creator
            ; coinbase_receiver
            ; supercharge_coinbase
            } )

      type display =
        { blockchain_length : int
        ; epoch_count : int
        ; curr_epoch : int
        ; curr_slot : int
        ; global_slot_since_genesis : int
        ; total_currency : int
        }
      [@@deriving yojson]

      let display (t : Value.t) =
        let epoch, slot = Global_slot.to_epoch_and_slot t.curr_global_slot in
        { blockchain_length = Length.to_int t.blockchain_length
        ; epoch_count = Length.to_int t.epoch_count
        ; curr_epoch = Segment_id.to_int epoch
        ; curr_slot = Segment_id.to_int slot
        ; global_slot_since_genesis =
            Mina_numbers.Global_slot.to_int t.global_slot_since_genesis
        ; total_currency = Amount.to_int t.total_currency
        }

      let curr_global_slot (t : Value.t) = t.curr_global_slot

      let curr_ f = Fn.compose f curr_global_slot

      let curr_epoch_and_slot = curr_ Global_slot.to_epoch_and_slot

      let curr_epoch = curr_ Global_slot.epoch

      let curr_slot = curr_ Global_slot.slot

      let blockchain_length_var (t : var) = t.blockchain_length

      let min_window_density_var (t : var) = t.min_window_density

      let total_currency_var (t : var) = t.total_currency

      let staking_epoch_data_var (t : var) : Epoch_data.var =
        t.staking_epoch_data

      let staking_epoch_data (t : Value.t) = t.staking_epoch_data

      let next_epoch_data_var (t : var) : Epoch_data.var = t.next_epoch_data

      let next_epoch_data (t : Value.t) = t.next_epoch_data

      let coinbase_receiver_var (t : var) = t.coinbase_receiver

      let curr_global_slot_var (t : var) =
        Global_slot.slot_number t.curr_global_slot

      let curr_global_slot (t : Value.t) =
        Global_slot.slot_number t.curr_global_slot

      let consensus_time (t : Value.t) = t.curr_global_slot

      let global_slot_since_genesis_var (t : var) = t.global_slot_since_genesis

      [%%define_locally
      Poly.
        ( blockchain_length
        , min_window_density
        , total_currency
        , global_slot_since_genesis
        , block_stake_winner
        , block_creator
        , coinbase_receiver )]

      module Unsafe = struct
        (* TODO: very unsafe, do not use unless you know what you are doing *)
        let dummy_advance (t : Value.t) ?(increase_epoch_count = false)
            ~new_global_slot : Value.t =
          let new_epoch_count =
            if increase_epoch_count then Length.succ t.epoch_count
            else t.epoch_count
          in
          { t with
            epoch_count = new_epoch_count
          ; curr_global_slot = new_global_slot
          }
      end

      let graphql_type () : ('ctx, Value.t option) Graphql_async.Schema.typ =
        let open Graphql_async in
        let open Signature_lib_unix.Graphql_scalars in
        let public_key = PublicKey.typ () in
        let open Schema in
        let length = Mina_numbers_unix.Graphql_scalars.Length.typ () in
        let amount = Currency_unix.Graphql_scalars.Amount.typ () in
        obj "ConsensusState" ~fields:(fun _ ->
            [ field "blockchainLength" ~typ:(non_null length)
                ~doc:"Length of the blockchain at this block"
                ~deprecated:(Deprecated (Some "use blockHeight instead"))
                ~args:Arg.[]
                ~resolve:(fun _ { Poly.blockchain_length; _ } ->
                  blockchain_length )
            ; field "blockHeight" ~typ:(non_null length)
                ~doc:"Height of the blockchain at this block"
                ~args:Arg.[]
                ~resolve:(fun _ { Poly.blockchain_length; _ } ->
                  blockchain_length )
            ; field "epochCount" ~typ:(non_null length)
                ~args:Arg.[]
                ~resolve:(fun _ { Poly.epoch_count; _ } -> epoch_count)
            ; field "minWindowDensity" ~typ:(non_null length)
                ~args:Arg.[]
                ~resolve:(fun _ { Poly.min_window_density; _ } ->
                  min_window_density )
            ; field "lastVrfOutput" ~typ:(non_null string)
                ~args:Arg.[]
                ~resolve:(fun (_ : 'ctx resolve_info)
                              { Poly.last_vrf_output; _ } ->
                  Vrf.Output.Truncated.to_base58_check last_vrf_output )
            ; field "totalCurrency"
                ~doc:"Total currency in circulation at this block"
                ~typ:(non_null amount)
                ~args:Arg.[]
                ~resolve:(fun _ { Poly.total_currency; _ } -> total_currency)
            ; field "stakingEpochData"
                ~typ:
                  ( non_null
                  @@ Epoch_data.Staking.graphql_type "StakingEpochData" )
                ~args:Arg.[]
                ~resolve:(fun (_ : 'ctx resolve_info)
                              { Poly.staking_epoch_data; _ } ->
                  staking_epoch_data )
            ; field "nextEpochData"
                ~typ:(non_null @@ Epoch_data.Next.graphql_type "NextEpochData")
                ~args:Arg.[]
                ~resolve:(fun (_ : 'ctx resolve_info)
                              { Poly.next_epoch_data; _ } -> next_epoch_data )
            ; field "hasAncestorInSameCheckpointWindow" ~typ:(non_null bool)
                ~args:Arg.[]
                ~resolve:(fun _
                              { Poly.has_ancestor_in_same_checkpoint_window; _ } ->
                  has_ancestor_in_same_checkpoint_window )
            ; field "slot" ~doc:"Slot in which this block was created"
                ~typ:(non_null @@ Graphql_scalars.Slot.typ ())
                ~args:Arg.[]
                ~resolve:(fun _ { Poly.curr_global_slot; _ } ->
                  Global_slot.slot curr_global_slot )
            ; field "slotSinceGenesis"
                ~doc:"Slot since genesis (across all hard-forks)"
                ~typ:
                  ( non_null
                  @@ Mina_numbers_unix.Graphql_scalars.GlobalSlot.typ () )
                ~args:Arg.[]
                ~resolve:(fun _ { Poly.global_slot_since_genesis; _ } ->
                  global_slot_since_genesis )
            ; field "epoch" ~doc:"Epoch in which this block was created"
                ~typ:(non_null @@ Graphql_scalars.Epoch.typ ())
                ~args:Arg.[]
                ~resolve:(fun _ { Poly.curr_global_slot; _ } ->
                  Global_slot.epoch curr_global_slot )
            ; field "superchargedCoinbase" ~typ:(non_null bool)
                ~doc:
                  "Whether or not this coinbase was \"supercharged\", ie. \
                   created by an account that has no locked tokens"
                ~args:Arg.[]
                ~resolve:(fun _ { Poly.supercharge_coinbase; _ } ->
                  supercharge_coinbase )
            ; field "blockStakeWinner" ~typ:(non_null public_key)
                ~doc:
                  "The public key that is responsible for winning this block \
                   (including delegations)"
                ~args:Arg.[]
                ~resolve:(fun _ { Poly.block_stake_winner; _ } ->
                  block_stake_winner )
            ; field "blockCreator" ~typ:(non_null public_key)
                ~doc:"The block producer public key that created this block"
                ~args:Arg.[]
                ~resolve:(fun _ { Poly.block_creator; _ } -> block_creator)
            ; field "coinbaseReceiever" ~typ:(non_null public_key)
                ~args:Arg.[]
                ~resolve:(fun _ { Poly.coinbase_receiver; _ } ->
                  coinbase_receiver )
            ] )
    end

    module Prover_state = struct
      include Stake_proof

      let genesis_data = Vrf.Precomputed.genesis_stake_proof

      let precomputed_handler = Vrf.Precomputed.handler

      let handler
          { delegator
          ; delegator_pk
          ; coinbase_receiver_pk
          ; ledger
          ; producer_private_key
          ; producer_public_key
          } ~(constraint_constants : Genesis_constants.Constraint_constants.t)
          ~pending_coinbase:
            { Mina_base.Pending_coinbase_witness.pending_coinbases
            ; is_new_stack
            } : Snark_params.Tick.Handler.t =
        let ledger_handler =
          unstage (Mina_ledger.Sparse_ledger.handler ledger)
        in
        let pending_coinbase_handler =
          unstage
            (Mina_base.Pending_coinbase.handler
               ~depth:constraint_constants.pending_coinbase_depth
               pending_coinbases ~is_new_stack )
        in
        let handlers =
          Snarky_backendless.Request.Handler.(
            push
              (push fail (create_single pending_coinbase_handler))
              (create_single ledger_handler))
        in
        fun (With { request; respond }) ->
          match request with
          | Vrf.Winner_address ->
              respond (Provide delegator)
          | Vrf.Winner_pk ->
              respond (Provide delegator_pk)
          | Vrf.Coinbase_receiver_pk ->
              respond (Provide coinbase_receiver_pk)
          | Vrf.Producer_private_key ->
              respond (Provide producer_private_key)
          | Vrf.Producer_public_key ->
              respond (Provide producer_public_key)
          | _ ->
              respond
                (Provide
                   (Snarky_backendless.Request.Handler.run handlers
                      [ "Ledger Handler"; "Pending Coinbase Handler" ]
                      request ) )

      let ledger_depth { ledger; _ } = ledger.depth
    end
  end

  module Coinbase_receiver = struct
    type t = [ `Producer | `Other of Public_key.Compressed.t ]
    [@@deriving yojson]

    let resolve ~self : t -> Public_key.Compressed.t = function
      | `Producer ->
          self
      | `Other pk ->
          pk
  end

  module Hooks = struct
    open Data

    module Rpcs = struct
      open Async

      [%%versioned_rpc
      module Get_epoch_ledger = struct
        module Master = struct
          let name = "get_epoch_ledger"

          module T = struct
            type query = Mina_base.Ledger_hash.t

            type response = (Mina_ledger.Sparse_ledger.t, string) Result.t
          end

          module Caller = T
          module Callee = T
        end

        include Master.T

        let sent_counter = Mina_metrics.Network.get_epoch_ledger_rpcs_sent

        let received_counter =
          Mina_metrics.Network.get_epoch_ledger_rpcs_received

        let failed_request_counter =
          Mina_metrics.Network.get_epoch_ledger_rpc_requests_failed

        let failed_response_counter =
          Mina_metrics.Network.get_epoch_ledger_rpc_responses_failed

        module M = Versioned_rpc.Both_convert.Plain.Make (Master)
        include M

        include Perf_histograms.Rpc.Plain.Extend (struct
          include M
          include Master
        end)

        module V2 = struct
          module T = struct
            type query = Mina_base.Ledger_hash.Stable.V1.t

            type response =
              ( Mina_ledger.Sparse_ledger.Stable.V2.t
              , string )
              Core_kernel.Result.Stable.V1.t

            let query_of_caller_model = Fn.id

            let callee_model_of_query = Fn.id

            let response_of_callee_model = Fn.id

            let caller_model_of_response = Fn.id
          end

          module T' =
            Perf_histograms.Rpc.Plain.Decorate_bin_io
              (struct
                include M
                include Master
              end)
              (T)

          include T'
          include Register (T')
        end

        let implementation ~context:(module Context : CONTEXT) ~local_state
            ~genesis_ledger_hash conn ~version:_ ledger_hash =
          let open Context in
          let open Mina_base in
          let open Local_state in
          let open Snapshot in
          Deferred.create (fun ivar ->
              [%log info]
                ~metadata:
                  [ ("peer", Network_peer.Peer.to_yojson conn)
                  ; ("ledger_hash", Mina_base.Ledger_hash.to_yojson ledger_hash)
                  ]
                "Serving epoch ledger query with hash $ledger_hash from $peer" ;
              let response =
                if
                  Ledger_hash.equal ledger_hash
                    (Frozen_ledger_hash.to_ledger_hash genesis_ledger_hash)
                then Error "refusing to serve genesis ledger"
                else
                  let candidate_snapshots =
                    [ !local_state.Data.staking_epoch_snapshot
                    ; !local_state.Data.next_epoch_snapshot
                    ]
                  in
                  let res =
                    List.find_map candidate_snapshots ~f:(fun snapshot ->
                        (* if genesis epoch ledger is different from genesis ledger*)
                        match snapshot.ledger with
                        | Genesis_epoch_ledger genesis_epoch_ledger ->
                            if
                              Ledger_hash.equal ledger_hash
                                (Mina_ledger.Ledger.merkle_root
                                   genesis_epoch_ledger )
                            then
                              Some
                                (Error "refusing to serve genesis epoch ledger")
                            else None
                        | Ledger_db ledger ->
                            if
                              Ledger_hash.equal ledger_hash
                                (Mina_ledger.Ledger.Db.merkle_root ledger)
                            then
                              Some
                                (Ok
                                   ( Mina_ledger.Sparse_ledger.of_any_ledger
                                   @@ Mina_ledger.Ledger.Any_ledger.cast
                                        (module Mina_ledger.Ledger.Db)
                                        ledger ) )
                            else None )
                  in
                  Option.value res ~default:(Error "epoch ledger not found")
              in
              Result.iter_error response ~f:(fun err ->
                  Mina_metrics.Counter.inc_one failed_response_counter ;
                  [%log info]
                    ~metadata:
                      [ ("peer", Network_peer.Peer.to_yojson conn)
                      ; ("error", `String err)
                      ; ( "ledger_hash"
                        , Mina_base.Ledger_hash.to_yojson ledger_hash )
                      ]
                    "Failed to serve epoch ledger query with hash $ledger_hash \
                     from $peer: $error" ) ;
              if Ivar.is_full ivar then [%log error] "Ivar.fill bug is here!" ;
              Ivar.fill ivar response )
      end]

      open Network_peer.Rpc_intf

      type ('query, 'response) rpc =
        | Get_epoch_ledger
            : (Get_epoch_ledger.query, Get_epoch_ledger.response) rpc

      type rpc_handler =
        | Rpc_handler :
            { rpc : ('q, 'r) rpc
            ; f : ('q, 'r) rpc_fn
            ; cost : 'q -> int
            ; budget : int * [ `Per of Core.Time.Span.t ]
            }
            -> rpc_handler

      type query =
        { query :
            'q 'r.
               Network_peer.Peer.t
            -> ('q, 'r) rpc
            -> 'q
            -> 'r Network_peer.Rpc_intf.rpc_response Deferred.t
        }

      let implementation_of_rpc :
          type q r. (q, r) rpc -> (q, r) rpc_implementation = function
        | Get_epoch_ledger ->
            (module Get_epoch_ledger)

      let match_handler :
          type q r.
          rpc_handler -> (q, r) rpc -> do_:((q, r) rpc_fn -> 'a) -> 'a option =
       fun handler rpc ~do_ ->
        match (rpc, handler) with
        | Get_epoch_ledger, Rpc_handler { rpc = Get_epoch_ledger; f; _ } ->
            Some (do_ f)

      let rpc_handlers ~context:(module Context : CONTEXT) ~local_state
          ~genesis_ledger_hash =
        [ Rpc_handler
            { rpc = Get_epoch_ledger
            ; f =
                Get_epoch_ledger.implementation
                  ~context:(module Context)
                  ~local_state ~genesis_ledger_hash
            ; cost = (fun _ -> 1)
            ; budget = (2, `Per Core.Time.Span.minute)
            }
        ]
    end

    let is_genesis_epoch ~(constants : Constants.t) time =
      Epoch.(equal (of_time_exn ~constants time) zero)

    (* Select the correct epoch data to use from a consensus state for a given epoch.
     * The rule for selecting the correct epoch data changes based on whether or not
     * the consensus state we are selecting from is in the epoch we want to select.
     * There is also a special case for when the consensus state we are selecting
     * from is in the genesis epoch.
     *)
    let select_epoch_data ~(consensus_state : Consensus_state.Value.t) ~epoch =
      let curr_epoch = Consensus_state.curr_epoch consensus_state in
      (* are we in the same epoch as the consensus state? *)
      let in_same_epoch = Epoch.equal epoch curr_epoch in
      (* are we in the next epoch after the consensus state? *)
      let in_next_epoch = Epoch.equal epoch (Epoch.succ curr_epoch) in
      (* is the consensus state from the genesis epoch? *)
      let from_genesis_epoch =
        Length.equal consensus_state.epoch_count Length.zero
      in
      let in_initial_epoch = Epoch.(equal zero) epoch in
      if in_next_epoch then
        Ok (Epoch_data.next_to_staking consensus_state.next_epoch_data)
      else if in_same_epoch || (from_genesis_epoch && in_initial_epoch) then
        Ok consensus_state.staking_epoch_data
      else Error ()

    let epoch_snapshot_name = function
      | `Genesis ->
          "genesis"
      | `Curr ->
          "curr"
      | `Last ->
          "last"

    (* Select the correct epoch snapshot to use from local state for an epoch.
     * The rule for selecting the correct epoch snapshot is predicated off of
     * whether or not the first transition in the epoch in question has been
     * finalized yet, as the local state epoch snapshot pointers are not
     * updated until the consensus state reaches the root of the transition
     * frontier.This does not apply to the genesis epoch where we should always
     * take the staking epoch snapshot because epoch ledger transition will not
     * happen for genesis epoch.
     * This function does not guarantee that the selected epoch snapshot is valid
     * (i.e. it does not check that the epoch snapshot's ledger hash is the same
     * as the ledger hash specified by the epoch data).
     *)
    let select_epoch_snapshot ~(constants : Constants.t)
        ~(consensus_state : Consensus_state.Value.t) ~local_state ~epoch =
      let open Local_state in
      let open Epoch_data.Poly in
      (* are we in the next epoch after the consensus state? *)
      let in_next_epoch =
        Epoch.equal epoch
          (Epoch.succ (Consensus_state.curr_epoch consensus_state))
      in
      (* has the first transition in the epoch (other than the genesis epoch) reached finalization? *)
      let epoch_is_not_finalized =
        let is_genesis_epoch = Length.equal epoch Length.zero in
        let epoch_is_finalized =
          Length.(consensus_state.next_epoch_data.epoch_length > constants.k)
        in
        (not epoch_is_finalized) && not is_genesis_epoch
      in
      if in_next_epoch || epoch_is_not_finalized then
        (`Curr, !local_state.Data.next_epoch_snapshot)
      else (`Last, !local_state.staking_epoch_snapshot)

    let get_epoch_ledger ~constants ~(consensus_state : Consensus_state.Value.t)
        ~local_state =
      let _, snapshot =
        select_epoch_snapshot ~constants ~consensus_state
          ~epoch:(Data.Consensus_state.curr_epoch consensus_state)
          ~local_state
      in
      Data.Local_state.Snapshot.ledger snapshot

    type required_snapshot =
      { snapshot_id : Local_state.snapshot_identifier
      ; expected_root : Mina_base.Frozen_ledger_hash.t
      }
    [@@deriving to_yojson]

    type local_state_sync =
      | One of required_snapshot
      | Both of
          { next : Mina_base.Frozen_ledger_hash.t
          ; staking : Mina_base.Frozen_ledger_hash.t
          }
    [@@deriving to_yojson]

    let local_state_sync_count (s : local_state_sync) =
      match s with One _ -> 1 | Both _ -> 2

    let required_local_state_sync ~constants
        ~(consensus_state : Consensus_state.Value.t) ~local_state =
      let open Mina_base in
      let epoch = Consensus_state.curr_epoch consensus_state in
      let source, _snapshot =
        select_epoch_snapshot ~constants ~consensus_state ~local_state ~epoch
      in
      let required_snapshot_sync snapshot_id expected_root =
        Option.some_if
          (not
             (Ledger_hash.equal
                (Frozen_ledger_hash.to_ledger_hash expected_root)
                (Local_state.Snapshot.Ledger_snapshot.merkle_root
                   (Local_state.get_snapshot local_state snapshot_id).ledger ) ) )
          { snapshot_id; expected_root }
      in
      match source with
      | `Curr ->
          Option.map
            (required_snapshot_sync Next_epoch_snapshot
               consensus_state.staking_epoch_data.ledger.hash ) ~f:(fun s ->
              One s )
      | `Last -> (
          match
            ( required_snapshot_sync Next_epoch_snapshot
                consensus_state.next_epoch_data.ledger.hash
            , required_snapshot_sync Staking_epoch_snapshot
                consensus_state.staking_epoch_data.ledger.hash )
          with
          | None, None ->
              None
          | Some x, None | None, Some x ->
              Some (One x)
          | Some next, Some staking ->
              Some
                (Both
                   { next = next.expected_root
                   ; staking = staking.expected_root
                   } ) )

    let sync_local_state ~context:(module Context : CONTEXT) ~trust_system
        ~local_state ~random_peers ~(query_peer : Rpcs.query) requested_syncs =
      let open Context in
      let open Local_state in
      let open Snapshot in
      let open Deferred.Let_syntax in
      [%log info]
        "Syncing local state; requesting $num_requested snapshots from peers"
        ~metadata:
          [ ("num_requested", `Int (local_state_sync_count requested_syncs))
          ; ("requested_syncs", local_state_sync_to_yojson requested_syncs)
          ; ("local_state", Local_state.to_yojson local_state)
          ] ;
      let sync { snapshot_id; expected_root = target_ledger_hash } =
        (* if requested last epoch ledger is equal to the current epoch ledger
           then we don't need make a rpc call to the peers. *)
        if
          equal_snapshot_identifier snapshot_id Staking_epoch_snapshot
          && Mina_base.(
               Ledger_hash.equal
                 (Frozen_ledger_hash.to_ledger_hash target_ledger_hash)
                 (Local_state.Snapshot.Ledger_snapshot.merkle_root
                    !local_state.next_epoch_snapshot.ledger ))
        then (
          Local_state.Snapshot.Ledger_snapshot.remove
            !local_state.staking_epoch_snapshot.ledger
            ~location:(staking_epoch_ledger_location local_state) ;
          match !local_state.next_epoch_snapshot.ledger with
          | Local_state.Snapshot.Ledger_snapshot.Genesis_epoch_ledger _ ->
              set_snapshot local_state Staking_epoch_snapshot
                !local_state.next_epoch_snapshot ;
              Deferred.Or_error.ok_unit
          | Ledger_db next_epoch_ledger ->
              let ledger =
                Mina_ledger.Ledger.Db.create_checkpoint next_epoch_ledger
                  ~directory_name:(staking_epoch_ledger_location local_state)
                  ()
              in
              set_snapshot local_state Staking_epoch_snapshot
                { ledger = Ledger_snapshot.Ledger_db ledger
                ; delegatee_table =
                    !local_state.next_epoch_snapshot.delegatee_table
                } ;
              Deferred.Or_error.ok_unit )
        else
          let%bind peers = random_peers 5 in
          Deferred.List.fold peers
            ~init:
              (Or_error.error_string "Failed to sync epoch ledger: No peers")
            ~f:(fun acc peer ->
              match acc with
              | Ok () ->
                  Deferred.Or_error.ok_unit
              | Error _ -> (
                  match%bind
                    query_peer.query peer Rpcs.Get_epoch_ledger
                      (Mina_base.Frozen_ledger_hash.to_ledger_hash
                         target_ledger_hash )
                  with
                  | Connected { data = Ok (Ok sparse_ledger); _ } -> (
                      match
                        reset_snapshot
                          ~context:(module Context)
                          local_state snapshot_id ~sparse_ledger
                      with
                      | Ok () ->
                          (*Don't fail if recording fails*)
                          don't_wait_for
                            Trust_system.(
                              record trust_system logger peer
                                Actions.(Epoch_ledger_provided, None)) ;
                          Deferred.Or_error.ok_unit
                      | Error e ->
                          [%log faulty_peer_without_punishment]
                            ~metadata:
                              [ ("peer", Network_peer.Peer.to_yojson peer)
                              ; ("error", Error_json.error_to_yojson e)
                              ]
                            "Peer $peer failed to serve requested epoch \
                             ledger: $error" ;
                          return (Error e) )
                  | Connected { data = Ok (Error err); _ } ->
                      (* TODO figure out punishments here. *)
                      [%log faulty_peer_without_punishment]
                        ~metadata:
                          [ ("peer", Network_peer.Peer.to_yojson peer)
                          ; ("error", `String err)
                          ]
                        "Peer $peer failed to serve requested epoch ledger: \
                         $error" ;
                      return (Or_error.error_string err)
                  | Connected { data = Error err; _ } ->
                      [%log faulty_peer_without_punishment]
                        ~metadata:
                          [ ("peer", Network_peer.Peer.to_yojson peer)
                          ; ("error", `String (Error.to_string_mach err))
                          ]
                        "Peer $peer failed to serve requested epoch ledger: \
                         $error" ;
                      return (Error err)
                  | Failed_to_connect err ->
                      [%log faulty_peer_without_punishment]
                        ~metadata:
                          [ ("peer", Network_peer.Peer.to_yojson peer)
                          ; ("error", Error_json.error_to_yojson err)
                          ]
                        "Failed to connect to $peer to retrieve epoch ledger: \
                         $error" ;
                      return (Error err) ) )
      in
      match requested_syncs with
      | One required_sync ->
          let open Async.Deferred.Let_syntax in
          let start = Core.Time.now () in
          let%map result = sync required_sync in
          let { snapshot_id; _ } = required_sync in
          ( match snapshot_id with
          | Staking_epoch_snapshot ->
              Mina_metrics.(
                Counter.inc Bootstrap.staking_epoch_ledger_sync_ms
                  Core.Time.(diff (now ()) start |> Span.to_ms))
          | Next_epoch_snapshot ->
              Mina_metrics.(
                Counter.inc Bootstrap.next_epoch_ledger_sync_ms
                  Core.Time.(diff (now ()) start |> Span.to_ms)) ) ;
          result
      | Both { staking; next } ->
          (*Sync staking ledger before syncing the next ledger*)
          let open Deferred.Or_error.Let_syntax in
          let start = Core.Time.now () in
          let%bind () =
            sync
              { snapshot_id = Staking_epoch_snapshot; expected_root = staking }
          in
          Mina_metrics.(
            Counter.inc Bootstrap.staking_epoch_ledger_sync_ms
              Core.Time.(diff (now ()) start |> Span.to_ms)) ;
          let start = Core.Time.now () in
          let%map () =
            sync { snapshot_id = Next_epoch_snapshot; expected_root = next }
          in
          Mina_metrics.(
            Counter.inc Bootstrap.next_epoch_ledger_sync_ms
              Core.Time.(diff (now ()) start |> Span.to_ms))

    let received_within_window ~constants (epoch, slot) ~time_received =
      let open Int64 in
      let ( < ) x y = compare x y < 0 in
      let ( >= ) x y = compare x y >= 0 in
      let time_received =
        Time.(
          of_span_since_epoch
            (Span.of_ms (Unix_timestamp.to_int64 time_received)))
      in
      let slot_diff =
        Epoch.diff_in_slots ~constants
          (Epoch_and_slot.of_time_exn time_received ~constants)
          (epoch, slot)
      in
      if slot_diff < 0L then Error `Too_early
      else if slot_diff >= UInt32.(to_int64 (add constants.delta (of_int 1)))
      then Error (`Too_late (sub slot_diff UInt32.(to_int64 constants.delta)))
      else Ok ()

    let received_at_valid_time ~(constants : Constants.t)
        (consensus_state : Consensus_state.Value.t) ~time_received =
      received_within_window ~constants
        (Consensus_state.curr_epoch_and_slot consensus_state)
        ~time_received

    let is_short_range ~constants =
      let open Consensus_state in
      let is_pred x1 x2 = Epoch.equal (Epoch.succ x1) x2 in
      let pred_case c1 c2 =
        let e1, e2 = (curr_epoch c1, curr_epoch c2) in
        let c1_next_is_finalized =
          not (Slot.in_seed_update_range ~constants (Slot.succ (curr_slot c1)))
        in
        is_pred e1 e2 && c1_next_is_finalized
        && Mina_base.State_hash.equal c1.next_epoch_data.lock_checkpoint
             c2.staking_epoch_data.lock_checkpoint
      in
      fun c1 c2 ->
        if Epoch.equal (curr_epoch c1) (curr_epoch c2) then
          Mina_base.State_hash.equal c1.staking_epoch_data.lock_checkpoint
            c2.staking_epoch_data.lock_checkpoint
        else pred_case c1 c2 || pred_case c2 c1

    type select_status = [ `Keep | `Take ] [@@deriving equal]

    let select ~context:(module Context : CONTEXT) ~existing:existing_with_hash
        ~candidate:candidate_with_hash =
      let open Context in
      let { With_hash.hash =
              { Mina_base.State_hash.State_hashes.state_hash = existing_hash
              ; _
              }
          ; data = existing
          } =
        existing_with_hash
      in
      let { With_hash.hash =
              { Mina_base.State_hash.State_hashes.state_hash = candidate_hash
              ; _
              }
          ; data = candidate
          } =
        candidate_with_hash
      in
      let string_of_choice = function `Take -> "Take" | `Keep -> "Keep" in
      let log_result choice msg =
        [%log debug] "Select result: $choice -- $message"
          ~metadata:
            [ ("choice", `String (string_of_choice choice))
            ; ("message", `String msg)
            ]
      in
      let log_choice ~precondition_msg ~choice_msg choice =
        let choice_msg =
          match choice with
          | `Take ->
              choice_msg
          | `Keep ->
              Printf.sprintf "not (%s)" choice_msg
        in
        let msg = Printf.sprintf "(%s) && (%s)" precondition_msg choice_msg in
        log_result choice msg
      in
      [%log debug] "Selecting best consensus state"
        ~metadata:
          [ ("existing", Consensus_state.Value.to_yojson existing)
          ; ("candidate", Consensus_state.Value.to_yojson candidate)
          ] ;
      (* TODO: add fork_before_checkpoint check *)
      (* Each branch contains a precondition predicate and a choice predicate,
       * which takes the new state when true. Each predicate is also decorated
       * with a string description, used for debugging messages *)
      let less_than_or_equal_when a b ~compare ~condition =
        let c = compare a b in
        c < 0 || (c = 0 && condition)
      in
      let candidate_hash_is_bigger =
        Mina_base.State_hash.(candidate_hash > existing_hash)
      in
      let candidate_vrf_is_bigger =
        let string_of_blake2 =
          Blake2.(Fn.compose to_raw_string digest_string)
        in
        let compare_blake2 a b =
          String.compare (string_of_blake2 a) (string_of_blake2 b)
        in
        less_than_or_equal_when existing.last_vrf_output
          candidate.last_vrf_output ~compare:compare_blake2
          ~condition:candidate_hash_is_bigger
      in
      let blockchain_length_is_longer =
        less_than_or_equal_when existing.blockchain_length
          candidate.blockchain_length ~compare:Length.compare
          ~condition:candidate_vrf_is_bigger
      in
      let long_fork_chain_quality_is_better =
        (* The min window density if we imagine extending to the max slot of the two chains. *)
        (* TODO: You could argue that instead this should be imagine extending to the current consensus time. *)
        let max_slot =
          Global_slot.max candidate.curr_global_slot existing.curr_global_slot
        in
        let virtual_min_window_density (s : Consensus_state.Value.t) =
          if Global_slot.equal s.curr_global_slot max_slot then
            s.min_window_density
          else
            Min_window_density.update_min_window_density ~incr_window:false
              ~constants:consensus_constants
              ~prev_global_slot:s.curr_global_slot ~next_global_slot:max_slot
              ~prev_sub_window_densities:s.sub_window_densities
              ~prev_min_window_density:s.min_window_density
            |> fst
        in
        less_than_or_equal_when
          (virtual_min_window_density existing)
          (virtual_min_window_density candidate)
          ~compare:Length.compare ~condition:blockchain_length_is_longer
      in
      let precondition_msg, choice_msg, should_take =
        if is_short_range existing candidate ~constants:consensus_constants then
          ( "most recent finalized checkpoints are equal"
          , "candidate length is longer than existing length "
          , blockchain_length_is_longer )
        else
          ( "most recent finalized checkpoints are not equal"
          , "candidate virtual min-length is longer than existing virtual \
             min-length"
          , long_fork_chain_quality_is_better )
      in
      let choice = if should_take then `Take else `Keep in
      log_choice ~precondition_msg ~choice_msg choice ;
      choice

    let epoch_end_time = Epoch.end_time

    let get_epoch_data_for_vrf ~(constants : Constants.t) now
        (state : Consensus_state.Value.t) ~local_state ~logger :
        Epoch_data_for_vrf.t * Local_state.Snapshot.Ledger_snapshot.t =
      let curr_epoch, curr_slot =
        Epoch.epoch_and_slot_of_time_exn ~constants
          (Block_time.of_span_since_epoch (Block_time.Span.of_ms now))
      in
      let epoch, slot =
        if
          Epoch.equal curr_epoch (Consensus_state.curr_epoch state)
          && Slot.equal curr_slot (Consensus_state.curr_slot state)
        then Epoch.incr ~constants (curr_epoch, curr_slot)
        else (curr_epoch, curr_slot)
      in
      let global_slot =
        Global_slot.of_epoch_and_slot ~constants (epoch, slot)
        |> Global_slot.slot_number
      in
      [%log debug]
        "Systime: %d, epoch-slot@systime: %08d-%04d, starttime@epoch@systime: \
         %d"
        (Int64.to_int now) (Epoch.to_int epoch) (Slot.to_int slot)
        ( Int64.to_int @@ Time.Span.to_ms @@ Time.to_span_since_epoch
        @@ Epoch.start_time ~constants epoch ) ;
      [%log debug]
        !"Selecting correct epoch data from state -- epoch by time: %d, state \
          epoch: %d, state epoch count: %d"
        (Epoch.to_int epoch)
        (Epoch.to_int (Consensus_state.curr_epoch state))
        (Length.to_int state.epoch_count) ;
      let epoch_data =
        match select_epoch_data ~consensus_state:state ~epoch with
        | Ok epoch_data ->
            epoch_data
        | Error () ->
            [%log fatal]
              "An empty epoch is detected! This could be caused by the \
               following reasons: system time is out of sync with protocol \
               state time; or internet connection is down or unstable If it is \
               the first case, please setup NTP. If it is the second case, \
               please check the internet connection." ;
            exit 99
      in
      let epoch_snapshot =
        let source, snapshot =
          select_epoch_snapshot ~constants ~consensus_state:state ~local_state
            ~epoch
        in
        let snapshot_ledger_hash =
          Local_state.Snapshot.Ledger_snapshot.merkle_root snapshot.ledger
        in
        [%log debug]
          ~metadata:
            [ ( "ledger_hash"
              , Mina_base.Frozen_ledger_hash.to_yojson snapshot_ledger_hash )
            ]
          !"Using %s_epoch_snapshot root hash $ledger_hash"
          (epoch_snapshot_name source) ;
        (*TODO: uncomment after #6956 is resolved*)
        (*assert (
          Mina_base.Frozen_ledger_hash.equal snapshot_ledger_hash
          epoch_data.ledger.hash ) ;*)
        snapshot
      in
      let global_slot_since_genesis =
        let slot_diff =
          match
            Mina_numbers.Global_slot.sub global_slot
              (Consensus_state.curr_global_slot state)
          with
          | None ->
              [%log fatal]
                "Checking slot-winner for slot $slot which is older than the \
                 slot in the latest consensus state $state"
                ~metadata:
                  [ ("slot", Mina_numbers.Global_slot.to_yojson slot)
                  ; ("state", Consensus_state.Value.to_yojson state)
                  ] ;
              failwith
                "Checking slot-winner for a slot which is older than the slot \
                 in the latest consensus state. System time might be \
                 out-of-sync"
          | Some diff ->
              diff
        in
        Mina_numbers.Global_slot.add
          (Consensus_state.global_slot_since_genesis state)
          slot_diff
      in
      let delegatee_table = epoch_snapshot.delegatee_table in
      ( Epoch_data_for_vrf.
          { epoch_ledger = epoch_data.ledger
          ; epoch_seed = epoch_data.seed
          ; delegatee_table
          ; epoch
          ; global_slot
          ; global_slot_since_genesis
          }
      , epoch_snapshot.ledger )

    let get_block_data ~(slot_won : Slot_won.t) ~ledger_snapshot
        ~coinbase_receiver =
      let delegator_pk, delegator_idx = slot_won.delegator in
      let producer_public_key = slot_won.producer.public_key in
      let producer_private_key = slot_won.producer.private_key in
      let producer_pk = Public_key.compress producer_public_key in
      { Block_data.stake_proof =
          { producer_private_key
          ; producer_public_key
          ; delegator = delegator_idx
          ; delegator_pk
          ; coinbase_receiver_pk =
              Coinbase_receiver.resolve ~self:producer_pk coinbase_receiver
          ; ledger =
              Local_state.Snapshot.Ledger_snapshot.ledger_subset
                [ Mina_base.(Account_id.create producer_pk Token_id.default)
                ; Mina_base.(Account_id.create delegator_pk Token_id.default)
                ]
                ledger_snapshot
          }
      ; global_slot = slot_won.global_slot
      ; global_slot_since_genesis = slot_won.global_slot_since_genesis
      ; vrf_result = slot_won.vrf_result
      }

    let frontier_root_transition (prev : Consensus_state.Value.t)
        (next : Consensus_state.Value.t) ~(local_state : Local_state.t)
        ~snarked_ledger ~genesis_ledger_hash =
      let snarked_ledger_hash =
        Mina_ledger.Ledger.Db.merkle_root snarked_ledger
      in
      if
        not
          (Epoch.equal
             (Consensus_state.curr_epoch prev)
             (Consensus_state.curr_epoch next) )
      then (
        !local_state.last_epoch_delegatee_table <-
          Some !local_state.staking_epoch_snapshot.delegatee_table ;
        Local_state.Snapshot.Ledger_snapshot.remove
          !local_state.staking_epoch_snapshot.ledger
          ~location:(Local_state.staking_epoch_ledger_location local_state) ;
        !local_state.staking_epoch_snapshot <- !local_state.next_epoch_snapshot ;
        (*If snarked ledger hash is still the genesis ledger hash then the epoch ledger should continue to be `next_data.ledger`. This is because the epoch ledgers at genesis can be different from the genesis ledger*)
        if
          not
            (Mina_base.Frozen_ledger_hash.equal snarked_ledger_hash
               genesis_ledger_hash )
        then (
          let epoch_ledger_uuids =
            Local_state.Data.
              { staking = !local_state.epoch_ledger_uuids.next
              ; next = Uuid_unix.create ()
              ; genesis_state_hash =
                  !local_state.epoch_ledger_uuids.genesis_state_hash
              }
          in
          !local_state.epoch_ledger_uuids <- epoch_ledger_uuids ;
          Yojson.Safe.to_file
            (!local_state.epoch_ledger_location ^ ".json")
            (Local_state.epoch_ledger_uuids_to_yojson epoch_ledger_uuids) ;
          !local_state.next_epoch_snapshot <-
            { ledger =
                Local_state.Snapshot.Ledger_snapshot.Ledger_db
                  (Mina_ledger.Ledger.Db.create_checkpoint snarked_ledger
                     ~directory_name:
                       ( !local_state.epoch_ledger_location
                       ^ Uuid.to_string epoch_ledger_uuids.next )
                     () )
            ; delegatee_table =
                compute_delegatee_table_ledger_db
                  (Local_state.current_block_production_keys local_state)
                  snarked_ledger
            } ) )

    let should_bootstrap_len ~context:(module Context : CONTEXT) ~existing
        ~candidate =
      let open Context in
      let open UInt32.Infix in
      UInt32.compare (candidate - existing)
        ( (UInt32.of_int 2 * consensus_constants.k)
        + (consensus_constants.delta + UInt32.of_int 1) )
      > 0

    let should_bootstrap ~context:(module Context : CONTEXT) ~existing
        ~candidate =
      match select ~context:(module Context) ~existing ~candidate with
      | `Keep ->
          false
      | `Take ->
          should_bootstrap_len
            ~context:(module Context)
            ~existing:
              (Consensus_state.blockchain_length (With_hash.data existing))
            ~candidate:
              (Consensus_state.blockchain_length (With_hash.data candidate))

    let%test "should_bootstrap is sane" =
      let module Context = struct
        let logger = Logger.create ()

        let constraint_constants =
          Genesis_constants.Constraint_constants.for_unit_tests

        let consensus_constants = Lazy.force Constants.for_unit_tests
      end in
      (* Even when consensus constants are of prod sizes, candidate should still trigger a bootstrap *)
      should_bootstrap_len
        ~context:(module Context)
        ~existing:Length.zero
        ~candidate:(Length.of_int 100_000_000)

    let to_unix_timestamp recieved_time =
      recieved_time |> Time.to_span_since_epoch |> Time.Span.to_ms
      |> Unix_timestamp.of_int64

    let%test "Receive a valid consensus_state with a bit of delay" =
      let constants = Lazy.force Constants.for_unit_tests in
      let genesis_ledger = Genesis_ledger.(Packed.t for_unit_tests) in
      let genesis_epoch_data = Genesis_epoch_data.for_unit_tests in
      let negative_one =
        Consensus_state.negative_one ~genesis_ledger ~genesis_epoch_data
          ~constants
          ~constraint_constants:
            Genesis_constants.Constraint_constants.for_unit_tests
      in
      let curr_epoch, curr_slot =
        Consensus_state.curr_epoch_and_slot negative_one
      in
      let delay = UInt32.(div (add constants.delta (of_int 1)) (of_int 2)) in
      let new_slot = UInt32.Infix.(curr_slot + delay) in
      let time_received =
        Epoch.slot_start_time ~constants curr_epoch new_slot
      in
      received_at_valid_time ~constants negative_one
        ~time_received:(to_unix_timestamp time_received)
      |> Result.is_ok

    let%test "Receive an invalid consensus_state" =
      let epoch = Epoch.of_int 5 in
      let constants = Lazy.force Constants.for_unit_tests in
      let genesis_ledger = Genesis_ledger.(Packed.t for_unit_tests) in
      let genesis_epoch_data = Genesis_epoch_data.for_unit_tests in
      let negative_one =
        Consensus_state.negative_one ~genesis_ledger ~genesis_epoch_data
          ~constants
          ~constraint_constants:
            Genesis_constants.Constraint_constants.for_unit_tests
      in
      let start_time = Epoch.start_time ~constants epoch in
      let ((curr_epoch, curr_slot) as curr) =
        Epoch_and_slot.of_time_exn ~constants start_time
      in
      let curr_global_slot = Global_slot.of_epoch_and_slot ~constants curr in
      let consensus_state =
        { negative_one with
          curr_global_slot
        ; global_slot_since_genesis = Global_slot.slot_number curr_global_slot
        }
      in
      let too_early =
        (* TODO: Does this make sense? *)
        Epoch.start_time ~constants (Consensus_state.curr_slot negative_one)
      in
      let too_late =
        let delay = UInt32.(mul (add constants.delta (of_int 1)) (of_int 2)) in
        let delayed_slot = UInt32.Infix.(curr_slot + delay) in
        Epoch.slot_start_time ~constants curr_epoch delayed_slot
      in
      let times = [ too_late; too_early ] in
      List.for_all times ~f:(fun time ->
          not
            ( received_at_valid_time ~constants consensus_state
                ~time_received:(to_unix_timestamp time)
            |> Result.is_ok ) )

    module type State_hooks_intf =
      Intf.State_hooks
        with type consensus_state := Consensus_state.Value.t
         and type consensus_state_var := Consensus_state.var
         and type consensus_transition := Consensus_transition.t
         and type block_data := Block_data.t

    module Make_state_hooks
        (Blockchain_state : Intf.Blockchain_state)
        (Protocol_state : Intf.Protocol_state
                            with type blockchain_state :=
                              Blockchain_state.Value.t
                             and type blockchain_state_var :=
                              Blockchain_state.var
                             and type consensus_state := Consensus_state.Value.t
                             and type consensus_state_var := Consensus_state.var)
        (Snark_transition : Intf.Snark_transition
                              with type blockchain_state_var :=
                                Blockchain_state.var
                               and type consensus_transition_var :=
                                Consensus_transition.var) :
      State_hooks_intf
        with type blockchain_state := Blockchain_state.Value.t
         and type protocol_state := Protocol_state.Value.t
         and type protocol_state_var := Protocol_state.var
         and type snark_transition_var := Snark_transition.var = struct
      (* TODO: only track total currency from accounts > 1% of the currency using transactions *)

      let genesis_winner = Vrf.Precomputed.genesis_winner

      let check_block_data ~constants ~logger (block_data : Block_data.t)
          global_slot =
        if
          not
            (Mina_numbers.Global_slot.equal
               (Global_slot.slot_number global_slot)
               block_data.global_slot )
        then
          [%log error]
            !"VRF was evaluated at (epoch, slot) %{sexp:Epoch_and_slot.t} but \
              the corresponding block was produced at a time corresponding to \
              %{sexp:Epoch_and_slot.t}. This means that generating the block \
              took more time than expected."
            (Global_slot.to_epoch_and_slot
               (Global_slot.of_slot_number ~constants block_data.global_slot) )
            (Global_slot.to_epoch_and_slot global_slot)

      let generate_transition
          ~(previous_protocol_state : Protocol_state.Value.t) ~blockchain_state
          ~current_time ~(block_data : Block_data.t) ~supercharge_coinbase
          ~snarked_ledger_hash ~genesis_ledger_hash ~supply_increase ~logger
          ~constraint_constants =
        let previous_consensus_state =
          Protocol_state.consensus_state previous_protocol_state
        in
        let constants =
          Constants.create ~constraint_constants
            ~protocol_constants:
              ( Protocol_state.constants previous_protocol_state
              |> Mina_base.Protocol_constants_checked.t_of_value )
        in
        (let actual_global_slot =
           let time = Time.of_span_since_epoch (Time.Span.of_ms current_time) in
           Global_slot.of_epoch_and_slot ~constants
             (Epoch_and_slot.of_time_exn ~constants time)
         in
         check_block_data ~constants ~logger block_data actual_global_slot ) ;
        let consensus_transition = block_data.global_slot in
        let previous_protocol_state_hash =
          Protocol_state.hash previous_protocol_state
        in
        let block_creator =
          block_data.stake_proof.producer_public_key |> Public_key.compress
        in
        let consensus_state =
          Or_error.ok_exn
            (Consensus_state.update ~constants ~previous_consensus_state
               ~consensus_transition
               ~producer_vrf_result:block_data.Block_data.vrf_result
               ~previous_protocol_state_hash ~supply_increase
               ~snarked_ledger_hash ~genesis_ledger_hash
               ~block_stake_winner:block_data.stake_proof.delegator_pk
               ~block_creator
               ~coinbase_receiver:block_data.stake_proof.coinbase_receiver_pk
               ~supercharge_coinbase )
        in
        let genesis_state_hash =
          Protocol_state.genesis_state_hash
            ~state_hash:(Some previous_protocol_state_hash)
            previous_protocol_state
        in
        let protocol_state =
          Protocol_state.create_value ~genesis_state_hash
            ~previous_state_hash:(Protocol_state.hash previous_protocol_state)
            ~blockchain_state ~consensus_state
            ~constants:(Protocol_state.constants previous_protocol_state)
        in
        (protocol_state, consensus_transition)

      include struct
        let%snarkydef next_state_checked ~constraint_constants
            ~(prev_state : Protocol_state.var)
            ~(prev_state_hash : Mina_base.State_hash.var) transition
            supply_increase =
          Consensus_state.update_var ~constraint_constants
            (Protocol_state.consensus_state prev_state)
            (Snark_transition.consensus_transition transition)
            prev_state_hash ~supply_increase
            ~previous_blockchain_state_ledger_hash:
              ( Protocol_state.blockchain_state prev_state
              |> Blockchain_state.snarked_ledger_hash )
            ~genesis_ledger_hash:
              ( Protocol_state.blockchain_state prev_state
              |> Blockchain_state.genesis_ledger_hash )
            ~protocol_constants:(Protocol_state.constants prev_state)
      end

      module For_tests = struct
        let gen_consensus_state
            ~(constraint_constants : Genesis_constants.Constraint_constants.t)
            ~constants ~(gen_slot_advancement : int Quickcheck.Generator.t) :
            (   previous_protocol_state:
                  Protocol_state.Value.t
                  Mina_base.State_hash.With_state_hashes.t
             -> snarked_ledger_hash:Mina_base.Frozen_ledger_hash.t
             -> coinbase_receiver:Public_key.Compressed.t
             -> supercharge_coinbase:bool
             -> Consensus_state.Value.t )
            Quickcheck.Generator.t =
          let open Consensus_state in
          let genesis_ledger_hash =
            let (module L) = Genesis_ledger.for_unit_tests in
            Lazy.force L.t |> Mina_ledger.Ledger.merkle_root
            |> Mina_base.Frozen_ledger_hash.of_ledger_hash
          in
          let open Quickcheck.Let_syntax in
          let%bind slot_advancement = gen_slot_advancement in
          let%map producer_vrf_result = Vrf.Output.gen in
          fun ~(previous_protocol_state :
                 Protocol_state.Value.t Mina_base.State_hash.With_state_hashes.t
                 ) ~(snarked_ledger_hash : Mina_base.Frozen_ledger_hash.t)
              ~coinbase_receiver ~supercharge_coinbase ->
            let prev =
              Protocol_state.consensus_state
                (With_hash.data previous_protocol_state)
            in
            let blockchain_length = Length.succ prev.blockchain_length in
            let curr_global_slot =
              Global_slot.(prev.curr_global_slot + slot_advancement)
            in
            let global_slot_since_genesis =
              Mina_numbers.Global_slot.(
                add prev.global_slot_since_genesis (of_int slot_advancement))
            in
            let curr_epoch, curr_slot =
              Global_slot.to_epoch_and_slot curr_global_slot
            in
            let total_currency =
              Option.value_exn
                (Amount.add prev.total_currency
                   constraint_constants.coinbase_amount )
            in
            let prev_epoch, prev_slot =
              Consensus_state.curr_epoch_and_slot prev
            in
            let staking_epoch_data, next_epoch_data, epoch_count =
              Epoch_data.update_pair ~constants
                (prev.staking_epoch_data, prev.next_epoch_data)
                prev.epoch_count ~prev_epoch ~next_epoch:curr_epoch
                ~next_slot:curr_slot
                ~prev_protocol_state_hash:
                  (Mina_base.State_hash.With_state_hashes.state_hash
                     previous_protocol_state )
                ~producer_vrf_result ~snarked_ledger_hash ~genesis_ledger_hash
                ~total_currency
            in
            let min_window_density, sub_window_densities =
              Min_window_density.update_min_window_density ~constants
                ~incr_window:true ~prev_global_slot:prev.curr_global_slot
                ~next_global_slot:curr_global_slot
                ~prev_sub_window_densities:prev.sub_window_densities
                ~prev_min_window_density:prev.min_window_density
            in
            let genesis_winner_pk = fst Vrf.Precomputed.genesis_winner in
            { Poly.blockchain_length
            ; epoch_count
            ; min_window_density
            ; sub_window_densities
            ; last_vrf_output = Vrf.Output.truncate producer_vrf_result
            ; total_currency
            ; curr_global_slot
            ; global_slot_since_genesis
            ; staking_epoch_data
            ; next_epoch_data
            ; has_ancestor_in_same_checkpoint_window =
                same_checkpoint_window_unchecked ~constants
                  (Global_slot.create ~constants ~epoch:prev_epoch
                     ~slot:prev_slot )
                  (Global_slot.create ~constants ~epoch:curr_epoch
                     ~slot:curr_slot )
            ; block_stake_winner = genesis_winner_pk
            ; block_creator = genesis_winner_pk
            ; coinbase_receiver
            ; supercharge_coinbase
            }
      end
    end
  end

  let time_hum ~(constants : Constants.t) (now : Block_time.t) =
    let epoch, slot = Epoch.epoch_and_slot_of_time_exn ~constants now in
    Printf.sprintf "epoch=%d, slot=%d" (Epoch.to_int epoch) (Slot.to_int slot)

  let%test_module "Proof of stake tests" =
    ( module struct
      open Mina_base
      open Mina_ledger
      open Data
      open Consensus_state

      let constraint_constants =
        Genesis_constants.Constraint_constants.for_unit_tests

      let constants = Lazy.force Constants.for_unit_tests

      let genesis_epoch_data = Genesis_epoch_data.for_unit_tests

      module Genesis_ledger = (val Genesis_ledger.for_unit_tests)

      module Context : CONTEXT = struct
        let logger = Logger.null ()

        let constraint_constants = constraint_constants

        let consensus_constants = constants
      end

      let test_update constraint_constants =
        (* build pieces needed to apply "update" *)
        let snarked_ledger_hash =
          Frozen_ledger_hash.of_ledger_hash
            (Ledger.merkle_root (Lazy.force Genesis_ledger.t))
        in
        let previous_protocol_state_hash = State_hash.(of_hash zero) in
        let previous_consensus_state =
          Consensus_state.create_genesis
            ~negative_one_protocol_state_hash:previous_protocol_state_hash
            ~genesis_ledger:Genesis_ledger.t ~genesis_epoch_data
            ~constraint_constants ~constants
        in
        (*If this is a fork then check blockchain length and global_slot_since_genesis have been set correctly*)
        ( match constraint_constants.fork with
        | None ->
            ()
        | Some fork ->
            assert (
              Mina_numbers.Global_slot.(
                equal fork.previous_global_slot
                  previous_consensus_state.global_slot_since_genesis) ) ;
            assert (
              Mina_numbers.Length.(
                equal
                  (succ fork.previous_length)
                  previous_consensus_state.blockchain_length) ) ) ;
        let global_slot =
          Core_kernel.Time.now () |> Time.of_time
          |> Epoch_and_slot.of_time_exn ~constants
          |> Global_slot.of_epoch_and_slot ~constants
        in
        let consensus_transition : Consensus_transition.t =
          Global_slot.slot_number global_slot
        in
        let supply_increase =
          Currency.Amount.(Signed.of_unsigned (of_int 42))
        in
        (* setup ledger, needed to compute producer_vrf_result here and handler below *)
        let open Mina_base in
        (* choose largest account as most likely to produce a block *)
        let ledger_data = Lazy.force Genesis_ledger.t in
        let ledger = Ledger.Any_ledger.cast (module Ledger) ledger_data in
        let pending_coinbases =
          Pending_coinbase.create
            ~depth:constraint_constants.pending_coinbase_depth ()
          |> Or_error.ok_exn
        in
        let maybe_sk, account = Genesis_ledger.largest_account_exn () in
        let producer_private_key = Option.value_exn maybe_sk in
        let producer_public_key_compressed = Account.public_key account in
        let account_id =
          Account_id.create producer_public_key_compressed Token_id.default
        in
        let location =
          Ledger.Any_ledger.M.location_of_account ledger account_id
        in
        let delegator =
          Option.value_exn location |> Ledger.Any_ledger.M.Location.to_path_exn
          |> Ledger.Addr.to_int
        in
        let producer_vrf_result =
          let seed =
            let next_epoch, _ = Global_slot.to_epoch_and_slot global_slot in
            let prev_epoch, _ =
              Global_slot.to_epoch_and_slot
                previous_consensus_state.curr_global_slot
            in
            if UInt32.compare next_epoch prev_epoch > 0 then
              previous_consensus_state.next_epoch_data.seed
            else previous_consensus_state.staking_epoch_data.seed
          in
          Vrf.eval ~constraint_constants ~private_key:producer_private_key
            { global_slot = Global_slot.slot_number global_slot
            ; seed
            ; delegator
            }
        in
        let next_consensus_state =
          update ~constants ~previous_consensus_state ~consensus_transition
            ~previous_protocol_state_hash ~supply_increase ~snarked_ledger_hash
            ~genesis_ledger_hash:snarked_ledger_hash ~producer_vrf_result
            ~block_stake_winner:producer_public_key_compressed
            ~block_creator:producer_public_key_compressed
            ~coinbase_receiver:producer_public_key_compressed
            ~supercharge_coinbase:true
          |> Or_error.ok_exn
        in
        (*If this is a fork then check blockchain length and global_slot_since_genesis have increased correctly*)
        ( match constraint_constants.fork with
        | None ->
            ()
        | Some fork ->
            let slot_diff =
              Option.value_exn
                Global_slot.(
                  global_slot - previous_consensus_state.curr_global_slot)
            in
            assert (
              Mina_numbers.Global_slot.(
                equal
                  (add fork.previous_global_slot slot_diff)
                  next_consensus_state.global_slot_since_genesis) ) ;
            assert (
              Mina_numbers.Length.(
                equal
                  (succ (succ fork.previous_length))
                  next_consensus_state.blockchain_length) ) ) ;
        (* build pieces needed to apply "update_var" *)
        let checked_computation =
          let open Snark_params.Tick in
          (* work in Checked monad *)
          let%bind previous_state =
            exists
              (typ ~constraint_constants)
              ~compute:(As_prover.return previous_consensus_state)
          in
          let%bind transition_data =
            exists Consensus_transition.typ
              ~compute:(As_prover.return consensus_transition)
          in
          let%bind previous_protocol_state_hash =
            exists State_hash.typ
              ~compute:(As_prover.return previous_protocol_state_hash)
          in
          let%bind supply_increase =
            exists Amount.Signed.typ ~compute:(As_prover.return supply_increase)
          in
          let%bind previous_blockchain_state_ledger_hash =
            exists Mina_base.Frozen_ledger_hash.typ
              ~compute:(As_prover.return snarked_ledger_hash)
          in
          let genesis_ledger_hash = previous_blockchain_state_ledger_hash in
          let%bind constants_checked =
            exists Mina_base.Protocol_constants_checked.typ
              ~compute:
                (As_prover.return
                   (Mina_base.Protocol_constants_checked.value_of_t
                      Genesis_constants.for_unit_tests.protocol ) )
          in
          let result =
            update_var previous_state transition_data
              previous_protocol_state_hash ~supply_increase
              ~previous_blockchain_state_ledger_hash ~genesis_ledger_hash
              ~constraint_constants ~protocol_constants:constants_checked
          in
          (* setup handler *)
          let indices =
            Ledger.Any_ledger.M.foldi ~init:[] ledger ~f:(fun i accum _acct ->
                Ledger.Any_ledger.M.Addr.to_int i :: accum )
          in
          let sparse_ledger =
            Sparse_ledger.of_ledger_index_subset_exn ledger indices
          in
          let producer_public_key =
            Public_key.decompress_exn producer_public_key_compressed
          in
          let handler =
            Prover_state.handler ~constraint_constants
              { delegator
              ; delegator_pk = producer_public_key_compressed
              ; coinbase_receiver_pk = producer_public_key_compressed
              ; ledger = sparse_ledger
              ; producer_private_key
              ; producer_public_key
              }
              ~pending_coinbase:
                { Pending_coinbase_witness.pending_coinbases
                ; is_new_stack = true
                }
          in
          let%map `Success _, var = Snark_params.Tick.handle result handler in
          As_prover.read (typ ~constraint_constants) var
        in
        let checked_value =
          Or_error.ok_exn @@ Snark_params.Tick.run_and_check checked_computation
        in
        let diff =
          Sexp_diff_kernel.Algo.diff
            ~original:(Value.sexp_of_t checked_value)
            ~updated:(Value.sexp_of_t next_consensus_state)
            ()
        in
        if not (Value.equal checked_value next_consensus_state) then (
          eprintf "Different states:\n%s\n%!"
            (Sexp_diff_kernel.Display.display_with_ansi_colors
               (Sexp_diff_kernel.Display.Display_options.create
                  ~collapse_threshold:1000 Two_column )
               diff ) ;
          failwith "Test failed" )

      let%test_unit "update, update_var agree starting from same genesis state"
          =
        test_update constraint_constants

      let%test_unit "update, update_var agree starting from same genesis state \
                     after fork" =
        let constraint_constants_with_fork =
          let fork_constants =
            Some
              { Genesis_constants.Fork_constants.previous_state_hash =
                  Result.ok_or_failwith
                    (State_hash.of_yojson
                       (`String
                         "3NL3bc213VQEFx6XTLbc3HxHqHH9ANbhHxRxSnBcRzXcKgeFA6TY"
                         ) )
              ; previous_length = Mina_numbers.Length.of_int 100
              ; previous_global_slot = Mina_numbers.Global_slot.of_int 200
              }
          in
          { constraint_constants with fork = fork_constants }
        in
        test_update constraint_constants_with_fork

      let%test_unit "vrf win rate" =
        let constants = Lazy.force Constants.for_unit_tests in
        let constraint_constants =
          Genesis_constants.Constraint_constants.for_unit_tests
        in
        let previous_protocol_state_hash =
          Mina_base.State_hash.(of_hash zero)
        in
        let previous_consensus_state =
          Consensus_state.create_genesis
            ~negative_one_protocol_state_hash:previous_protocol_state_hash
            ~genesis_ledger:Genesis_ledger.t ~genesis_epoch_data
            ~constraint_constants ~constants
        in
        let seed = previous_consensus_state.staking_epoch_data.seed in
        let maybe_sk, account = Genesis_ledger.largest_account_exn () in
        let private_key = Option.value_exn maybe_sk in
        let public_key_compressed = Account.public_key account in
        let total_stake =
          genesis_ledger_total_currency ~ledger:Genesis_ledger.t
        in
        let block_producer_pubkeys =
          Public_key.Compressed.Set.of_list [ public_key_compressed ]
        in
        let ledger = Lazy.force Genesis_ledger.t in
        let delegatee_table =
          compute_delegatee_table_genesis_ledger block_producer_pubkeys ledger
        in
        let epoch_snapshot =
          { Local_state.Snapshot.delegatee_table
          ; ledger = Genesis_epoch_ledger ledger
          }
        in
        let balance = Balance.to_int account.balance in
        let total_stake_int = Currency.Amount.to_int total_stake in
        let stake_fraction =
          float_of_int balance /. float_of_int total_stake_int
        in
        let expected = stake_fraction *. 0.75 in
        let samples = 1000 in
        let check i =
          let global_slot = UInt32.of_int i in
          let%map result =
            Interruptible.force
              (Vrf.check
                 ~context:(module Context)
                 ~global_slot ~seed ~producer_private_key:private_key
                 ~producer_public_key:public_key_compressed ~total_stake
                 ~get_delegators:
                   (Local_state.Snapshot.delegators epoch_snapshot) )
          in
          match Result.ok_exn result with Some _ -> 1 | None -> 0
        in
        let rec loop acc_count i =
          match i < samples with
          | true ->
              let%bind count = check i in
              loop (acc_count + count) (i + 1)
          | false ->
              return acc_count
        in
        let actual =
          Async.Thread_safe.block_on_async_exn (fun () -> loop 0 0)
        in
        let diff =
          Float.abs (float_of_int actual -. (expected *. float_of_int samples))
        in
        let tolerance = 100. in
        (* 100 is a reasonable choice for samples = 1000 and for very low likelihood of failure; this should be recalculated if sample count was to be adjusted *)
        let within_tolerance = Float.(diff < tolerance) in
        if not within_tolerance then
          failwithf "actual vs. expected: %d vs %f" actual expected ()

      (* Consensus selection tests. *)

      let sum_lengths = List.fold ~init:Length.zero ~f:Length.add

      let rec gen_except ~exclude ~gen ~equal =
        let open Quickcheck.Generator.Let_syntax in
        let%bind x = gen in
        if List.mem exclude x ~equal then gen_except ~exclude ~gen ~equal
        else return x

      (* This generator is quadratic, but that should be ok since the max amount we generate with it
       * is 8. *)
      let gen_unique_list amount ~gen ~equal =
        let rec loop n ls =
          let open Quickcheck.Generator.Let_syntax in
          if n <= 0 then return ls
          else
            let%bind x = gen_except ~exclude:ls ~gen ~equal in
            loop (n - 1) (x :: ls)
        in
        loop amount []

      let gen_with_hash gen =
        let open Quickcheck.Generator.Let_syntax in
        let%bind data = gen in
        let%map hash = State_hash.gen in
        { With_hash.data
        ; hash =
            { State_hash.State_hashes.state_hash = hash
            ; state_body_hash = None
            }
        }

      let gen_num_blocks_in_slots ~slot_fill_rate ~slot_fill_rate_delta n =
        let open Quickcheck.Generator.Let_syntax in
        let min_blocks =
          Float.to_int
            ( Float.of_int n
            *. Float.max (slot_fill_rate -. slot_fill_rate_delta) 0.0 )
        in
        let max_blocks =
          Float.to_int
            ( Float.of_int n
            *. Float.min (slot_fill_rate +. slot_fill_rate_delta) 1.0 )
        in
        Core.Int.gen_incl min_blocks max_blocks >>| Length.of_int

      let gen_num_blocks_in_epochs ~slot_fill_rate ~slot_fill_rate_delta n =
        gen_num_blocks_in_slots ~slot_fill_rate ~slot_fill_rate_delta
          (n * Length.to_int constants.slots_per_epoch)

      let gen_min_density_windows_from_slot_fill_rate ~slot_fill_rate
          ~slot_fill_rate_delta =
        let open Quickcheck.Generator.Let_syntax in
        let constants = Lazy.force Constants.for_unit_tests in
        let constraint_constants =
          Genesis_constants.Constraint_constants.for_unit_tests
        in
        let gen_sub_window_density =
          gen_num_blocks_in_slots ~slot_fill_rate ~slot_fill_rate_delta
            (Length.to_int constants.slots_per_sub_window)
        in
        let%map sub_window_densities =
          Quickcheck.Generator.list_with_length
            constraint_constants.sub_windows_per_window gen_sub_window_density
        in
        let min_window_density =
          List.fold ~init:Length.zero ~f:Length.add
            (List.take sub_window_densities
               (List.length sub_window_densities - 1) )
        in
        (min_window_density, sub_window_densities)

      (* Computes currency at height, assuming every block contains coinbase (ignoring inflation scheduling). *)
      let currency_at_height ~genesis_currency height =
        let constraint_constants =
          Genesis_constants.Constraint_constants.for_unit_tests
        in
        Option.value_exn
          Amount.(
            genesis_currency
            + of_int (height * to_int constraint_constants.coinbase_amount))

      (* TODO: Deprecate this in favor of just returning a constant in the monad from the outside. *)
      let opt_gen opt ~gen =
        match opt with Some v -> Quickcheck.Generator.return v | None -> gen

      let gen_epoch_data ~genesis_currency ~starts_at_block_height
          ?start_checkpoint ?lock_checkpoint epoch_length :
          Epoch_data.Value.t Quickcheck.Generator.t =
        let open Quickcheck.Generator.Let_syntax in
        let height_at_end_of_epoch =
          Length.add starts_at_block_height epoch_length
        in
        let%bind ledger_hash = Frozen_ledger_hash.gen in
        let%bind seed = Epoch_seed.gen in
        let%bind start_checkpoint =
          opt_gen start_checkpoint ~gen:State_hash.gen
        in
        let%map lock_checkpoint = opt_gen lock_checkpoint ~gen:State_hash.gen in
        let ledger : Epoch_ledger.Value.t =
          { hash = ledger_hash
          ; total_currency =
              currency_at_height ~genesis_currency
                (Length.to_int height_at_end_of_epoch)
          }
        in
        { Epoch_data.Poly.ledger
        ; seed
        ; start_checkpoint
        ; lock_checkpoint
        ; epoch_length
        }

      let default_slot_fill_rate = 0.65

      let default_slot_fill_rate_delta = 0.15

      (** A root epoch of a block refers the epoch from which we can begin
         *  simulating information for that block. Because we need to simulate
         *  both the staking epoch and the next staking epoch, the root epoch
         *  is the staking epoch. The root epoch position this function generates
         *  is the epoch number of the staking epoch and the block height the
         *  staking epoch starts at (the simulation of all blocks preceeding the
         *  staking epoch).
         *)
      let gen_spot_root_epoch_position ~slot_fill_rate ~slot_fill_rate_delta =
        let open Quickcheck.Generator.Let_syntax in
        let%bind root_epoch_int = Core.Int.gen_incl 0 100 in
        let%map root_block_height =
          gen_num_blocks_in_epochs ~slot_fill_rate ~slot_fill_rate_delta
            root_epoch_int
        in
        (UInt32.of_int root_epoch_int, root_block_height)

      let gen_vrf_output =
        let open Quickcheck.Generator.Let_syntax in
        let%map output = Vrf.Output.gen in
        Vrf.Output.truncate output

      (* TODO: consider shoving this logic directly into Field.gen to avoid non-deterministic cycles *)
      let rec gen_vrf_output_gt target =
        let open Quickcheck.Generator.Let_syntax in
        let string_of_blake2 =
          Blake2.(Fn.compose to_raw_string digest_string)
        in
        let compare_blake2 a b =
          String.compare (string_of_blake2 a) (string_of_blake2 b)
        in
        let%bind output = gen_vrf_output in
        if compare_blake2 target output < 0 then return output
        else gen_vrf_output_gt target

      (** This generator generates blocks "from thin air" by simulating
         *  the properties of a chain up to a point in time. This avoids
         *  the work of computing all prior blocks in order to generate
         *  a block at some point in the chain, hence why it is coined a
         *  "spot generator".
         *
         * TODO:
         *   - special case genesis
         *   - has_ancestor_in_same_checkpoint_window
         * NOTES:
         *   - vrf outputs and ledger hashes are entirely fake
         *   - density windows are computed distinctly from block heights and epoch lengths, so some non-obvious invariants may be broken there
         *)
      let gen_spot ?root_epoch_position
          ?(slot_fill_rate = default_slot_fill_rate)
          ?(slot_fill_rate_delta = default_slot_fill_rate_delta)
          ?(genesis_currency = Currency.Amount.of_int 200000)
          ?gen_staking_epoch_length ?gen_next_epoch_length
          ?gen_curr_epoch_position ?staking_start_checkpoint
          ?staking_lock_checkpoint ?next_start_checkpoint ?next_lock_checkpoint
          ?(gen_vrf_output = gen_vrf_output) () :
          Consensus_state.Value.t Quickcheck.Generator.t =
        let open Quickcheck.Generator.Let_syntax in
        let constants = Lazy.force Constants.for_unit_tests in
        let gen_num_blocks_in_slots =
          gen_num_blocks_in_slots ~slot_fill_rate ~slot_fill_rate_delta
        in
        let gen_num_blocks_in_epochs =
          gen_num_blocks_in_epochs ~slot_fill_rate ~slot_fill_rate_delta
        in
        (* Populate default generators. *)
        let gen_staking_epoch_length =
          Option.value gen_staking_epoch_length
            ~default:(gen_num_blocks_in_epochs 1)
        in
        let gen_next_epoch_length =
          Option.value gen_next_epoch_length
            ~default:(gen_num_blocks_in_epochs 1)
        in
        let gen_curr_epoch_position =
          let default =
            let max_epoch_slot = Length.to_int constants.slots_per_epoch - 1 in
            let%bind curr_epoch_slot =
              Core.Int.gen_incl 0 max_epoch_slot >>| UInt32.of_int
            in
            let%map curr_epoch_length =
              gen_num_blocks_in_slots (Length.to_int curr_epoch_slot)
            in
            (curr_epoch_slot, curr_epoch_length)
          in
          Option.value gen_curr_epoch_position ~default
        in
        let%bind root_epoch, root_block_height =
          match root_epoch_position with
          | Some (root_epoch, root_block_height) ->
              return (root_epoch, root_block_height)
          | None ->
              gen_spot_root_epoch_position ~slot_fill_rate ~slot_fill_rate_delta
        in
        (* Generate blockchain position and epoch lengths. *)
        (* staking_epoch == root_epoch, next_staking_epoch == root_epoch + 1 *)
        let curr_epoch = Length.add root_epoch (Length.of_int 2) in
        let%bind staking_epoch_length = gen_staking_epoch_length in
        let%bind next_staking_epoch_length = gen_next_epoch_length in
        let%bind curr_epoch_slot, curr_epoch_length = gen_curr_epoch_position in
        (* Compute state slot and length. *)
        let curr_global_slot =
          Global_slot.of_epoch_and_slot ~constants (curr_epoch, curr_epoch_slot)
        in
        let blockchain_length =
          sum_lengths
            [ root_block_height
            ; staking_epoch_length
            ; next_staking_epoch_length
            ; curr_epoch_length
            ]
        in
        (* Compute total currency for state. *)
        let total_currency =
          currency_at_height ~genesis_currency (Length.to_int blockchain_length)
        in
        (* Generate epoch data for staking and next epochs. *)
        let%bind staking_epoch_data =
          gen_epoch_data ~genesis_currency
            ~starts_at_block_height:root_block_height
            ?start_checkpoint:staking_start_checkpoint
            ?lock_checkpoint:staking_lock_checkpoint staking_epoch_length
        in
        let%bind next_staking_epoch_data =
          gen_epoch_data ~genesis_currency
            ~starts_at_block_height:
              (Length.add root_block_height staking_epoch_length)
            ?start_checkpoint:next_start_checkpoint
            ?lock_checkpoint:next_lock_checkpoint next_staking_epoch_length
        in
        (* Generate chain quality and vrf output. *)
        let%bind min_window_density, sub_window_densities =
          gen_min_density_windows_from_slot_fill_rate ~slot_fill_rate
            ~slot_fill_rate_delta
        in
        let%bind vrf_output = gen_vrf_output in
        (* Generate block reward information (unused in chain selection). *)
        let%map staker_pk = Public_key.Compressed.gen in
        { Consensus_state.Poly.blockchain_length
        ; epoch_count = curr_epoch
        ; min_window_density
        ; sub_window_densities
        ; last_vrf_output = vrf_output
        ; total_currency
        ; curr_global_slot
        ; staking_epoch_data
        ; next_epoch_data = next_staking_epoch_data
        ; global_slot_since_genesis =
            Global_slot.slot_number curr_global_slot
            (* These values are not used in selection, so we just set them to something. *)
        ; has_ancestor_in_same_checkpoint_window = true
        ; block_stake_winner = staker_pk
        ; block_creator = staker_pk
        ; coinbase_receiver = staker_pk
        ; supercharge_coinbase = false
        }

      (** This generator generates pairs of spot blocks that share common checkpoints.
         *  The overlap of the checkpoints and the root epoch positions of the blocks
         *  that are generated can be configured independently so that this function
         *  can be used in other generators that wish to generates pairs of spot blocks
         *  with specific constraints.
         *)
      let gen_spot_pair_common_checkpoints ?blockchain_length_relativity
          ?vrf_output_relativity ~a_checkpoints ~b_checkpoints
          ?(gen_a_root_epoch_position = Quickcheck.Generator.return)
          ?(gen_b_root_epoch_position = Quickcheck.Generator.return)
          ?(min_a_curr_epoch_slot = 0) () =
        let open Quickcheck.Generator.Let_syntax in
        let slot_fill_rate = default_slot_fill_rate in
        let slot_fill_rate_delta = default_slot_fill_rate_delta in
        (* Both states will share the same root epoch position. *)
        let%bind base_root_epoch_position =
          gen_spot_root_epoch_position ~slot_fill_rate:default_slot_fill_rate
            ~slot_fill_rate_delta:default_slot_fill_rate_delta
        in
        (* Generate unique state hashes. *)
        let%bind hashes =
          gen_unique_list 2 ~gen:State_hash.gen ~equal:State_hash.equal
        in
        let[@warning "-8"] [ hash_a; hash_b ] = hashes in
        (* Generate common checkpoints. *)
        let%bind checkpoints =
          gen_unique_list 2 ~gen:State_hash.gen ~equal:State_hash.equal
        in
        let[@warning "-8"] [ start_checkpoint; lock_checkpoint ] =
          checkpoints
        in
        let%bind a, a_curr_epoch_length =
          (* If we are constraining the second state to have a greater blockchain length than the
           * first, we need to constrain the first blockchain length such that there is some room
           * leftover in the epoch for at least 1 more block to be generated. *)
          let gen_curr_epoch_position =
            let max_epoch_slot =
              match blockchain_length_relativity with
              | Some `Ascending ->
                  Length.to_int constants.slots_per_epoch - 4
              (* -1 to bring into inclusive range, -3 to provide 2 slots of fudge room *)
              | _ ->
                  Length.to_int constants.slots_per_epoch - 1
              (* -1 to bring into inclusive range *)
            in
            let%bind slot =
              Core.Int.gen_incl min_a_curr_epoch_slot max_epoch_slot
            in
            let%map length =
              gen_num_blocks_in_slots ~slot_fill_rate ~slot_fill_rate_delta slot
            in
            (Length.of_int slot, length)
          in
          let ( staking_start_checkpoint
              , staking_lock_checkpoint
              , next_start_checkpoint
              , next_lock_checkpoint ) =
            a_checkpoints start_checkpoint lock_checkpoint
          in
          let%bind root_epoch_position =
            gen_a_root_epoch_position base_root_epoch_position
          in
          let%map a =
            gen_spot ~slot_fill_rate ~slot_fill_rate_delta ~root_epoch_position
              ?staking_start_checkpoint ?staking_lock_checkpoint
              ?next_start_checkpoint ?next_lock_checkpoint
              ~gen_curr_epoch_position ()
          in
          let a_curr_epoch_length =
            let _, root_epoch_length = root_epoch_position in
            let length_till_curr_epoch =
              sum_lengths
                [ root_epoch_length
                ; a.staking_epoch_data.epoch_length
                ; a.next_epoch_data.epoch_length
                ]
            in
            Option.value_exn
              (Length.sub a.blockchain_length length_till_curr_epoch)
          in
          (a, a_curr_epoch_length)
        in
        let%map b =
          (* Handle relativity constriants for second state. *)
          let ( gen_staking_epoch_length
              , gen_next_epoch_length
              , gen_curr_epoch_position ) =
            let a_curr_epoch_slot = Global_slot.slot a.curr_global_slot in
            match blockchain_length_relativity with
            | Some `Equal ->
                ( Some (return a.staking_epoch_data.epoch_length)
                , Some (return a.next_epoch_data.epoch_length)
                , Some (return (a_curr_epoch_slot, a_curr_epoch_length)) )
            | Some `Ascending ->
                (* Generate second state position by extending the first state's position *)
                let gen_greater_position =
                  let max_epoch_slot =
                    Length.to_int constants.slots_per_epoch - 1
                  in
                  (* This invariant needs to be held for the position of `a` *)
                  assert (max_epoch_slot > Length.to_int a_curr_epoch_slot + 2) ;
                  (* To make this easier, we assume there is a next block in the slot directly preceeding the block for `a`. *)
                  let%bind added_slots =
                    Core.Int.gen_incl
                      (Length.to_int a_curr_epoch_slot + 2)
                      max_epoch_slot
                  in
                  let%map added_blocks =
                    gen_num_blocks_in_slots ~slot_fill_rate
                      ~slot_fill_rate_delta added_slots
                  in
                  let b_slot =
                    Length.add
                      (Length.add a_curr_epoch_slot (UInt32.of_int added_slots))
                      UInt32.one
                  in
                  let b_blockchain_length =
                    Length.add
                      (Length.add a_curr_epoch_length added_blocks)
                      UInt32.one
                  in
                  (b_slot, b_blockchain_length)
                in
                ( Some (return a.staking_epoch_data.epoch_length)
                , Some (return a.next_epoch_data.epoch_length)
                , Some gen_greater_position )
            | None ->
                (None, None, None)
          in
          let gen_vrf_output =
            match vrf_output_relativity with
            | Some `Equal ->
                Some (return a.last_vrf_output)
            | Some `Ascending ->
                Some (gen_vrf_output_gt a.last_vrf_output)
            | None ->
                None
          in
          let ( staking_start_checkpoint
              , staking_lock_checkpoint
              , next_start_checkpoint
              , next_lock_checkpoint ) =
            b_checkpoints start_checkpoint lock_checkpoint
          in
          let%bind root_epoch_position =
            gen_b_root_epoch_position base_root_epoch_position
          in
          gen_spot ~slot_fill_rate ~slot_fill_rate_delta ~root_epoch_position
            ?staking_start_checkpoint ?staking_lock_checkpoint
            ?next_start_checkpoint ?next_lock_checkpoint
            ?gen_staking_epoch_length ?gen_next_epoch_length
            ?gen_curr_epoch_position ?gen_vrf_output ()
        in
        ( With_hash.
            { data = a
            ; hash =
                { State_hash.State_hashes.state_hash = hash_a
                ; state_body_hash = None
                }
            }
        , With_hash.
            { data = b
            ; hash =
                { State_hash.State_hashes.state_hash = hash_b
                ; state_body_hash = None
                }
            } )

      let gen_spot_pair_short_aligned ?blockchain_length_relativity
          ?vrf_output_relativity () =
        (* Both states will share their staking epoch checkpoints. *)
        let checkpoints start lock = (Some start, Some lock, None, None) in
        gen_spot_pair_common_checkpoints ?blockchain_length_relativity
          ?vrf_output_relativity ~a_checkpoints:checkpoints
          ~b_checkpoints:checkpoints ()

      let gen_spot_pair_short_misaligned ?blockchain_length_relativity
          ?vrf_output_relativity () =
        let open Quickcheck.Generator.Let_syntax in
        let slot_fill_rate = default_slot_fill_rate in
        let slot_fill_rate_delta = default_slot_fill_rate_delta in
        let a_checkpoints start lock = (None, None, Some start, Some lock) in
        let b_checkpoints start lock = (Some start, Some lock, None, None) in
        let gen_b_root_epoch_position (a_root_epoch, a_root_length) =
          (* Compute the root epoch position of `b`. This needs to be one epoch ahead of a, so we
           * compute it by extending the root epoch position of `a` by a single epoch *)
          let b_root_epoch = UInt32.succ a_root_epoch in
          let%map added_blocks =
            gen_num_blocks_in_epochs ~slot_fill_rate ~slot_fill_rate_delta 1
          in
          let b_root_length = Length.add a_root_length added_blocks in
          (b_root_epoch, b_root_length)
        in
        (* Constrain first state to be within last 1/3rd of its epoch (ensuring it's checkpoints and seed are fixed). *)
        let min_a_curr_epoch_slot =
          (2 * (Length.to_int constants.slots_per_epoch / 3)) + 1
        in
        gen_spot_pair_common_checkpoints ?blockchain_length_relativity
          ?vrf_output_relativity ~a_checkpoints ~b_checkpoints
          ~gen_b_root_epoch_position ~min_a_curr_epoch_slot ()

      let gen_spot_pair_long =
        let open Quickcheck.Generator.Let_syntax in
        let%bind hashes =
          gen_unique_list 2 ~gen:State_hash.gen ~equal:State_hash.equal
        in
        let[@warning "-8"] [ hash_a; hash_b ] = hashes in
        let%bind checkpoints =
          gen_unique_list 8 ~gen:State_hash.gen ~equal:State_hash.equal
        in
        let[@warning "-8"] [ a_staking_start_checkpoint
                           ; a_staking_lock_checkpoint
                           ; a_next_start_checkpoint
                           ; a_next_lock_checkpoint
                           ; b_staking_start_checkpoint
                           ; b_staking_lock_checkpoint
                           ; b_next_start_checkpoint
                           ; b_next_lock_checkpoint
                           ] =
          checkpoints
        in
        let%bind a =
          gen_spot ~staking_start_checkpoint:a_staking_start_checkpoint
            ~staking_lock_checkpoint:a_staking_lock_checkpoint
            ~next_start_checkpoint:a_next_start_checkpoint
            ~next_lock_checkpoint:a_next_lock_checkpoint ()
        in
        let%map b =
          gen_spot ~staking_start_checkpoint:b_staking_start_checkpoint
            ~staking_lock_checkpoint:b_staking_lock_checkpoint
            ~next_start_checkpoint:b_next_start_checkpoint
            ~next_lock_checkpoint:b_next_lock_checkpoint ()
        in
        ( With_hash.
            { data = a
            ; hash =
                { State_hash.State_hashes.state_hash = hash_a
                ; state_body_hash = None
                }
            }
        , With_hash.
            { data = b
            ; hash =
                { State_hash.State_hashes.state_hash = hash_b
                ; state_body_hash = None
                }
            } )

      let gen_spot_pair =
        let open Quickcheck.Generator.Let_syntax in
        let%bind a, b =
          match%bind
            Quickcheck.Generator.of_list
              [ `Short_aligned; `Short_misaligned; `Long ]
          with
          | `Short_aligned ->
              gen_spot_pair_short_aligned ()
          | `Short_misaligned ->
              gen_spot_pair_short_misaligned ()
          | `Long ->
              gen_spot_pair_long
        in
        if%map Quickcheck.Generator.bool then (a, b) else (b, a)

      let assert_consensus_state_set (type t) (set : t) ~project ~assertion ~f =
        (* TODO: make output prettier *)
        if not (f set) then
          let indent_size = 2 in
          let indent = String.init indent_size ~f:(Fn.const ' ') in
          let indented_json state =
            state |> Consensus_state.Value.to_yojson
            |> Yojson.Safe.pretty_to_string |> String.split ~on:'\n'
            |> String.concat ~sep:(indent ^ "\n")
          in
          let message =
            let comparison_sep = Printf.sprintf "\n%svs\n" indent in
            let comparison =
              set |> project |> List.map ~f:indented_json
              |> String.concat ~sep:comparison_sep
            in
            Printf.sprintf "Expected pair of consensus states to be %s:\n%s"
              assertion comparison
          in
          raise (Failure message)

      let assert_consensus_state_pair =
        assert_consensus_state_set ~project:(fun (a, b) -> [ a; b ])

      let assert_hashed_consensus_state_pair =
        assert_consensus_state_set ~project:(fun (a, b) ->
            [ With_hash.data a; With_hash.data b ] )

      let assert_hashed_consensus_state_triple =
        assert_consensus_state_set ~project:(fun (a, b, c) ->
            [ With_hash.data a; With_hash.data b; With_hash.data c ] )

      let is_selected (a, b) =
        Hooks.equal_select_status `Take
          (Hooks.select ~context:(module Context) ~existing:a ~candidate:b)

      let is_not_selected (a, b) =
        Hooks.equal_select_status `Keep
          (Hooks.select ~context:(module Context) ~existing:a ~candidate:b)

      let assert_selected =
        assert_hashed_consensus_state_pair ~assertion:"trigger selection"
          ~f:is_selected

      let assert_not_selected =
        assert_hashed_consensus_state_pair ~assertion:"do not trigger selection"
          ~f:is_not_selected

      let%test_unit "generator sanity check: equal states are always in short \
                     fork range" =
        let constants = Lazy.force Constants.for_unit_tests in
        Quickcheck.test (gen_spot ()) ~f:(fun state ->
            assert_consensus_state_pair (state, state)
              ~assertion:"within long range" ~f:(fun (a, b) ->
                Hooks.is_short_range a b ~constants ) )

      let%test_unit "generator sanity check: gen_spot_pair_short_aligned \
                     always generates pairs of states in short fork range" =
        let constants = Lazy.force Constants.for_unit_tests in
        Quickcheck.test (gen_spot_pair_short_aligned ()) ~f:(fun (a, b) ->
            assert_consensus_state_pair
              (With_hash.data a, With_hash.data b)
              ~assertion:"within short range"
              ~f:(fun (a, b) -> Hooks.is_short_range a b ~constants) )

      let%test_unit "generator sanity check: gen_spot_pair_short_misaligned \
                     always generates pairs of states in short fork range" =
        let constants = Lazy.force Constants.for_unit_tests in
        Quickcheck.test (gen_spot_pair_short_misaligned ()) ~f:(fun (a, b) ->
            assert_consensus_state_pair
              (With_hash.data a, With_hash.data b)
              ~assertion:"within short range"
              ~f:(fun (a, b) -> Hooks.is_short_range a b ~constants) )

      let%test_unit "generator sanity check: gen_spot_pair_long always \
                     generates pairs of states in long fork range" =
        let constants = Lazy.force Constants.for_unit_tests in
        Quickcheck.test gen_spot_pair_long ~f:(fun (a, b) ->
            assert_consensus_state_pair
              (With_hash.data a, With_hash.data b)
              ~assertion:"within long range"
              ~f:(fun (a, b) -> not (Hooks.is_short_range ~constants a b)) )

      let%test_unit "selection case: equal states" =
        Quickcheck.test
          (Quickcheck.Generator.tuple2 State_hash.gen (gen_spot ()))
          ~f:(fun (hash, state) ->
            let hashed_state =
              { With_hash.data = state
              ; hash =
                  { State_hash.State_hashes.state_hash = hash
                  ; state_body_hash = None
                  }
              }
            in
            assert_not_selected (hashed_state, hashed_state) )

      let%test_unit "selection case: aligned checkpoints & different lengths" =
        Quickcheck.test
          (gen_spot_pair_short_aligned ~blockchain_length_relativity:`Ascending
             () )
          ~f:assert_selected

      let%test_unit "selection case: aligned checkpoints & equal lengths & \
                     different vrfs" =
        Quickcheck.test
          (gen_spot_pair_short_aligned ~blockchain_length_relativity:`Equal
             ~vrf_output_relativity:`Ascending () )
          ~f:assert_selected

      let%test_unit "selection case: aligned checkpoints & equal lengths & \
                     equal vrfs & different hashes" =
        Quickcheck.test
          (gen_spot_pair_short_aligned ~blockchain_length_relativity:`Equal
             ~vrf_output_relativity:`Equal () )
          ~f:(fun (a, b) ->
            if
              State_hash.(
                With_state_hashes.state_hash b > With_state_hashes.state_hash a)
            then assert_selected (a, b)
            else assert_selected (b, a) )

      let%test_unit "selection case: misaligned checkpoints & different lengths"
          =
        Quickcheck.test
          (gen_spot_pair_short_misaligned
             ~blockchain_length_relativity:`Ascending () )
          ~f:assert_selected

      (* TODO: This test always succeeds, but this could be a false positive as the blockchain length equality constraint
       * is broken for misaligned short forks.
       *)
      let%test_unit "selection case: misaligned checkpoints & equal lengths & \
                     different vrfs" =
        Quickcheck.test
          (gen_spot_pair_short_misaligned ~blockchain_length_relativity:`Equal
             ~vrf_output_relativity:`Ascending () )
          ~f:assert_selected

      (* TODO: This test fails because the blockchain length equality constraint is broken for misaligned short forks.
         let%test_unit "selection case: misaligned checkpoints & equal lengths & equal vrfs & different hashes" =
         Quickcheck.test
         (gen_spot_pair_short_misaligned ~blockchain_length_relativity:`Equal ~vrf_output_relativity:`Equal ())
         ~f:(fun (a, b) ->
         if State_hash.compare (With_hash.hash a) (With_hash.hash b) > 0 then
         assert_selected (a, b)
         else
         assert_selected (b, a))
      *)

      (* TODO: expand long fork generation to support relativity constraints
         let%test_unit "selection case: distinct checkpoints & different min window densities" =
         failwith "TODO"

         let%test_unit "selection case: distinct checkpoints & equal min window densities & different lengths" =
         failwith "TODO"

         let%test_unit "selection case: distinct checkpoints & equal min window densities & equal lengths & different vrfs" =
         failwith "TODO"

         let%test_unit "selection case: distinct checkpoints & equal min window densities & equal lengths & qequals vrfs & different hashes" =
         failwith "TODO"
      *)

      let%test_unit "selection invariant: candidate selections are not \
                     commutative" =
        let select existing candidate =
          Hooks.select ~context:(module Context) ~existing ~candidate
        in
        Quickcheck.test gen_spot_pair
          ~f:
            (assert_hashed_consensus_state_pair
               ~assertion:"chains do not trigger a selection cycle"
               ~f:(fun (a, b) ->
                 not
                   ([%equal: Hooks.select_status * Hooks.select_status]
                      (select a b, select b a)
                      (`Take, `Take) ) ) )

      (* We define a homogeneous binary relation for consensus states by adapting the binary chain
       * selection rule and extending it to consider equality of chains. From this, we can test
       * that this extended relations forms a non-strict partial order over the set of consensus
       * states.
       *
       * We omit partial order reflexivity and antisymmetry tests as they are merely testing properties
       * of equality related to the partial order we define from binary chain selection. Chain
       * selection, as is written, will always reject equal elements, so the only property we are
       * truly interested in it holding is transitivity (when lifted to a homogeneous binary relation).
       *
       * TODO: Improved quickcheck generator which better explores related states via our spot
       * pair generation rules. Doing this requires re-working our spot pair generators to
       * work by extending an already generated consensus state with some relative constraints.
       *)
      let%test_unit "selection invariant: partial order transitivity" =
        let select existing candidate =
          Hooks.select ~context:(module Context) ~existing ~candidate
        in
        let ( <= ) a b =
          match (select a b, select b a) with
          | `Keep, `Keep ->
              true
          | `Keep, `Take ->
              true
          | `Take, `Keep ->
              false
          | `Take, `Take ->
              assert_hashed_consensus_state_pair (a, b)
                ~assertion:"chains do not trigger a selection cycle"
                ~f:(Fn.const false) ;
              (* unreachable *)
              false
        in
        let chains_hold_transitivity (a, b, c) =
          if a <= b then if b <= c then a <= c else c <= b
          else if b <= c then if c <= a then b <= a else a <= c
          else if c <= a then if a <= b then c <= b else b <= a
          else false
        in
        let gen = gen_with_hash (gen_spot ()) in
        Quickcheck.test
          (Quickcheck.Generator.tuple3 gen gen gen)
          ~f:
            (assert_hashed_consensus_state_triple
               ~assertion:"chains hold partial order transitivity"
               ~f:chains_hold_transitivity )
    end )

  module Exported = struct
    module Global_slot = Global_slot
    module Block_data = Data.Block_data
    module Consensus_state = Data.Consensus_state
  end

  module Body_reference = Body_reference
end

include Wire_types.Make (Make_sig) (Make_str)<|MERGE_RESOLUTION|>--- conflicted
+++ resolved
@@ -675,7 +675,6 @@
             `Unseen (Public_key.Compressed.Set.of_list nel)
     end
 
-<<<<<<< HEAD
     module Epoch_ledger = struct
       include Mina_base.Epoch_ledger
 
@@ -683,18 +682,6 @@
         { Poly.hash = genesis_ledger_hash ~ledger
         ; total_currency = genesis_ledger_total_currency ~ledger
         }
-=======
-      let typ : (var, Value.t) Typ.t =
-        Typ.of_hlistable
-          [ Epoch_ledger.typ
-          ; Epoch_seed.typ
-          ; Mina_base.State_hash.typ
-          ; Lock_checkpoint.typ
-          ; Length.typ
-          ]
-          ~var_to_hlist:Poly.to_hlist ~var_of_hlist:Poly.of_hlist
-          ~value_to_hlist:Poly.to_hlist ~value_of_hlist:Poly.of_hlist
->>>>>>> d8dc6827
 
       let graphql_type () : ('ctx, Value.t option) Graphql_async.Schema.typ =
         let open Graphql_async in
@@ -982,19 +969,16 @@
           [@@deriving sexp, compare, hash, to_yojson]
         end
 
-        let data_spec =
-          let open Tick.Data_spec in
-          [ Epoch_ledger.typ
-          ; Epoch_seed.typ
-          ; Mina_base.State_hash.typ
-          ; Lock_checkpoint.typ
-          ; Length.typ
-          ]
-
         let typ : (var, Value.t) Typ.t =
-          Typ.of_hlistable data_spec ~var_to_hlist:Poly.to_hlist
-            ~var_of_hlist:Poly.of_hlist ~value_to_hlist:Poly.to_hlist
-            ~value_of_hlist:Poly.of_hlist
+          Typ.of_hlistable
+            [ Epoch_ledger.typ
+            ; Epoch_seed.typ
+            ; Mina_base.State_hash.typ
+            ; Lock_checkpoint.typ
+            ; Length.typ
+            ]
+            ~var_to_hlist:Poly.to_hlist ~var_of_hlist:Poly.of_hlist
+            ~value_to_hlist:Poly.to_hlist ~value_of_hlist:Poly.of_hlist
 
         let graphql_type name =
           let open Graphql_async in
@@ -1812,7 +1796,6 @@
         end
       end
 
-<<<<<<< HEAD
       open Snark_params.Tick
 
       type var =
@@ -1827,99 +1810,28 @@
         , Public_key.Compressed.var )
         Poly.t
 
-      let data_spec
-          ~(constraint_constants : Genesis_constants.Constraint_constants.t) =
-        let open Snark_params.Tick.Data_spec in
+      let typ ~(constraint_constants : Genesis_constants.Constraint_constants.t)
+          : (var, Value.t) Typ.t =
         let sub_windows_per_window =
           constraint_constants.sub_windows_per_window
         in
-=======
-    open Snark_params.Tick
-
-    type var =
-      ( Length.Checked.t
-      , Vrf.Output.Truncated.var
-      , Amount.var
-      , Global_slot.Checked.t
-      , Mina_numbers.Global_slot.Checked.t
-      , Epoch_data.var
-      , Epoch_data.var
-      , Boolean.var
-      , Public_key.Compressed.var )
-      Poly.t
-
-    let typ ~(constraint_constants : Genesis_constants.Constraint_constants.t) :
-        (var, Value.t) Typ.t =
-      let sub_windows_per_window =
-        constraint_constants.sub_windows_per_window
-      in
-      Snark_params.Tick.Typ.of_hlistable
->>>>>>> d8dc6827
-        [ Length.typ
-        ; Length.typ
-        ; Length.typ
-        ; Typ.list ~length:sub_windows_per_window Length.typ
-        ; Vrf.Output.Truncated.typ
-        ; Amount.typ
-        ; Global_slot.typ
-        ; Mina_numbers.Global_slot.typ
-        ; Epoch_data.Staking.typ
-        ; Epoch_data.Next.typ
-        ; Boolean.typ
-        ; Public_key.Compressed.typ
-        ; Public_key.Compressed.typ
-        ; Public_key.Compressed.typ
-        ; Boolean.typ
-<<<<<<< HEAD
-=======
-        ]
-        ~var_to_hlist:Poly.to_hlist ~var_of_hlist:Poly.of_hlist
-        ~value_to_hlist:Poly.to_hlist ~value_of_hlist:Poly.of_hlist
-
-    let to_input
-        ({ Poly.blockchain_length
-         ; epoch_count
-         ; min_window_density
-         ; sub_window_densities
-         ; last_vrf_output
-         ; total_currency
-         ; curr_global_slot
-         ; global_slot_since_genesis
-         ; staking_epoch_data
-         ; next_epoch_data
-         ; has_ancestor_in_same_checkpoint_window
-         ; block_stake_winner
-         ; block_creator
-         ; coinbase_receiver
-         ; supercharge_coinbase
-         } :
-          Value.t ) =
-      let open Random_oracle.Input.Chunked in
-      List.reduce_exn ~f:append
-        [ Length.to_input blockchain_length
-        ; Length.to_input epoch_count
-        ; Length.to_input min_window_density
-        ; List.reduce_exn ~f:append
-            (List.map ~f:Length.to_input sub_window_densities)
-        ; Vrf.Output.Truncated.to_input last_vrf_output
-        ; Amount.to_input total_currency
-        ; Global_slot.to_input curr_global_slot
-        ; Mina_numbers.Global_slot.to_input global_slot_since_genesis
-        ; packed
-            ( Mina_base.Util.field_of_bool has_ancestor_in_same_checkpoint_window
-            , 1 )
-        ; packed (Mina_base.Util.field_of_bool supercharge_coinbase, 1)
-        ; Epoch_data.Staking.to_input staking_epoch_data
-        ; Epoch_data.Next.to_input next_epoch_data
-        ; Public_key.Compressed.to_input block_stake_winner
-        ; Public_key.Compressed.to_input block_creator
-        ; Public_key.Compressed.to_input coinbase_receiver
->>>>>>> d8dc6827
-        ]
-
-      let typ ~constraint_constants : (var, Value.t) Typ.t =
         Snark_params.Tick.Typ.of_hlistable
-          (data_spec ~constraint_constants)
+          [ Length.typ
+          ; Length.typ
+          ; Length.typ
+          ; Typ.list ~length:sub_windows_per_window Length.typ
+          ; Vrf.Output.Truncated.typ
+          ; Amount.typ
+          ; Global_slot.typ
+          ; Mina_numbers.Global_slot.typ
+          ; Epoch_data.Staking.typ
+          ; Epoch_data.Next.typ
+          ; Boolean.typ
+          ; Public_key.Compressed.typ
+          ; Public_key.Compressed.typ
+          ; Public_key.Compressed.typ
+          ; Boolean.typ
+          ]
           ~var_to_hlist:Poly.to_hlist ~var_of_hlist:Poly.of_hlist
           ~value_to_hlist:Poly.to_hlist ~value_of_hlist:Poly.of_hlist
 
