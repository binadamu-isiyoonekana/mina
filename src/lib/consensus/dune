(library
 (name consensus)
 (public_name consensus)
 (inline_tests)
 (modules (:standard \ proof_of_stake_fuzzer))
 (library_flags (-linkall))
 (libraries
   snarky_taylor
   core_kernel
   mina_base
   block_time
   with_hash
   test_genesis_ledger
   snark_params
   perf_histograms
   rc_pool
   test_util
   vrf_lib
   unix_timestamp
   global_signer_private_key
   non_zero_curve_point
   yojson
<<<<<<< HEAD
   coda_metrics
   graphql_lib)
=======
   mina_metrics
   graphql_lib
   inline_test_quiet_logs)
>>>>>>> d2d7b0ee
 (preprocessor_deps "../../config.mlh")
 (preprocess
  (pps
    h_list.ppx
    ppx_assert
    ppx_base
    ppx_bin_prot
    ppx_coda
    ppx_custom_printf
    ppx_deriving.std
    ppx_deriving_yojson
    ppx_fields_conv
    ppx_inline_test
    ppx_let
    ppx_optcomp
    ppx_sexp_conv
    ppx_snarky
    ppx_version))
 (instrumentation (backend bisect_ppx))
 (synopsis "Consensus mechanisms"))

(executable
 (name proof_of_stake_fuzzer)
 (modules proof_of_stake_fuzzer)
 (libraries core_kernel signature_lib coda_state coda_transition consensus prover blockchain_snark)
 (preprocessor_deps "../../config.mlh")
 (instrumentation (backend bisect_ppx))
 (preprocess (pps ppx_version ppx_jane)))<|MERGE_RESOLUTION|>--- conflicted
+++ resolved
@@ -20,14 +20,9 @@
    global_signer_private_key
    non_zero_curve_point
    yojson
-<<<<<<< HEAD
-   coda_metrics
-   graphql_lib)
-=======
    mina_metrics
    graphql_lib
    inline_test_quiet_logs)
->>>>>>> d2d7b0ee
  (preprocessor_deps "../../config.mlh")
  (preprocess
   (pps
