open Core_kernel
open Snark_params
open Unsigned

module T = Mina_numbers.Nat.Make32 ()

include (T : module type of T with module Checked := T.Checked)

let in_seed_update_range ~(constants : Constants.t) (slot : t) =
  let open UInt32.Infix in
  let third_epoch = constants.slots_per_epoch / UInt32.of_int 3 in
  assert (UInt32.(equal constants.slots_per_epoch (of_int 3 * third_epoch))) ;
  slot < third_epoch * UInt32.of_int 2

module Checked = struct
  include T.Checked

  let in_seed_update_range ~(constants : Constants.var) (slot : var) =
    let open Tick in
    let module Length = Mina_numbers.Length in
    let constant c =
      Length.Checked.Unsafe.of_field (Field.Var.constant (Field.of_int c))
    in
    let%bind third_epoch =
<<<<<<< HEAD
      make_checked (fun () ->
          let q, r =
            Integer.div_mod ~m
              (to_integer constants.slots_per_epoch)
              (Integer.constant ~m (Bignum_bigint.of_int 3))
          in
          Tick.Run.Boolean.Assert.is_true
            (Integer.equal ~m r (Integer.constant ~m Bignum_bigint.zero)) ;
          q )
    in
    let two = Integer.constant ~m (Bignum_bigint.of_int 2) in
    let%bind ck_times_2 = integer_mul third_epoch two in
    make_checked (fun () ->
        Integer.lt ~m (T.Checked.to_integer slot) ck_times_2 )
=======
      let%bind q, r =
        Length.Checked.div_mod constants.slots_per_epoch (constant 3)
      in
      let%map () = Length.Checked.Assert.equal r (constant 0) in
      q
    in
    let two = constant 2 in
    let%bind ck_times_2 = Length.Checked.mul third_epoch two in
    Length.Checked.( < )
      (Length.Checked.Unsafe.of_field (T.Checked.to_field slot))
      ck_times_2
>>>>>>> ea6c7ee8
end

let gen (constants : Constants.t) =
  let open Quickcheck.Let_syntax in
  let epoch_length = constants.slots_per_epoch |> UInt32.to_int in
  Core.Int.gen_incl 0 epoch_length >>| UInt32.of_int

let%test_unit "in_seed_update_range unchecked vs. checked equality" =
  let constants = Lazy.force Constants.for_unit_tests in
  let module Length = Mina_numbers.Length in
  let test x =
    Test_util.test_equal
      (Snarky_backendless.Typ.tuple2 Constants.typ typ)
      Tick.Boolean.typ
      (fun (c, x) -> Checked.in_seed_update_range ~constants:c x)
      (fun (c, x) -> in_seed_update_range ~constants:c x)
      (constants, x)
  in
  let x =
    UInt32.div constants.slots_per_epoch (UInt32.of_int 3) |> UInt32.to_int
  in
  let examples =
    List.map ~f:UInt32.of_int
      [ x; x - 1; x + 1; x * 2; (x * 2) - 1; (x * 2) + 1 ]
  in
  Quickcheck.test ~trials:100 ~examples (gen constants) ~f:test<|MERGE_RESOLUTION|>--- conflicted
+++ resolved
@@ -22,22 +22,6 @@
       Length.Checked.Unsafe.of_field (Field.Var.constant (Field.of_int c))
     in
     let%bind third_epoch =
-<<<<<<< HEAD
-      make_checked (fun () ->
-          let q, r =
-            Integer.div_mod ~m
-              (to_integer constants.slots_per_epoch)
-              (Integer.constant ~m (Bignum_bigint.of_int 3))
-          in
-          Tick.Run.Boolean.Assert.is_true
-            (Integer.equal ~m r (Integer.constant ~m Bignum_bigint.zero)) ;
-          q )
-    in
-    let two = Integer.constant ~m (Bignum_bigint.of_int 2) in
-    let%bind ck_times_2 = integer_mul third_epoch two in
-    make_checked (fun () ->
-        Integer.lt ~m (T.Checked.to_integer slot) ck_times_2 )
-=======
       let%bind q, r =
         Length.Checked.div_mod constants.slots_per_epoch (constant 3)
       in
@@ -49,7 +33,6 @@
     Length.Checked.( < )
       (Length.Checked.Unsafe.of_field (T.Checked.to_field slot))
       ck_times_2
->>>>>>> ea6c7ee8
 end
 
 let gen (constants : Constants.t) =
