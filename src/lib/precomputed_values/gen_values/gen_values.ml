--- conflicted
+++ resolved
@@ -59,7 +59,6 @@
 module Make_real () = struct
   let loc = Ppxlib.Location.none
 
-<<<<<<< HEAD
   module E = Ppxlib.Ast_builder.Make (struct
     let loc = loc
   end)
@@ -71,7 +70,7 @@
   module B = Blockchain_snark.Blockchain_snark_state.Make (T)
 
   let key_hashes = hashes
-=======
+
   let constraint_constants = Genesis_constants.Constraint_constants.compiled
 
   let genesis_constants = Genesis_constants.compiled
@@ -79,7 +78,6 @@
   let consensus_constants =
     Consensus.Constants.create ~constraint_constants
       ~protocol_constants:genesis_constants.protocol
->>>>>>> c43c25bd
 
   let protocol_state_with_hash =
     Genesis_protocol_state.t ~genesis_ledger:Test_genesis_ledger.t
@@ -92,13 +90,9 @@
       { constraint_constants
       ; genesis_constants
       ; genesis_ledger= (module Test_genesis_ledger)
-<<<<<<< HEAD
-      ; protocol_state_with_hash }
-=======
       ; consensus_constants
       ; protocol_state_with_hash
       ; base_hash }
->>>>>>> c43c25bd
 
   let transaction_verification =
     [%expr
@@ -155,16 +149,6 @@
 
       let compiled_base_proof = [%e M.base_proof_expr]
 
-      let compiled =
-        lazy
-          (let protocol_state_with_hash =
-             Lazy.force Coda_state.Genesis_protocol_state.compile_time_genesis
-           in
-           { genesis_constants= Genesis_constants.compiled
-           ; genesis_ledger= (module Test_genesis_ledger)
-           ; protocol_state_with_hash
-           ; genesis_proof= compiled_base_proof })
-
       let unit_test_base_proof = Coda_base.Proof.dummy
 
       let for_unit_tests =
@@ -185,9 +169,9 @@
 
       let blockchain_verification = [%e M.blockchain_verification]
 
-<<<<<<< HEAD
-      let transaction_verification = [%e M.transaction_verification]]
-=======
+
+      let transaction_verification = [%e M.transaction_verification]
+
       let compiled =
         lazy
           (let constraint_constants =
@@ -210,7 +194,6 @@
            ; protocol_state_with_hash
            ; base_hash= compiled_base_hash
            ; genesis_proof= compiled_base_proof })]
->>>>>>> c43c25bd
   in
   Pprintast.top_phrase fmt (Ptop_def structure) ;
   exit 0
