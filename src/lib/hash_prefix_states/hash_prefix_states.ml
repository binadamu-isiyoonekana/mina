open Core_kernel
open Hash_prefixes

let salt (s : Hash_prefixes.t) = Random_oracle.salt (s :> string)

let salt_legacy (s : Hash_prefixes.t) = Random_oracle.Legacy.salt (s :> string)

let receipt_chain_user_command = salt_legacy receipt_chain_user_command

let receipt_chain_zkapp = salt receipt_chain_zkapp

let coinbase = salt coinbase

let pending_coinbases = salt pending_coinbases

let coinbase_stack_data = salt coinbase_stack_data

let coinbase_stack_state_hash = salt coinbase_stack_state_hash

let coinbase_stack = salt coinbase_stack

let checkpoint_list = salt checkpoint_list

let merge_snark = salt merge_snark

let base_snark = salt base_snark

let protocol_state = salt protocol_state

let protocol_state_body = salt protocol_state_body

let merkle_tree =
  let f i = salt (merkle_tree i) in
  (* Cache up to the compiled ledger depth. *)
  let cached = ref [||] in
  fun i ->
    let len = Array.length !cached in
    if i >= len then
      cached :=
        Array.append !cached
          (Array.init (i + 1 - len) ~f:(fun i -> f (i + len))) ;
    !cached.(i)

let coinbase_merkle_tree =
  let f i = salt (coinbase_merkle_tree i) in
  let cached = ref [||] in
  fun i ->
    let len = Array.length !cached in
    if i >= len then
      cached :=
        Array.append !cached
          (Array.init (i + 1 - len) ~f:(fun i -> f (i + len))) ;
    !cached.(i)

let vrf_message = salt vrf_message

let signature_for_mainnet = salt signature_mainnet

let signature_for_testnet = salt signature_testnet

let signature =
  match Mina_signature_kind.t with
  | Mainnet ->
      signature_for_mainnet
  | Testnet ->
      signature_for_testnet

let signature_for_mainnet_legacy = salt_legacy signature_mainnet

let signature_for_testnet_legacy = salt_legacy signature_testnet

let signature_legacy =
  match Mina_signature_kind.t with
  | Mainnet ->
      signature_for_mainnet_legacy
  | Testnet ->
      signature_for_testnet_legacy

let vrf_output = salt vrf_output

let vrf_evaluation = salt vrf_evaluation

let epoch_seed = salt epoch_seed

let transition_system_snark = salt transition_system_snark

let account = salt account

let side_loaded_vk = salt side_loaded_vk

let zkapp_account = salt zkapp_account

let zkapp_payload = salt zkapp_payload

let zkapp_body = salt zkapp_body

let zkapp_precondition = salt zkapp_precondition

let zkapp_precondition_account = salt zkapp_precondition_account

let zkapp_precondition_protocol_state = salt zkapp_precondition_protocol_state

let party = salt party

let party_account_precondition = salt party_account_precondition

let party_cons = salt party_cons

let party_node = salt party_node

<<<<<<< HEAD
=======
let party_with_protocol_state_predicate =
  salt party_with_protocol_state_predicate

let party_stack_frame = salt party_stack_frame

let party_stack_frame_cons = salt party_stack_frame_cons

>>>>>>> 98d492f0
let zkapp_uri = salt zkapp_uri

let zkapp_event = salt zkapp_event

let zkapp_events = salt zkapp_events

let zkapp_sequence_events = salt zkapp_sequence_events

let zkapp_memo = salt zkapp_memo

let zkapp_test = salt zkapp_test

let derive_token_id = salt derive_token_id<|MERGE_RESOLUTION|>--- conflicted
+++ resolved
@@ -108,16 +108,10 @@
 
 let party_node = salt party_node
 
-<<<<<<< HEAD
-=======
-let party_with_protocol_state_predicate =
-  salt party_with_protocol_state_predicate
-
 let party_stack_frame = salt party_stack_frame
 
 let party_stack_frame_cons = salt party_stack_frame_cons
 
->>>>>>> 98d492f0
 let zkapp_uri = salt zkapp_uri
 
 let zkapp_event = salt zkapp_event
