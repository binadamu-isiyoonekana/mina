open Snark_params
open Tick
open Random_oracle

val signature : Field.t State.t

val signature_for_mainnet : Field.t State.t

val signature_for_testnet : Field.t State.t

val signature_legacy : Field.t Legacy.State.t

val signature_for_mainnet_legacy : Field.t Legacy.State.t

val signature_for_testnet_legacy : Field.t Legacy.State.t

(** [merkle_tree depth] gives the hash prefix for the given node depth.

    This function performs caching: all prefixes up to the given depth will be
    computed, and subsequent calls will retrieve them with negligible cost.
*)
val merkle_tree : int -> Field.t State.t

val coinbase_merkle_tree : int -> Field.t State.t

val vrf_message : Field.t State.t

val vrf_output : Field.t State.t

val vrf_evaluation : Field.t State.t

val epoch_seed : Field.t State.t

val protocol_state : Field.t State.t

val protocol_state_body : Field.t State.t

val transition_system_snark : Field.t State.t

val account : Field.t State.t

val side_loaded_vk : Field.t State.t

val snapp_account : Field.t State.t

val snapp_payload : Field.t State.t

val snapp_body : Field.t State.t

val snapp_predicate : Field.t State.t

val snapp_predicate_account : Field.t State.t

val snapp_predicate_protocol_state : Field.t State.t

val party_predicate : Field.t State.t

val party : Field.t State.t

val party_cons : Field.t State.t

val party_node : Field.t State.t

val party_with_protocol_state_predicate : Field.t State.t

<<<<<<< HEAD
val receipt_chain_user_command : Field.t State.t
=======
val receipt_chain_user_command : Field.t Legacy.State.t
>>>>>>> df2e688a

val receipt_chain_snapp : Field.t State.t

val pending_coinbases : Field.t State.t

val coinbase_stack_data : Field.t State.t

val coinbase_stack_state_hash : Field.t State.t

val coinbase_stack : Field.t State.t

val coinbase : Field.t State.t

val checkpoint_list : Field.t State.t

val merge_snark : Field.t State.t

val base_snark : Field.t State.t

val snapp_uri : Field.t State.t

val snapp_event : Field.t State.t

val snapp_events : Field.t State.t

val snapp_sequence_events : Field.t State.t

val snapp_memo : Field.t State.t

val snapp_test : Field.t State.t

val derive_token_id : Field.t State.t<|MERGE_RESOLUTION|>--- conflicted
+++ resolved
@@ -63,11 +63,7 @@
 
 val party_with_protocol_state_predicate : Field.t State.t
 
-<<<<<<< HEAD
-val receipt_chain_user_command : Field.t State.t
-=======
 val receipt_chain_user_command : Field.t Legacy.State.t
->>>>>>> df2e688a
 
 val receipt_chain_snapp : Field.t State.t
 
