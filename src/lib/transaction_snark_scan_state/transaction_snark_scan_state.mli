--- conflicted
+++ resolved
@@ -20,13 +20,9 @@
     ; state_hash : State_hash.t * State_body_hash.t
     ; statement : Transaction_snark.Statement.t
     ; init_stack : Transaction_snark.Pending_coinbase_stack_state.Init_stack.t
-<<<<<<< HEAD
     ; first_pass_ledger_witness : Mina_ledger.Sparse_ledger.t
     ; second_pass_ledger_witness : Mina_ledger.Sparse_ledger.t
-=======
-    ; ledger_witness : Mina_ledger.Sparse_ledger.t
     ; block_global_slot : Mina_numbers.Global_slot.t
->>>>>>> 7df96fc9
     }
   [@@deriving sexp]
 end
@@ -101,7 +97,9 @@
   -> Transaction_with_witness.t list
   -> Transaction_snark_work.t list
   -> ( ( Ledger_proof.t
-       * (Transaction.t With_status.t * State_hash.t)
+       * ( Transaction.t With_status.t
+         * State_hash.t
+         * Mina_numbers.Global_slot.t )
          Transactions_ordered.Poly.t
          list )
        option
@@ -111,11 +109,8 @@
 val latest_ledger_proof :
      t
   -> ( Ledger_proof_with_sok_message.t
-<<<<<<< HEAD
-     * (Transaction.t With_status.t * State_hash.t) Transactions_ordered.Poly.t
-=======
      * (Transaction.t With_status.t * State_hash.t * Mina_numbers.Global_slot.t)
->>>>>>> 7df96fc9
+       Transactions_ordered.Poly.t
        list )
      option
 
@@ -131,7 +126,8 @@
   -> get_protocol_state:
        (State_hash.t -> Mina_state.Protocol_state.Value.t Or_error.t)
   -> apply_first_pass:
-       (   txn_state_view:Mina_base.Zkapp_precondition.Protocol_state.View.t
+       (   global_slot:Mina_numbers.Global_slot.t
+        -> txn_state_view:Mina_base.Zkapp_precondition.Protocol_state.View.t
         -> Ledger.t
         -> Transaction.t
         -> Ledger.Transaction_partially_applied.t Or_error.t )
@@ -140,7 +136,8 @@
         -> Ledger.Transaction_partially_applied.t
         -> Ledger.Transaction_applied.t Or_error.t )
   -> apply_first_pass_sparse_ledger:
-       (   txn_state_view:Mina_base.Zkapp_precondition.Protocol_state.View.t
+       (   global_slot:Mina_numbers.Global_slot.t
+        -> txn_state_view:Mina_base.Zkapp_precondition.Protocol_state.View.t
         -> Mina_ledger.Sparse_ledger.t
         -> Mina_transaction.Transaction.t
         -> Mina_ledger.Sparse_ledger.T.Transaction_partially_applied.t
@@ -162,7 +159,8 @@
   -> get_protocol_state:
        (State_hash.t -> Mina_state.Protocol_state.Value.t Or_error.t)
   -> apply_first_pass:
-       (   txn_state_view:Mina_base.Zkapp_precondition.Protocol_state.View.t
+       (   global_slot:Mina_numbers.Global_slot.t
+        -> txn_state_view:Mina_base.Zkapp_precondition.Protocol_state.View.t
         -> Ledger.t
         -> Transaction.t
         -> Ledger.Transaction_partially_applied.t Or_error.t )
@@ -171,7 +169,8 @@
         -> Ledger.Transaction_partially_applied.t
         -> Ledger.Transaction_applied.t Or_error.t )
   -> apply_first_pass_sparse_ledger:
-       (   txn_state_view:Mina_base.Zkapp_precondition.Protocol_state.View.t
+       (   global_slot:Mina_numbers.Global_slot.t
+        -> txn_state_view:Mina_base.Zkapp_precondition.Protocol_state.View.t
         -> Mina_ledger.Sparse_ledger.t
         -> Mina_transaction.Transaction.t
         -> Mina_ledger.Sparse_ledger.T.Transaction_partially_applied.t
@@ -192,17 +191,9 @@
 (** All the transactions with hash of the parent block in which they were included in the order in which they were applied*)
 val staged_transactions_with_state_hash :
      t
-<<<<<<< HEAD
-  -> (Transaction.t With_status.t * State_hash.t) Transactions_ordered.Poly.t
+  -> (Transaction.t With_status.t * State_hash.t * Mina_numbers.Global_slot.t)
+     Transactions_ordered.Poly.t
      list
-=======
-  -> get_state:(State_hash.t -> Mina_state.Protocol_state.value Or_error.t)
-  -> ( Transaction.t With_status.t
-     * Mina_state.Protocol_state.value
-     * Mina_numbers.Global_slot.t )
-     list
-     Or_error.t
->>>>>>> 7df96fc9
 
 (** Available space and the corresponding required work-count in one and/or two trees (if the slots to be occupied are in two different trees)*)
 val partition_if_overflowing : t -> Space_partition.t
