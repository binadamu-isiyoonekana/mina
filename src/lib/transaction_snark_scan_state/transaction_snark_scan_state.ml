open Core_kernel
open Async
open Mina_base
open Currency
open O1trace

let map2_or_error xs ys ~f =
  let rec go xs ys acc =
    match (xs, ys) with
    | [], [] ->
        Ok (List.rev acc)
    | x :: xs, y :: ys -> (
        match f x y with Error e -> Error e | Ok z -> go xs ys (z :: acc) )
    | _, _ ->
        Or_error.error_string "Length mismatch"
  in
  go xs ys []

module type Monad_with_Or_error_intf = sig
  type 'a t

  include Monad.S with type 'a t := 'a t

  module Or_error : sig
    type nonrec 'a t = 'a Or_error.t t

    include Monad.S with type 'a t := 'a t
  end
end

module Transaction_with_witness = struct
  [%%versioned
  module Stable = struct
    module V2 = struct
      (* TODO: The statement is redundant here - it can be computed from the
         witness and the transaction
      *)
      type t =
        { transaction_with_info :
            Transaction_logic.Transaction_applied.Stable.V2.t
        ; state_hash : State_hash.Stable.V1.t * State_body_hash.Stable.V1.t
              (* TODO: It's inefficient to store this here. Optimize it someday. *)
        ; state_view : Mina_base.Snapp_predicate.Protocol_state.View.Stable.V1.t
        ; statement : Transaction_snark.Statement.Stable.V2.t
        ; init_stack :
            Transaction_snark.Pending_coinbase_stack_state.Init_stack.Stable.V1
            .t
        ; ledger_witness : Mina_base.Sparse_ledger.Stable.V2.t [@sexp.opaque]
        }
      [@@deriving sexp]

      let to_latest = Fn.id
    end

    module V1 = struct
      type t =
        { transaction_with_info :
            Transaction_logic.Transaction_applied.Stable.V1.t
        ; state_hash : State_hash.Stable.V1.t * State_body_hash.Stable.V1.t
        ; state_view : Mina_base.Snapp_predicate.Protocol_state.View.Stable.V1.t
        ; statement : Transaction_snark.Statement.Stable.V1.t
        ; init_stack :
            Transaction_snark.Pending_coinbase_stack_state.Init_stack.Stable.V1
            .t
        ; ledger_witness : Mina_base.Sparse_ledger.Stable.V1.t [@sexp.opaque]
        }
      [@@deriving sexp]

      let to_latest (t : t) : V2.t =
        { transaction_with_info =
            Transaction_logic.Transaction_applied.Stable.V1.to_latest
              t.transaction_with_info
        ; state_hash = t.state_hash
        ; state_view = t.state_view
        ; statement =
            Transaction_snark.Statement.Stable.V1.to_latest t.statement
        ; init_stack = t.init_stack
        ; ledger_witness =
            Mina_base.Sparse_ledger.Stable.V1.to_latest t.ledger_witness
        }
    end
  end]
end

module Ledger_proof_with_sok_message = struct
  [%%versioned
  module Stable = struct
    module V2 = struct
      type t = Ledger_proof.Stable.V2.t * Sok_message.Stable.V1.t
      [@@deriving sexp]

      let to_latest = Fn.id
    end

    module V1 = struct
      type t = Ledger_proof.Stable.V1.t * Sok_message.Stable.V1.t
      [@@deriving sexp]

      let to_latest ((x, y) : t) : V2.t = (Ledger_proof.Stable.V1.to_latest x, y)
    end
  end]
end

module Available_job = struct
  type t =
    ( Ledger_proof_with_sok_message.t
    , Transaction_with_witness.t )
    Parallel_scan.Available_job.t
  [@@deriving sexp]
end

module Space_partition = Parallel_scan.Space_partition

module Job_view = struct
  type t = Transaction_snark.Statement.t Parallel_scan.Job_view.t
  [@@deriving sexp]

  let to_yojson ({ value; position } : t) : Yojson.Safe.t =
    let module R = struct
      type t =
        ( Frozen_ledger_hash.t
        , Pending_coinbase.Stack_versioned.t
        , Token_id.t
        , Mina_state.Local_state.t )
        Mina_state.Registers.t
      [@@deriving to_yojson]
    end in
    let statement_to_yojson (s : Transaction_snark.Statement.t) =
      `Assoc
        [ ("Work_id", `Int (Transaction_snark.Statement.hash s))
        ; ("Source", R.to_yojson s.source)
        ; ("Target", R.to_yojson s.target)
        ; ( "Fee Excess"
          , `List
              [ `Assoc
                  [ ("token", Token_id.to_yojson s.fee_excess.fee_token_l)
                  ; ("amount", Fee.Signed.to_yojson s.fee_excess.fee_excess_l)
                  ]
              ; `Assoc
                  [ ("token", Token_id.to_yojson s.fee_excess.fee_token_r)
                  ; ("amount", Fee.Signed.to_yojson s.fee_excess.fee_excess_r)
                  ]
              ] )
        ; ("Supply Increase", Currency.Amount.to_yojson s.supply_increase)
        ]
    in
    let job_to_yojson =
      match value with
      | BEmpty ->
          `Assoc [ ("B", `List []) ]
      | MEmpty ->
          `Assoc [ ("M", `List []) ]
      | MPart x ->
          `Assoc [ ("M", `List [ statement_to_yojson x ]) ]
      | MFull (x, y, { seq_no; status }) ->
          `Assoc
            [ ( "M"
              , `List
                  [ statement_to_yojson x
                  ; statement_to_yojson y
                  ; `Int seq_no
                  ; `Assoc
                      [ ( "Status"
                        , `String (Parallel_scan.Job_status.to_string status) )
                      ]
                  ] )
            ]
      | BFull (x, { seq_no; status }) ->
          `Assoc
            [ ( "B"
              , `List
                  [ statement_to_yojson x
                  ; `Int seq_no
                  ; `Assoc
                      [ ( "Status"
                        , `String (Parallel_scan.Job_status.to_string status) )
                      ]
                  ] )
            ]
    in
    `List [ `Int position; job_to_yojson ]
end

type job = Available_job.t [@@deriving sexp]

[%%versioned
module Stable = struct
  module V2 = struct
    type t =
      ( Ledger_proof_with_sok_message.Stable.V2.t
      , Transaction_with_witness.Stable.V2.t )
      Parallel_scan.State.Stable.V1.t
    [@@deriving sexp]

    let to_latest = Fn.id

    let hash (t : t) =
      let state_hash =
        Parallel_scan.State.hash t
          (Binable.to_string (module Ledger_proof_with_sok_message.Stable.V2))
          (Binable.to_string (module Transaction_with_witness.Stable.V2))
      in
      Staged_ledger_hash.Aux_hash.of_bytes
        (state_hash |> Digestif.SHA256.to_raw_string)
  end

  module V1 = struct
    type t =
      ( Ledger_proof_with_sok_message.Stable.V1.t
      , Transaction_with_witness.Stable.V1.t )
      Parallel_scan.State.Stable.V1.t
    [@@deriving sexp]

    let to_latest (t : t) : V2.t =
      Parallel_scan.State.map t
        ~f1:Ledger_proof_with_sok_message.Stable.V1.to_latest
        ~f2:Transaction_with_witness.Stable.V1.to_latest

    (* TODO: Review this. The version bytes for the underlying types are
       included in the hash, so it can never be stable between versions.
    *)

    let hash t =
      let state_hash =
        Parallel_scan.State.hash t
          (Binable.to_string (module Ledger_proof_with_sok_message.Stable.V1))
          (Binable.to_string (module Transaction_with_witness.Stable.V1))
      in
      Staged_ledger_hash.Aux_hash.of_bytes
        (state_hash |> Digestif.SHA256.to_raw_string)
  end
end]

[%%define_locally Stable.Latest.(hash)]

(**********Helpers*************)

let create_expected_statement ~constraint_constants
    { Transaction_with_witness.transaction_with_info
    ; state_hash
    ; state_view
    ; ledger_witness
    ; init_stack
    ; statement
    } =
  let open Or_error.Let_syntax in
  let source =
    Frozen_ledger_hash.of_ledger_hash
    @@ Sparse_ledger.merkle_root ledger_witness
  in
  let next_available_token_before =
    Sparse_ledger.next_available_token ledger_witness
  in
  let { With_status.data = transaction; status = _ } =
    Ledger.Transaction_applied.transaction transaction_with_info
  in
  let%bind after =
    Or_error.try_with (fun () ->
        Sparse_ledger.apply_transaction_exn ~constraint_constants
          ~txn_state_view:state_view ledger_witness transaction)
  in
  let target =
    Frozen_ledger_hash.of_ledger_hash @@ Sparse_ledger.merkle_root after
  in
  let next_available_token_after = Sparse_ledger.next_available_token after in
  let%bind pending_coinbase_before =
    match init_stack with
    | Base source ->
        Ok source
    | Merge ->
        Or_error.errorf
          !"Invalid init stack in Pending coinbase stack state . Expected Base \
            found Merge"
  in
  let pending_coinbase_after =
    let state_body_hash = snd state_hash in
    let pending_coinbase_with_state =
      Pending_coinbase.Stack.push_state state_body_hash pending_coinbase_before
    in
    match transaction with
    | Coinbase c ->
        Pending_coinbase.Stack.push_coinbase c pending_coinbase_with_state
    | _ ->
        pending_coinbase_with_state
  in
  let%bind fee_excess = Transaction.fee_excess transaction in
  (*TODO: source local state should `local_state_init` from the witness and
    target local state should be whatever `apply_parties_unchecked` returns. Do
    they have to be in the statement in the scan state? transaction snark*)
  let local_state = Mina_state.Local_state.empty in
  let `Needs_some_work_for_snapps_on_mainnet = Mina_base.Util.todo_snapps in
  let%map supply_increase = Transaction.supply_increase transaction in
  { Transaction_snark.Statement.source =
      { ledger = source
      ; pending_coinbase_stack = statement.source.pending_coinbase_stack
      ; next_available_token = next_available_token_before
      ; local_state
      }
  ; target =
      { ledger = target
      ; pending_coinbase_stack = pending_coinbase_after
      ; next_available_token = next_available_token_after
      ; local_state
      }
  ; fee_excess
  ; supply_increase
  ; sok_digest = ()
  }

let completed_work_to_scanable_work (job : job) (fee, current_proof, prover) :
    Ledger_proof_with_sok_message.t Or_error.t =
  let sok_digest = Ledger_proof.sok_digest current_proof
  and proof = Ledger_proof.underlying_proof current_proof in
  match job with
  | Base { statement; _ } ->
      let ledger_proof = Ledger_proof.create ~statement ~sok_digest ~proof in
      Ok (ledger_proof, Sok_message.create ~fee ~prover)
  | Merge ((p, _), (p', _)) ->
      let open Or_error.Let_syntax in
      (*
      let%map statement =
        Transaction_snark.Statement.merge (Ledger_proof.statement p)
          (Ledger_proof.statement p')
      in *)
      let s = Ledger_proof.statement p and s' = Ledger_proof.statement p' in
      let option lab =
        Option.value_map ~default:(Or_error.error_string lab) ~f:(fun x -> Ok x)
      in
      let%map fee_excess = Fee_excess.combine s.fee_excess s'.fee_excess
      and supply_increase =
        Amount.add s.supply_increase s'.supply_increase
        |> option "Error adding supply_increases"
      and _valid_pending_coinbase_stack =
        if
          Pending_coinbase.Stack.equal s.target.pending_coinbase_stack
            s'.source.pending_coinbase_stack
        then Ok ()
        else Or_error.error_string "Invalid pending coinbase stack state"
      and () =
        if
          Token_id.equal s.target.next_available_token
            s'.source.next_available_token
        then Ok ()
        else
          Or_error.error_string
            "Statements have incompatible next_available_token state"
      in
      let statement : Transaction_snark.Statement.t =
        { source = s.source
        ; target = s'.target
        ; supply_increase
        ; fee_excess
        ; sok_digest = ()
        }
      in
      ( Ledger_proof.create ~statement ~sok_digest ~proof
      , Sok_message.create ~fee ~prover )

let total_proofs (works : Transaction_snark_work.t list) =
  List.sum (module Int) works ~f:(fun w -> One_or_two.length w.proofs)

(*************exposed functions*****************)

module P = struct
  type t = Ledger_proof_with_sok_message.t
end

module Make_statement_scanner (Verifier : sig
  type t

  val verify : verifier:t -> P.t list -> bool Deferred.Or_error.t
end) =
struct
  module Fold = Parallel_scan.State.Make_foldable (Deferred)

  let logger = lazy (Logger.create ())

  let time label f =
    let logger = Lazy.force logger in
    let start = Core.Time.now () in
    let%map x = trace_recurring label f in
    [%log debug]
      ~metadata:
        [ ("time_elapsed", `Float Core.Time.(Span.to_ms @@ diff (now ()) start))
        ]
      "%s took $time_elapsed" label ;
    x

  module Timer = struct
    module Info = struct
      module Time_span = struct
        type t = Time.Span.t

        let to_yojson t = `Float (Time.Span.to_ms t)
      end

      type t =
        { total : Time_span.t
        ; count : int
        ; min : Time_span.t
        ; max : Time_span.t
        }
      [@@deriving to_yojson]

      let singleton time = { total = time; count = 1; max = time; min = time }

      let update (t : t) time =
        { total = Time.Span.( + ) t.total time
        ; count = t.count + 1
        ; min = Time.Span.min t.min time
        ; max = Time.Span.max t.max time
        }
    end

    type t = Info.t String.Table.t

    let create () : t = String.Table.create ()

    let time (t : t) label f =
      let start = Time.now () in
      let x = f () in
      let elapsed = Time.(diff (now ()) start) in
      Hashtbl.update t label ~f:(function
        | None ->
            Info.singleton elapsed
        | Some acc ->
            Info.update acc elapsed) ;
      x

    let log label (t : t) =
      let logger = Lazy.force logger in
      [%log debug]
        ~metadata:
          (List.map (Hashtbl.to_alist t) ~f:(fun (k, info) ->
               (k, Info.to_yojson info)))
        "%s timing" label
  end

  (*TODO: fold over the pending_coinbase tree and validate the statements?*)
  let scan_statement ~constraint_constants tree ~verifier :
      ( Transaction_snark.Statement.t
      , [ `Error of Error.t | `Empty ] )
      Deferred.Result.t =
    let open Deferred.Or_error.Let_syntax in
    let timer = Timer.create () in
    let yield_occasionally =
      let f = Staged.unstage (Async.Scheduler.yield_every ~n:50) in
      fun () -> f () |> Deferred.map ~f:Or_error.return
    in
    let yield_always () =
      Async.Scheduler.yield () |> Deferred.map ~f:Or_error.return
    in
    let module Acc = struct
      type t = (Transaction_snark.Statement.t * P.t list) option
    end in
    let write_error description =
      sprintf !"Staged_ledger.scan_statement: %s\n" description
    in
    let with_error ~f message =
      let result = f () in
      Deferred.Result.map_error result ~f:(fun e ->
          Error.createf !"%s: %{sexp:Error.t}" (write_error message) e)
    in
    let merge_acc ~proofs (acc : Acc.t) s2 : Acc.t Deferred.Or_error.t =
      Timer.time timer (sprintf "merge_acc:%s" __LOC__) (fun () ->
          with_error "Bad merge proof" ~f:(fun () ->
              match acc with
              | None ->
                  return (Some (s2, proofs))
              | Some (s1, ps) ->
                  let%bind merged_statement =
                    Deferred.return (Transaction_snark.Statement.merge s1 s2)
                  in
                  let%map () = yield_occasionally () in
                  Some (merged_statement, proofs @ ps)))
    in
    let merge_pc (acc : Transaction_snark.Statement.t option) s2 :
        Transaction_snark.Statement.t option Or_error.t =
      let open Or_error.Let_syntax in
      match acc with
      | None ->
          Ok (Some s2)
      | Some s1 ->
          let%map () =
            if
              Pending_coinbase.Stack.connected
                ~prev:(Some s1.source.pending_coinbase_stack)
                ~first:s1.target.pending_coinbase_stack
                ~second:s2.source.pending_coinbase_stack ()
            then return ()
            else
              Or_error.errorf
                !"Base merge proof: invalid pending coinbase transition s1: \
                  %{sexp: Transaction_snark.Statement.t} s2: %{sexp: \
                  Transaction_snark.Statement.t}"
                s1 s2
          in
          Some s2
    in
    let fold_step_a (acc_statement, acc_pc) job =
      let open Or_error.Let_syntax in
      match job with
      | Parallel_scan.Merge.Job.Part (proof, message) ->
          let statement = Ledger_proof.statement proof in
          let%map acc_stmt =
            merge_acc ~proofs:[ (proof, message) ] acc_statement statement
          in
          (acc_stmt, acc_pc)
      | Empty | Full { status = Parallel_scan.Job_status.Done; _ } ->
<<<<<<< HEAD
          Or_error.return (acc_statement, acc_pc)
      | Full { left = proof_1, message_1; right = proof_2, message_2; _ } ->
          let open Or_error.Let_syntax in
          let stmt1 = Ledger_proof.statement proof_1 in
          let stmt2 = Ledger_proof.statement proof_2 in
          let%bind merged_statement =
            Timer.time timer (sprintf "merge:%s" __LOC__) (fun () ->
                Transaction_snark.Statement.merge stmt1 stmt2)
=======
          return acc_statement
      | Full { left = proof_1, message_1; right = proof_2, message_2; _ } ->
          let%bind merged_statement =
            Timer.time timer (sprintf "merge:%s" __LOC__) (fun () ->
                Deferred.return
                  (Transaction_snark.Statement.merge
                     (Ledger_proof.statement proof_1)
                     (Ledger_proof.statement proof_2)))
>>>>>>> cee7b792
          in
          let%map acc_stmt =
            merge_acc acc_statement merged_statement
              ~proofs:[ (proof_1, message_1); (proof_2, message_2) ]
          in
          (acc_stmt, acc_pc)
    in
    let fold_step_d (acc_statement, acc_pc) job =
      let open Or_error.Let_syntax in
      match job with
<<<<<<< HEAD
      | Parallel_scan.Base.Job.Empty ->
          Or_error.return (acc_statement, acc_pc)
      | Full
          { status = Parallel_scan.Job_status.Done
          ; job = (transaction : Transaction_with_witness.t)
          ; _
          } ->
          let%map acc_pc = merge_pc acc_pc transaction.statement in
          (acc_statement, acc_pc)
=======
      | Parallel_scan.Base.Job.Empty
      | Full { status = Parallel_scan.Job_status.Done; _ } ->
          return acc_statement
>>>>>>> cee7b792
      | Full { job = transaction; _ } ->
          with_error "Bad base statement" ~f:(fun () ->
              let%bind expected_statement =
                Timer.time timer
                  (sprintf "create_expected_statement:%s" __LOC__) (fun () ->
                    Deferred.return
                      (create_expected_statement ~constraint_constants
                         transaction))
              in
              let%bind () = yield_always () in
              if
                Transaction_snark.Statement.equal transaction.statement
                  expected_statement
              then
                let%bind acc_stmt =
                  merge_acc ~proofs:[] acc_statement transaction.statement
                in
                let%map acc_pc = merge_pc acc_pc transaction.statement in
                (acc_stmt, acc_pc)
              else
                Deferred.Or_error.error_string
                  (sprintf
                     !"Bad base statement expected: \
                       %{sexp:Transaction_snark.Statement.t} got: \
                       %{sexp:Transaction_snark.Statement.t}"
                     transaction.statement expected_statement))
    in
<<<<<<< HEAD
    let res =
      Fold.fold_chronological_until tree ~init:(None, None)
=======
    let%bind.Deferred res =
      Fold.fold_chronological_until tree ~init:None
>>>>>>> cee7b792
        ~f_merge:(fun acc (_weight, job) ->
          let open Container.Continue_or_stop in
          match%map.Deferred fold_step_a acc job with
          | Ok next ->
              Continue next
          | e ->
              Stop e)
        ~f_base:(fun acc (_weight, job) ->
          let open Container.Continue_or_stop in
          match%map.Deferred fold_step_d acc job with
          | Ok next ->
              Continue next
          | e ->
              Stop e)
        ~finish:return
    in
    Timer.log "scan_statement" timer ;
    match res with
<<<<<<< HEAD
    | Ok (None, _) ->
        M.return (Error `Empty)
    | Ok (Some (res, proofs), _) -> (
        let open M.Let_syntax in
        match%map
=======
    | Ok None ->
        Deferred.return (Error `Empty)
    | Ok (Some (res, proofs)) -> (
        match%map.Deferred
>>>>>>> cee7b792
          ksprintf time "verify:%s" __LOC__ (fun () ->
              Verifier.verify ~verifier proofs)
        with
        | Ok true ->
            Ok res
        | Ok false ->
            Error (`Error (Error.of_string "Bad proofs"))
        | Error e ->
            Error (`Error e) )
    | Error e ->
        Deferred.return (Error (`Error e))

  let check_invariants t ~constraint_constants ~verifier ~error_prefix
      ~(registers_begin :
         ( Frozen_ledger_hash.t
         , Pending_coinbase.Stack.t
         , Token_id.t
         , Mina_state.Local_state.t )
         Mina_state.Registers.t
         option)
      ~(registers_end :
         ( Frozen_ledger_hash.t
         , Pending_coinbase.Stack.t
         , Token_id.t
         , Mina_state.Local_state.t )
         Mina_state.Registers.t) =
    let clarify_error cond err =
      if not cond then Or_error.errorf "%s : %s" error_prefix err else Ok ()
    in
    let open M.Let_syntax in
    let check_registers (reg1 : _ Mina_state.Registers.t)
        (reg2 : _ Mina_state.Registers.t) =
      let open Or_error.Let_syntax in
      let%map () =
        clarify_error
          (Frozen_ledger_hash.equal reg1.ledger reg2.ledger)
          "did not connect with snarked ledger hash"
      and () =
        clarify_error
          (Token_id.equal reg1.next_available_token reg2.next_available_token)
          "did not connect with next available token"
      and () =
        clarify_error
          (Pending_coinbase.Stack.connected ~first:reg1.pending_coinbase_stack
             ~second:reg2.pending_coinbase_stack ())
          "did not connect with pending-coinbase stack"
      and () =
        clarify_error
          (Parties_logic.Local_state.Value.equal reg1.local_state
             reg2.local_state)
          "did not connect with local state"
      in
      ()
    in
    match%map
      time "scan_statement" (fun () ->
          scan_statement ~constraint_constants ~verifier t)
    with
    | Error (`Error e) ->
        Error e
    | Error `Empty ->
        Option.value_map ~default:(Ok ()) registers_begin
          ~f:(fun registers_begin ->
            check_registers registers_begin registers_end)
    | Ok
        { fee_excess = { fee_token_l; fee_excess_l; fee_token_r; fee_excess_r }
        ; source
        ; target
        ; supply_increase = _
        ; sok_digest = ()
        } ->
        let open Or_error.Let_syntax in
        let%map () =
          Option.value_map ~default:(Ok ()) registers_begin
            ~f:(fun registers_begin -> check_registers registers_begin source)
        and () = check_registers registers_end target
        and () =
          clarify_error
            (Fee.Signed.equal Fee.Signed.zero fee_excess_l)
            "nonzero fee excess"
        and () =
          clarify_error
            (Fee.Signed.equal Fee.Signed.zero fee_excess_r)
            "nonzero fee excess"
        and () =
          clarify_error
            (Token_id.equal Token_id.default fee_token_l)
            "nondefault fee token"
        and () =
          clarify_error
            (Token_id.equal Token_id.default fee_token_r)
            "nondefault fee token"
        in
        ()
end

module Staged_undos = struct
  type applied_txn = Ledger.Transaction_applied.t

  type t = applied_txn list

  let apply ~constraint_constants t ledger =
    List.fold_left t ~init:(Ok ()) ~f:(fun acc t ->
        Or_error.bind
          (Or_error.map acc ~f:(fun _ -> t))
          ~f:(fun u -> Ledger.undo ~constraint_constants ledger u))
end

let statement_of_job : job -> Transaction_snark.Statement.t option = function
  | Base { statement; _ } ->
      Some statement
  | Merge ((p1, _), (p2, _)) ->
      Transaction_snark.Statement.merge
        (Ledger_proof.statement p1)
        (Ledger_proof.statement p2)
      |> Result.ok

let create ~work_delay ~transaction_capacity_log_2 =
  let k = Int.pow 2 transaction_capacity_log_2 in
  Parallel_scan.empty ~delay:work_delay ~max_base_jobs:k

let empty ~(constraint_constants : Genesis_constants.Constraint_constants.t) ()
    =
  create ~work_delay:constraint_constants.work_delay
    ~transaction_capacity_log_2:constraint_constants.transaction_capacity_log_2

let extract_txns txns_with_witnesses =
  (* TODO: This type checks, but are we actually pulling the inverse txn here? *)
  List.map txns_with_witnesses
    ~f:(fun (txn_with_witness : Transaction_with_witness.t) ->
      let txn =
        Ledger.Transaction_applied.transaction
          txn_with_witness.transaction_with_info
      in
      let state_hash = fst txn_with_witness.state_hash in
      (txn, state_hash))

let latest_ledger_proof t =
  let open Option.Let_syntax in
  let%map proof, txns_with_witnesses = Parallel_scan.last_emitted_value t in
  (proof, extract_txns txns_with_witnesses)

let free_space = Parallel_scan.free_space

(*This needs to be grouped like in work_to_do function. Group of two jobs per list and not group of two jobs after concatenating the lists*)
let all_jobs = Parallel_scan.all_jobs

let next_on_new_tree = Parallel_scan.next_on_new_tree

let base_jobs_on_latest_tree = Parallel_scan.base_jobs_on_latest_tree

(*All the transactions in the order in which they were applied*)
let staged_transactions t =
  List.map ~f:(fun (t : Transaction_with_witness.t) ->
      t.transaction_with_info |> Ledger.Transaction_applied.transaction)
  @@ Parallel_scan.pending_data t

let staged_transactions_with_protocol_states t
    ~(get_state : State_hash.t -> Mina_state.Protocol_state.value Or_error.t) =
  let open Or_error.Let_syntax in
  List.map ~f:(fun (t : Transaction_with_witness.t) ->
      let txn =
        t.transaction_with_info |> Ledger.Transaction_applied.transaction
      in
      let%map protocol_state = get_state (fst t.state_hash) in
      (txn, protocol_state))
  @@ Parallel_scan.pending_data t
  |> Or_error.all

(*All the staged transactions in the reverse order of their application (Latest first)*)
let staged_undos t : Staged_undos.t =
  List.map
    (Parallel_scan.pending_data t |> List.rev)
    ~f:(fun (t : Transaction_with_witness.t) -> t.transaction_with_info)

let partition_if_overflowing t =
  let bundle_count work_count = (work_count + 1) / 2 in
  let { Space_partition.first = slots, job_count; second } =
    Parallel_scan.partition_if_overflowing t
  in
  { Space_partition.first = (slots, bundle_count job_count)
  ; second =
      Option.map second ~f:(fun (slots, job_count) ->
          (slots, bundle_count job_count))
  }

let extract_from_job (job : job) =
  match job with
  | Parallel_scan.Available_job.Base d ->
      First
        ( d.transaction_with_info
        , d.statement
        , d.state_hash
        , d.ledger_witness
        , d.init_stack )
  | Merge ((p1, _), (p2, _)) ->
      Second (p1, p2)

let snark_job_list_json t =
  let all_jobs : Job_view.t list list =
    let fa (a : Ledger_proof_with_sok_message.t) =
      Ledger_proof.statement (fst a)
    in
    let fd (d : Transaction_with_witness.t) = d.statement in
    Parallel_scan.view_jobs_with_position t fa fd
  in
  Yojson.Safe.to_string
    (`List
      (List.map all_jobs ~f:(fun tree ->
           `List (List.map tree ~f:Job_view.to_yojson))))

(*Always the same pairing of jobs*)
let all_work_statements_exn t : Transaction_snark_work.Statement.t list =
  let work_seqs = all_jobs t in
  List.concat_map work_seqs ~f:(fun work_seq ->
      One_or_two.group_list
        (List.map work_seq ~f:(fun job ->
             match statement_of_job job with
             | None ->
                 assert false
             | Some stmt ->
                 stmt)))

let required_work_pairs t ~slots =
  let work_list = Parallel_scan.jobs_for_slots t ~slots in
  List.concat_map work_list ~f:(fun works -> One_or_two.group_list works)

let k_work_pairs_for_new_diff t ~k =
  let work_list = Parallel_scan.jobs_for_next_update t in
  List.(
    take (concat_map work_list ~f:(fun works -> One_or_two.group_list works)) k)

(*Always the same pairing of jobs*)
let work_statements_for_new_diff t : Transaction_snark_work.Statement.t list =
  let work_list = Parallel_scan.jobs_for_next_update t in
  List.concat_map work_list ~f:(fun work_seq ->
      One_or_two.group_list
        (List.map work_seq ~f:(fun job ->
             match statement_of_job job with
             | None ->
                 assert false
             | Some stmt ->
                 stmt)))

let all_work_pairs t
    ~(get_state : State_hash.t -> Mina_state.Protocol_state.value Or_error.t) :
    (Transaction_witness.t, Ledger_proof.t) Snark_work_lib.Work.Single.Spec.t
    One_or_two.t
    list
    Or_error.t =
  let all_jobs = all_jobs t in
  let module A = Available_job in
  let open Or_error.Let_syntax in
  let single_spec (job : job) =
    match extract_from_job job with
    | First
        ( transaction_with_info
        , statement
        , state_hash
        , ledger_witness
        , init_stack ) ->
        let `Needs_update_for_multiple_slots_per_txn =
          Mina_base.Util.todo_multiple_slots_per_transaction
        in
        let { With_status.data = transaction; status } =
          Ledger.Transaction_applied.transaction transaction_with_info
        in
        let%bind protocol_state_body =
          let%map state = get_state (fst state_hash) in
          Mina_state.Protocol_state.body state
        in
        let%map init_stack =
          match init_stack with
          | Base x ->
              Ok x
          | Merge ->
              Or_error.error_string "init_stack was Merge"
        in
        Snark_work_lib.Work.Single.Spec.Transition
          ( statement
          , Transaction_witness.Non_parties
              { ledger = ledger_witness
              ; transaction
              ; protocol_state_body
              ; init_stack
              ; status
              } )
    | Second (p1, p2) ->
        let%map merged =
          Transaction_snark.Statement.merge
            (Ledger_proof.statement p1)
            (Ledger_proof.statement p2)
        in
        Snark_work_lib.Work.Single.Spec.Merge (merged, p1, p2)
  in
  List.fold_until all_jobs ~init:[]
    ~finish:(fun lst -> Ok lst)
    ~f:(fun acc jobs ->
      let specs_list : 'a One_or_two.t list Or_error.t =
        List.fold ~init:(Ok []) (One_or_two.group_list jobs)
          ~f:(fun acc' pair ->
            let%bind acc' = acc' in
            let%map spec = One_or_two.Or_error.map ~f:single_spec pair in
            spec :: acc')
      in
      match specs_list with
      | Ok list ->
          Continue (acc @ List.rev list)
      | Error e ->
          Stop (Error e))

let update_metrics = Parallel_scan.update_metrics

let fill_work_and_enqueue_transactions t transactions work =
  let open Or_error.Let_syntax in
  let fill_in_transaction_snark_work t (works : Transaction_snark_work.t list) :
      (Ledger_proof.t * Sok_message.t) list Or_error.t =
    let next_jobs =
      List.(
        take
          (concat @@ Parallel_scan.jobs_for_next_update t)
          (total_proofs works))
    in
    map2_or_error next_jobs
      (List.concat_map works
         ~f:(fun { Transaction_snark_work.fee; proofs; prover } ->
           One_or_two.map proofs ~f:(fun proof -> (fee, proof, prover))
           |> One_or_two.to_list))
      ~f:completed_work_to_scanable_work
  in
  let old_proof = Parallel_scan.last_emitted_value t in
  let%bind work_list = fill_in_transaction_snark_work t work in
  let%bind proof_opt, updated_scan_state =
    Parallel_scan.update t ~completed_jobs:work_list ~data:transactions
  in
  let%map result_opt =
    Option.value_map ~default:(Ok None) proof_opt
      ~f:(fun ((proof, _), txns_with_witnesses) ->
        let curr_source = (Ledger_proof.statement proof).source in
        (*TODO: get genesis ledger hash if the old_proof is none*)
        let prev_target =
          Option.value_map ~default:curr_source old_proof
            ~f:(fun ((p', _), _) -> (Ledger_proof.statement p').target)
        in
        (*prev_target is connected to curr_source- Order of the arguments is
          important here*)
        if Mina_state.Registers.Value.connected prev_target curr_source then
          Ok (Some (proof, extract_txns txns_with_witnesses))
        else Or_error.error_string "Unexpected ledger proof emitted")
  in
  (result_opt, updated_scan_state)

let required_state_hashes t =
  List.fold ~init:State_hash.Set.empty
    ~f:(fun acc (t : Transaction_with_witness.t) ->
      Set.add acc (fst t.state_hash))
    (Parallel_scan.pending_data t)

let check_required_protocol_states t ~protocol_states =
  let open Or_error.Let_syntax in
  let required_state_hashes = required_state_hashes t in
  let check_length states =
    let required = State_hash.Set.length required_state_hashes in
    let received = List.length states in
    if required = received then Or_error.return ()
    else
      Or_error.errorf
        !"Required %d protocol states but received %d"
        required received
  in
  (*Don't check further if the lengths dont match*)
  let%bind () = check_length protocol_states in
  let received_state_map =
    List.fold protocol_states ~init:Mina_base.State_hash.Map.empty
      ~f:(fun m ps ->
        State_hash.Map.set m ~key:(Mina_state.Protocol_state.hash ps) ~data:ps)
  in
  let protocol_states_assoc =
    List.filter_map (State_hash.Set.to_list required_state_hashes)
      ~f:(fun hash ->
        let open Option.Let_syntax in
        let%map state = State_hash.Map.find received_state_map hash in
        (hash, state))
  in
  let%map () = check_length protocol_states_assoc in
  protocol_states_assoc<|MERGE_RESOLUTION|>--- conflicted
+++ resolved
@@ -498,7 +498,6 @@
           Some s2
     in
     let fold_step_a (acc_statement, acc_pc) job =
-      let open Or_error.Let_syntax in
       match job with
       | Parallel_scan.Merge.Job.Part (proof, message) ->
           let statement = Ledger_proof.statement proof in
@@ -507,25 +506,13 @@
           in
           (acc_stmt, acc_pc)
       | Empty | Full { status = Parallel_scan.Job_status.Done; _ } ->
-<<<<<<< HEAD
-          Or_error.return (acc_statement, acc_pc)
+          return (acc_statement, acc_pc)
       | Full { left = proof_1, message_1; right = proof_2, message_2; _ } ->
-          let open Or_error.Let_syntax in
           let stmt1 = Ledger_proof.statement proof_1 in
           let stmt2 = Ledger_proof.statement proof_2 in
           let%bind merged_statement =
             Timer.time timer (sprintf "merge:%s" __LOC__) (fun () ->
-                Transaction_snark.Statement.merge stmt1 stmt2)
-=======
-          return acc_statement
-      | Full { left = proof_1, message_1; right = proof_2, message_2; _ } ->
-          let%bind merged_statement =
-            Timer.time timer (sprintf "merge:%s" __LOC__) (fun () ->
-                Deferred.return
-                  (Transaction_snark.Statement.merge
-                     (Ledger_proof.statement proof_1)
-                     (Ledger_proof.statement proof_2)))
->>>>>>> cee7b792
+                Deferred.return (Transaction_snark.Statement.merge stmt1 stmt2))
           in
           let%map acc_stmt =
             merge_acc acc_statement merged_statement
@@ -534,23 +521,18 @@
           (acc_stmt, acc_pc)
     in
     let fold_step_d (acc_statement, acc_pc) job =
-      let open Or_error.Let_syntax in
       match job with
-<<<<<<< HEAD
       | Parallel_scan.Base.Job.Empty ->
-          Or_error.return (acc_statement, acc_pc)
+          return (acc_statement, acc_pc)
       | Full
           { status = Parallel_scan.Job_status.Done
           ; job = (transaction : Transaction_with_witness.t)
           ; _
           } ->
-          let%map acc_pc = merge_pc acc_pc transaction.statement in
+          let%map acc_pc =
+            Deferred.return (merge_pc acc_pc transaction.statement)
+          in
           (acc_statement, acc_pc)
-=======
-      | Parallel_scan.Base.Job.Empty
-      | Full { status = Parallel_scan.Job_status.Done; _ } ->
-          return acc_statement
->>>>>>> cee7b792
       | Full { job = transaction; _ } ->
           with_error "Bad base statement" ~f:(fun () ->
               let%bind expected_statement =
@@ -568,7 +550,9 @@
                 let%bind acc_stmt =
                   merge_acc ~proofs:[] acc_statement transaction.statement
                 in
-                let%map acc_pc = merge_pc acc_pc transaction.statement in
+                let%map acc_pc =
+                  merge_pc acc_pc transaction.statement |> Deferred.return
+                in
                 (acc_stmt, acc_pc)
               else
                 Deferred.Or_error.error_string
@@ -578,13 +562,8 @@
                        %{sexp:Transaction_snark.Statement.t}"
                      transaction.statement expected_statement))
     in
-<<<<<<< HEAD
-    let res =
+    let%bind.Deferred res =
       Fold.fold_chronological_until tree ~init:(None, None)
-=======
-    let%bind.Deferred res =
-      Fold.fold_chronological_until tree ~init:None
->>>>>>> cee7b792
         ~f_merge:(fun acc (_weight, job) ->
           let open Container.Continue_or_stop in
           match%map.Deferred fold_step_a acc job with
@@ -603,18 +582,10 @@
     in
     Timer.log "scan_statement" timer ;
     match res with
-<<<<<<< HEAD
     | Ok (None, _) ->
-        M.return (Error `Empty)
+        Deferred.return (Error `Empty)
     | Ok (Some (res, proofs), _) -> (
-        let open M.Let_syntax in
-        match%map
-=======
-    | Ok None ->
-        Deferred.return (Error `Empty)
-    | Ok (Some (res, proofs)) -> (
         match%map.Deferred
->>>>>>> cee7b792
           ksprintf time "verify:%s" __LOC__ (fun () ->
               Verifier.verify ~verifier proofs)
         with
@@ -644,7 +615,6 @@
     let clarify_error cond err =
       if not cond then Or_error.errorf "%s : %s" error_prefix err else Ok ()
     in
-    let open M.Let_syntax in
     let check_registers (reg1 : _ Mina_state.Registers.t)
         (reg2 : _ Mina_state.Registers.t) =
       let open Or_error.Let_syntax in
