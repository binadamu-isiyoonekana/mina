--- conflicted
+++ resolved
@@ -544,16 +544,12 @@
 let extract_from_job (job : job) =
   match job with
   | Parallel_scan.Available_job.Base d ->
-<<<<<<< HEAD
-      First (d, d.statement, d.state_hash, d.ledger_witness)
-=======
       First
         ( d.transaction_with_info
         , d.statement
         , d.state_hash
         , d.ledger_witness
         , d.init_stack )
->>>>>>> cebb15b4
   | Merge ((p1, _), (p2, _)) ->
       Second (p1, p2)
 
@@ -617,12 +613,6 @@
   let open Or_error.Let_syntax in
   let single_spec (job : job) =
     match extract_from_job job with
-<<<<<<< HEAD
-    | First (d, statement, state_hash, ledger_witness) ->
-        let%bind transaction =
-          Ledger.Undo.transaction d.transaction_with_info
-        in
-=======
     | First
         ( transaction_with_info
         , statement
@@ -630,17 +620,12 @@
         , ledger_witness
         , init_stack ) ->
         let%bind transaction = Ledger.Undo.transaction transaction_with_info in
->>>>>>> cebb15b4
         let%bind protocol_state_body =
           let%map state = get_state (fst state_hash) in
           Coda_state.Protocol_state.body state
         in
         let%map init_stack =
-<<<<<<< HEAD
-          match d.init_stack with
-=======
           match init_stack with
->>>>>>> cebb15b4
           | Base x ->
               Ok x
           | Merge ->
