--- conflicted
+++ resolved
@@ -597,10 +597,7 @@
            ?heartbeat_timeout:Time_ns.Span.t
         -> ?timeout:Time.Span.t
         -> rpc_counter:Mina_metrics.Counter.t
-<<<<<<< HEAD
         -> rpc_failed_counter:Mina_metrics.Counter.t
-=======
->>>>>>> bc2976fd
         -> rpc_name:string
         -> t
         -> Peer.t
@@ -608,13 +605,8 @@
         -> (r, q) dispatch
         -> r
         -> q Deferred.Or_error.t =
-<<<<<<< HEAD
      fun ?heartbeat_timeout ?timeout ~rpc_counter ~rpc_failed_counter ~rpc_name
          t peer transport dispatch query ->
-=======
-     fun ?heartbeat_timeout ?timeout ~rpc_counter ~rpc_name t peer transport
-         dispatch query ->
->>>>>>> bc2976fd
       let call () =
         Monitor.try_with ~here:[%here] (fun () ->
             (* Async_rpc_kernel takes a transport instead of a Reader.t *)
@@ -738,14 +730,9 @@
      fun ?heartbeat_timeout ?timeout t peer transport rpc query ->
       let (module Impl) = implementation_of_rpc rpc in
       try_call_rpc_with_dispatch ?heartbeat_timeout ?timeout
-<<<<<<< HEAD
         ~rpc_counter:Impl.sent_counter
         ~rpc_failed_counter:Impl.failed_request_counter ~rpc_name:Impl.name t
         peer transport Impl.dispatch_multi query
-=======
-        ~rpc_counter:Impl.sent_counter ~rpc_name:Impl.name t peer transport
-        Impl.dispatch_multi query
->>>>>>> bc2976fd
 
     let query_peer ?heartbeat_timeout ?timeout t (peer_id : Peer.Id.t) rpc
         rpc_input =
@@ -775,13 +762,9 @@
           let transport = prepare_stream_transport stream in
           let (module Impl) = implementation_of_rpc rpc in
           try_call_rpc_with_dispatch ?heartbeat_timeout ?timeout
-<<<<<<< HEAD
             ~rpc_counter:Impl.sent_counter
             ~rpc_failed_counter:Impl.failed_request_counter ~rpc_name:Impl.name
             t peer transport
-=======
-            ~rpc_counter:Impl.sent_counter ~rpc_name:Impl.name t peer transport
->>>>>>> bc2976fd
             (fun conn qs ->
               Deferred.Or_error.List.map ?how qs ~f:(fun q ->
                   Impl.dispatch_multi conn q))
