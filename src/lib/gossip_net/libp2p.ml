--- conflicted
+++ resolved
@@ -98,11 +98,7 @@
   |> don't_wait_for ;
   ()
 
-<<<<<<< HEAD
-module Make (Rpc_intf : Mina_base.Rpc_intf.Rpc_interface_intf) :
-=======
 module Make (Rpc_intf : Network_peer.Rpc_intf.Rpc_interface_intf) :
->>>>>>> 8eb2e109
   S with module Rpc_intf := Rpc_intf = struct
   open Rpc_intf
 
