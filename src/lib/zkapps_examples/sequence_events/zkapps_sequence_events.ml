open Snark_params.Tick.Run
open Signature_lib
open Mina_base

let initialize public_key =
<<<<<<< HEAD
  Zkapps_examples.wrap_main (fun () ->
      Account_update_under_construction.In_circuit.create
        ~public_key:(Public_key.Compressed.var_of_t public_key)
        ~token_id:Token_id.(Checked.constant default)
        () )
=======
  Zkapps_examples.wrap_main
    ~public_key:(Public_key.Compressed.var_of_t public_key)
    ~token_id:Token_id.(Checked.constant default)
    ignore
>>>>>>> c44abb31

type _ Snarky_backendless.Request.t +=
  | Updated_sequence_events :
      Field.Constant.t array list Snarky_backendless.Request.t

let update_sequence_events_handler
    (updated_sequence_events : Field.Constant.t array list)
    (Snarky_backendless.Request.With { request; respond }) =
  match request with
  | Updated_sequence_events ->
      respond (Provide updated_sequence_events)
  | _ ->
      respond Unhandled

let num_events = 11

let event_length = 13

let update_sequence_events public_key =
<<<<<<< HEAD
  Zkapps_examples.wrap_main (fun () ->
      let account_update =
        Account_update_under_construction.In_circuit.create
          ~public_key:(Public_key.Compressed.var_of_t public_key)
          ~token_id:Token_id.(Checked.constant default)
          ()
      in
=======
  Zkapps_examples.wrap_main
    ~public_key:(Public_key.Compressed.var_of_t public_key)
    ~token_id:Token_id.(Checked.constant default)
    (fun party ->
>>>>>>> c44abb31
      let sequence_events =
        exists
          ~request:(fun () -> Updated_sequence_events)
          (Typ.list ~length:num_events
             (Typ.array ~length:event_length Field.typ) )
      in
<<<<<<< HEAD
      Account_update_under_construction.In_circuit.add_sequence_events
        sequence_events account_update )
=======
      party#add_sequence_events sequence_events )
>>>>>>> c44abb31

let initialize_rule public_key : _ Pickles.Inductive_rule.t =
  { identifier = "Initialize zkApp"
  ; prevs = []
  ; main = initialize public_key
  ; uses_lookup = false
  }

let update_sequence_events_rule public_key : _ Pickles.Inductive_rule.t =
  { identifier = "Update sequence events"
  ; prevs = []
  ; main = update_sequence_events public_key
  ; uses_lookup = false
  }<|MERGE_RESOLUTION|>--- conflicted
+++ resolved
@@ -3,18 +3,10 @@
 open Mina_base
 
 let initialize public_key =
-<<<<<<< HEAD
-  Zkapps_examples.wrap_main (fun () ->
-      Account_update_under_construction.In_circuit.create
-        ~public_key:(Public_key.Compressed.var_of_t public_key)
-        ~token_id:Token_id.(Checked.constant default)
-        () )
-=======
   Zkapps_examples.wrap_main
     ~public_key:(Public_key.Compressed.var_of_t public_key)
     ~token_id:Token_id.(Checked.constant default)
     ignore
->>>>>>> c44abb31
 
 type _ Snarky_backendless.Request.t +=
   | Updated_sequence_events :
@@ -34,32 +26,17 @@
 let event_length = 13
 
 let update_sequence_events public_key =
-<<<<<<< HEAD
-  Zkapps_examples.wrap_main (fun () ->
-      let account_update =
-        Account_update_under_construction.In_circuit.create
-          ~public_key:(Public_key.Compressed.var_of_t public_key)
-          ~token_id:Token_id.(Checked.constant default)
-          ()
-      in
-=======
   Zkapps_examples.wrap_main
     ~public_key:(Public_key.Compressed.var_of_t public_key)
     ~token_id:Token_id.(Checked.constant default)
-    (fun party ->
->>>>>>> c44abb31
+    (fun account_update ->
       let sequence_events =
         exists
           ~request:(fun () -> Updated_sequence_events)
           (Typ.list ~length:num_events
              (Typ.array ~length:event_length Field.typ) )
       in
-<<<<<<< HEAD
-      Account_update_under_construction.In_circuit.add_sequence_events
-        sequence_events account_update )
-=======
-      party#add_sequence_events sequence_events )
->>>>>>> c44abb31
+      account_update#add_sequence_events sequence_events )
 
 let initialize_rule public_key : _ Pickles.Inductive_rule.t =
   { identifier = "Initialize zkApp"
