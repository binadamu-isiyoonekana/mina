--- conflicted
+++ resolved
@@ -246,27 +246,16 @@
         "BD421DxjdoLimeUh4RA4FEvHdDn6bfxyMVWiWUwbYzQkqhNUv8B5M4gCSREpu9mVueBYoHYWkwB8BMf6iS2jjV8FffvPGkuNeczBfY7YRwLuUGBRCQJ3ktFBrNuu4abqgkYhXmcS2xyzoSGxHbXkJRAokTwjQ9HP6TLSeXz9qa92nJaTeccMnkoZBmEitsZWWnTCMqDc6rhN4Z9UMpg4wzdPMwNJvLRuJBD14Dd5pR84KBoY9rrnv66rHPc4m2hH9QSEt4aEJC76BQ446pHN9ZLmyhrk28f5xZdBmYxp3hV13fJEJ3Gv1XqJMBqFxRhzCVGoKDbLAaNRb5F1u1WxTzJu5n4cMMDEYydGEpNirY2PKQqHkR8gEqjXRTkpZzP8G19qT"
       in
       let expected_hash =
-<<<<<<< HEAD
         "5JuHPnnSmETfMxfC7goshhwdPuUAkTzmxg2uZzLjb3iTWBBn2Wy6"
-=======
-        "5JuV53FPXad1QLC46z7wsou9JjjYP87qaUeryscZqLUMmLSg8j2n"
->>>>>>> a2f5b77c
       in
       run_test ~transaction_id ~expected_hash
 
     let%test "signed command v2 hash from transaction id" =
       let transaction_id =
-<<<<<<< HEAD
         "Av1AQg8AlEnpua7SqyAM80vJIW10/Kqnp2FHOMTCii86qa8rSjkAAAD//yIAIPVBcM7g/nXBMy303a594bnQ7OwX4fuaocUqCTbkFglTAJRJ6bmu0qsgDPNLySFtdPyqp6dhRzjEwoovOqmvK0o5AJHytSF/cBVhs1+FGudG82jtzzfsfYhiXF4bDJUQz28kAf4bDZRJ6bmu0qsgDPNLySFtdPyqp6dhRzjEwoovOqmvK0o5AAEAAAAAAAAAAAAAAAAAAAAAAAAAAAAAAAAAAAAAAAAAAQAAAAAAAAAAAAAAAAAAAAAAAAAAAAAAAAAAAAAAAAA="
       in
       let expected_hash =
         "5JuEJtMCq4yK3LnK2uv6FPVdjhYP7r4AKzr73VwQGnyRkRhL9pQL"
-=======
-        "Av0IlDV3VklWpVXVRQr7cidImXn8E9nqCAxPjuyUNZ2pu3pJJxkBAP//IgAgpNU5narWobUpPXWnrzjilYnd9C6DVcafO/ZLc3vdrMgAFeE3d36c7ThjtioG6XUJjkISr2jfgpa99wHwhZ6neSQB/rQkVklWpVXVRQr7cidImXn8E9nqCAxPjuyUNZ2pu3pJJxkBAQAAAAAAAAAAAAAAAAAAAAAAAAAAAAAAAAAAAAAAAAABAAAAAAAAAAAAAAAAAAAAAAAAAAAAAAAAAAAAAAAAAA=="
-      in
-      let expected_hash =
-        "5JuAp3bNt7ZuUbjwQerMWVGdYEVhjwxPfjoPWfe5QjAEP7tXrhb2"
->>>>>>> a2f5b77c
       in
       run_test ~transaction_id ~expected_hash
 
