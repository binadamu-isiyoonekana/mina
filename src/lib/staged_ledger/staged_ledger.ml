[%%import "/src/config.mlh"]

(* Only show stdout for failed inline tests. *)
open Inline_test_quiet_logs
open Core_kernel
open Async
open Mina_base
open Mina_transaction
open Currency
open Signature_lib
module Ledger = Mina_ledger.Ledger
module Sparse_ledger = Mina_ledger.Sparse_ledger

let option lab =
  Option.value_map ~default:(Or_error.error_string lab) ~f:(fun x -> Ok x)

let yield_result () = Deferred.map (Scheduler.yield ()) ~f:Result.return

module T = struct
  module Scan_state = Transaction_snark_scan_state
  module Pre_diff_info = Pre_diff_info

  module Staged_ledger_error = struct
    type t =
      | Non_zero_fee_excess of
          Scan_state.Space_partition.t * Transaction.t With_status.t list
      | Invalid_proofs of
          ( Ledger_proof.t
          * Transaction_snark.Statement.t
          * Mina_base.Sok_message.t )
          list
      | Couldn't_reach_verifier of Error.t
      | Pre_diff of Pre_diff_info.Error.t
      | Insufficient_work of string
      | Mismatched_statuses of
          Transaction.t With_status.t * Transaction_status.t
      | Invalid_public_key of Public_key.Compressed.t
      | Unexpected of Error.t
    [@@deriving sexp]

    let to_string = function
      | Couldn't_reach_verifier e ->
          Format.asprintf
            !"The verifier could not be reached: %{sexp:Error.t}"
            e
      | Non_zero_fee_excess (partition, txns) ->
          Format.asprintf
            !"Fee excess is non-zero for the transactions: %{sexp: \
              Transaction.t With_status.t list} and the current queue with \
              slots partitioned as %{sexp: Scan_state.Space_partition.t} \n"
            txns partition
      | Pre_diff pre_diff_error ->
          Format.asprintf
            !"Pre_diff_info.Error error: %{sexp:Pre_diff_info.Error.t}"
            pre_diff_error
      | Invalid_proofs ts ->
          Format.asprintf
            !"Verification failed for proofs with (statement, work_id, \
              prover): %{sexp: (Transaction_snark.Statement.t * int * string) \
              list}\n"
            (List.map ts ~f:(fun (_p, s, m) ->
                 ( s
                 , Transaction_snark.Statement.hash s
                 , Yojson.Safe.to_string
                   @@ Public_key.Compressed.to_yojson m.prover ) ) )
      | Insufficient_work str ->
          str
      | Mismatched_statuses (transaction, status) ->
          Format.asprintf
            !"Got a different status %{sexp: Transaction_status.t} when \
              applying the transaction %{sexp: Transaction.t With_status.t}"
            status transaction
      | Invalid_public_key pk ->
          Format.asprintf
            !"A transaction contained an invalid public key %{sexp: \
              Public_key.Compressed.t}"
            pk
      | Unexpected e ->
          Error.to_string_hum e

    let to_error = Fn.compose Error.of_string to_string
  end

  let to_staged_ledger_or_error = function
    | Ok a ->
        Ok a
    | Error e ->
        Error (Staged_ledger_error.Unexpected e)

  type job = Scan_state.Available_job.t [@@deriving sexp]

  let verify_proofs ~logger ~verifier proofs =
    let statements () =
      `List
        (List.map proofs ~f:(fun (_, s, _) ->
             Transaction_snark.Statement.to_yojson s ) )
    in
    let log_error err_str ~metadata =
      [%log warn]
        ~metadata:
          ( [ ("statements", statements ())
            ; ("error", `String err_str)
            ; ( "sok_messages"
              , `List
                  (List.map proofs ~f:(fun (_, _, m) -> Sok_message.to_yojson m))
              )
            ]
          @ metadata )
        "Invalid transaction snark for statement $statement: $error" ;
      Deferred.return (Or_error.error_string err_str)
    in
    if
      List.exists proofs ~f:(fun (proof, statement, _msg) ->
          not
            (Transaction_snark.Statement.equal
               (Ledger_proof.statement proof)
               statement ) )
    then
      log_error "Statement and proof do not match"
        ~metadata:
          [ ( "statements_from_proof"
            , `List
                (List.map proofs ~f:(fun (p, _, _) ->
                     Transaction_snark.Statement.to_yojson
                       (Ledger_proof.statement p) ) ) )
          ]
    else
      let start = Time.now () in
      match%map
        Verifier.verify_transaction_snarks verifier
          (List.map proofs ~f:(fun (proof, _, msg) -> (proof, msg)))
      with
      | Ok b ->
          let time_ms = Time.abs_diff (Time.now ()) start |> Time.Span.to_ms in
          [%log trace]
            ~metadata:
              [ ( "work_id"
                , `List
                    (List.map proofs ~f:(fun (_, s, _) ->
                         `Int (Transaction_snark.Statement.hash s) ) ) )
              ; ("time", `Float time_ms)
              ]
            "Verification in apply_diff for work $work_id took $time ms" ;
          Ok b
      | Error e ->
          [%log fatal]
            ~metadata:
              [ ( "statement"
                , `List
                    (List.map proofs ~f:(fun (_, s, _) ->
                         Transaction_snark.Statement.to_yojson s ) ) )
              ; ("error", Error_json.error_to_yojson e)
              ]
            "Verifier error when checking transaction snark for statement \
             $statement: $error" ;
          Error e

  let map_opt xs ~f =
    with_return (fun { return } ->
        Some
          (List.map xs ~f:(fun x ->
               match f x with Some y -> y | None -> return None ) ) )

  let verify ~logger ~verifier job_msg_proofs =
    let open Deferred.Let_syntax in
    match
      map_opt job_msg_proofs ~f:(fun (job, msg, proof) ->
          Option.map (Scan_state.statement_of_job job) ~f:(fun s ->
              (proof, s, msg) ) )
    with
    | None ->
        Deferred.return
          ( Or_error.errorf
              !"Error creating statement from job %{sexp:job list}"
              (List.map job_msg_proofs ~f:(fun (j, _, _) -> j))
          |> to_staged_ledger_or_error )
    | Some proof_statement_msgs -> (
        match%map verify_proofs ~logger ~verifier proof_statement_msgs with
        | Ok true ->
            Ok ()
        | Ok false ->
            Error (Staged_ledger_error.Invalid_proofs proof_statement_msgs)
        | Error e ->
            Error (Couldn't_reach_verifier e) )

  module Statement_scanner = struct
    include Scan_state.Make_statement_scanner (struct
      type t = unit

      let verify ~verifier:() _proofs = Deferred.Or_error.return true
    end)
  end

  module Statement_scanner_proof_verifier = struct
    type t = { logger : Logger.t; verifier : Verifier.t }

    let verify ~verifier:{ logger; verifier } ts =
      verify_proofs ~logger ~verifier
        (List.map ts ~f:(fun (p, m) -> (p, Ledger_proof.statement p, m)))
  end

  module Statement_scanner_with_proofs =
    Scan_state.Make_statement_scanner (Statement_scanner_proof_verifier)

  type t =
    { scan_state : Scan_state.t
    ; ledger :
        ((* Invariant: this is the ledger after having applied all the
            transactions in the above state. *)
         Ledger.attached_mask
        [@sexp.opaque] )
    ; constraint_constants : Genesis_constants.Constraint_constants.t
    ; pending_coinbase_collection : Pending_coinbase.t
    }
  [@@deriving sexp]

  let proof_txns_with_state_hashes t =
    Scan_state.latest_ledger_proof t.scan_state
    |> Option.bind ~f:(Fn.compose Non_empty_list.of_list_opt snd)

  let scan_state { scan_state; _ } = scan_state

  let all_work_pairs t
      ~(get_state : State_hash.t -> Mina_state.Protocol_state.value Or_error.t)
      =
    Scan_state.all_work_pairs t.scan_state ~get_state

  let all_work_statements_exn t =
    Scan_state.all_work_statements_exn t.scan_state

  let pending_coinbase_collection { pending_coinbase_collection; _ } =
    pending_coinbase_collection

  let get_target ((proof, _), _) =
    let { Transaction_snark.Statement.target; _ } =
      Ledger_proof.statement proof
    in
    target

  let verify_scan_state_after_apply ~constraint_constants
      ~pending_coinbase_stack ledger (scan_state : Scan_state.t) =
    let error_prefix =
      "Error verifying the parallel scan state after applying the diff."
    in
    let registers_end : _ Mina_state.Registers.t =
      { ledger
      ; local_state = Mina_state.Local_state.empty ()
      ; pending_coinbase_stack
      }
    in
    let statement_check = `Partial in
    let registers_begin =
      Option.map ~f:get_target (Scan_state.latest_ledger_proof scan_state)
    in
    Statement_scanner.check_invariants ~constraint_constants scan_state
      ~statement_check ~verifier:() ~error_prefix ~registers_end
      ~registers_begin

  let of_scan_state_and_ledger_unchecked ~ledger ~scan_state
      ~constraint_constants ~pending_coinbase_collection =
    { ledger; scan_state; constraint_constants; pending_coinbase_collection }

  let of_scan_state_and_ledger ~logger
      ~(constraint_constants : Genesis_constants.Constraint_constants.t)
      ~verifier ~snarked_registers ~ledger ~scan_state
      ~pending_coinbase_collection ~get_state =
    let open Deferred.Or_error.Let_syntax in
    let t =
      of_scan_state_and_ledger_unchecked ~ledger ~scan_state
        ~constraint_constants ~pending_coinbase_collection
    in
    let%bind pending_coinbase_stack =
      Pending_coinbase.latest_stack ~is_new_stack:false
        pending_coinbase_collection
      |> Deferred.return
    in
    let%bind () =
      Statement_scanner_with_proofs.check_invariants ~constraint_constants
        scan_state ~statement_check:(`Full get_state)
        ~verifier:{ Statement_scanner_proof_verifier.logger; verifier }
        ~error_prefix:"Staged_ledger.of_scan_state_and_ledger"
        ~registers_begin:(Some snarked_registers)
        ~registers_end:
          { local_state = Mina_state.Local_state.empty ()
          ; ledger =
              Frozen_ledger_hash.of_ledger_hash (Ledger.merkle_root ledger)
          ; pending_coinbase_stack
          }
    in
    return t

  let of_scan_state_and_ledger_unchecked
      ~(constraint_constants : Genesis_constants.Constraint_constants.t)
      ~snarked_registers ~ledger ~scan_state ~pending_coinbase_collection =
    let open Deferred.Or_error.Let_syntax in
    let t =
      { ledger; scan_state; constraint_constants; pending_coinbase_collection }
    in
    let%bind pending_coinbase_stack =
      Pending_coinbase.latest_stack ~is_new_stack:false
        pending_coinbase_collection
      |> Deferred.return
    in
    let%bind () =
      Statement_scanner.check_invariants ~constraint_constants scan_state
        ~statement_check:`Partial ~verifier:()
        ~error_prefix:"Staged_ledger.of_scan_state_and_ledger"
        ~registers_begin:(Some snarked_registers)
        ~registers_end:
          { local_state = Mina_state.Local_state.empty ()
          ; ledger =
              Frozen_ledger_hash.of_ledger_hash (Ledger.merkle_root ledger)
          ; pending_coinbase_stack
          }
    in
    return t

  let of_scan_state_pending_coinbases_and_snarked_ledger' ~constraint_constants
      ~pending_coinbases ~scan_state ~snarked_ledger ~snarked_local_state
      ~expected_merkle_root ~get_state f =
    let open Deferred.Or_error.Let_syntax in
    let snarked_ledger_hash = Ledger.merkle_root snarked_ledger in
    let snarked_frozen_ledger_hash =
      Frozen_ledger_hash.of_ledger_hash snarked_ledger_hash
    in
    let%bind txs_with_protocol_state =
      Scan_state.staged_transactions_with_protocol_states scan_state ~get_state
      |> Deferred.return
    in
    let%bind _ =
      Deferred.Or_error.List.iter txs_with_protocol_state
        ~f:(fun (tx, protocol_state) ->
          let%map.Deferred () = Scheduler.yield () in
          let%bind.Or_error txn_with_info =
            Ledger.apply_transaction ~constraint_constants
              ~txn_state_view:
                (Mina_state.Protocol_state.Body.view protocol_state.body)
              snarked_ledger tx.data
          in
          let computed_status =
            Ledger.Transaction_applied.transaction_status txn_with_info
          in
          if Transaction_status.equal tx.status computed_status then Ok ()
          else
            Or_error.errorf
              !"Mismatched user command status. Expected: %{sexp: \
                Transaction_status.t} Got: %{sexp: Transaction_status.t}"
              tx.status computed_status )
    in
    let%bind () =
      let staged_ledger_hash = Ledger.merkle_root snarked_ledger in
      Deferred.return
      @@ Result.ok_if_true
           (Ledger_hash.equal expected_merkle_root staged_ledger_hash)
           ~error:
             (Error.createf
                !"Mismatching merkle root Expected:%{sexp:Ledger_hash.t} \
                  Got:%{sexp:Ledger_hash.t}"
                expected_merkle_root staged_ledger_hash )
    in
    let pending_coinbase_stack =
      match Scan_state.latest_ledger_proof scan_state with
      | Some proof ->
          (get_target proof).pending_coinbase_stack
      | None ->
          Pending_coinbase.Stack.empty
    in
    f ~constraint_constants
      ~snarked_registers:
        ( { ledger = snarked_frozen_ledger_hash
          ; local_state = snarked_local_state
          ; pending_coinbase_stack
          }
          : Mina_state.Registers.Value.t )
      ~ledger:snarked_ledger ~scan_state
      ~pending_coinbase_collection:pending_coinbases

  let of_scan_state_pending_coinbases_and_snarked_ledger ~logger
      ~constraint_constants ~verifier ~scan_state ~snarked_ledger
      ~snarked_local_state ~expected_merkle_root ~pending_coinbases ~get_state =
    of_scan_state_pending_coinbases_and_snarked_ledger' ~constraint_constants
      ~pending_coinbases ~scan_state ~snarked_ledger ~snarked_local_state
      ~expected_merkle_root ~get_state
      (of_scan_state_and_ledger ~logger ~get_state ~verifier)

  let of_scan_state_pending_coinbases_and_snarked_ledger_unchecked
      ~constraint_constants ~scan_state ~snarked_ledger ~snarked_local_state
      ~expected_merkle_root ~pending_coinbases ~get_state =
    of_scan_state_pending_coinbases_and_snarked_ledger' ~constraint_constants
      ~pending_coinbases ~scan_state ~snarked_ledger ~snarked_local_state
      ~expected_merkle_root ~get_state of_scan_state_and_ledger_unchecked

  let copy
      { scan_state; ledger; constraint_constants; pending_coinbase_collection }
      =
    let new_mask = Ledger.Mask.create ~depth:(Ledger.depth ledger) () in
    { scan_state
    ; ledger = Ledger.register_mask ledger new_mask
    ; constraint_constants
    ; pending_coinbase_collection
    }

  let hash
      { scan_state
      ; ledger
      ; constraint_constants = _
      ; pending_coinbase_collection
      } : Staged_ledger_hash.t =
    Staged_ledger_hash.of_aux_ledger_and_coinbase_hash
      (Scan_state.hash scan_state)
      (Ledger.merkle_root ledger)
      pending_coinbase_collection

  [%%if call_logger]

  let hash t =
    Mina_debug.Call_logger.record_call "Staged_ledger.hash" ;
    hash t

  [%%endif]

  let ledger { ledger; _ } = ledger

  let create_exn ~constraint_constants ~ledger : t =
    { scan_state = Scan_state.empty ~constraint_constants ()
    ; ledger
    ; constraint_constants
    ; pending_coinbase_collection =
        Pending_coinbase.create
          ~depth:constraint_constants.pending_coinbase_depth ()
        |> Or_error.ok_exn
    }

  let current_ledger_proof t =
    Option.map
      (Scan_state.latest_ledger_proof t.scan_state)
      ~f:(Fn.compose fst fst)

  let replace_ledger_exn t ledger =
    [%test_result: Ledger_hash.t]
      ~message:"Cannot replace ledger since merkle_root differs"
      ~expect:(Ledger.merkle_root t.ledger)
      (Ledger.merkle_root ledger) ;
    { t with ledger }

  let sum_fees xs ~f =
    with_return (fun { return } ->
        Ok
          (List.fold ~init:Fee.zero xs ~f:(fun acc x ->
               match Fee.add acc (f x) with
               | None ->
                   return (Or_error.error_string "Fee overflow")
               | Some res ->
                   res ) ) )

  let working_stack pending_coinbase_collection ~is_new_stack =
    to_staged_ledger_or_error
      (Pending_coinbase.latest_stack pending_coinbase_collection ~is_new_stack)

  let push_coinbase current_stack (t : Transaction.t) =
    match t with
    | Coinbase c ->
        Pending_coinbase.Stack.push_coinbase c current_stack
    | _ ->
        current_stack

  let push_state current_stack state_body_hash =
    Pending_coinbase.Stack.push_state state_body_hash current_stack

  module Stack_state_with_init_stack = struct
    type t =
      { pc : Transaction_snark.Pending_coinbase_stack_state.t
      ; init_stack : Pending_coinbase.Stack.t
      }
  end

  let coinbase_amount ~supercharge_coinbase
      ~(constraint_constants : Genesis_constants.Constraint_constants.t) =
    if supercharge_coinbase then
      Currency.Amount.scale constraint_constants.coinbase_amount
        constraint_constants.supercharged_coinbase_factor
    else Some constraint_constants.coinbase_amount

  let _coinbase_amount_or_error ~supercharge_coinbase
      ~(constraint_constants : Genesis_constants.Constraint_constants.t) =
    if supercharge_coinbase then
      Option.value_map
        ~default:
          (Error
             (Pre_diff_info.Error.Coinbase_error
                (sprintf
                   !"Overflow when calculating coinbase amount: Supercharged \
                     coinbase factor (%d) x coinbase amount (%{sexp: \
                     Currency.Amount.t})"
                   constraint_constants.supercharged_coinbase_factor
                   constraint_constants.coinbase_amount ) ) )
        (coinbase_amount ~supercharge_coinbase ~constraint_constants)
        ~f:(fun x -> Ok x)
    else Ok constraint_constants.coinbase_amount

  let apply_transaction_and_get_statement ~constraint_constants ledger
      (pending_coinbase_stack_state : Stack_state_with_init_stack.t) s
      txn_state_view =
    let open Result.Let_syntax in
    (*TODO: check fee_excess as a result of applying the txns matches with this*)
    let%bind fee_excess =
      Transaction.fee_excess s |> to_staged_ledger_or_error
    in
    let source_merkle_root =
      Ledger.merkle_root ledger |> Frozen_ledger_hash.of_ledger_hash
    in
    let pending_coinbase_target =
      push_coinbase pending_coinbase_stack_state.pc.target s
    in
    let new_init_stack =
      push_coinbase pending_coinbase_stack_state.init_stack s
    in
    let empty_local_state = Mina_state.Local_state.empty () in
    let%bind applied_txn =
      ( match
          Ledger.apply_transaction ~constraint_constants ~txn_state_view ledger
            s
        with
      | Error e ->
          Or_error.error_string
            (sprintf
               !"Error when applying transaction %{sexp: Transaction.t}: %s"
               s (Error.to_string_hum e) )
      | res ->
          res )
<<<<<<< HEAD
      |> to_staged_ledger_or_error
    in
    let%map supply_increase =
      Ledger.Transaction_applied.supply_increase applied_txn
      |> to_staged_ledger_or_error
    in
=======
      |> to_staged_ledger_or_error
    in
    let%map supply_increase =
      Ledger.Transaction_applied.supply_increase applied_txn
      |> to_staged_ledger_or_error
    in
>>>>>>> a5d2b57c
    let target_merkle_root =
      Ledger.merkle_root ledger |> Frozen_ledger_hash.of_ledger_hash
    in
    ( applied_txn
    , { Transaction_snark.Statement.source =
          { ledger = source_merkle_root
          ; pending_coinbase_stack = pending_coinbase_stack_state.pc.source
          ; local_state = empty_local_state
          }
      ; target =
          { ledger = target_merkle_root
          ; pending_coinbase_stack = pending_coinbase_target
          ; local_state = empty_local_state
          }
      ; fee_excess
      ; supply_increase
      ; sok_digest = ()
      }
    , { Stack_state_with_init_stack.pc =
          { source = pending_coinbase_target; target = pending_coinbase_target }
      ; init_stack = new_init_stack
      } )

  let apply_transaction_and_get_witness ~constraint_constants ledger
      pending_coinbase_stack_state s status txn_state_view state_and_body_hash =
    let open Deferred.Result.Let_syntax in
    let account_ids : Transaction.t -> _ = function
      | Fee_transfer t ->
          Fee_transfer.receivers t
      | Command t ->
          let t = (t :> User_command.t) in
          User_command.accounts_accessed t
      | Coinbase c ->
          let ft_receivers =
            Option.map ~f:Coinbase.Fee_transfer.receiver c.fee_transfer
            |> Option.to_list
          in
          Account_id.create c.receiver Token_id.default :: ft_receivers
    in
    let ledger_witness =
      O1trace.sync_thread "create_ledger_witness" (fun () ->
          Sparse_ledger.of_ledger_subset_exn ledger (account_ids s) )
    in
    let%bind () = yield_result () in
    let%bind applied_txn, statement, updated_pending_coinbase_stack_state =
      O1trace.sync_thread "apply_transaction_to_scan_state" (fun () ->
          apply_transaction_and_get_statement ~constraint_constants ledger
            pending_coinbase_stack_state s txn_state_view )
      |> Deferred.return
    in
    let%bind () = yield_result () in
    let%map () =
      match status with
      | None ->
          return ()
      | Some status ->
          (* Validate that command status matches. *)
          let got_status =
            Ledger.Transaction_applied.transaction_status applied_txn
          in
          if Transaction_status.equal status got_status then return ()
          else
            Deferred.Result.fail
              (Staged_ledger_error.Mismatched_statuses
                 ({ With_status.data = s; status }, got_status) )
    in
    ( { Scan_state.Transaction_with_witness.transaction_with_info = applied_txn
      ; state_hash = state_and_body_hash
      ; ledger_witness
      ; init_stack = Base pending_coinbase_stack_state.init_stack
      ; statement
      }
    , updated_pending_coinbase_stack_state )

  let update_ledger_and_get_statements ~constraint_constants ledger
      current_stack ts current_state_view state_and_body_hash =
    let open Deferred.Result.Let_syntax in
    let current_stack_with_state =
      push_state current_stack (snd state_and_body_hash)
    in
    let%map res_rev, pending_coinbase_stack_state =
      let pending_coinbase_stack_state : Stack_state_with_init_stack.t =
        { pc = { source = current_stack; target = current_stack_with_state }
        ; init_stack = current_stack
        }
      in
      let exception Exit of Staged_ledger_error.t in
      Async.try_with ~extract_exn:true (fun () ->
          Deferred.List.fold ts ~init:([], pending_coinbase_stack_state)
            ~f:(fun (acc, pending_coinbase_stack_state) t ->
              let open Deferred.Let_syntax in
              ( match
                  List.find (Transaction.public_keys t.With_status.data)
                    ~f:(fun pk ->
                      Option.is_none (Signature_lib.Public_key.decompress pk) )
                with
              | None ->
                  ()
              | Some pk ->
                  raise (Exit (Invalid_public_key pk)) ) ;
              match%map
                apply_transaction_and_get_witness ~constraint_constants ledger
                  pending_coinbase_stack_state t.With_status.data
                  (Some t.status) current_state_view state_and_body_hash
              with
              | Ok (res, updated_pending_coinbase_stack_state) ->
                  (res :: acc, updated_pending_coinbase_stack_state)
              | Error err ->
                  raise (Exit err) ) )
      |> Deferred.Result.map_error ~f:(function
           | Exit err ->
               err
           | exn ->
               raise exn )
    in
    (List.rev res_rev, pending_coinbase_stack_state.pc.target)

  let check_completed_works ~logger ~verifier scan_state
      (completed_works : Transaction_snark_work.t list) =
    let work_count = List.length completed_works in
    let job_pairs =
      Scan_state.k_work_pairs_for_new_diff scan_state ~k:work_count
    in
    let jmps =
      List.concat_map (List.zip_exn job_pairs completed_works)
        ~f:(fun (jobs, work) ->
          let message = Sok_message.create ~fee:work.fee ~prover:work.prover in
          One_or_two.(
            to_list
              (map (zip_exn jobs work.proofs) ~f:(fun (job, proof) ->
                   (job, message, proof) ) )) )
    in
    verify jmps ~logger ~verifier

  (**The total fee excess caused by any diff should be zero. In the case where
     the slots are split into two partitions, total fee excess of the transactions
     to be enqueued on each of the partitions should be zero respectively *)
  let check_zero_fee_excess scan_state data =
    let partitions = Scan_state.partition_if_overflowing scan_state in
    let txns_from_data data =
      List.fold_right ~init:(Ok []) data
        ~f:(fun (d : Scan_state.Transaction_with_witness.t) acc ->
          let open Or_error.Let_syntax in
          let%map acc = acc in
          let t =
            d.transaction_with_info |> Ledger.Transaction_applied.transaction
          in
          t :: acc )
    in
    let total_fee_excess txns =
      List.fold_until txns ~init:Fee_excess.empty ~finish:Or_error.return
        ~f:(fun acc (txn : Transaction.t With_status.t) ->
          match
            let open Or_error.Let_syntax in
            let%bind fee_excess = Transaction.fee_excess txn.data in
            Fee_excess.combine acc fee_excess
          with
          | Ok fee_excess ->
              Continue fee_excess
          | Error _ as err ->
              Stop err )
      |> to_staged_ledger_or_error
    in
    let open Result.Let_syntax in
    let check data slots =
      let%bind txns = txns_from_data data |> to_staged_ledger_or_error in
      let%bind fee_excess = total_fee_excess txns in
      if Fee_excess.is_zero fee_excess then Ok ()
      else Error (Non_zero_fee_excess (slots, txns))
    in
    let%bind () = check (List.take data (fst partitions.first)) partitions in
    Option.value_map ~default:(Result.return ())
      ~f:(fun _ -> check (List.drop data (fst partitions.first)) partitions)
      partitions.second

  let update_coinbase_stack_and_get_data ~constraint_constants scan_state ledger
      pending_coinbase_collection transactions current_state_view
      state_and_body_hash =
    let open Deferred.Result.Let_syntax in
    let coinbase_exists txns =
      List.fold_until ~init:false txns
        ~f:(fun acc t ->
          match t.With_status.data with
          | Transaction.Coinbase _ ->
              Stop true
          | _ ->
              Continue acc )
        ~finish:Fn.id
    in
    let { Scan_state.Space_partition.first = slots, _; second } =
      Scan_state.partition_if_overflowing scan_state
    in
    if List.length transactions > 0 then
      match second with
      | None ->
          (*Single partition:
            1.Check if a new stack is required and get a working stack [working_stack]
            2.create data for enqueuing onto the scan state *)
          let is_new_stack = Scan_state.next_on_new_tree scan_state in
          let%bind working_stack =
            working_stack pending_coinbase_collection ~is_new_stack
            |> Deferred.return
          in
          let%map data, updated_stack =
            update_ledger_and_get_statements ~constraint_constants ledger
              working_stack transactions current_state_view state_and_body_hash
          in
          ( is_new_stack
          , data
          , Pending_coinbase.Update.Action.Update_one
          , `Update_one updated_stack )
      | Some _ ->
          (*Two partition:
            Assumption: Only one of the partition will have coinbase transaction(s)in it.
            1. Get the latest stack for coinbase in the first set of transactions
            2. get the first set of scan_state data[data1]
            3. get a new stack for the second partion because the second set of transactions would start from the begining of the next tree in the scan_state
            4. Initialize the new stack with the state from the first stack
            5. get the second set of scan_state data[data2]*)
          let txns_for_partition1 = List.take transactions slots in
          let coinbase_in_first_partition =
            coinbase_exists txns_for_partition1
          in
          let%bind working_stack1 =
            working_stack pending_coinbase_collection ~is_new_stack:false
            |> Deferred.return
          in
          let%bind data1, updated_stack1 =
            update_ledger_and_get_statements ~constraint_constants ledger
              working_stack1 txns_for_partition1 current_state_view
              state_and_body_hash
          in
          let txns_for_partition2 = List.drop transactions slots in
          (*Push the new state to the state_stack from the previous block even in the second stack*)
          let working_stack2 =
            Pending_coinbase.Stack.create_with working_stack1
          in
          let%map data2, updated_stack2 =
            update_ledger_and_get_statements ~constraint_constants ledger
              working_stack2 txns_for_partition2 current_state_view
              state_and_body_hash
          in
          let second_has_data = List.length txns_for_partition2 > 0 in
          let pending_coinbase_action, stack_update =
            match (coinbase_in_first_partition, second_has_data) with
            | true, true ->
                ( Pending_coinbase.Update.Action.Update_two_coinbase_in_first
                , `Update_two (updated_stack1, updated_stack2) )
            (*updated_stack2 does not have coinbase and but has the state from the previous stack*)
            | true, false ->
                (*updated_stack1 has some new coinbase but parition 2 has no
                  data and so we have only one stack to update*)
                (Update_one, `Update_one updated_stack1)
            | false, true ->
                (*updated_stack1 just has the new state. [updated stack2] might have coinbase, definitely has some
                  data and therefore will have a non-dummy state.*)
                ( Update_two_coinbase_in_second
                , `Update_two (updated_stack1, updated_stack2) )
            | false, false ->
                (* a diff consists of only non-coinbase transactions. This is currently not possible because a diff will have a coinbase at the very least, so don't update anything?*)
                (Update_none, `Update_none)
          in
          (false, data1 @ data2, pending_coinbase_action, stack_update)
    else
      Deferred.return
        (Ok (false, [], Pending_coinbase.Update.Action.Update_none, `Update_none)
        )

  (*update the pending_coinbase tree with the updated/new stack and delete the oldest stack if a proof was emitted*)
  let update_pending_coinbase_collection ~depth pending_coinbase_collection
      stack_update ~is_new_stack ~ledger_proof =
    let open Result.Let_syntax in
    (*Deleting oldest stack if proof emitted*)
    let%bind pending_coinbase_collection_updated1 =
      match ledger_proof with
      | Some (proof, _) ->
          let%bind oldest_stack, pending_coinbase_collection_updated1 =
            Pending_coinbase.remove_coinbase_stack ~depth
              pending_coinbase_collection
            |> to_staged_ledger_or_error
          in
          let ledger_proof_stack =
            (Ledger_proof.statement proof).target.pending_coinbase_stack
          in
          let%map () =
            if Pending_coinbase.Stack.equal oldest_stack ledger_proof_stack then
              Ok ()
            else
              Error
                (Staged_ledger_error.Unexpected
                   (Error.of_string
                      "Pending coinbase stack of the ledger proof did not \
                       match the oldest stack in the pending coinbase tree." )
                )
          in
          pending_coinbase_collection_updated1
      | None ->
          Ok pending_coinbase_collection
    in
    (*updating the latest stack and/or adding a new one*)
    match stack_update with
    | `Update_none ->
        Ok pending_coinbase_collection_updated1
    | `Update_one stack1 ->
        Pending_coinbase.update_coinbase_stack ~depth
          pending_coinbase_collection_updated1 stack1 ~is_new_stack
        |> to_staged_ledger_or_error
    | `Update_two (stack1, stack2) ->
        (*The case when some of the transactions go into the old tree and remaining on to the new tree*)
        let%bind update1 =
          Pending_coinbase.update_coinbase_stack ~depth
            pending_coinbase_collection_updated1 stack1 ~is_new_stack:false
          |> to_staged_ledger_or_error
        in
        Pending_coinbase.update_coinbase_stack ~depth update1 stack2
          ~is_new_stack:true
        |> to_staged_ledger_or_error

  let coinbase_for_blockchain_snark = function
    | [] ->
        Ok Currency.Amount.zero
    | [ amount ] ->
        Ok amount
    | [ amount1; _ ] ->
        Ok amount1
    | _ ->
        Error
          (Staged_ledger_error.Pre_diff
             (Pre_diff_info.Error.Coinbase_error "More than two coinbase parts")
          )

  let apply_diff ?(skip_verification = false) ~logger ~constraint_constants t
      pre_diff_info ~current_state_view ~state_and_body_hash ~log_prefix =
    let open Deferred.Result.Let_syntax in
    let max_throughput =
      Int.pow 2 t.constraint_constants.transaction_capacity_log_2
    in
    let spots_available, proofs_waiting =
      let jobs = Scan_state.all_work_statements_exn t.scan_state in
      ( Int.min (Scan_state.free_space t.scan_state) max_throughput
      , List.length jobs )
    in
    let new_mask = Ledger.Mask.create ~depth:(Ledger.depth t.ledger) () in
    let new_ledger = Ledger.register_mask t.ledger new_mask in
    let transactions, works, commands_count, coinbases = pre_diff_info in
    let%bind is_new_stack, data, stack_update_in_snark, stack_update =
      O1trace.thread "update_coinbase_stack_start_time" (fun () ->
          update_coinbase_stack_and_get_data ~constraint_constants t.scan_state
            new_ledger t.pending_coinbase_collection transactions
            current_state_view state_and_body_hash )
    in
    let slots = List.length data in
    let work_count = List.length works in
    let required_pairs = Scan_state.work_statements_for_new_diff t.scan_state in
    let%bind () =
      O1trace.thread "check_for_sufficient_snark_work" (fun () ->
          let required = List.length required_pairs in
          if
            work_count < required
            && List.length data
               > Scan_state.free_space t.scan_state - required + work_count
          then
            Deferred.Result.fail
              (Staged_ledger_error.Insufficient_work
                 (sprintf
                    !"Insufficient number of transaction snark work (slots \
                      occupying: %d)  required %d, got %d"
                    slots required work_count ) )
          else Deferred.Result.return () )
    in
    let%bind () = Deferred.return (check_zero_fee_excess t.scan_state data) in
    let%bind res_opt, scan_state' =
      O1trace.thread "fill_work_and_enqueue_transactions" (fun () ->
          let r =
            Scan_state.fill_work_and_enqueue_transactions t.scan_state data
              works
          in
          Or_error.iter_error r ~f:(fun e ->
              let data_json =
                `List
                  (List.map data
                     ~f:(fun
                          { Scan_state.Transaction_with_witness.statement; _ }
                        -> Transaction_snark.Statement.to_yojson statement ) )
              in
              [%log error]
                ~metadata:
                  [ ( "scan_state"
                    , `String (Scan_state.snark_job_list_json t.scan_state) )
                  ; ("data", data_json)
                  ; ("error", Error_json.error_to_yojson e)
                  ; ("prefix", `String log_prefix)
                  ]
                !"$prefix: Unexpected error when applying diff data $data to \
                  the scan_state $scan_state: $error" ) ;
          Deferred.return (to_staged_ledger_or_error r) )
    in
    let%bind () = yield_result () in
    let%bind updated_pending_coinbase_collection' =
      O1trace.thread "update_pending_coinbase_collection" (fun () ->
          update_pending_coinbase_collection
            ~depth:t.constraint_constants.pending_coinbase_depth
            t.pending_coinbase_collection stack_update ~is_new_stack
            ~ledger_proof:res_opt
          |> Deferred.return )
    in
    let%bind () = yield_result () in
    let%bind coinbase_amount =
      Deferred.return (coinbase_for_blockchain_snark coinbases)
    in
    let%bind latest_pending_coinbase_stack =
      Pending_coinbase.latest_stack ~is_new_stack:false
        updated_pending_coinbase_collection'
      |> to_staged_ledger_or_error |> Deferred.return
    in
    let%bind () = yield_result () in
    let%map () =
      if skip_verification then Deferred.return (Ok ())
      else
        O1trace.thread "verify_scan_state_after_apply" (fun () ->
            Deferred.(
              verify_scan_state_after_apply ~constraint_constants
                (Frozen_ledger_hash.of_ledger_hash
                   (Ledger.merkle_root new_ledger) )
                ~pending_coinbase_stack:latest_pending_coinbase_stack
                scan_state'
              >>| to_staged_ledger_or_error) )
    in
    [%log debug]
      ~metadata:
        [ ("user_command_count", `Int commands_count)
        ; ("coinbase_count", `Int (List.length coinbases))
        ; ("spots_available", `Int spots_available)
        ; ("proof_bundles_waiting", `Int proofs_waiting)
        ; ("work_count", `Int (List.length works))
        ; ("prefix", `String log_prefix)
        ]
      "$prefix: apply_diff block info: No of transactions \
       included:$user_command_count\n\
      \      Coinbase parts:$coinbase_count Spots\n\
      \      available:$spots_available Pending work in the \
       scan-state:$proof_bundles_waiting Work included:$work_count" ;
    let new_staged_ledger =
      { scan_state = scan_state'
      ; ledger = new_ledger
      ; constraint_constants = t.constraint_constants
      ; pending_coinbase_collection = updated_pending_coinbase_collection'
      }
    in
    ( `Hash_after_applying (hash new_staged_ledger)
    , `Ledger_proof res_opt
    , `Staged_ledger new_staged_ledger
    , `Pending_coinbase_update
        ( is_new_stack
        , { Pending_coinbase.Update.Poly.action = stack_update_in_snark
          ; coinbase_amount
          } ) )

  let update_metrics (t : t) (witness : Staged_ledger_diff.t) =
    let open Or_error.Let_syntax in
    let commands = Staged_ledger_diff.commands witness in
    let work = Staged_ledger_diff.completed_works witness in
    let%bind total_txn_fee =
      sum_fees commands ~f:(fun { data = cmd; _ } -> User_command.fee cmd)
    in
    let%bind total_snark_fee = sum_fees work ~f:Transaction_snark_work.fee in
    let%bind () = Scan_state.update_metrics t.scan_state in
    Or_error.try_with (fun () ->
        let open Mina_metrics in
        Gauge.set Scan_state_metrics.snark_fee_per_block
          (Int.to_float @@ Fee.to_int total_snark_fee) ;
        Gauge.set Scan_state_metrics.transaction_fees_per_block
          (Int.to_float @@ Fee.to_int total_txn_fee) ;
        Gauge.set Scan_state_metrics.purchased_snark_work_per_block
          (Float.of_int @@ List.length work) ;
        Gauge.set Scan_state_metrics.snark_work_required
          (Float.of_int
             (List.length (Scan_state.all_work_statements_exn t.scan_state)) ) )

  let forget_prediff_info ((a : Transaction.Valid.t With_status.t list), b, c, d)
      =
    (List.map ~f:(With_status.map ~f:Transaction.forget) a, b, c, d)

  let check_commands ledger ~verifier (cs : User_command.t list) =
    let cs =
      List.map cs
        ~f:
          (let open Ledger in
          User_command.to_verifiable ~ledger ~get ~location_of_account)
    in
    let open Deferred.Or_error.Let_syntax in
    let%map xs = Verifier.verify_commands verifier cs in
    Result.all
      (List.map xs ~f:(function
        | `Valid x ->
            Ok x
        | ( `Invalid_keys _
          | `Invalid_signature _
          | `Invalid_proof
          | `Missing_verification_key _ ) as invalid ->
            Error
              (Verifier.Failure.Verification_failed
                 (Error.of_string
                    (sprintf "verification failed on command, %s"
                       (Verifier.invalid_to_string invalid) ) ) )
        | `Valid_assuming _ ->
            Error
              (Verifier.Failure.Verification_failed
                 (Error.of_string "batch verification failed") ) ) )

  let apply ?skip_verification ~constraint_constants t
      (witness : Staged_ledger_diff.t) ~logger ~verifier ~current_state_view
      ~state_and_body_hash ~coinbase_receiver ~supercharge_coinbase =
    let open Deferred.Result.Let_syntax in
    let work = Staged_ledger_diff.completed_works witness in
    let%bind () =
      O1trace.thread "check_completed_works" (fun () ->
          match skip_verification with
          | Some `All | Some `Proofs ->
              return ()
          | None ->
              check_completed_works ~logger ~verifier t.scan_state work )
    in
    let%bind prediff =
      Pre_diff_info.get witness ~constraint_constants ~coinbase_receiver
        ~supercharge_coinbase
        ~check:(check_commands t.ledger ~verifier)
      |> Deferred.map
           ~f:
             (Result.map_error ~f:(fun error ->
                  Staged_ledger_error.Pre_diff error ) )
    in
    let apply_diff_start_time = Core.Time.now () in
    let%map ((_, _, `Staged_ledger new_staged_ledger, _) as res) =
      apply_diff
        ~skip_verification:
          ([%equal: [ `All | `Proofs ] option] skip_verification (Some `All))
        ~constraint_constants t
        (forget_prediff_info prediff)
        ~logger ~current_state_view ~state_and_body_hash
        ~log_prefix:"apply_diff"
    in
    [%log debug]
      ~metadata:
        [ ( "time_elapsed"
          , `Float Core.Time.(Span.to_ms @@ diff (now ()) apply_diff_start_time)
          )
        ]
      "Staged_ledger.apply_diff take $time_elapsed" ;
    let () =
      Or_error.iter_error (update_metrics new_staged_ledger witness)
        ~f:(fun e ->
          [%log error]
            ~metadata:[ ("error", Error_json.error_to_yojson e) ]
            !"Error updating metrics after applying staged_ledger diff: $error" )
    in
    res

  let apply_diff_unchecked ~constraint_constants t
      (sl_diff : Staged_ledger_diff.With_valid_signatures_and_proofs.t) ~logger
      ~current_state_view ~state_and_body_hash ~coinbase_receiver
      ~supercharge_coinbase =
    let open Deferred.Result.Let_syntax in
    let%bind prediff =
      Result.map_error ~f:(fun error -> Staged_ledger_error.Pre_diff error)
      @@ Pre_diff_info.get_unchecked ~constraint_constants ~coinbase_receiver
           ~supercharge_coinbase sl_diff
      |> Deferred.return
    in
    apply_diff t
      (forget_prediff_info prediff)
      ~constraint_constants ~logger ~current_state_view ~state_and_body_hash
      ~log_prefix:"apply_diff_unchecked"

  module Resources = struct
    module Discarded = struct
      type t =
        { commands_rev : User_command.Valid.t With_status.t Sequence.t
        ; completed_work : Transaction_snark_work.Checked.t Sequence.t
        }
      [@@deriving sexp_of]

      let add_user_command t uc =
        { t with
          commands_rev = Sequence.append t.commands_rev (Sequence.singleton uc)
        }

      let add_completed_work t cw =
        { t with
          completed_work =
            Sequence.append (Sequence.singleton cw) t.completed_work
        }
    end

    type t =
      { max_space : int (*max space available currently*)
      ; max_jobs : int
            (*Required amount of work for max_space that can be purchased*)
      ; commands_rev : User_command.Valid.t With_status.t Sequence.t
      ; completed_work_rev : Transaction_snark_work.Checked.t Sequence.t
      ; fee_transfers : Fee.t Public_key.Compressed.Map.t
      ; add_coinbase : bool
      ; coinbase : Coinbase.Fee_transfer.t Staged_ledger_diff.At_most_two.t
      ; supercharge_coinbase : bool
      ; receiver_pk : Public_key.Compressed.t
      ; budget : Fee.t Or_error.t
      ; discarded : Discarded.t
      ; is_coinbase_receiver_new : bool
      ; logger : (Logger.t[@sexp.opaque])
      }
    [@@deriving sexp_of]

    let coinbase_ft (cw : Transaction_snark_work.t) =
      (* Here we could not add the fee transfer if the prover=receiver_pk but
         retaining it to preserve that information in the
         staged_ledger_diff. It will be checked in apply_diff before adding*)
      Option.some_if
        Fee.(cw.fee > Fee.zero)
        (Coinbase.Fee_transfer.create ~receiver_pk:cw.prover ~fee:cw.fee)

    let cheapest_two_work (works : Transaction_snark_work.Checked.t Sequence.t)
        =
      Sequence.fold works ~init:(None, None) ~f:(fun (w1, w2) w ->
          match (w1, w2) with
          | None, _ ->
              (Some w, None)
          | Some x, None ->
              if Currency.Fee.compare w.fee x.fee < 0 then (Some w, w1)
              else (w1, Some w)
          | Some x, Some y ->
              if Currency.Fee.compare w.fee x.fee < 0 then (Some w, w1)
              else if Currency.Fee.compare w.fee y.fee < 0 then (w1, Some w)
              else (w1, w2) )

    let coinbase_work
        ~(constraint_constants : Genesis_constants.Constraint_constants.t)
        ?(is_two = false) (works : Transaction_snark_work.Checked.t Sequence.t)
        ~is_coinbase_receiver_new ~supercharge_coinbase =
      let open Option.Let_syntax in
      let min1, min2 = cheapest_two_work works in
      let diff ws ws' =
        Sequence.filter ws ~f:(fun w ->
            Sequence.mem ws'
              (Transaction_snark_work.statement w)
              ~equal:Transaction_snark_work.Statement.equal
            |> not )
      in
      let%bind coinbase_amount =
        coinbase_amount ~supercharge_coinbase ~constraint_constants
      in
      let%bind budget =
        (*if the coinbase receiver is new then the account creation fee will be deducted from the reward*)
        if is_coinbase_receiver_new then
          Currency.Amount.(
            sub coinbase_amount
              (of_fee constraint_constants.account_creation_fee))
        else Some coinbase_amount
      in
      let stmt = Transaction_snark_work.statement in
      if is_two then
        match (min1, min2) with
        | None, _ ->
            None
        | Some w, None ->
            if Amount.(of_fee w.fee <= budget) then
              let cb =
                Staged_ledger_diff.At_most_two.Two
                  (Option.map (coinbase_ft w) ~f:(fun ft -> (ft, None)))
              in
              Some (cb, diff works (Sequence.of_list [ stmt w ]))
            else
              let cb = Staged_ledger_diff.At_most_two.Two None in
              Some (cb, works)
        | Some w1, Some w2 ->
            let%map sum = Fee.add w1.fee w2.fee in
            if Amount.(of_fee sum <= budget) then
              let cb =
                Staged_ledger_diff.At_most_two.Two
                  (Option.map (coinbase_ft w1) ~f:(fun ft ->
                       (ft, coinbase_ft w2) ) )
                (*Why add work without checking if work constraints are
                  satisfied? If we reach here then it means that we are trying to
                  fill the last two slots of the tree with coinbase trnasactions
                  and if there's any work in [works] then that has to be included,
                  either in the coinbase or as fee transfers that gets paid by
                  the transaction fees. So having it as coinbase ft will at least
                  reduce the slots occupied by fee transfers*)
              in
              (cb, diff works (Sequence.of_list [ stmt w1; stmt w2 ]))
            else if Amount.(of_fee w1.fee <= coinbase_amount) then
              let cb =
                Staged_ledger_diff.At_most_two.Two
                  (Option.map (coinbase_ft w1) ~f:(fun ft -> (ft, None)))
              in
              (cb, diff works (Sequence.of_list [ stmt w1 ]))
            else
              let cb = Staged_ledger_diff.At_most_two.Two None in
              (cb, works)
      else
        Option.map min1 ~f:(fun w ->
            if Amount.(of_fee w.fee <= budget) then
              let cb = Staged_ledger_diff.At_most_two.One (coinbase_ft w) in
              (cb, diff works (Sequence.of_list [ stmt w ]))
            else
              let cb = Staged_ledger_diff.At_most_two.One None in
              (cb, works) )

    let init_coinbase_and_fee_transfers ~constraint_constants cw_seq
        ~add_coinbase ~job_count ~slots ~is_coinbase_receiver_new
        ~supercharge_coinbase =
      let cw_unchecked work =
        Sequence.map work ~f:Transaction_snark_work.forget
      in
      let coinbase, rem_cw =
        match
          ( add_coinbase
          , coinbase_work ~constraint_constants cw_seq ~is_coinbase_receiver_new
              ~supercharge_coinbase )
        with
        | true, Some (ft, rem_cw) ->
            (ft, rem_cw)
        | true, None ->
            (*Coinbase could not be added because work-fees > coinbase-amount*)
            if job_count = 0 || slots - job_count >= 1 then
              (*Either no jobs are required or there is a free slot that can be filled without having to include any work*)
              (One None, cw_seq)
            else (Zero, cw_seq)
        | _ ->
            (Zero, cw_seq)
      in
      let rem_cw = cw_unchecked rem_cw in
      let singles =
        Sequence.filter_map rem_cw
          ~f:(fun { Transaction_snark_work.fee; prover; _ } ->
            if Fee.equal fee Fee.zero then None else Some (prover, fee) )
        |> Sequence.to_list_rev
      in
      (coinbase, singles)

    let init ~constraint_constants
        (uc_seq : User_command.Valid.t With_status.t Sequence.t)
        (cw_seq : Transaction_snark_work.Checked.t Sequence.t)
        (slots, job_count) ~receiver_pk ~add_coinbase ~supercharge_coinbase
        logger ~is_coinbase_receiver_new =
      let seq_rev seq =
        let rec go seq rev_seq =
          match Sequence.next seq with
          | Some (w, rem_seq) ->
              go rem_seq (Sequence.append (Sequence.singleton w) rev_seq)
          | None ->
              rev_seq
        in
        go seq Sequence.empty
      in
      let coinbase, singles =
        init_coinbase_and_fee_transfers ~constraint_constants cw_seq
          ~add_coinbase ~job_count ~slots ~is_coinbase_receiver_new
          ~supercharge_coinbase
      in
      let fee_transfers =
        Public_key.Compressed.Map.of_alist_reduce singles ~f:(fun f1 f2 ->
            Option.value_exn (Fee.add f1 f2) )
      in
      let budget =
        Or_error.map2
          (sum_fees (Sequence.to_list uc_seq) ~f:(fun t ->
               User_command.fee (User_command.forget_check t.data) ) )
          (sum_fees
             (List.filter
                ~f:(fun (k, _) ->
                  not (Public_key.Compressed.equal k receiver_pk) )
                singles )
             ~f:snd )
          ~f:(fun r c -> option "budget did not suffice" (Fee.sub r c))
        |> Or_error.join
      in
      let discarded =
        { Discarded.completed_work = Sequence.empty
        ; commands_rev = Sequence.empty
        }
      in
      { max_space = slots
      ; max_jobs = job_count
      ; commands_rev =
          uc_seq
          (*Completed work in reverse order for faster removal of proofs if budget doesn't suffice*)
      ; completed_work_rev = seq_rev cw_seq
      ; fee_transfers
      ; add_coinbase
      ; supercharge_coinbase
      ; receiver_pk
      ; coinbase
      ; budget
      ; discarded
      ; is_coinbase_receiver_new
      ; logger
      }

    let reselect_coinbase_work ~constraint_constants t =
      let cw_unchecked work =
        Sequence.map work ~f:Transaction_snark_work.forget
      in
      let coinbase, rem_cw =
        match t.coinbase with
        | Staged_ledger_diff.At_most_two.Zero ->
            (t.coinbase, t.completed_work_rev)
        | One _ -> (
            match
              coinbase_work ~constraint_constants t.completed_work_rev
                ~is_coinbase_receiver_new:t.is_coinbase_receiver_new
                ~supercharge_coinbase:t.supercharge_coinbase
            with
            | None ->
                (One None, t.completed_work_rev)
            | Some (ft, rem_cw) ->
                (ft, rem_cw) )
        | Two _ -> (
            match
              coinbase_work ~constraint_constants t.completed_work_rev
                ~is_two:true
                ~is_coinbase_receiver_new:t.is_coinbase_receiver_new
                ~supercharge_coinbase:t.supercharge_coinbase
            with
            | None ->
                (Two None, t.completed_work_rev)
                (*Check for work constraint will be done in [check_constraints_and_update]*)
            | Some (fts', rem_cw) ->
                (fts', rem_cw) )
      in
      let rem_cw = cw_unchecked rem_cw in
      let singles =
        Sequence.filter_map rem_cw
          ~f:(fun { Transaction_snark_work.fee; prover; _ } ->
            if Fee.equal fee Fee.zero then None else Some (prover, fee) )
        |> Sequence.to_list_rev
      in
      let fee_transfers =
        Public_key.Compressed.Map.of_alist_reduce singles ~f:(fun f1 f2 ->
            Option.value_exn (Fee.add f1 f2) )
      in
      { t with coinbase; fee_transfers }

    let rebudget t =
      (*get the correct coinbase and calculate the fee transfers*)
      let open Or_error.Let_syntax in
      let payment_fees =
        sum_fees (Sequence.to_list t.commands_rev) ~f:(fun t ->
            User_command.(fee (forget_check t.data)) )
      in
      let prover_fee_others =
        Public_key.Compressed.Map.fold t.fee_transfers ~init:(Ok Fee.zero)
          ~f:(fun ~key ~data fees ->
            let%bind others = fees in
            if Public_key.Compressed.equal t.receiver_pk key then Ok others
            else option "Fee overflow" (Fee.add others data) )
      in
      let revenue = payment_fees in
      let cost = prover_fee_others in
      Or_error.map2 revenue cost ~f:(fun r c ->
          option "budget did not suffice" (Fee.sub r c) )
      |> Or_error.join

    let budget_sufficient t =
      match t.budget with Ok _ -> true | Error _ -> false

    let coinbase_added t =
      match t.coinbase with
      | Staged_ledger_diff.At_most_two.Zero ->
          0
      | One _ ->
          1
      | Two _ ->
          2

    let slots_occupied t =
      let fee_for_self =
        match t.budget with
        | Error _ ->
            0
        | Ok b ->
            if Fee.(b > Fee.zero) then 1 else 0
      in
      let other_provers =
        Public_key.Compressed.Map.filter_keys t.fee_transfers
          ~f:(Fn.compose not (Public_key.Compressed.equal t.receiver_pk))
      in
      let total_fee_transfer_pks =
        Public_key.Compressed.Map.length other_provers + fee_for_self
      in
      Sequence.length t.commands_rev
      + ((total_fee_transfer_pks + 1) / 2)
      + coinbase_added t

    let space_available res =
      let slots = slots_occupied res in
      res.max_space > slots

    let work_done t =
      let no_of_proof_bundles = Sequence.length t.completed_work_rev in
      let slots = slots_occupied t in
      (*If more jobs were added in the previous diff then ( t.max_space-t.max_jobs) slots can go for free in this diff*)
      no_of_proof_bundles = t.max_jobs || slots <= t.max_space - t.max_jobs

    let space_constraint_satisfied t =
      let occupied = slots_occupied t in
      occupied <= t.max_space

    let work_constraint_satisfied (t : t) =
      (*Are we doing all the work available? *)
      let all_proofs = work_done t in
      (*enough work*)
      let slots = slots_occupied t in
      let cw_count = Sequence.length t.completed_work_rev in
      let enough_work = cw_count >= slots in
      (*if there are no transactions then don't need any proofs*)
      all_proofs || slots = 0 || enough_work

    let available_space t = t.max_space - slots_occupied t

    let discard_last_work ~constraint_constants t =
      match Sequence.next t.completed_work_rev with
      | None ->
          (t, None)
      | Some (w, rem_seq) ->
          let to_be_discarded = Transaction_snark_work.forget w in
          let discarded = Discarded.add_completed_work t.discarded w in
          let new_t =
            reselect_coinbase_work ~constraint_constants
              { t with completed_work_rev = rem_seq; discarded }
          in
          let budget =
            match t.budget with
            | Ok b ->
                option "Currency overflow" (Fee.add b to_be_discarded.fee)
            | _ ->
                rebudget new_t
          in
          ({ new_t with budget }, Some w)

    let discard_user_command t =
      let decr_coinbase t =
        (*When discarding coinbase's fee transfer, add the fee transfer to the fee_transfers map so that budget checks can be done *)
        let update_fee_transfers t (ft : Coinbase.Fee_transfer.t) coinbase =
          let updated_fee_transfers =
            Public_key.Compressed.Map.update t.fee_transfers ft.receiver_pk
              ~f:(fun _ -> ft.fee)
          in
          let new_t =
            { t with coinbase; fee_transfers = updated_fee_transfers }
          in
          let updated_budget = rebudget new_t in
          { new_t with budget = updated_budget }
        in
        match t.coinbase with
        | Staged_ledger_diff.At_most_two.Zero ->
            t
        | One None ->
            { t with coinbase = Staged_ledger_diff.At_most_two.Zero }
        | Two None ->
            { t with coinbase = One None }
        | Two (Some (ft, None)) ->
            { t with coinbase = One (Some ft) }
        | One (Some ft) ->
            update_fee_transfers t ft Zero
        | Two (Some (ft1, Some ft2)) ->
            update_fee_transfers t ft2 (One (Some ft1))
      in
      match Sequence.next t.commands_rev with
      | None ->
          (* If we have reached here then it means we couldn't afford a slot for coinbase as well *)
          (decr_coinbase t, None)
      | Some (uc, rem_seq) ->
          let discarded = Discarded.add_user_command t.discarded uc in
          let new_t = { t with commands_rev = rem_seq; discarded } in
          let budget =
            match t.budget with
            | Ok b ->
                option "Fee insufficient"
                  (Fee.sub b User_command.(fee (forget_check uc.data)))
            | _ ->
                rebudget new_t
          in
          ({ new_t with budget }, Some uc)

    let worked_more ~constraint_constants resources =
      (*Is the work constraint satisfied even after discarding a work bundle?
         We reach here after having more than enough work*)
      let more_work t =
        let slots = slots_occupied t in
        let cw_count = Sequence.length t.completed_work_rev in
        cw_count > 0 && cw_count >= slots
      in
      let r, _ = discard_last_work ~constraint_constants resources in
      more_work r

    let incr_coinbase_part_by ~constraint_constants t count =
      let open Or_error.Let_syntax in
      let incr = function
        | Staged_ledger_diff.At_most_two.Zero ->
            Ok (Staged_ledger_diff.At_most_two.One None)
        | One None ->
            Ok (Two None)
        | One (Some ft) ->
            Ok (Two (Some (ft, None)))
        | _ ->
            Or_error.error_string "Coinbase count cannot be more than two"
      in
      let by_one res =
        let res' =
          match Sequence.next res.discarded.completed_work with
          (*add one from the discarded list to [completed_work_rev] and then select a work from [completed_work_rev] except the one already used*)
          | Some (w, rem_work) ->
              let%map coinbase = incr res.coinbase in
              let res' =
                { res with
                  completed_work_rev =
                    Sequence.append (Sequence.singleton w)
                      res.completed_work_rev
                ; discarded = { res.discarded with completed_work = rem_work }
                ; coinbase
                }
              in
              reselect_coinbase_work ~constraint_constants res'
          | None ->
              let%bind coinbase = incr res.coinbase in
              let res = { res with coinbase } in
              if work_done res then Ok res
              else
                Or_error.error_string
                  "Could not increment coinbase transaction count because of \
                   insufficient work"
        in
        match res' with
        | Ok res'' ->
            res''
        | Error e ->
            [%log' error t.logger] "Error when increasing coinbase: $error"
              ~metadata:[ ("error", Error_json.error_to_yojson e) ] ;
            res
      in
      match count with `One -> by_one t | `Two -> by_one (by_one t)
  end

  let rec check_constraints_and_update ~constraint_constants
      (resources : Resources.t) log =
    if Resources.slots_occupied resources = 0 then (resources, log)
    else if Resources.work_constraint_satisfied resources then
      if
        (*There's enough work. Check if they satisfy other constraints*)
        Resources.budget_sufficient resources
      then
        if Resources.space_constraint_satisfied resources then (resources, log)
        else if Resources.worked_more ~constraint_constants resources then
          (*There are too many fee_transfers(from the proofs) occupying the slots. discard one and check*)
          let resources', work_opt =
            Resources.discard_last_work ~constraint_constants resources
          in
          check_constraints_and_update ~constraint_constants resources'
            (Option.value_map work_opt ~default:log ~f:(fun work ->
                 Diff_creation_log.discard_completed_work `Extra_work work log )
            )
        else
          (*Well, there's no space; discard a user command *)
          let resources', uc_opt = Resources.discard_user_command resources in
          check_constraints_and_update ~constraint_constants resources'
            (Option.value_map uc_opt ~default:log ~f:(fun uc ->
                 Diff_creation_log.discard_command `No_space
                   (User_command.forget_check uc.data)
                   log ) )
      else
        (* insufficient budget; reduce the cost*)
        let resources', work_opt =
          Resources.discard_last_work ~constraint_constants resources
        in
        check_constraints_and_update ~constraint_constants resources'
          (Option.value_map work_opt ~default:log ~f:(fun work ->
               Diff_creation_log.discard_completed_work `Insufficient_fees work
                 log ) )
    else
      (* There isn't enough work for the transactions. Discard a transaction and check again *)
      let resources', uc_opt = Resources.discard_user_command resources in
      check_constraints_and_update ~constraint_constants resources'
        (Option.value_map uc_opt ~default:log ~f:(fun uc ->
             Diff_creation_log.discard_command `No_work
               (User_command.forget_check uc.data)
               log ) )

  let one_prediff ~constraint_constants cw_seq ts_seq ~receiver ~add_coinbase
      slot_job_count logger ~is_coinbase_receiver_new partition
      ~supercharge_coinbase =
    O1trace.sync_thread "create_staged_ledger_diff_one_prediff" (fun () ->
        let init_resources =
          Resources.init ~constraint_constants ts_seq cw_seq slot_job_count
            ~receiver_pk:receiver ~add_coinbase logger ~is_coinbase_receiver_new
            ~supercharge_coinbase
        in
        let log =
          Diff_creation_log.init
            ~completed_work:init_resources.completed_work_rev
            ~commands:init_resources.commands_rev
            ~coinbase:init_resources.coinbase ~partition
            ~available_slots:(fst slot_job_count)
            ~required_work_count:(snd slot_job_count)
        in
        check_constraints_and_update ~constraint_constants init_resources log )

  let generate ~constraint_constants logger cw_seq ts_seq ~receiver
      ~is_coinbase_receiver_new ~supercharge_coinbase
      (partitions : Scan_state.Space_partition.t) =
    let pre_diff_with_one (res : Resources.t) :
        Staged_ledger_diff.With_valid_signatures_and_proofs
        .pre_diff_with_at_most_one_coinbase =
      O1trace.sync_thread "create_staged_ledger_pre_diff_with_one" (fun () ->
          let to_at_most_one = function
            | Staged_ledger_diff.At_most_two.Zero ->
                Staged_ledger_diff.At_most_one.Zero
            | One x ->
                One x
            | _ ->
                [%log error]
                  "Error creating staged ledger diff: Should have at most one \
                   coinbase in the second pre_diff" ;
                Zero
          in
          (* We have to reverse here because we only know they work in THIS order *)
          { Staged_ledger_diff.Pre_diff_one.commands =
              Sequence.to_list_rev res.commands_rev
          ; completed_works = Sequence.to_list_rev res.completed_work_rev
          ; coinbase = to_at_most_one res.coinbase
          ; internal_command_statuses =
              [] (*updated later based on application result*)
          } )
    in
    let pre_diff_with_two (res : Resources.t) :
        Staged_ledger_diff.With_valid_signatures_and_proofs
        .pre_diff_with_at_most_two_coinbase =
      (* We have to reverse here because we only know they work in THIS order *)
      { commands = Sequence.to_list_rev res.commands_rev
      ; completed_works = Sequence.to_list_rev res.completed_work_rev
      ; coinbase = res.coinbase
      ; internal_command_statuses =
          [] (*updated later based on application result*)
      }
    in
    let end_log ((res : Resources.t), (log : Diff_creation_log.t)) =
      Diff_creation_log.end_log log ~completed_work:res.completed_work_rev
        ~commands:res.commands_rev ~coinbase:res.coinbase
    in
    let make_diff res1 = function
      | Some res2 ->
          ( (pre_diff_with_two (fst res1), Some (pre_diff_with_one (fst res2)))
          , List.map ~f:end_log [ res1; res2 ] )
      | None ->
          ((pre_diff_with_two (fst res1), None), [ end_log res1 ])
    in
    let has_no_commands (res : Resources.t) =
      Sequence.length res.commands_rev = 0
    in
    let second_pre_diff (res : Resources.t) partition ~add_coinbase work =
      one_prediff ~constraint_constants work res.discarded.commands_rev
        ~receiver partition ~add_coinbase logger ~is_coinbase_receiver_new
        ~supercharge_coinbase `Second
    in
    let isEmpty (res : Resources.t) =
      has_no_commands res && Resources.coinbase_added res = 0
    in
    (*Partitioning explained in PR #687 *)
    match partitions.second with
    | None ->
        let res, log =
          one_prediff ~constraint_constants cw_seq ts_seq ~receiver
            partitions.first ~add_coinbase:true logger ~is_coinbase_receiver_new
            ~supercharge_coinbase `First
        in
        make_diff (res, log) None
    | Some y ->
        assert (Sequence.length cw_seq <= snd partitions.first + snd y) ;
        let cw_seq_1 = Sequence.take cw_seq (snd partitions.first) in
        let cw_seq_2 = Sequence.drop cw_seq (snd partitions.first) in
        let res, log1 =
          one_prediff ~constraint_constants cw_seq_1 ts_seq ~receiver
            partitions.first ~add_coinbase:false logger
            ~is_coinbase_receiver_new ~supercharge_coinbase `First
        in
        let incr_coinbase_and_compute res count =
          let new_res =
            Resources.incr_coinbase_part_by ~constraint_constants res count
          in
          if Resources.space_available new_res then
            (*All slots could not be filled either because of budget constraints or not enough work done. Don't create the second prediff instead recompute first diff with just once coinbase*)
            ( one_prediff ~constraint_constants cw_seq_1 ts_seq ~receiver
                partitions.first ~add_coinbase:true logger
                ~is_coinbase_receiver_new ~supercharge_coinbase `First
            , None )
          else
            let res2, log2 =
              second_pre_diff new_res y ~add_coinbase:false cw_seq_2
            in
            if isEmpty res2 then
              (*Don't create the second prediff instead recompute first diff with just once coinbase*)
              ( one_prediff ~constraint_constants cw_seq_1 ts_seq ~receiver
                  partitions.first ~add_coinbase:true logger
                  ~is_coinbase_receiver_new ~supercharge_coinbase `First
              , None )
            else ((new_res, log1), Some (res2, log2))
        in
        let try_with_coinbase () =
          one_prediff ~constraint_constants cw_seq_1 ts_seq ~receiver
            partitions.first ~add_coinbase:true logger ~is_coinbase_receiver_new
            ~supercharge_coinbase `First
        in
        let res1, res2 =
          if Sequence.is_empty res.commands_rev then
            let res = try_with_coinbase () in
            (res, None)
          else
            match Resources.available_space res with
            | 0 ->
                (*generate the next prediff with a coinbase at least*)
                let res2 = second_pre_diff res y ~add_coinbase:true cw_seq_2 in
                ((res, log1), Some res2)
            | 1 ->
                (*There's a slot available in the first partition, fill it with coinbase and create another pre_diff for the slots in the second partiton with the remaining user commands and work *)
                incr_coinbase_and_compute res `One
            | 2 ->
                (*There are two slots which cannot be filled using user commands, so we split the coinbase into two parts and fill those two spots*)
                incr_coinbase_and_compute res `Two
            | _ ->
                (* Too many slots left in the first partition. Either there wasn't enough work to add transactions or there weren't enough transactions. Create a new pre_diff for just the first partition*)
                let res = try_with_coinbase () in
                (res, None)
        in
        let coinbase_added =
          Resources.coinbase_added (fst res1)
          + Option.value_map
              ~f:(Fn.compose Resources.coinbase_added fst)
              res2 ~default:0
        in
        if coinbase_added > 0 then make_diff res1 res2
        else
          (*Coinbase takes priority over user-commands. Create a diff in partitions.first with coinbase first and user commands if possible*)
          let res = try_with_coinbase () in
          make_diff res None

  let can_apply_supercharged_coinbase_exn ~winner ~epoch_ledger ~global_slot =
    Sparse_ledger.has_locked_tokens_exn ~global_slot
      ~account_id:(Account_id.create winner Token_id.default)
      epoch_ledger
    |> not

  let validate_party_proofs ~logger ~validating_ledger
      (txn : User_command.Valid.t) =
    let open Result.Let_syntax in
    let get_verification_keys account_ids =
      List.fold_until account_ids ~init:Account_id.Map.empty
        ~f:(fun acc id ->
          let get_vk () =
            let open Option.Let_syntax in
            let%bind loc =
              Transaction_snark.Transaction_validator.Hashless_ledger
              .location_of_account validating_ledger id
            in
            let%bind account =
              Transaction_snark.Transaction_validator.Hashless_ledger.get
                validating_ledger loc
            in
            let%bind zkapp = account.zkapp in
            let%map vk = zkapp.verification_key in
            vk.hash
          in
          match get_vk () with
          | Some vk ->
              Continue (Account_id.Map.update acc id ~f:(fun _ -> vk))
          | None ->
              [%log error]
                ~metadata:[ ("account_id", Account_id.to_yojson id) ]
                "Staged_ledger_diff creation: Verification key not found for \
                 party with proof authorization and account_id $account_id" ;
              Stop Account_id.Map.empty )
        ~finish:Fn.id
    in
    match txn with
    | Parties p ->
        let%map checked_verification_keys =
          Account_id.Map.of_alist_or_error p.verification_keys
        in
        let proof_parties =
          Parties.Call_forest.fold ~init:Account_id.Set.empty
            p.parties.other_parties ~f:(fun acc p ->
              if Control.(Tag.equal Proof (tag (Party.authorization p))) then
                Account_id.Set.add acc (Party.account_id p)
              else acc )
        in
        let current_verification_keys =
          get_verification_keys (Account_id.Set.to_list proof_parties)
        in
        if
          Account_id.Set.length proof_parties
          = Account_id.Map.length checked_verification_keys
          && Account_id.Map.equal Parties.Valid.Verification_key_hash.equal
               checked_verification_keys current_verification_keys
        then true
        else (
          [%log error]
            ~metadata:
              [ ( "checked_verification_keys"
                , [%to_yojson:
                    (Account_id.t * Parties.Valid.Verification_key_hash.t) list]
                    (Account_id.Map.to_alist checked_verification_keys) )
              ; ( "current_verification_keys"
                , [%to_yojson:
                    (Account_id.t * Parties.Valid.Verification_key_hash.t) list]
                    (Account_id.Map.to_alist current_verification_keys) )
              ]
            "Staged_ledger_diff creation: Verifcation keys used for verifying \
             proofs $checked_verification_keys and verification keys in the \
             ledger $current_verification_keys don't match" ;
          false )
    | _ ->
        Ok true

  let create_diff
      ~(constraint_constants : Genesis_constants.Constraint_constants.t)
      ?(log_block_creation = false) t ~coinbase_receiver ~logger
      ~current_state_view
      ~(transactions_by_fee : User_command.Valid.t Sequence.t)
      ~(get_completed_work :
            Transaction_snark_work.Statement.t
         -> Transaction_snark_work.Checked.t option ) ~supercharge_coinbase =
    O1trace.sync_thread "create_staged_ledger_diff" (fun () ->
        let open Result.Let_syntax in
        let module Transaction_validator =
          Transaction_snark.Transaction_validator
        in
        let validating_ledger = Transaction_validator.create t.ledger in
        let is_new_account pk =
          Transaction_validator.Hashless_ledger.location_of_account
            validating_ledger
            (Account_id.create pk Token_id.default)
          |> Option.is_none
        in
        let is_coinbase_receiver_new = is_new_account coinbase_receiver in
        if supercharge_coinbase then
          [%log info]
            "No locked tokens in the delegator/delegatee account, applying \
             supercharged coinbase" ;
        let partitions = Scan_state.partition_if_overflowing t.scan_state in
        let work_to_do = Scan_state.work_statements_for_new_diff t.scan_state in
        let completed_works_seq, proof_count =
          List.fold_until work_to_do ~init:(Sequence.empty, 0)
            ~f:(fun (seq, count) w ->
              match get_completed_work w with
              | Some cw_checked ->
                  (*If new provers can't pay the account-creation-fee then discard
                    their work unless their fee is zero in which case their account
                    won't be created. This is to encourage using an existing accounts
                    for snarking.
                    This also imposes new snarkers to have a min fee until one of
                    their snarks are purchased and their accounts get created*)
                  if
                    Currency.Fee.(cw_checked.fee = zero)
                    || Currency.Fee.(
                         cw_checked.fee
                         >= constraint_constants.account_creation_fee)
                    || not (is_new_account cw_checked.prover)
                  then
                    Continue
                      ( Sequence.append seq (Sequence.singleton cw_checked)
                      , One_or_two.length cw_checked.proofs + count )
                  else (
                    [%log debug]
                      ~metadata:
                        [ ( "work"
                          , Transaction_snark_work.Checked.to_yojson cw_checked
                          )
                        ; ( "work_ids"
                          , Transaction_snark_work.Statement.compact_json w )
                        ; ("snark_fee", Currency.Fee.to_yojson cw_checked.fee)
                        ; ( "account_creation_fee"
                          , Currency.Fee.to_yojson
                              constraint_constants.account_creation_fee )
                        ]
                      !"Staged_ledger_diff creation: Snark fee $snark_fee \
                        insufficient to create the snark worker account" ;
                    Stop (seq, count) )
              | None ->
                  [%log debug]
                    ~metadata:
                      [ ( "statement"
                        , Transaction_snark_work.Statement.to_yojson w )
                      ; ( "work_ids"
                        , Transaction_snark_work.Statement.compact_json w )
                      ]
                    !"Staged_ledger_diff creation: No snark work found for \
                      $statement" ;
                  Stop (seq, count) )
            ~finish:Fn.id
        in
        (*Transactions in reverse order for faster removal if there is no space when creating the diff*)
        let valid_on_this_ledger, invalid_on_this_ledger =
          Sequence.fold_until transactions_by_fee ~init:(Sequence.empty, [], 0)
            ~f:(fun (valid_seq, invalid_txns, count) txn ->
              match
                O1trace.sync_thread "validate_transaction_against_staged_ledger"
                  (fun () ->
                    let%bind valid_proofs =
                      validate_party_proofs ~logger ~validating_ledger txn
                    in
                    let%bind () =
                      if valid_proofs then Ok ()
                      else Or_error.errorf "Verification key mismatch"
                    in
                    Transaction_validator.apply_transaction
                      ~constraint_constants validating_ledger
                      ~txn_state_view:current_state_view
                      (Command (User_command.forget_check txn)) )
              with
              | Error e ->
                  [%log error]
                    ~metadata:
                      [ ("user_command", User_command.Valid.to_yojson txn)
                      ; ("error", Error_json.error_to_yojson e)
                      ]
                    "Staged_ledger_diff creation: Skipping user command: \
                     $user_command due to error: $error" ;
                  Continue (valid_seq, (txn, e) :: invalid_txns, count)
              | Ok status ->
                  let txn_with_status = { With_status.data = txn; status } in
                  let valid_seq' =
                    Sequence.append
                      (Sequence.singleton txn_with_status)
                      valid_seq
                  in
                  let count' = count + 1 in
                  if count' >= Scan_state.free_space t.scan_state then
                    Stop (valid_seq', invalid_txns)
                  else Continue (valid_seq', invalid_txns, count') )
            ~finish:(fun (valid, invalid, _) -> (valid, invalid))
        in
        let diff, log =
          O1trace.sync_thread "generate_staged_ledger_diff" (fun () ->
              generate ~constraint_constants logger completed_works_seq
                valid_on_this_ledger ~receiver:coinbase_receiver
                ~is_coinbase_receiver_new ~supercharge_coinbase partitions )
        in
        let%map diff =
          (* Fill in the statuses for commands. *)
          let generate_status =
            let status_ledger = Transaction_validator.create t.ledger in
            fun txn ->
              O1trace.sync_thread "get_transaction__status" (fun () ->
                  Transaction_validator.apply_transaction ~constraint_constants
                    status_ledger ~txn_state_view:current_state_view txn )
          in
          Pre_diff_info.compute_statuses ~constraint_constants ~diff
            ~coinbase_amount:
              (Option.value_exn
                 (coinbase_amount ~constraint_constants ~supercharge_coinbase) )
            ~coinbase_receiver ~generate_status
            ~forget:User_command.forget_check
        in
        let summaries, detailed = List.unzip log in
        [%log debug]
          "Number of proofs ready for purchase: $proof_count Number of user \
           commands ready to be included: $txn_count Diff creation log: \
           $diff_log"
          ~metadata:
            [ ("proof_count", `Int proof_count)
            ; ("txn_count", `Int (Sequence.length valid_on_this_ledger))
            ; ("diff_log", Diff_creation_log.summary_list_to_yojson summaries)
            ] ;
        if log_block_creation then
          [%log debug] "Detailed diff creation log: $diff_log"
            ~metadata:
              [ ( "diff_log"
                , Diff_creation_log.detail_list_to_yojson
                    (List.map ~f:List.rev detailed) )
              ] ;
<<<<<<< HEAD
        { Staged_ledger_diff.With_valid_signatures_and_proofs.diff } )
=======
        ( { Staged_ledger_diff.With_valid_signatures_and_proofs.diff }
        , invalid_on_this_ledger ) )
>>>>>>> a5d2b57c

  let latest_block_accounts_created t ~previous_block_state_hash =
    let scan_state = scan_state t in
    (* filter leaves by state hash from previous block *)
    let block_transactions_applied =
      let f
          ({ state_hash = leaf_block_hash, _; transaction_with_info; _ } :
            Scan_state.Transaction_with_witness.t ) =
        if State_hash.equal leaf_block_hash previous_block_state_hash then
          Some transaction_with_info.varying
        else None
      in
      List.filter_map (Scan_state.base_jobs_on_latest_tree scan_state) ~f
      @ List.filter_map
          (Scan_state.base_jobs_on_earlier_tree ~index:0 scan_state)
          ~f
    in
    List.map block_transactions_applied ~f:(function
      | Command (Signed_command cmd) -> (
          match cmd.body with
          | Payment { new_accounts } ->
              new_accounts
          | Stake_delegation _ ->
              []
          | Failed ->
              [] )
      | Command (Parties { new_accounts; _ }) ->
          new_accounts
      | Fee_transfer { new_accounts; _ } ->
          new_accounts
      | Coinbase { new_accounts; _ } ->
          new_accounts )
    |> List.concat
end

include T

let%test_module "staged ledger tests" =
  ( module struct
    module Sl = T

    let () =
      Backtrace.elide := false ;
      Async.Scheduler.set_record_backtraces true

    let self_pk =
      Quickcheck.random_value ~seed:(`Deterministic "self_pk")
        Public_key.Compressed.gen

    let coinbase_receiver =
      Quickcheck.random_value ~seed:(`Deterministic "receiver_pk")
        Public_key.Compressed.gen

    let proof_level = Genesis_constants.Proof_level.for_unit_tests

    let constraint_constants =
      Genesis_constants.Constraint_constants.for_unit_tests

    let logger = Logger.null ()

    let `VK vk, `Prover zkapp_prover =
      Transaction_snark.For_tests.create_trivial_snapp ~constraint_constants ()

    let verifier =
      Async.Thread_safe.block_on_async_exn (fun () ->
          Verifier.create ~logger ~proof_level ~constraint_constants
            ~conf_dir:None
            ~pids:(Child_processes.Termination.create_pid_table ()) )

    let supercharge_coinbase ~ledger ~winner ~global_slot =
      (*using staged ledger to confirm coinbase amount is correctly generated*)
      let epoch_ledger =
        Sparse_ledger.of_ledger_subset_exn ledger
          (List.map [ winner ] ~f:(fun k ->
               Account_id.create k Token_id.default ) )
      in
      Sl.can_apply_supercharged_coinbase_exn ~winner ~global_slot ~epoch_ledger

    (* Functor for testing with different instantiated staged ledger modules. *)
    let create_and_apply_with_state_body_hash
        ?(coinbase_receiver = coinbase_receiver) ?(winner = self_pk)
        ~(current_state_view : Zkapp_precondition.Protocol_state.View.t)
        ~state_and_body_hash sl txns stmt_to_work =
      let open Deferred.Let_syntax in
      let supercharge_coinbase =
        supercharge_coinbase ~ledger:(Sl.ledger !sl) ~winner
          ~global_slot:current_state_view.global_slot_since_genesis
      in
      let diff =
        Sl.create_diff ~constraint_constants !sl ~logger ~current_state_view
          ~transactions_by_fee:txns ~get_completed_work:stmt_to_work
          ~supercharge_coinbase ~coinbase_receiver
      in
      let diff, _invalid_txns =
        match diff with
        | Ok x ->
            x
        | Error e ->
            Error.raise (Pre_diff_info.Error.to_error e)
      in
      let diff' = Staged_ledger_diff.forget diff in
      let%map ( `Hash_after_applying hash
              , `Ledger_proof ledger_proof
              , `Staged_ledger sl'
              , `Pending_coinbase_update (is_new_stack, pc_update) ) =
        match%map
          Sl.apply ~constraint_constants !sl diff' ~logger ~verifier
            ~current_state_view ~state_and_body_hash ~coinbase_receiver
            ~supercharge_coinbase
        with
        | Ok x ->
            x
        | Error e ->
            Error.raise (Sl.Staged_ledger_error.to_error e)
      in
      assert (Staged_ledger_hash.equal hash (Sl.hash sl')) ;
      sl := sl' ;
      (ledger_proof, diff', is_new_stack, pc_update, supercharge_coinbase)

    let dummy_state_view
        ?(global_slot_since_genesis = Mina_numbers.Global_slot.zero) () =
      let state_body =
        let consensus_constants =
          let genesis_constants = Genesis_constants.for_unit_tests in
          Consensus.Constants.create ~constraint_constants
            ~protocol_constants:genesis_constants.protocol
        in
        let compile_time_genesis =
          let open Staged_ledger_diff in
          (*not using Precomputed_values.for_unit_test because of dependency cycle*)
          Mina_state.Genesis_protocol_state.t
            ~genesis_ledger:Genesis_ledger.(Packed.t for_unit_tests)
            ~genesis_epoch_data:Consensus.Genesis_epoch_data.for_unit_tests
            ~constraint_constants ~consensus_constants ~genesis_body_reference
        in
        compile_time_genesis.data |> Mina_state.Protocol_state.body
      in
      { (Mina_state.Protocol_state.Body.view state_body) with
        global_slot_since_genesis
      }

    let create_and_apply ?(coinbase_receiver = coinbase_receiver)
        ?(winner = self_pk) sl txns stmt_to_work =
      let open Deferred.Let_syntax in
      let%map ledger_proof, diff, _, _, _ =
        create_and_apply_with_state_body_hash ~coinbase_receiver ~winner
          ~current_state_view:(dummy_state_view ())
          ~state_and_body_hash:(State_hash.dummy, State_body_hash.dummy)
          sl txns stmt_to_work
      in
      (ledger_proof, diff)

    (* Run the given function inside of the Deferred monad, with a staged
         ledger and a separate test ledger, after applying the given
         init_state to both. In the below tests we apply the same commands to
         the staged and test ledgers, and verify they are in the same state.
    *)
    let async_with_given_ledger ledger
        (f : Sl.t ref -> Ledger.Mask.Attached.t -> unit Deferred.t) =
      let casted = Ledger.Any_ledger.cast (module Ledger) ledger in
      let test_mask =
        Ledger.Maskable.register_mask casted
          (Ledger.Mask.create ~depth:(Ledger.depth ledger) ())
      in
      let sl = ref @@ Sl.create_exn ~constraint_constants ~ledger in
      Async.Thread_safe.block_on_async_exn (fun () -> f sl test_mask) ;
      ignore @@ Ledger.Maskable.unregister_mask_exn ~loc:__LOC__ test_mask

    (* populate the ledger from an initial state before running the function *)
    let async_with_ledgers ledger_init_state
        (f : Sl.t ref -> Ledger.Mask.Attached.t -> unit Deferred.t) =
      Ledger.with_ephemeral_ledger ~depth:constraint_constants.ledger_depth
        ~f:(fun ledger ->
          Ledger.apply_initial_ledger_state ledger ledger_init_state ;
          async_with_given_ledger ledger f )

    (* Assert the given staged ledger is in the correct state after applying
         the first n user commands passed to the given base ledger. Checks the
         states of the block producer account and user accounts but ignores
         snark workers for simplicity. *)
    let assert_ledger :
           Ledger.t
        -> coinbase_cost:Currency.Fee.t
        -> Sl.t
        -> User_command.Valid.t list
        -> int
        -> Account_id.t list
        -> unit =
     fun test_ledger ~coinbase_cost staged_ledger cmds_all cmds_used
         pks_to_check ->
      let producer_account_id =
        Account_id.create coinbase_receiver Token_id.default
      in
      let producer_account =
        Option.bind
          (Ledger.location_of_account test_ledger producer_account_id)
          ~f:(Ledger.get test_ledger)
      in
      let is_producer_acc_new = Option.is_none producer_account in
      let old_producer_balance =
        Option.value_map producer_account ~default:Currency.Balance.zero
          ~f:(fun a -> a.balance)
      in
      let rec apply_cmds =
        let open Or_error.Let_syntax in
        function
        | [] ->
            return ()
        | (cmd : User_command.Valid.t) :: cmds ->
            let%bind _ =
              Ledger.apply_transaction ~constraint_constants test_ledger
                ~txn_state_view:(dummy_state_view ())
                (Command (User_command.forget_check cmd))
            in
            apply_cmds cmds
      in
      Or_error.ok_exn @@ apply_cmds @@ List.take cmds_all cmds_used ;
      let get_account_exn ledger pk =
        Option.value_exn
          (Option.bind
             (Ledger.location_of_account ledger pk)
             ~f:(Ledger.get ledger) )
      in
      (* Check the user accounts in the updated staged ledger are as
         expected.
      *)
      List.iter pks_to_check ~f:(fun pk ->
          let expect = get_account_exn test_ledger pk in
          let actual = get_account_exn (Sl.ledger staged_ledger) pk in
          [%test_result: Account.t] ~expect actual ) ;
      (* We only test that the block producer got the coinbase reward here, since calculating the exact correct amount depends on the snark fees and tx fees. *)
      let producer_balance_with_coinbase =
        (let open Option.Let_syntax in
        let%bind total_cost =
          if is_producer_acc_new then
            Currency.Fee.add coinbase_cost
              constraint_constants.account_creation_fee
          else Some coinbase_cost
        in
        let%bind reward =
          Currency.Amount.(
            sub constraint_constants.coinbase_amount (of_fee total_cost))
        in
        Currency.Balance.add_amount old_producer_balance reward)
        |> Option.value_exn
      in
      let new_producer_balance =
        (get_account_exn (Sl.ledger staged_ledger) producer_account_id).balance
      in
      assert (
        Currency.Balance.(
          new_producer_balance >= producer_balance_with_coinbase) )

    let work_fee = constraint_constants.account_creation_fee

    (* Deterministically compute a prover public key from a snark work statement. *)
    let stmt_to_prover :
        Transaction_snark_work.Statement.t -> Public_key.Compressed.t =
     fun stmts ->
      let prover_seed =
        One_or_two.fold stmts ~init:"P" ~f:(fun p stmt ->
            p ^ Frozen_ledger_hash.to_bytes stmt.target.ledger )
      in
      Quickcheck.random_value ~seed:(`Deterministic prover_seed)
        Public_key.Compressed.gen

    let proofs stmts : Ledger_proof.t One_or_two.t =
      let sok_digest = Sok_message.Digest.default in
      One_or_two.map stmts ~f:(fun statement ->
          Ledger_proof.create ~statement ~sok_digest
            ~proof:Proof.transaction_dummy )

    let stmt_to_work_random_prover (stmts : Transaction_snark_work.Statement.t)
        : Transaction_snark_work.Checked.t option =
      let prover = stmt_to_prover stmts in
      Some
        { Transaction_snark_work.Checked.fee = work_fee
        ; proofs = proofs stmts
        ; prover
        }

    let stmt_to_work_zero_fee ~prover
        (stmts : Transaction_snark_work.Statement.t) :
        Transaction_snark_work.Checked.t option =
      Some
        { Transaction_snark_work.Checked.fee = Currency.Fee.zero
        ; proofs = proofs stmts
        ; prover
        }

    (* Fixed public key for when there is only one snark worker. *)
    let snark_worker_pk =
      Quickcheck.random_value ~seed:(`Deterministic "snark worker")
        Public_key.Compressed.gen

    let stmt_to_work_one_prover (stmts : Transaction_snark_work.Statement.t) :
        Transaction_snark_work.Checked.t option =
      Some { fee = work_fee; proofs = proofs stmts; prover = snark_worker_pk }

    let coinbase_first_prediff = function
      | Staged_ledger_diff.At_most_two.Zero ->
          (0, [])
      | One None ->
          (1, [])
      | One (Some ft) ->
          (1, [ ft ])
      | Two None ->
          (2, [])
      | Two (Some (ft, None)) ->
          (2, [ ft ])
      | Two (Some (ft1, Some ft2)) ->
          (2, [ ft1; ft2 ])

    let coinbase_second_prediff = function
      | Staged_ledger_diff.At_most_one.Zero ->
          (0, [])
      | One None ->
          (1, [])
      | One (Some ft) ->
          (1, [ ft ])

    let coinbase_count (sl_diff : Staged_ledger_diff.t) =
      (coinbase_first_prediff (fst sl_diff.diff).coinbase |> fst)
      + Option.value_map ~default:0 (snd sl_diff.diff) ~f:(fun d ->
            coinbase_second_prediff d.coinbase |> fst )

    let coinbase_cost (sl_diff : Staged_ledger_diff.t) =
      let coinbase_fts =
        (coinbase_first_prediff (fst sl_diff.diff).coinbase |> snd)
        @ Option.value_map ~default:[] (snd sl_diff.diff) ~f:(fun d ->
              coinbase_second_prediff d.coinbase |> snd )
      in
      List.fold coinbase_fts ~init:Currency.Fee.zero ~f:(fun total ft ->
          Currency.Fee.add total ft.fee |> Option.value_exn )

    let () =
      Async.Scheduler.set_record_backtraces true ;
      Backtrace.elide := false

    (* The tests are still very slow, so we set ~trials very low for all the
       QuickCheck tests. We may be able to turn them up after #2759 and/or #2760
       happen.
    *)

    (* Get the public keys from a ledger init state. *)
    let init_pks (init : Ledger.init_state) =
      Array.to_sequence init
      |> Sequence.map ~f:(fun (kp, _, _, _) ->
             Account_id.create
               (Public_key.compress kp.public_key)
               Token_id.default )
      |> Sequence.to_list

    (* Fee excess at top level ledger proofs should always be zero *)
    let assert_fee_excess :
        (Ledger_proof.t * (Transaction.t With_status.t * _) list) option -> unit
        =
     fun proof_opt ->
      let fee_excess =
        Option.value_map ~default:Fee_excess.zero proof_opt
          ~f:(fun (proof, _txns) -> (Ledger_proof.statement proof).fee_excess)
      in
      assert (Fee_excess.is_zero fee_excess)

    let transaction_capacity =
      Int.pow 2 constraint_constants.transaction_capacity_log_2

    (* Abstraction for the pattern of taking a list of commands and applying it
       in chunks up to a given max size. *)
    let rec iter_cmds_acc :
           User_command.Valid.t list (** All the commands to apply. *)
        -> int option list
           (** A list of chunk sizes. If a chunk's size is None, apply as many
            commands as possible. *)
        -> 'acc
        -> (   User_command.Valid.t list (** All commands remaining. *)
            -> int option (* Current chunk size. *)
            -> User_command.Valid.t Sequence.t
               (* Sequence of commands to apply. *)
            -> 'acc
            -> (Staged_ledger_diff.t * 'acc) Deferred.t )
        -> 'acc Deferred.t =
     fun cmds cmd_iters acc f ->
      match cmd_iters with
      | [] ->
          Deferred.return acc
      | count_opt :: counts_rest ->
          let cmds_this_iter_max =
            match count_opt with
            | None ->
                cmds
            | Some count ->
                assert (count <= List.length cmds) ;
                List.take cmds count
          in
          let%bind diff, acc' =
            f cmds count_opt (Sequence.of_list cmds_this_iter_max) acc
          in
          let cmds_applied_count =
            List.length @@ Staged_ledger_diff.commands diff
          in
          iter_cmds_acc (List.drop cmds cmds_applied_count) counts_rest acc' f

    (** Generic test framework. *)
    let test_simple :
           Account_id.t list
        -> User_command.Valid.t list
        -> int option list
        -> Sl.t ref
        -> ?expected_proof_count:int option (*Number of ledger proofs expected*)
        -> ?allow_failures:bool
        -> Ledger.Mask.Attached.t
        -> [ `One_prover | `Many_provers ]
        -> (   Transaction_snark_work.Statement.t
            -> Transaction_snark_work.Checked.t option )
        -> unit Deferred.t =
     fun account_ids_to_check cmds cmd_iters sl ?(expected_proof_count = None)
         ?(allow_failures = false) test_mask provers stmt_to_work ->
      let%map total_ledger_proofs =
        iter_cmds_acc cmds cmd_iters 0
          (fun cmds_left count_opt cmds_this_iter proof_count ->
            let%bind ledger_proof, diff =
              create_and_apply sl cmds_this_iter stmt_to_work
            in
            List.iter (Staged_ledger_diff.commands diff) ~f:(fun c ->
                match With_status.status c with
                | Applied ->
                    ()
                | Failed ftl ->
                    if not allow_failures then
                      failwith
                        (sprintf
                           "Transaction application failed for command %s. \
                            Failures %s"
                           ( User_command.to_yojson (With_status.data c)
                           |> Yojson.Safe.to_string )
                           ( Transaction_status.Failure.Collection.to_yojson ftl
                           |> Yojson.Safe.to_string ) ) ) ;
            let proof_count' =
              proof_count + if Option.is_some ledger_proof then 1 else 0
            in
            assert_fee_excess ledger_proof ;
            let cmds_applied_this_iter =
              List.length @@ Staged_ledger_diff.commands diff
            in
            let cb = coinbase_count diff in
            ( match provers with
            | `One_prover ->
                assert (cb = 1)
            | `Many_provers ->
                assert (cb > 0 && cb < 3) ) ;
            ( match count_opt with
            | Some _ ->
                (* There is an edge case where cmds_applied_this_iter = 0, when
                   there is only enough space for coinbase transactions. *)
                assert (cmds_applied_this_iter <= Sequence.length cmds_this_iter) ;
                [%test_eq: User_command.t list]
                  (List.map (Staged_ledger_diff.commands diff)
                     ~f:(fun { With_status.data; _ } -> data) )
                  ( Sequence.take cmds_this_iter cmds_applied_this_iter
                  |> Sequence.map ~f:User_command.forget_check
                  |> Sequence.to_list )
            | None ->
                () ) ;
            let coinbase_cost = coinbase_cost diff in
            assert_ledger test_mask ~coinbase_cost !sl cmds_left
              cmds_applied_this_iter account_ids_to_check ;
            return (diff, proof_count') )
      in
      (*Should have enough blocks to generate at least expected_proof_count
        proofs*)
      if Option.is_some expected_proof_count then
        assert (total_ledger_proofs = Option.value_exn expected_proof_count)

    (* How many blocks do we need to fully exercise the ledger
       behavior and produce one ledger proof *)
    let min_blocks_for_first_snarked_ledger_generic =
      (constraint_constants.transaction_capacity_log_2 + 1)
      * (constraint_constants.work_delay + 1)
      + 1

    (* n-1 extra blocks for n ledger proofs since we are already producing one
       proof *)
    let max_blocks_for_coverage n =
      min_blocks_for_first_snarked_ledger_generic + n - 1

    (** Generator for when we always have enough commands to fill all slots. *)

    let gen_at_capacity :
        (Ledger.init_state * User_command.Valid.t list * int option list)
        Quickcheck.Generator.t =
      let open Quickcheck.Generator.Let_syntax in
      let%bind ledger_init_state = Ledger.gen_initial_ledger_state in
      let%bind iters = Int.gen_incl 1 (max_blocks_for_coverage 0) in
      let num_cmds = transaction_capacity * iters in
      let%bind cmds =
        User_command.Valid.Gen.sequence ~length:num_cmds ~sign_type:`Real
          ledger_init_state
      in
      assert (List.length cmds = num_cmds) ;
      return (ledger_init_state, cmds, List.init iters ~f:(Fn.const None))

    let gen_zkapps ?failure ~num_zkapps iters :
        (Ledger.t * User_command.Valid.t list * int option list)
        Quickcheck.Generator.t =
      let open Quickcheck.Generator.Let_syntax in
      let%bind parties_and_fee_payer_keypairs, ledger =
        Mina_generators.User_command_generators.sequence_parties_with_ledger
          ~length:num_zkapps ~vk ?failure ()
      in
      let zkapps =
        List.map parties_and_fee_payer_keypairs ~f:(function
          | Parties parties_valid, _fee_payer_keypair, keymap ->
              let parties_with_auths =
                Async.Thread_safe.block_on_async_exn (fun () ->
                    Parties_builder.replace_authorizations ~keymap
                      (Parties.Valid.forget parties_valid) )
              in
              let valid_parties_with_auths : Parties.Valid.t =
                match
                  Parties.Valid.to_valid parties_with_auths ~ledger
                    ~get:Ledger.get
                    ~location_of_account:Ledger.location_of_account
                with
                | Some ps ->
                    ps
                | None ->
                    failwith "Could not create Parties.Valid.t"
              in
              User_command.Parties valid_parties_with_auths
          | Signed_command _, _, _ ->
              failwith "Expected a Parties, got a Signed command" )
      in
      assert (List.length zkapps = num_zkapps) ;
      return (ledger, zkapps, List.init iters ~f:(Fn.const None))

    let gen_failing_zkapps_at_capacity :
        (Ledger.t * User_command.Valid.t list * int option list)
        Quickcheck.Generator.t =
      let open Quickcheck.Generator.Let_syntax in
      let%bind iters = Int.gen_incl 1 (max_blocks_for_coverage 0) in
      let num_zkapps = transaction_capacity * iters in
      gen_zkapps
        ~failure:Mina_generators.Parties_generators.Invalid_account_precondition
        ~num_zkapps iters

    let gen_zkapps_at_capacity :
        (Ledger.t * User_command.Valid.t list * int option list)
        Quickcheck.Generator.t =
      let open Quickcheck.Generator.Let_syntax in
      let%bind iters = Int.gen_incl 1 (max_blocks_for_coverage 0) in
      let num_zkapps = transaction_capacity * iters in
      gen_zkapps ~num_zkapps iters

    let gen_zkapps_below_capacity ?(extra_blocks = false) () :
        (Ledger.t * User_command.Valid.t list * int option list)
        Quickcheck.Generator.t =
      let open Quickcheck.Generator.Let_syntax in
      let iters_max =
        max_blocks_for_coverage 0 * if extra_blocks then 4 else 2
      in
      let%bind iters = Int.gen_incl 1 iters_max in
      (* see comment in gen_below_capacity for rationale *)
      let%bind zkapps_per_iter =
        Quickcheck.Generator.list_with_length iters
          (Int.gen_incl 1 ((transaction_capacity / 2) - 1))
      in
      let num_zkapps = List.fold zkapps_per_iter ~init:0 ~f:( + ) in
      gen_zkapps ~num_zkapps iters

    (*Same as gen_at_capacity except that the number of iterations[iters] is
      the function of [extra_block_count] and is same for all generated values*)
    let gen_at_capacity_fixed_blocks extra_block_count :
        (Ledger.init_state * User_command.Valid.t list * int option list)
        Quickcheck.Generator.t =
      let open Quickcheck.Generator.Let_syntax in
      let%bind ledger_init_state = Ledger.gen_initial_ledger_state in
      let iters = max_blocks_for_coverage extra_block_count in
      let total_cmds = transaction_capacity * iters in
      let%bind cmds =
        User_command.Valid.Gen.sequence ~length:total_cmds ~sign_type:`Real
          ledger_init_state
      in
      assert (List.length cmds = total_cmds) ;
      return (ledger_init_state, cmds, List.init iters ~f:(Fn.const None))

    (* Generator for when we have less commands than needed to fill all slots. *)
    let gen_below_capacity ?(extra_blocks = false) () =
      let open Quickcheck.Generator.Let_syntax in
      let%bind ledger_init_state = Ledger.gen_initial_ledger_state in
      let iters_max =
        max_blocks_for_coverage 0 * if extra_blocks then 4 else 2
      in
      let%bind iters = Int.gen_incl 1 iters_max in
      (* N.B. user commands per block is much less than transactions per block
         due to fee transfers and coinbases, especially with worse case number
         of provers, so in order to exercise not filling the scan state
         completely we always apply <= 1/2 transaction_capacity commands.
      *)
      let%bind cmds_per_iter =
        Quickcheck.Generator.list_with_length iters
          (Int.gen_incl 1 ((transaction_capacity / 2) - 1))
      in
      let total_cmds = List.fold cmds_per_iter ~init:0 ~f:( + ) in
      let%bind cmds =
        User_command.Valid.Gen.sequence ~length:total_cmds ~sign_type:`Real
          ledger_init_state
      in
      assert (List.length cmds = total_cmds) ;
      return (ledger_init_state, cmds, List.map ~f:Option.some cmds_per_iter)

    let%test_unit "Max throughput-ledger proof count-fixed blocks" =
      let expected_proof_count = 3 in
      Quickcheck.test (gen_at_capacity_fixed_blocks expected_proof_count)
        ~sexp_of:
          [%sexp_of:
            Ledger.init_state
            * Mina_base.User_command.Valid.t list
            * int option list] ~trials:1
        ~f:(fun (ledger_init_state, cmds, iters) ->
          async_with_ledgers ledger_init_state (fun sl test_mask ->
              test_simple
                (init_pks ledger_init_state)
                cmds iters sl ~expected_proof_count:(Some expected_proof_count)
                test_mask `Many_provers stmt_to_work_random_prover ) )

    let%test_unit "Max throughput" =
      Quickcheck.test gen_at_capacity
        ~sexp_of:
          [%sexp_of:
            Ledger.init_state
            * Mina_base.User_command.Valid.t list
            * int option list] ~trials:15
        ~f:(fun (ledger_init_state, cmds, iters) ->
          async_with_ledgers ledger_init_state (fun sl test_mask ->
              test_simple
                (init_pks ledger_init_state)
                cmds iters sl test_mask `Many_provers stmt_to_work_random_prover ) )

    let%test_unit "Max_throughput (zkapps)" =
      (* limit trials to prevent too-many-open-files failure *)
      Quickcheck.test ~trials:3 gen_zkapps_at_capacity
        ~f:(fun (ledger, zkapps, iters) ->
          async_with_given_ledger ledger (fun sl test_mask ->
              let account_ids =
                Ledger.accounts ledger |> Account_id.Set.to_list
              in
              test_simple account_ids zkapps iters sl test_mask `Many_provers
                stmt_to_work_random_prover ) )

    let%test_unit "Max_throughput with zkApp transactions that may fail" =
      (* limit trials to prevent too-many-open-files failure *)
      Quickcheck.test ~trials:2 gen_failing_zkapps_at_capacity
        ~f:(fun (ledger, zkapps, iters) ->
          async_with_given_ledger ledger (fun sl test_mask ->
              let account_ids =
                Ledger.accounts ledger |> Account_id.Set.to_list
              in
              test_simple account_ids zkapps iters ~allow_failures:true sl
                test_mask `Many_provers stmt_to_work_random_prover ) )

    let%test_unit "Be able to include random number of commands" =
      Quickcheck.test (gen_below_capacity ()) ~trials:20
        ~f:(fun (ledger_init_state, cmds, iters) ->
          async_with_ledgers ledger_init_state (fun sl test_mask ->
              test_simple
                (init_pks ledger_init_state)
                cmds iters sl test_mask `Many_provers stmt_to_work_random_prover ) )

    let%test_unit "Be able to include random number of commands (zkapps)" =
      Quickcheck.test (gen_zkapps_below_capacity ()) ~trials:4
        ~f:(fun (ledger, zkapps, iters) ->
          async_with_given_ledger ledger (fun sl test_mask ->
              let account_ids =
                Ledger.accounts ledger |> Account_id.Set.to_list
              in
              test_simple account_ids zkapps iters sl test_mask `Many_provers
                stmt_to_work_random_prover ) )

    let%test_unit "Be able to include random number of commands (One prover)" =
      Quickcheck.test (gen_below_capacity ()) ~trials:20
        ~f:(fun (ledger_init_state, cmds, iters) ->
          async_with_ledgers ledger_init_state (fun sl test_mask ->
              test_simple
                (init_pks ledger_init_state)
                cmds iters sl test_mask `One_prover stmt_to_work_one_prover ) )

    let%test_unit "Be able to include random number of commands (One prover, \
                   zkapps)" =
      Quickcheck.test (gen_zkapps_below_capacity ()) ~trials:4
        ~f:(fun (ledger, zkapps, iters) ->
          async_with_given_ledger ledger (fun sl test_mask ->
              let account_ids =
                Ledger.accounts ledger |> Account_id.Set.to_list
              in
              test_simple account_ids zkapps iters sl test_mask `One_prover
                stmt_to_work_one_prover ) )

    let%test_unit "Zero proof-fee should not create a fee transfer" =
      let stmt_to_work_zero_fee stmts =
        Some
          { Transaction_snark_work.Checked.fee = Currency.Fee.zero
          ; proofs = proofs stmts
          ; prover = snark_worker_pk
          }
      in
      let expected_proof_count = 3 in
      Quickcheck.test (gen_at_capacity_fixed_blocks expected_proof_count)
        ~trials:20 ~f:(fun (ledger_init_state, cmds, iters) ->
          async_with_ledgers ledger_init_state (fun sl test_mask ->
              let%map () =
                test_simple ~expected_proof_count:(Some expected_proof_count)
                  (init_pks ledger_init_state)
                  cmds iters sl test_mask `One_prover stmt_to_work_zero_fee
              in
              assert (
                Option.is_none
                  (Ledger.location_of_account test_mask
                     (Account_id.create snark_worker_pk Token_id.default) ) ) ) )

    let compute_statuses ~ledger ~coinbase_amount diff =
      let generate_status =
        let module Transaction_validator =
          Transaction_snark.Transaction_validator
        in
        let status_ledger = Transaction_validator.create ledger in
        fun txn ->
          O1trace.sync_thread "get_transactin_status" (fun () ->
              Transaction_validator.apply_transaction ~constraint_constants
                status_ledger ~txn_state_view:(dummy_state_view ()) txn )
      in
      Pre_diff_info.compute_statuses ~constraint_constants ~diff
        ~coinbase_amount ~coinbase_receiver ~generate_status ~forget:Fn.id
      |> Result.map_error ~f:Pre_diff_info.Error.to_error
      |> Or_error.ok_exn

    let%test_unit "Invalid diff test: check zero fee excess for partitions" =
      let create_diff_with_non_zero_fee_excess ~ledger ~coinbase_amount txns
          completed_works (partition : Sl.Scan_state.Space_partition.t) :
          Staged_ledger_diff.t =
        (*With exact number of user commands in partition.first, the fee transfers that settle the fee_excess would be added to the next tree causing a non-zero fee excess*)
        let slots, job_count1 = partition.first in
        match partition.second with
        | None ->
            { diff =
                compute_statuses ~ledger ~coinbase_amount
                @@ ( { completed_works = List.take completed_works job_count1
                     ; commands = List.take txns slots
                     ; coinbase = Zero
                     ; internal_command_statuses = []
                     }
                   , None )
            }
        | Some (_, _) ->
            let txns_in_second_diff = List.drop txns slots in
            let diff : Staged_ledger_diff.Diff.t =
              ( { completed_works = List.take completed_works job_count1
                ; commands = List.take txns slots
                ; coinbase = Zero
                ; internal_command_statuses = []
                }
              , Some
                  { completed_works =
                      ( if List.is_empty txns_in_second_diff then []
                      else List.drop completed_works job_count1 )
                  ; commands = txns_in_second_diff
                  ; coinbase = Zero
                  ; internal_command_statuses = []
                  } )
            in
            { diff = compute_statuses ~ledger ~coinbase_amount diff }
      in
      let empty_diff = Staged_ledger_diff.empty_diff in
      Quickcheck.test gen_at_capacity
        ~sexp_of:
          [%sexp_of:
            Ledger.init_state * User_command.Valid.t list * int option list]
        ~trials:10 ~f:(fun (ledger_init_state, cmds, iters) ->
          async_with_ledgers ledger_init_state (fun sl _test_mask ->
              let%map checked =
                iter_cmds_acc cmds iters true
                  (fun _cmds_left _count_opt cmds_this_iter checked ->
                    let scan_state = Sl.scan_state !sl in
                    let work =
                      Sl.Scan_state.work_statements_for_new_diff scan_state
                    in
                    let partitions =
                      Sl.Scan_state.partition_if_overflowing scan_state
                    in
                    let work_done =
                      List.map
                        ~f:(fun stmts ->
                          { Transaction_snark_work.Checked.fee = Fee.zero
                          ; proofs = proofs stmts
                          ; prover = snark_worker_pk
                          } )
                        work
                    in
                    let cmds_this_iter =
                      cmds_this_iter |> Sequence.to_list
                      |> List.map ~f:(fun cmd ->
                             { With_status.data = User_command.forget_check cmd
                             ; status = Applied
                             } )
                    in
                    let diff =
                      create_diff_with_non_zero_fee_excess
                        ~ledger:(Sl.ledger !sl)
                        ~coinbase_amount:constraint_constants.coinbase_amount
                        cmds_this_iter work_done partitions
                    in
                    let%bind apply_res =
                      Sl.apply ~constraint_constants !sl diff ~logger ~verifier
                        ~current_state_view:(dummy_state_view ())
                        ~state_and_body_hash:
                          (State_hash.dummy, State_body_hash.dummy)
                        ~coinbase_receiver ~supercharge_coinbase:true
                    in
                    let checked', diff' =
                      match apply_res with
                      | Error (Sl.Staged_ledger_error.Non_zero_fee_excess _) ->
                          (true, empty_diff)
                      | Error err ->
                          failwith
                          @@ sprintf
                               !"Expecting Non-zero-fee-excess error, got \
                                 %{sexp: Sl.Staged_ledger_error.t}"
                               err
                      | Ok
                          ( `Hash_after_applying _hash
                          , `Ledger_proof _ledger_proof
                          , `Staged_ledger sl'
                          , `Pending_coinbase_update _ ) ->
                          sl := sl' ;
                          (false, diff)
                    in
                    return (diff', checked || checked') )
              in
              (*Note: if this fails, try increasing the number of trials to get a diff that does fail*)
              assert checked ) )

    let%test_unit "Provers can't pay the account creation fee" =
      let no_work_included (diff : Staged_ledger_diff.t) =
        List.is_empty (Staged_ledger_diff.completed_works diff)
      in
      let stmt_to_work stmts =
        let prover = stmt_to_prover stmts in
        Some
          { Transaction_snark_work.Checked.fee =
              Currency.Fee.(sub work_fee (of_int 1)) |> Option.value_exn
          ; proofs = proofs stmts
          ; prover
          }
      in
      Quickcheck.test (gen_below_capacity ())
        ~sexp_of:
          [%sexp_of:
            Ledger.init_state * User_command.Valid.t list * int option list]
        ~shrinker:
          (Quickcheck.Shrinker.create (fun (init_state, cmds, iters) ->
               if List.length iters > 1 then
                 Sequence.singleton
                   ( init_state
                   , List.take cmds (List.length cmds - transaction_capacity)
                   , [ None ] )
               else Sequence.empty ) )
        ~trials:1
        ~f:(fun (ledger_init_state, cmds, iters) ->
          async_with_ledgers ledger_init_state (fun sl _test_mask ->
              iter_cmds_acc cmds iters ()
                (fun _cmds_left _count_opt cmds_this_iter () ->
                  let diff =
                    let diff_result =
                      Sl.create_diff ~constraint_constants !sl ~logger
                        ~current_state_view:(dummy_state_view ())
                        ~transactions_by_fee:cmds_this_iter
                        ~get_completed_work:stmt_to_work ~coinbase_receiver
                        ~supercharge_coinbase:true
                    in
                    match diff_result with
                    | Ok (diff, _invalid_txns) ->
                        Staged_ledger_diff.forget diff
                    | Error e ->
                        Error.raise (Pre_diff_info.Error.to_error e)
                  in
                  (*No proofs were purchased since the fee for the proofs are not sufficient to pay for account creation*)
                  assert (no_work_included diff) ;
                  Deferred.return (diff, ()) ) ) )

    let stmt_to_work_restricted work_list provers
        (stmts : Transaction_snark_work.Statement.t) :
        Transaction_snark_work.Checked.t option =
      let prover =
        match provers with
        | `Many_provers ->
            stmt_to_prover stmts
        | `One_prover ->
            snark_worker_pk
      in
      if
        Option.is_some
          (List.find work_list ~f:(fun s ->
               Transaction_snark_work.Statement.compare s stmts = 0 ) )
      then
        Some
          { Transaction_snark_work.Checked.fee = work_fee
          ; proofs = proofs stmts
          ; prover
          }
      else None

    (** Like test_simple but with a random number of completed jobs available.
           *)

    let test_random_number_of_proofs :
           Ledger.init_state
        -> User_command.Valid.t list
        -> int option list
        -> int list
        -> Sl.t ref
        -> Ledger.Mask.Attached.t
        -> [ `One_prover | `Many_provers ]
        -> unit Deferred.t =
     fun init_state cmds cmd_iters proofs_available sl test_mask provers ->
      let%map proofs_available_left =
        iter_cmds_acc cmds cmd_iters proofs_available
          (fun cmds_left _count_opt cmds_this_iter proofs_available_left ->
            let work_list : Transaction_snark_work.Statement.t list =
              Transaction_snark_scan_state.all_work_statements_exn
                !sl.scan_state
            in
            let proofs_available_this_iter =
              List.hd_exn proofs_available_left
            in
            let%map proof, diff =
              create_and_apply sl cmds_this_iter
                (stmt_to_work_restricted
                   (List.take work_list proofs_available_this_iter)
                   provers )
            in
            assert_fee_excess proof ;
            let cmds_applied_this_iter =
              List.length @@ Staged_ledger_diff.commands diff
            in
            let cb = coinbase_count diff in
            assert (proofs_available_this_iter = 0 || cb > 0) ;
            ( match provers with
            | `One_prover ->
                assert (cb <= 1)
            | `Many_provers ->
                assert (cb <= 2) ) ;
            let coinbase_cost = coinbase_cost diff in
            assert_ledger test_mask ~coinbase_cost !sl cmds_left
              cmds_applied_this_iter (init_pks init_state) ;
            (diff, List.tl_exn proofs_available_left) )
      in
      assert (List.is_empty proofs_available_left)

    let%test_unit "max throughput-random number of proofs-worst case provers" =
      (* Always at worst case number of provers *)
      let g =
        let open Quickcheck.Generator.Let_syntax in
        let%bind ledger_init_state, cmds, iters = gen_at_capacity in
        (* How many proofs will be available at each iteration. *)
        let%bind proofs_available =
          (* I think in the worst case every user command begets 1.5
             transactions - one for the command and half of one for a fee
             transfer - and the merge overhead means you need (amortized) twice
             as many SNARKs as transactions, but since a SNARK work usually
             covers two SNARKS it cancels. So we need to admit up to (1.5 * the
             number of commands) works. I make it twice as many for simplicity
             and to cover coinbases. *)
          Quickcheck_lib.map_gens iters ~f:(fun _ ->
              Int.gen_incl 0 (transaction_capacity * 2) )
        in
        return (ledger_init_state, cmds, iters, proofs_available)
      in
      Quickcheck.test g ~trials:10
        ~f:(fun (ledger_init_state, cmds, iters, proofs_available) ->
          async_with_ledgers ledger_init_state (fun sl test_mask ->
              test_random_number_of_proofs ledger_init_state cmds iters
                proofs_available sl test_mask `Many_provers ) )

    let%test_unit "random no of transactions-random number of proofs-worst \
                   case provers" =
      let g =
        let open Quickcheck.Generator.Let_syntax in
        let%bind ledger_init_state, cmds, iters =
          gen_below_capacity ~extra_blocks:true ()
        in
        let%bind proofs_available =
          Quickcheck_lib.map_gens iters ~f:(fun cmds_opt ->
              Int.gen_incl 0 (3 * Option.value_exn cmds_opt) )
        in
        return (ledger_init_state, cmds, iters, proofs_available)
      in
      let shrinker =
        Quickcheck.Shrinker.create
          (fun (ledger_init_state, cmds, iters, proofs_available) ->
            let all_but_last xs = List.take xs (List.length xs - 1) in
            let iter_count = List.length iters in
            let mod_iters iters' =
              ( ledger_init_state
              , List.take cmds
                @@ List.sum (module Int) iters' ~f:(Option.value ~default:0)
              , iters'
              , List.take proofs_available (List.length iters') )
            in
            let half_iters =
              if iter_count > 1 then
                Some (mod_iters (List.take iters (iter_count / 2)))
              else None
            in
            let one_less_iters =
              if iter_count > 2 then Some (mod_iters (all_but_last iters))
              else None
            in
            List.filter_map [ half_iters; one_less_iters ] ~f:Fn.id
            |> Sequence.of_list )
      in
      Quickcheck.test g ~shrinker ~shrink_attempts:`Exhaustive
        ~sexp_of:
          [%sexp_of:
            Ledger.init_state
            * User_command.Valid.t list
            * int option list
            * int list] ~trials:50
        ~f:(fun (ledger_init_state, cmds, iters, proofs_available) ->
          async_with_ledgers ledger_init_state (fun sl test_mask ->
              test_random_number_of_proofs ledger_init_state cmds iters
                proofs_available sl test_mask `Many_provers ) )

    let%test_unit "Random number of commands-random number of proofs-one \
                   prover)" =
      let g =
        let open Quickcheck.Generator.Let_syntax in
        let%bind ledger_init_state, cmds, iters =
          gen_below_capacity ~extra_blocks:true ()
        in
        let%bind proofs_available =
          Quickcheck_lib.map_gens iters ~f:(fun cmds_opt ->
              Int.gen_incl 0 (3 * Option.value_exn cmds_opt) )
        in
        return (ledger_init_state, cmds, iters, proofs_available)
      in
      Quickcheck.test g ~trials:10
        ~f:(fun (ledger_init_state, cmds, iters, proofs_available) ->
          async_with_ledgers ledger_init_state (fun sl test_mask ->
              test_random_number_of_proofs ledger_init_state cmds iters
                proofs_available sl test_mask `One_prover ) )

    let stmt_to_work_random_fee work_list provers
        (stmts : Transaction_snark_work.Statement.t) :
        Transaction_snark_work.Checked.t option =
      let prover =
        match provers with
        | `Many_provers ->
            stmt_to_prover stmts
        | `One_prover ->
            snark_worker_pk
      in
      Option.map
        (List.find work_list ~f:(fun (s, _) ->
             Transaction_snark_work.Statement.compare s stmts = 0 ) )
        ~f:(fun (_, fee) ->
          { Transaction_snark_work.Checked.fee; proofs = proofs stmts; prover }
          )

    (** Like test_random_number_of_proofs but with random proof fees.
           *)
    let test_random_proof_fee :
           Ledger.init_state
        -> User_command.Valid.t list
        -> int option list
        -> (int * Fee.t list) list
        -> Sl.t ref
        -> Ledger.Mask.Attached.t
        -> [ `One_prover | `Many_provers ]
        -> unit Deferred.t =
     fun _init_state cmds cmd_iters proofs_available sl _test_mask provers ->
      let%map proofs_available_left =
        iter_cmds_acc cmds cmd_iters proofs_available
          (fun _cmds_left _count_opt cmds_this_iter proofs_available_left ->
            let work_list : Transaction_snark_work.Statement.t list =
              Sl.Scan_state.work_statements_for_new_diff (Sl.scan_state !sl)
            in
            let proofs_available_this_iter, fees_for_each =
              List.hd_exn proofs_available_left
            in
            let work_to_be_done =
              let work_list = List.take work_list proofs_available_this_iter in
              List.(zip_exn work_list (take fees_for_each (length work_list)))
            in
            let%map _proof, diff =
              create_and_apply sl cmds_this_iter
                (stmt_to_work_random_fee work_to_be_done provers)
            in
            let sorted_work_from_diff1
                (pre_diff :
                  Staged_ledger_diff.Pre_diff_with_at_most_two_coinbase.t ) =
              List.sort pre_diff.completed_works ~compare:(fun w w' ->
                  Fee.compare w.fee w'.fee )
            in
            let sorted_work_from_diff2
                (pre_diff :
                  Staged_ledger_diff.Pre_diff_with_at_most_one_coinbase.t option
                  ) =
              Option.value_map pre_diff ~default:[] ~f:(fun p ->
                  List.sort p.completed_works ~compare:(fun w w' ->
                      Fee.compare w.fee w'.fee ) )
            in
            let () =
              let assert_same_fee { Coinbase.Fee_transfer.fee; _ } fee' =
                assert (Fee.equal fee fee')
              in
              let first_pre_diff, second_pre_diff_opt = diff.diff in
              match
                ( first_pre_diff.coinbase
                , Option.value_map second_pre_diff_opt
                    ~default:Staged_ledger_diff.At_most_one.Zero ~f:(fun d ->
                      d.coinbase ) )
              with
              | ( Staged_ledger_diff.At_most_two.Zero
                , Staged_ledger_diff.At_most_one.Zero )
              | Two None, Zero ->
                  ()
              | One ft_opt, Zero ->
                  Option.value_map ft_opt ~default:() ~f:(fun single ->
                      let work =
                        List.hd_exn (sorted_work_from_diff1 first_pre_diff)
                        |> Transaction_snark_work.forget
                      in
                      assert_same_fee single work.fee )
              | Zero, One ft_opt ->
                  Option.value_map ft_opt ~default:() ~f:(fun single ->
                      let work =
                        List.hd_exn (sorted_work_from_diff2 second_pre_diff_opt)
                        |> Transaction_snark_work.forget
                      in
                      assert_same_fee single work.fee )
              | Two (Some (ft, ft_opt)), Zero ->
                  let work_done = sorted_work_from_diff1 first_pre_diff in
                  let work =
                    List.hd_exn work_done |> Transaction_snark_work.forget
                  in
                  assert_same_fee ft work.fee ;
                  Option.value_map ft_opt ~default:() ~f:(fun single ->
                      let work =
                        List.hd_exn (List.drop work_done 1)
                        |> Transaction_snark_work.forget
                      in
                      assert_same_fee single work.fee )
              | _ ->
                  failwith
                    (sprintf
                       !"Incorrect coinbase in the diff %{sexp: \
                         Staged_ledger_diff.t}"
                       diff )
            in
            (diff, List.tl_exn proofs_available_left) )
      in
      assert (List.is_empty proofs_available_left)

    let%test_unit "max throughput-random-random fee-number of proofs-worst \
                   case provers" =
      (* Always at worst case number of provers *)
      let g =
        let open Quickcheck.Generator.Let_syntax in
        let%bind ledger_init_state, cmds, iters = gen_at_capacity in
        (* How many proofs will be available at each iteration. *)
        let%bind proofs_available =
          Quickcheck_lib.map_gens iters ~f:(fun _ ->
              let%bind number_of_proofs =
                Int.gen_incl 0 (transaction_capacity * 2)
              in
              let%map fees =
                Quickcheck.Generator.list_with_length number_of_proofs
                  Fee.(gen_incl (of_int 1) (of_int 20))
              in
              (number_of_proofs, fees) )
        in
        return (ledger_init_state, cmds, iters, proofs_available)
      in
      Quickcheck.test g ~trials:10
        ~f:(fun (ledger_init_state, cmds, iters, proofs_available) ->
          async_with_ledgers ledger_init_state (fun sl test_mask ->
              test_random_proof_fee ledger_init_state cmds iters
                proofs_available sl test_mask `Many_provers ) )

    let%test_unit "Max throughput-random fee" =
      let g =
        let open Quickcheck.Generator.Let_syntax in
        let%bind ledger_init_state, cmds, iters = gen_at_capacity in
        let%bind proofs_available =
          Quickcheck_lib.map_gens iters ~f:(fun _ ->
              let number_of_proofs =
                transaction_capacity
                (*All proofs are available*)
              in
              let%map fees =
                Quickcheck.Generator.list_with_length number_of_proofs
                  Fee.(gen_incl (of_int 1) (of_int 20))
              in
              (number_of_proofs, fees) )
        in
        return (ledger_init_state, cmds, iters, proofs_available)
      in
      Quickcheck.test g
        ~sexp_of:
          [%sexp_of:
            Ledger.init_state
            * Mina_base.User_command.Valid.t list
            * int option list
            * (int * Fee.t list) list] ~trials:10
        ~f:(fun (ledger_init_state, cmds, iters, proofs_available) ->
          async_with_ledgers ledger_init_state (fun sl test_mask ->
              test_random_proof_fee ledger_init_state cmds iters
                proofs_available sl test_mask `Many_provers ) )

    let check_pending_coinbase ~supercharge_coinbase proof ~sl_before ~sl_after
        (_state_hash, state_body_hash) pc_update ~is_new_stack =
      let pending_coinbase_before = Sl.pending_coinbase_collection sl_before in
      let root_before = Pending_coinbase.merkle_root pending_coinbase_before in
      let unchecked_root_after =
        Pending_coinbase.merkle_root (Sl.pending_coinbase_collection sl_after)
      in
      let f_pop_and_add =
        let open Snark_params.Tick in
        let open Pending_coinbase in
        let proof_emitted =
          if Option.is_some proof then Boolean.true_ else Boolean.false_
        in
        let%bind root_after_popping, _deleted_stack =
          Pending_coinbase.Checked.pop_coinbases ~constraint_constants
            ~proof_emitted
            (Hash.var_of_t root_before)
        in
        let pc_update_var = Update.var_of_t pc_update in
        let coinbase_receiver =
          Public_key.Compressed.(var_of_t coinbase_receiver)
        in
        let supercharge_coinbase = Boolean.var_of_value supercharge_coinbase in
        let state_body_hash_var = State_body_hash.var_of_t state_body_hash in
        Pending_coinbase.Checked.add_coinbase ~constraint_constants
          root_after_popping pc_update_var ~coinbase_receiver
          ~supercharge_coinbase state_body_hash_var
      in
      let checked_root_after_update =
        let open Snark_params.Tick in
        let open Pending_coinbase in
        let comp =
          let%map result =
            handle f_pop_and_add
              (unstage
                 (handler ~depth:constraint_constants.pending_coinbase_depth
                    pending_coinbase_before ~is_new_stack ) )
          in
          As_prover.read Hash.typ result
        in
        let x = Or_error.ok_exn (run_and_check comp) in
        x
      in
      [%test_eq: Pending_coinbase.Hash.t] unchecked_root_after
        checked_root_after_update

    let test_pending_coinbase :
           Ledger.init_state
        -> User_command.Valid.t list
        -> int option list
        -> int list
        -> (State_hash.t * State_body_hash.t) list
        -> Mina_base.Zkapp_precondition.Protocol_state.View.t
        -> Sl.t ref
        -> Ledger.Mask.Attached.t
        -> [ `One_prover | `Many_provers ]
        -> unit Deferred.t =
     fun init_state cmds cmd_iters proofs_available state_body_hashes
         current_state_view sl test_mask provers ->
      let%map proofs_available_left, _state_body_hashes_left =
        iter_cmds_acc cmds cmd_iters (proofs_available, state_body_hashes)
          (fun
            cmds_left
            _count_opt
            cmds_this_iter
            (proofs_available_left, state_body_hashes)
          ->
            let work_list : Transaction_snark_work.Statement.t list =
              Sl.Scan_state.all_work_statements_exn !sl.scan_state
            in
            let proofs_available_this_iter =
              List.hd_exn proofs_available_left
            in
            let sl_before = !sl in
            let state_body_hash = List.hd_exn state_body_hashes in
            let%map proof, diff, is_new_stack, pc_update, supercharge_coinbase =
              create_and_apply_with_state_body_hash ~current_state_view
                ~state_and_body_hash:state_body_hash sl cmds_this_iter
                (stmt_to_work_restricted
                   (List.take work_list proofs_available_this_iter)
                   provers )
            in
            check_pending_coinbase proof ~supercharge_coinbase ~sl_before
              ~sl_after:!sl state_body_hash pc_update ~is_new_stack ;
            assert_fee_excess proof ;
            let cmds_applied_this_iter =
              List.length @@ Staged_ledger_diff.commands diff
            in
            let cb = coinbase_count diff in
            assert (proofs_available_this_iter = 0 || cb > 0) ;
            ( match provers with
            | `One_prover ->
                assert (cb <= 1)
            | `Many_provers ->
                assert (cb <= 2) ) ;
            let coinbase_cost = coinbase_cost diff in
            assert_ledger test_mask ~coinbase_cost !sl cmds_left
              cmds_applied_this_iter (init_pks init_state) ;
            ( diff
            , (List.tl_exn proofs_available_left, List.tl_exn state_body_hashes)
            ) )
      in
      assert (List.is_empty proofs_available_left)

    let pending_coinbase_test prover =
      let g =
        let open Quickcheck.Generator.Let_syntax in
        let%bind ledger_init_state, cmds, iters =
          gen_below_capacity ~extra_blocks:true ()
        in
        let%bind state_body_hashes =
          Quickcheck_lib.map_gens iters ~f:(fun _ ->
              Quickcheck.Generator.tuple2 State_hash.gen State_body_hash.gen )
        in
        let%bind proofs_available =
          Quickcheck_lib.map_gens iters ~f:(fun cmds_opt ->
              Int.gen_incl 0 (3 * Option.value_exn cmds_opt) )
        in
        return
          (ledger_init_state, cmds, iters, proofs_available, state_body_hashes)
      in
      let current_state_view = dummy_state_view () in
      Quickcheck.test g ~trials:5
        ~f:(fun
             ( ledger_init_state
             , cmds
             , iters
             , proofs_available
             , state_body_hashes )
           ->
          async_with_ledgers ledger_init_state (fun sl test_mask ->
              test_pending_coinbase ledger_init_state cmds iters
                proofs_available state_body_hashes current_state_view sl
                test_mask prover ) )

    let%test_unit "Validate pending coinbase for random number of \
                   commands-random number of proofs-one prover)" =
      pending_coinbase_test `One_prover

    let%test_unit "Validate pending coinbase for random number of \
                   commands-random number of proofs-many provers)" =
      pending_coinbase_test `Many_provers

    let timed_account n =
      let keypair =
        Quickcheck.random_value
          ~seed:(`Deterministic (sprintf "timed_account_%d" n))
          Keypair.gen
      in
      let account_id =
        Account_id.create
          (Public_key.compress keypair.public_key)
          Token_id.default
      in
      let balance = Balance.of_int 100_000_000_000 in
      (*Should fully vest by slot = 7*)
      let acc =
        Account.create_timed account_id balance ~initial_minimum_balance:balance
          ~cliff_time:(Mina_numbers.Global_slot.of_int 4)
          ~cliff_amount:Amount.zero
          ~vesting_period:(Mina_numbers.Global_slot.of_int 2)
          ~vesting_increment:(Amount.of_int 50_000_000_000)
        |> Or_error.ok_exn
      in
      (keypair, acc)

    let untimed_account n =
      let keypair =
        Quickcheck.random_value
          ~seed:(`Deterministic (sprintf "untimed_account_%d" n))
          Keypair.gen
      in
      let account_id =
        Account_id.create
          (Public_key.compress keypair.public_key)
          Token_id.default
      in
      let balance = Balance.of_int 100_000_000_000 in
      let acc = Account.create account_id balance in
      (keypair, acc)

    let supercharge_coinbase_test ~(self : Account.t) ~(delegator : Account.t)
        ~block_count f_expected_balance sl =
      let coinbase_receiver = self in
      let init_balance = coinbase_receiver.balance in
      let check_receiver_account sl count =
        let location =
          Ledger.location_of_account (Sl.ledger sl)
            (Account.identifier coinbase_receiver)
          |> Option.value_exn
        in
        let account = Ledger.get (Sl.ledger sl) location |> Option.value_exn in
        [%test_eq: Balance.t]
          (f_expected_balance count init_balance)
          account.balance
      in
      Deferred.List.iter
        (List.init block_count ~f:(( + ) 1))
        ~f:(fun block_count ->
          let%bind _ =
            create_and_apply_with_state_body_hash ~winner:delegator.public_key
              ~coinbase_receiver:coinbase_receiver.public_key sl
              ~current_state_view:
                (dummy_state_view
                   ~global_slot_since_genesis:
                     (Mina_numbers.Global_slot.of_int block_count)
                   () )
              ~state_and_body_hash:(State_hash.dummy, State_body_hash.dummy)
              Sequence.empty
              (stmt_to_work_zero_fee ~prover:self.public_key)
          in
          check_receiver_account !sl block_count ;
          return () )

    let normal_coinbase = constraint_constants.coinbase_amount

    let scale_exn amt i = Amount.scale amt i |> Option.value_exn

    let supercharged_coinbase =
      scale_exn constraint_constants.coinbase_amount
        constraint_constants.supercharged_coinbase_factor

    let g = Ledger.gen_initial_ledger_state

    let%test_unit "Supercharged coinbase - staking" =
      let keypair_self, self = timed_account 1 in
      let slots_with_locked_tokens =
        7
        (*calculated from the timing values for timed_accounts*)
      in
      let block_count = slots_with_locked_tokens + 5 in
      let f_expected_balance block_no init_balance =
        if block_no <= slots_with_locked_tokens then
          Balance.add_amount init_balance (scale_exn normal_coinbase block_no)
          |> Option.value_exn
        else
          (* init balance +
                (normal_coinbase * slots_with_locked_tokens) +
                (supercharged_coinbase * remaining slots))*)
          Balance.add_amount
            ( Balance.add_amount init_balance
                (scale_exn normal_coinbase slots_with_locked_tokens)
            |> Option.value_exn )
            (scale_exn supercharged_coinbase
               (block_no - slots_with_locked_tokens) )
          |> Option.value_exn
      in
      Quickcheck.test g ~trials:1 ~f:(fun ledger_init_state ->
          let ledger_init_state =
            Array.append
              [| ( keypair_self
                 , Balance.to_amount self.balance
                 , self.nonce
                 , self.timing )
              |]
              ledger_init_state
          in
          async_with_ledgers ledger_init_state (fun sl _test_mask ->
              supercharge_coinbase_test ~self ~delegator:self ~block_count
                f_expected_balance sl ) )

    let%test_unit "Supercharged coinbase - unlocked account delegating to \
                   locked account" =
      let keypair_self, locked_self = timed_account 1 in
      let keypair_delegator, unlocked_delegator = untimed_account 1 in
      let slots_with_locked_tokens =
        7
        (*calculated from the timing values for timed_accounts*)
      in
      let block_count = slots_with_locked_tokens + 2 in
      let f_expected_balance block_no init_balance =
        Balance.add_amount init_balance
          (scale_exn supercharged_coinbase block_no)
        |> Option.value_exn
      in
      Quickcheck.test g ~trials:1 ~f:(fun ledger_init_state ->
          let ledger_init_state =
            Array.append
              [| ( keypair_self
                 , Balance.to_amount locked_self.balance
                 , locked_self.nonce
                 , locked_self.timing )
               ; ( keypair_delegator
                 , Balance.to_amount unlocked_delegator.balance
                 , unlocked_delegator.nonce
                 , unlocked_delegator.timing )
              |]
              ledger_init_state
          in
          async_with_ledgers ledger_init_state (fun sl _test_mask ->
              supercharge_coinbase_test ~self:locked_self
                ~delegator:unlocked_delegator ~block_count f_expected_balance sl ) )

    let%test_unit "Supercharged coinbase - locked account delegating to \
                   unlocked account" =
      let keypair_self, unlocked_self = untimed_account 1 in
      let keypair_delegator, locked_delegator = timed_account 1 in
      let slots_with_locked_tokens =
        7
        (*calculated from the timing values for the timed_account*)
      in
      let block_count = slots_with_locked_tokens + 2 in
      let f_expected_balance block_no init_balance =
        if block_no <= slots_with_locked_tokens then
          Balance.add_amount init_balance (scale_exn normal_coinbase block_no)
          |> Option.value_exn
        else
          (* init balance +
                (normal_coinbase * slots_with_locked_tokens) +
                (supercharged_coinbase * remaining slots))*)
          Balance.add_amount
            ( Balance.add_amount init_balance
                (scale_exn normal_coinbase slots_with_locked_tokens)
            |> Option.value_exn )
            (scale_exn supercharged_coinbase
               (block_no - slots_with_locked_tokens) )
          |> Option.value_exn
      in
      Quickcheck.test g ~trials:1 ~f:(fun ledger_init_state ->
          let ledger_init_state =
            Array.append
              [| ( keypair_self
                 , Balance.to_amount unlocked_self.balance
                 , unlocked_self.nonce
                 , unlocked_self.timing )
               ; ( keypair_delegator
                 , Balance.to_amount locked_delegator.balance
                 , locked_delegator.nonce
                 , locked_delegator.timing )
              |]
              ledger_init_state
          in
          async_with_ledgers ledger_init_state (fun sl _test_mask ->
              supercharge_coinbase_test ~self:unlocked_self
                ~delegator:locked_delegator ~block_count f_expected_balance sl ) )

    let%test_unit "Supercharged coinbase - locked account delegating to locked \
                   account" =
      let keypair_self, locked_self = timed_account 1 in
      let keypair_delegator, locked_delegator = timed_account 2 in
      let slots_with_locked_tokens =
        7
        (*calculated from the timing values for timed_accounts*)
      in
      let block_count = slots_with_locked_tokens in
      let f_expected_balance block_no init_balance =
        (*running the test as long as both the accounts remain locked and hence normal coinbase in all the blocks*)
        Balance.add_amount init_balance (scale_exn normal_coinbase block_no)
        |> Option.value_exn
      in
      Quickcheck.test g ~trials:1 ~f:(fun ledger_init_state ->
          let ledger_init_state =
            Array.append
              [| ( keypair_self
                 , Balance.to_amount locked_self.balance
                 , locked_self.nonce
                 , locked_self.timing )
               ; ( keypair_delegator
                 , Balance.to_amount locked_delegator.balance
                 , locked_delegator.nonce
                 , locked_delegator.timing )
              |]
              ledger_init_state
          in
          async_with_ledgers ledger_init_state (fun sl _test_mask ->
              supercharge_coinbase_test ~self:locked_self
                ~delegator:locked_delegator ~block_count f_expected_balance sl ) )

    let command_insufficient_funds =
      let open Quickcheck.Generator.Let_syntax in
      let%map ledger_init_state = Ledger.gen_initial_ledger_state in
      let kp, balance, nonce, _ = ledger_init_state.(0) in
      let receiver_pk =
        Quickcheck.random_value ~seed:(`Deterministic "receiver_pk")
          Public_key.Compressed.gen
      in
      let insufficient_account_creation_fee =
        Currency.Fee.to_int constraint_constants.account_creation_fee / 2
        |> Currency.Amount.of_int
      in
      let source_pk = Public_key.compress kp.public_key in
      let body =
        Signed_command_payload.Body.Payment
          Payment_payload.Poly.
            { source_pk
            ; receiver_pk
            ; amount = insufficient_account_creation_fee
            }
      in
      let fee = Currency.Amount.to_fee balance in
      let payload =
        Signed_command.Payload.create ~fee ~fee_payer_pk:source_pk ~nonce
          ~memo:Signed_command_memo.dummy ~valid_until:None ~body
      in
      let signed_command =
        User_command.Signed_command (Signed_command.sign kp payload)
      in
      (ledger_init_state, signed_command)

    let%test_unit "Commands with Insufficient funds are not included" =
      let logger = Logger.null () in
      Quickcheck.test command_insufficient_funds ~trials:1
        ~f:(fun (ledger_init_state, invalid_command) ->
          async_with_ledgers ledger_init_state (fun sl _test_mask ->
              let diff_result =
                Sl.create_diff ~constraint_constants !sl ~logger
                  ~current_state_view:(dummy_state_view ())
                  ~transactions_by_fee:(Sequence.of_list [ invalid_command ])
                  ~get_completed_work:(stmt_to_work_zero_fee ~prover:self_pk)
                  ~coinbase_receiver ~supercharge_coinbase:false
              in
              ( match diff_result with
              | Ok (diff, _invalid_txns) ->
                  assert (
                    List.is_empty
                      (Staged_ledger_diff.With_valid_signatures_and_proofs
                       .commands diff ) )
              | Error e ->
                  Error.raise (Pre_diff_info.Error.to_error e) ) ;
              Deferred.unit ) )

    let%test_unit "Blocks having commands with insufficient funds are rejected"
        =
      let logger = Logger.create () in
      let g =
        let open Quickcheck.Generator.Let_syntax in
        let%map ledger_init_state = Ledger.gen_initial_ledger_state in
        let command (kp : Keypair.t) (balance : Currency.Amount.t)
            (nonce : Account.Nonce.t) (validity : [ `Valid | `Invalid ]) =
          let receiver_pk =
            Quickcheck.random_value ~seed:(`Deterministic "receiver_pk")
              Public_key.Compressed.gen
          in
          let account_creation_fee, fee =
            match validity with
            | `Valid ->
                let account_creation_fee =
                  constraint_constants.account_creation_fee
                  |> Currency.Amount.of_fee
                in
                ( account_creation_fee
                , Currency.Amount.to_fee
                    ( Currency.Amount.sub balance account_creation_fee
                    |> Option.value_exn ) )
            | `Invalid ->
                (* Not enough account creation fee and using full balance for fee*)
                ( Currency.Fee.to_int constraint_constants.account_creation_fee
                  / 2
                  |> Currency.Amount.of_int
                , Currency.Amount.to_fee balance )
          in
          let source_pk = Public_key.compress kp.public_key in
          let body =
            Signed_command_payload.Body.Payment
              Payment_payload.Poly.
                { source_pk; receiver_pk; amount = account_creation_fee }
          in
          let payload =
            Signed_command.Payload.create ~fee ~fee_payer_pk:source_pk ~nonce
              ~memo:Signed_command_memo.dummy ~valid_until:None ~body
          in
          User_command.Signed_command (Signed_command.sign kp payload)
        in
        let signed_command =
          let kp, balance, nonce, _ = ledger_init_state.(0) in
          command kp balance nonce `Valid
        in
        let invalid_command =
          let kp, balance, nonce, _ = ledger_init_state.(1) in
          command kp balance nonce `Invalid
        in
        (ledger_init_state, signed_command, invalid_command)
      in
      Quickcheck.test g ~trials:1
        ~f:(fun (ledger_init_state, valid_command, invalid_command) ->
          async_with_ledgers ledger_init_state (fun sl _test_mask ->
              let diff_result =
                Sl.create_diff ~constraint_constants !sl ~logger
                  ~current_state_view:(dummy_state_view ())
                  ~transactions_by_fee:(Sequence.of_list [ valid_command ])
                  ~get_completed_work:(stmt_to_work_zero_fee ~prover:self_pk)
                  ~coinbase_receiver ~supercharge_coinbase:false
              in
              match diff_result with
              | Error e ->
                  Error.raise (Pre_diff_info.Error.to_error e)
              | Ok (diff, _invalid_txns) -> (
                  assert (
                    List.length
                      (Staged_ledger_diff.With_valid_signatures_and_proofs
                       .commands diff )
                    = 1 ) ;
                  let f, s = diff.diff in
                  [%log info] "Diff %s"
                    ( Staged_ledger_diff.With_valid_signatures_and_proofs
                      .to_yojson diff
                    |> Yojson.Safe.to_string ) ;
                  let failed_command =
                    With_status.
                      { data = invalid_command
                      ; status =
                          Transaction_status.Failed
                            Transaction_status.Failure.(
                              Collection.of_single_failure
                                Amount_insufficient_to_create_account)
                      }
                  in
                  (*Replace the valid command with an invalid command)*)
                  let diff =
                    { Staged_ledger_diff.With_valid_signatures_and_proofs.diff =
                        ({ f with commands = [ failed_command ] }, s)
                    }
                  in
                  let%map res =
                    Sl.apply ~constraint_constants !sl
                      (Staged_ledger_diff.forget diff)
                      ~logger ~verifier
                      ~current_state_view:(dummy_state_view ())
                      ~state_and_body_hash:
                        (State_hash.dummy, State_body_hash.dummy)
                      ~coinbase_receiver ~supercharge_coinbase:false
                  in
                  match res with
                  | Ok _x ->
                      assert false
                  (*TODO: check transaction logic errors here. Verified that the error is here is [The source account has an insufficient balance]*)
                  | Error (Staged_ledger_error.Unexpected _ as e) ->
                      [%log info] "Error %s" (Staged_ledger_error.to_string e) ;
                      assert true
                  | Error _ ->
                      assert false ) ) )

    let%test_unit "Mismatched verification keys in zkApp accounts and \
                   transactions" =
      let open Transaction_snark.For_tests in
      let gen =
        let open Quickcheck.Generator.Let_syntax in
        let%bind test_spec = Mina_transaction_logic.For_tests.Test_spec.gen in
        let pks =
          Public_key.Compressed.Set.of_list
            (List.map (Array.to_list test_spec.init_ledger) ~f:(fun s ->
                 Public_key.compress (fst s).public_key ) )
        in
        let%map kp =
          Quickcheck.Generator.filter Keypair.gen ~f:(fun kp ->
              not
                (Public_key.Compressed.Set.mem pks
                   (Public_key.compress kp.public_key) ) )
        in
        (test_spec, kp)
      in
      Quickcheck.test ~trials:1 gen
        ~f:(fun ({ init_ledger; specs = _ }, new_kp) ->
          let fee = Fee.of_int 1_000_000 in
          let amount = Amount.of_int 10_000_000_000 in
          let snapp_pk = Signature_lib.Public_key.compress new_kp.public_key in
          let snapp_update =
            { Party.Update.dummy with
              delegate = Zkapp_basic.Set_or_keep.Set snapp_pk
            }
          in
          let memo = Signed_command_memo.dummy in
          let test_spec : Spec.t =
            { sender = (new_kp, Mina_base.Account.Nonce.zero)
            ; fee
            ; fee_payer = None
            ; receivers = []
            ; amount
            ; zkapp_account_keypairs = [ new_kp ]
            ; memo
            ; new_zkapp_account = false
            ; snapp_update
            ; current_auth = Permissions.Auth_required.Proof
            ; call_data = Snark_params.Tick.Field.zero
            ; events = []
            ; sequence_events = []
            ; preconditions = None
            }
          in
          Ledger.with_ledger ~depth:constraint_constants.ledger_depth
            ~f:(fun ledger ->
              Async.Thread_safe.block_on_async_exn (fun () ->
                  Mina_transaction_logic.For_tests.Init_ledger.init
                    (module Ledger.Ledger_inner)
                    init_ledger ledger ;
                  (*create a snapp account*)
                  let snapp_permissions =
                    let default = Permissions.user_default in
                    { default with
                      set_delegate = Permissions.Auth_required.Proof
                    }
                  in
                  let snapp_account_id =
                    Account_id.create snapp_pk Token_id.default
                  in
                  let dummy_vk =
                    let data = Pickles.Side_loaded.Verification_key.dummy in
                    let hash = Zkapp_account.digest_vk data in
                    ({ data; hash } : _ With_hash.t)
                  in
                  let valid_against_ledger =
                    let new_mask =
                      Ledger.Mask.create ~depth:(Ledger.depth ledger) ()
                    in
                    let l = Ledger.register_mask ledger new_mask in
                    Transaction_snark.For_tests.create_trivial_zkapp_account
                      ~permissions:snapp_permissions ~vk ~ledger:l snapp_pk ;
                    l
                  in
                  let%bind parties =
                    Transaction_snark.For_tests.update_states ~zkapp_prover
                      ~constraint_constants test_spec
                  in
                  let valid_parties =
                    Option.value_exn
                      (Parties.Valid.to_valid ~ledger:valid_against_ledger
                         ~get:Ledger.get
                         ~location_of_account:Ledger.location_of_account parties )
                  in
                  ignore
                    (Ledger.unregister_mask_exn valid_against_ledger
                       ~loc:__LOC__ ) ;
                  (*Different key in the staged ledger*)
                  Transaction_snark.For_tests.create_trivial_zkapp_account
                    ~permissions:snapp_permissions ~vk:dummy_vk ~ledger snapp_pk ;
                  let open Async.Deferred.Let_syntax in
                  let sl = ref @@ Sl.create_exn ~constraint_constants ~ledger in
                  let%bind _proof, diff =
                    create_and_apply sl
                      (Sequence.singleton (User_command.Parties valid_parties))
                      stmt_to_work_one_prover
                  in
                  let commands = Staged_ledger_diff.commands diff in
                  (*Parties with incompatible vk should not be in the diff*)
                  assert (List.is_empty commands) ;
                  (*Update the account to have correct vk*)
                  let loc =
                    Option.value_exn
                      (Ledger.location_of_account ledger snapp_account_id)
                  in
                  let account = Option.value_exn (Ledger.get ledger loc) in
                  Ledger.set ledger loc
                    { account with
                      zkapp =
                        Some
                          { (Option.value_exn account.zkapp) with
                            verification_key = Some vk
                          }
                    } ;
                  let sl = ref @@ Sl.create_exn ~constraint_constants ~ledger in
                  let%bind _proof, diff =
                    create_and_apply sl
                      (Sequence.singleton (User_command.Parties valid_parties))
                      stmt_to_work_one_prover
                  in
                  let commands = Staged_ledger_diff.commands diff in
                  assert (List.length commands = 1) ;
                  match List.hd_exn commands with
                  | { With_status.data = Parties _ps; status = Applied } ->
                      return ()
                  | { With_status.data = Parties _ps; status = Failed tbl } ->
                      failwith
                        (sprintf "Parties application failed %s"
                           ( Transaction_status.Failure.Collection.to_yojson tbl
                           |> Yojson.Safe.to_string ) )
                  | _ ->
                      failwith "expecting parties transaction" ) ) )
  end )<|MERGE_RESOLUTION|>--- conflicted
+++ resolved
@@ -528,21 +528,12 @@
                s (Error.to_string_hum e) )
       | res ->
           res )
-<<<<<<< HEAD
       |> to_staged_ledger_or_error
     in
     let%map supply_increase =
       Ledger.Transaction_applied.supply_increase applied_txn
       |> to_staged_ledger_or_error
     in
-=======
-      |> to_staged_ledger_or_error
-    in
-    let%map supply_increase =
-      Ledger.Transaction_applied.supply_increase applied_txn
-      |> to_staged_ledger_or_error
-    in
->>>>>>> a5d2b57c
     let target_merkle_root =
       Ledger.merkle_root ledger |> Frozen_ledger_hash.of_ledger_hash
     in
@@ -2021,12 +2012,8 @@
                 , Diff_creation_log.detail_list_to_yojson
                     (List.map ~f:List.rev detailed) )
               ] ;
-<<<<<<< HEAD
-        { Staged_ledger_diff.With_valid_signatures_and_proofs.diff } )
-=======
         ( { Staged_ledger_diff.With_valid_signatures_and_proofs.diff }
         , invalid_on_this_ledger ) )
->>>>>>> a5d2b57c
 
   let latest_block_accounts_created t ~previous_block_state_hash =
     let scan_state = scan_state t in
