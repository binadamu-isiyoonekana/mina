--- conflicted
+++ resolved
@@ -1043,15 +1043,10 @@
             Ok x
         | ( `Invalid_keys _
           | `Invalid_signature _
-<<<<<<< HEAD
-          | `Invalid_proof
+          | `Invalid_proof _
           | `Missing_verification_key _
           | `Unexpected_verification_key _
           | `Mismatched_authorization_kind _ ) as invalid ->
-=======
-          | `Invalid_proof _
-          | `Missing_verification_key _ ) as invalid ->
->>>>>>> d84d63a0
             Error
               (Verifier.Failure.Verification_failed
                  (Error.tag ~tag:"verification failed on command"
