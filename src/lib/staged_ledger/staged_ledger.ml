[%%import "/src/config.mlh"]

(* Only show stdout for failed inline tests. *)
open Inline_test_quiet_logs
open Core_kernel
open Async
open Mina_base
open Mina_transaction
open Currency
open Signature_lib
module Ledger = Mina_ledger.Ledger
module Sparse_ledger = Mina_ledger.Sparse_ledger

(* TODO: move me *)
let result_list_fold ls ~init ~f =
  let open Result.Let_syntax in
  List.fold ls ~init:(return init) ~f:(fun acc_or_error el ->
      let%bind acc = acc_or_error in
      f acc el )

(* TODO: move me *)
let result_list_map ls ~f =
  let open Result.Let_syntax in
  let%map r =
    result_list_fold ls ~init:[] ~f:(fun t el ->
        let%map h = f el in
        h :: t )
  in
  List.rev r

let option lab =
  Option.value_map ~default:(Or_error.error_string lab) ~f:(fun x -> Ok x)

let yield_result () = Deferred.map (Scheduler.yield ()) ~f:Result.return

module Pre_statement = struct
  type t =
    { partially_applied_transaction : Ledger.Transaction_partially_applied.t
    ; expected_status : Transaction_status.t
    ; accounts_accessed : Account_id.t list
    ; fee_excess : Fee_excess.t
    ; first_pass_ledger_witness : Sparse_ledger.t
    ; first_pass_ledger_source_hash : Ledger_hash.t
    ; first_pass_ledger_target_hash : Ledger_hash.t
    ; pending_coinbase_stack_source : Pending_coinbase.Stack_versioned.t
    ; pending_coinbase_stack_target : Pending_coinbase.Stack_versioned.t
    ; init_stack : Transaction_snark.Pending_coinbase_stack_state.Init_stack.t
    }
end

module T = struct
  module Scan_state = Transaction_snark_scan_state
  module Pre_diff_info = Pre_diff_info

  module Staged_ledger_error = struct
    type t =
      | Non_zero_fee_excess of
          Scan_state.Space_partition.t * Transaction.t With_status.t list
      | Invalid_proofs of
          ( Ledger_proof.t
          * Transaction_snark.Statement.t
          * Mina_base.Sok_message.t )
          list
      | Couldn't_reach_verifier of Error.t
      | Pre_diff of Pre_diff_info.Error.t
      | Insufficient_work of string
      | Mismatched_statuses of
          Transaction.t With_status.t * Transaction_status.t
      | Invalid_public_key of Public_key.Compressed.t
      | Unexpected of Error.t
    [@@deriving sexp]

    let to_string = function
      | Couldn't_reach_verifier e ->
          Format.asprintf
            !"The verifier could not be reached: %{sexp:Error.t}"
            e
      | Non_zero_fee_excess (partition, txns) ->
          Format.asprintf
            !"Fee excess is non-zero for the transactions: %{sexp: \
              Transaction.t With_status.t list} and the current queue with \
              slots partitioned as %{sexp: Scan_state.Space_partition.t} \n"
            txns partition
      | Pre_diff pre_diff_error ->
          Format.asprintf
            !"Pre_diff_info.Error error: %{sexp:Pre_diff_info.Error.t}"
            pre_diff_error
      | Invalid_proofs ts ->
          Format.asprintf
            !"Verification failed for proofs with (statement, work_id, \
              prover): %{sexp: (Transaction_snark.Statement.t * int * string) \
              list}\n"
            (List.map ts ~f:(fun (_p, s, m) ->
                 ( s
                 , Transaction_snark.Statement.hash s
                 , Yojson.Safe.to_string
                   @@ Public_key.Compressed.to_yojson m.prover ) ) )
      | Insufficient_work str ->
          str
      | Mismatched_statuses (transaction, status) ->
          Format.asprintf
            !"Got a different status %{sexp: Transaction_status.t} when \
              applying the transaction %{sexp: Transaction.t With_status.t}"
            status transaction
      | Invalid_public_key pk ->
          Format.asprintf
            !"A transaction contained an invalid public key %{sexp: \
              Public_key.Compressed.t}"
            pk
      | Unexpected e ->
          Error.to_string_hum e

    let to_error = Fn.compose Error.of_string to_string
  end

  let to_staged_ledger_or_error = function
    | Ok a ->
        Ok a
    | Error e ->
        Error (Staged_ledger_error.Unexpected e)

  type job = Scan_state.Available_job.t [@@deriving sexp]

  let verify_proofs ~logger ~verifier proofs =
    let statements () =
      `List
        (List.map proofs ~f:(fun (_, s, _) ->
             Transaction_snark.Statement.to_yojson s ) )
    in
    let log_error err_str ~metadata =
      [%log warn]
        ~metadata:
          ( [ ("statements", statements ())
            ; ("error", `String err_str)
            ; ( "sok_messages"
              , `List
                  (List.map proofs ~f:(fun (_, _, m) -> Sok_message.to_yojson m))
              )
            ]
          @ metadata )
        "Invalid transaction snark for statement $statement: $error" ;
      Deferred.return (Or_error.error_string err_str)
    in
    if
      List.exists proofs ~f:(fun (proof, statement, _msg) ->
          not
            (Transaction_snark.Statement.equal
               (Ledger_proof.statement proof)
               statement ) )
    then
      log_error "Statement and proof do not match"
        ~metadata:
          [ ( "statements_from_proof"
            , `List
                (List.map proofs ~f:(fun (p, _, _) ->
                     Transaction_snark.Statement.to_yojson
                       (Ledger_proof.statement p) ) ) )
          ]
    else
      let start = Time.now () in
      match%map
        Verifier.verify_transaction_snarks verifier
          (List.map proofs ~f:(fun (proof, _, msg) -> (proof, msg)))
      with
      | Ok b ->
          let time_ms = Time.abs_diff (Time.now ()) start |> Time.Span.to_ms in
          [%log trace]
            ~metadata:
              [ ( "work_id"
                , `List
                    (List.map proofs ~f:(fun (_, s, _) ->
                         `Int (Transaction_snark.Statement.hash s) ) ) )
              ; ("time", `Float time_ms)
              ]
            "Verification in apply_diff for work $work_id took $time ms" ;
          Ok b
      | Error e ->
          [%log fatal]
            ~metadata:
              [ ( "statement"
                , `List
                    (List.map proofs ~f:(fun (_, s, _) ->
                         Transaction_snark.Statement.to_yojson s ) ) )
              ; ("error", Error_json.error_to_yojson e)
              ]
            "Verifier error when checking transaction snark for statement \
             $statement: $error" ;
          Error e

  let map_opt xs ~f =
    with_return (fun { return } ->
        Some
          (List.map xs ~f:(fun x ->
               match f x with Some y -> y | None -> return None ) ) )

  let verify ~logger ~verifier job_msg_proofs =
    let open Deferred.Let_syntax in
    match
      map_opt job_msg_proofs ~f:(fun (job, msg, proof) ->
          Option.map (Scan_state.statement_of_job job) ~f:(fun s ->
              (proof, s, msg) ) )
    with
    | None ->
        Deferred.return
          ( Or_error.errorf
              !"Error creating statement from job %{sexp:job list}"
              (List.map job_msg_proofs ~f:(fun (j, _, _) -> j))
          |> to_staged_ledger_or_error )
    | Some proof_statement_msgs -> (
        match%map verify_proofs ~logger ~verifier proof_statement_msgs with
        | Ok true ->
            Ok ()
        | Ok false ->
            Error (Staged_ledger_error.Invalid_proofs proof_statement_msgs)
        | Error e ->
            Error (Couldn't_reach_verifier e) )

  module Statement_scanner = struct
    include Scan_state.Make_statement_scanner (struct
      type t = unit

      let verify ~verifier:() _proofs = Deferred.Or_error.return true
    end)
  end

  module Statement_scanner_proof_verifier = struct
    type t = { logger : Logger.t; verifier : Verifier.t }

    let verify ~verifier:{ logger; verifier } ts =
      verify_proofs ~logger ~verifier
        (List.map ts ~f:(fun (p, m) -> (p, Ledger_proof.statement p, m)))
  end

  module Statement_scanner_with_proofs =
    Scan_state.Make_statement_scanner (Statement_scanner_proof_verifier)

  type t =
    { scan_state : Scan_state.t
    ; ledger :
        ((* Invariant: this is the ledger after having applied all the
            transactions in the above state. *)
         Ledger.attached_mask
        [@sexp.opaque] )
    ; constraint_constants : Genesis_constants.Constraint_constants.t
    ; pending_coinbase_collection : Pending_coinbase.t
    }
  [@@deriving sexp]

  let proof_txns_with_state_hashes t =
    Scan_state.latest_ledger_proof t.scan_state
    |> Option.bind ~f:(Fn.compose Mina_stdlib.Nonempty_list.of_list_opt snd)

  let scan_state { scan_state; _ } = scan_state

  let all_work_pairs t
      ~(get_state : State_hash.t -> Mina_state.Protocol_state.value Or_error.t)
      =
    Scan_state.all_work_pairs t.scan_state ~get_state

  let all_work_statements_exn t =
    Scan_state.all_work_statements_exn t.scan_state

  let pending_coinbase_collection { pending_coinbase_collection; _ } =
    pending_coinbase_collection

  let get_target ((proof, _), _) =
    let { Transaction_snark.Statement.Poly.target; _ } =
      Ledger_proof.statement proof
    in
    target

  let verify_scan_state_after_apply ~constraint_constants
      ~pending_coinbase_stack ledger (scan_state : Scan_state.t) =
    let error_prefix =
      "Error verifying the parallel scan state after applying the diff."
    in
    (* TODO: we need to keep the end first_pass_ledger around in order to construct this register correctly *)
    let registers_end : _ Mina_state.Registers.t =
      { first_pass_ledger = ledger
      ; second_pass_ledger = ledger
      ; local_state = Mina_state.Local_state.empty ()
      ; pending_coinbase_stack
      }
    in
    let statement_check = `Partial in
    let registers_begin =
      Option.map ~f:get_target (Scan_state.latest_ledger_proof scan_state)
    in
    Statement_scanner.check_invariants ~constraint_constants scan_state
      ~statement_check ~verifier:() ~error_prefix ~registers_end
      ~registers_begin

  let of_scan_state_and_ledger_unchecked ~ledger ~scan_state
      ~constraint_constants ~pending_coinbase_collection =
    { ledger; scan_state; constraint_constants; pending_coinbase_collection }

  (* TODO *)
  let of_scan_state_and_ledger ~logger
      ~(constraint_constants : Genesis_constants.Constraint_constants.t)
      ~verifier ~snarked_registers ~ledger ~scan_state
      ~pending_coinbase_collection ~get_state =
    let open Deferred.Or_error.Let_syntax in
    let t =
      of_scan_state_and_ledger_unchecked ~ledger ~scan_state
        ~constraint_constants ~pending_coinbase_collection
    in
    let%bind pending_coinbase_stack =
      Pending_coinbase.latest_stack ~is_new_stack:false
        pending_coinbase_collection
      |> Deferred.return
    in
    let%bind () =
      Statement_scanner_with_proofs.check_invariants ~constraint_constants
        scan_state ~statement_check:(`Full get_state)
        ~verifier:{ Statement_scanner_proof_verifier.logger; verifier }
        ~error_prefix:"Staged_ledger.of_scan_state_and_ledger"
        ~registers_begin:(Some snarked_registers)
        ~registers_end:
          { local_state = Mina_state.Local_state.empty ()
          ; first_pass_ledger =
              Frozen_ledger_hash.of_ledger_hash (Ledger.merkle_root ledger)
          ; second_pass_ledger = failwith "TODO"
          ; pending_coinbase_stack
          }
    in
    return t

  (* TODO *)
  let of_scan_state_and_ledger_unchecked
      ~(constraint_constants : Genesis_constants.Constraint_constants.t)
      ~snarked_registers ~ledger ~scan_state ~pending_coinbase_collection =
    let open Deferred.Or_error.Let_syntax in
    let t =
      { ledger; scan_state; constraint_constants; pending_coinbase_collection }
    in
    let%bind pending_coinbase_stack =
      Pending_coinbase.latest_stack ~is_new_stack:false
        pending_coinbase_collection
      |> Deferred.return
    in
    let%bind () =
      Statement_scanner.check_invariants ~constraint_constants scan_state
        ~statement_check:`Partial ~verifier:()
        ~error_prefix:"Staged_ledger.of_scan_state_and_ledger"
        ~registers_begin:(Some snarked_registers)
        ~registers_end:
          { local_state = Mina_state.Local_state.empty ()
          ; first_pass_ledger =
              Frozen_ledger_hash.of_ledger_hash (Ledger.merkle_root ledger)
          ; second_pass_ledger = failwith "TODO"
          ; pending_coinbase_stack
          }
    in
    return t

  (* TODO *)
  let of_scan_state_pending_coinbases_and_snarked_ledger' ~constraint_constants
      ~pending_coinbases ~scan_state ~snarked_ledger ~snarked_local_state
      ~expected_merkle_root ~get_state f =
    let open Deferred.Or_error.Let_syntax in
    let snarked_ledger_hash = Ledger.merkle_root snarked_ledger in
    let snarked_frozen_ledger_hash =
      Frozen_ledger_hash.of_ledger_hash snarked_ledger_hash
    in
    (*TODO: get appropriate functions*)
    let apply_first_pass ~txn_state_view:_ _ _ = failwith "TODO" in
    let apply_second_pass ~txn_state_view:_ _ _ = failwith "TODO" in
    let%bind () =
      Scan_state.apply_staged_transactions ~ledger:snarked_ledger
        ~get_protocol_state:get_state ~apply_first_pass ~apply_second_pass
        scan_state
      |> Deferred.return
    in
    (*TODO: Reviewer : Before I fully replace the code below
       1. do we want to yield after every transaction especially when the first pass has only fee payer updates
       2. Do we need to check the transaction status if we are checking the ledger hash below*)
    if true then failwith "TODO" ;
    (*let%bind _ =
        Deferred.Or_error.List.iter txs_with_protocol_state
          ~f:(fun (tx, protocol_state) ->
            let%map.Deferred () = Scheduler.yield () in
            let%bind.Or_error txn_with_info =
              Ledger.apply_transaction ~constraint_constants
                ~txn_state_view:
                  (Mina_state.Protocol_state.Body.view protocol_state.body)
                snarked_ledger tx.data
            in
            let computed_status =
              Ledger.Transaction_applied.transaction_status txn_with_info
            in
            if Transaction_status.equal tx.status computed_status then Ok ()
            else
              Or_error.errorf
                !"Mismatched user command status. Expected: %{sexp: \
                  Transaction_status.t} Got: %{sexp: Transaction_status.t}"
                tx.status computed_status )
      in*)
    let%bind () =
      let staged_ledger_hash = Ledger.merkle_root snarked_ledger in
      Deferred.return
      @@ Result.ok_if_true
           (Ledger_hash.equal expected_merkle_root staged_ledger_hash)
           ~error:
             (Error.createf
                !"Mismatching merkle root Expected:%{sexp:Ledger_hash.t} \
                  Got:%{sexp:Ledger_hash.t}"
                expected_merkle_root staged_ledger_hash )
    in
    let pending_coinbase_stack =
      match Scan_state.latest_ledger_proof scan_state with
      | Some proof ->
          (get_target proof).pending_coinbase_stack
      | None ->
          Pending_coinbase.Stack.empty
    in
    f ~constraint_constants
      ~snarked_registers:
        ( { first_pass_ledger = snarked_frozen_ledger_hash
          ; second_pass_ledger = failwith "TODO"
          ; local_state = snarked_local_state
          ; pending_coinbase_stack
          }
          : Mina_state.Registers.Value.t )
      ~ledger:snarked_ledger ~scan_state
      ~pending_coinbase_collection:pending_coinbases

  let of_scan_state_pending_coinbases_and_snarked_ledger ~logger
      ~constraint_constants ~verifier ~scan_state ~snarked_ledger
      ~snarked_local_state ~expected_merkle_root ~pending_coinbases ~get_state =
    of_scan_state_pending_coinbases_and_snarked_ledger' ~constraint_constants
      ~pending_coinbases ~scan_state ~snarked_ledger ~snarked_local_state
      ~expected_merkle_root ~get_state
      (of_scan_state_and_ledger ~logger ~get_state ~verifier)

  let of_scan_state_pending_coinbases_and_snarked_ledger_unchecked
      ~constraint_constants ~scan_state ~snarked_ledger ~snarked_local_state
      ~expected_merkle_root ~pending_coinbases ~get_state =
    of_scan_state_pending_coinbases_and_snarked_ledger' ~constraint_constants
      ~pending_coinbases ~scan_state ~snarked_ledger ~snarked_local_state
      ~expected_merkle_root ~get_state of_scan_state_and_ledger_unchecked

  let copy
      { scan_state; ledger; constraint_constants; pending_coinbase_collection }
      =
    let new_mask = Ledger.Mask.create ~depth:(Ledger.depth ledger) () in
    { scan_state
    ; ledger = Ledger.register_mask ledger new_mask
    ; constraint_constants
    ; pending_coinbase_collection
    }

  let hash
      { scan_state
      ; ledger
      ; constraint_constants = _
      ; pending_coinbase_collection
      } : Staged_ledger_hash.t =
    Staged_ledger_hash.of_aux_ledger_and_coinbase_hash
      (Scan_state.hash scan_state)
      (Ledger.merkle_root ledger)
      pending_coinbase_collection

  [%%if call_logger]

  let hash t =
    Mina_debug.Call_logger.record_call "Staged_ledger.hash" ;
    hash t

  [%%endif]

  let ledger { ledger; _ } = ledger

  let create_exn ~constraint_constants ~ledger : t =
    { scan_state = Scan_state.empty ~constraint_constants ()
    ; ledger
    ; constraint_constants
    ; pending_coinbase_collection =
        Pending_coinbase.create
          ~depth:constraint_constants.pending_coinbase_depth ()
        |> Or_error.ok_exn
    }

  let current_ledger_proof t =
    Option.map
      (Scan_state.latest_ledger_proof t.scan_state)
      ~f:(Fn.compose fst fst)

  let replace_ledger_exn t ledger =
    [%test_result: Ledger_hash.t]
      ~message:"Cannot replace ledger since merkle_root differs"
      ~expect:(Ledger.merkle_root t.ledger)
      (Ledger.merkle_root ledger) ;
    { t with ledger }

  let sum_fees xs ~f =
    with_return (fun { return } ->
        Ok
          (List.fold ~init:Fee.zero xs ~f:(fun acc x ->
               match Fee.add acc (f x) with
               | None ->
                   return (Or_error.error_string "Fee overflow")
               | Some res ->
                   res ) ) )

  let working_stack pending_coinbase_collection ~is_new_stack =
    to_staged_ledger_or_error
      (Pending_coinbase.latest_stack pending_coinbase_collection ~is_new_stack)

  let push_coinbase current_stack (t : Transaction.t) =
    match t with
    | Coinbase c ->
        Pending_coinbase.Stack.push_coinbase c current_stack
    | _ ->
        current_stack

  let push_state current_stack state_body_hash =
    Pending_coinbase.Stack.push_state state_body_hash current_stack

  module Stack_state_with_init_stack = struct
    type t =
      { pc : Transaction_snark.Pending_coinbase_stack_state.t
      ; init_stack : Pending_coinbase.Stack.t
      }
  end

  let coinbase_amount ~supercharge_coinbase
      ~(constraint_constants : Genesis_constants.Constraint_constants.t) =
    if supercharge_coinbase then
      Currency.Amount.scale constraint_constants.coinbase_amount
        constraint_constants.supercharged_coinbase_factor
    else Some constraint_constants.coinbase_amount

  let _coinbase_amount_or_error ~supercharge_coinbase
      ~(constraint_constants : Genesis_constants.Constraint_constants.t) =
    if supercharge_coinbase then
      Option.value_map
        ~default:
          (Error
             (Pre_diff_info.Error.Coinbase_error
                (sprintf
                   !"Overflow when calculating coinbase amount: Supercharged \
                     coinbase factor (%d) x coinbase amount (%{sexp: \
                     Currency.Amount.t})"
                   constraint_constants.supercharged_coinbase_factor
                   constraint_constants.coinbase_amount ) ) )
        (coinbase_amount ~supercharge_coinbase ~constraint_constants)
        ~f:(fun x -> Ok x)
    else Ok constraint_constants.coinbase_amount

  (* TODO: put into batch throttle loop *)
  let apply_single_transaction_phase_1 ~constraint_constants ledger
      (pending_coinbase_stack_state : Stack_state_with_init_stack.t)
      txn_with_status (txn_state_view : Zkapp_precondition.Protocol_state.View.t)
      :
      ( Pre_statement.t * Stack_state_with_init_stack.t
      , Staged_ledger_error.t )
      Result.t =
    let open Result.Let_syntax in
    let txn = With_status.data txn_with_status in
    let expected_status = With_status.status txn_with_status in
    (* TODO: for zkapps, we should actually narrow this by segments *)
    let accounts_accessed = Transaction.accounts_accessed txn expected_status in
    let%bind fee_excess =
      to_staged_ledger_or_error (Transaction.fee_excess txn)
    in
    let source_ledger_hash = Ledger.merkle_root ledger in
    let ledger_witness =
      O1trace.sync_thread "create_ledger_witness" (fun () ->
          Sparse_ledger.of_ledger_subset_exn ledger accounts_accessed )
    in
    (* TODO: should push_coinbase change? *)
    let pending_coinbase_target =
      push_coinbase pending_coinbase_stack_state.pc.target txn
    in
    let new_init_stack =
      push_coinbase pending_coinbase_stack_state.init_stack txn
    in
    let%map partially_applied_transaction =
      to_staged_ledger_or_error
        (Ledger.apply_transaction_phase_1 ~constraint_constants ~txn_state_view
           ledger txn )
    in
    let target_ledger_hash = Ledger.merkle_root ledger in
    ( { Pre_statement.partially_applied_transaction
      ; expected_status
      ; accounts_accessed
      ; fee_excess
      ; first_pass_ledger_witness = ledger_witness
      ; first_pass_ledger_source_hash = source_ledger_hash
      ; first_pass_ledger_target_hash = target_ledger_hash
      ; pending_coinbase_stack_source = pending_coinbase_stack_state.pc.source
      ; pending_coinbase_stack_target = pending_coinbase_target
      ; init_stack =
          Transaction_snark.Pending_coinbase_stack_state.Init_stack.Base
            pending_coinbase_stack_state.init_stack
      }
    , { Stack_state_with_init_stack.pc =
          { source = pending_coinbase_target; target = pending_coinbase_target }
      ; init_stack = new_init_stack
      } )

  let apply_single_transaction_phase_2 ~connecting_ledger_left ledger
      state_and_body_hash (pre_stmt : Pre_statement.t) =
    let open Result.Let_syntax in
    let empty_local_state = Mina_state.Local_state.empty () in
    let second_pass_ledger_source_hash = Ledger.merkle_root ledger in
    let ledger_witness =
      O1trace.sync_thread "create_ledger_witness" (fun () ->
          (* TODO: for zkapps, we should actually narrow this by segments *)
          Sparse_ledger.of_ledger_subset_exn ledger pre_stmt.accounts_accessed )
    in
    let%bind applied_txn =
      to_staged_ledger_or_error
        (Ledger.apply_transaction_phase_2 ledger
           pre_stmt.partially_applied_transaction )
    in
    let second_pass_ledger_target_hash = Ledger.merkle_root ledger in
    let%bind supply_increase =
      to_staged_ledger_or_error
        (Ledger.Transaction_applied.supply_increase applied_txn)
    in
    let%map () =
      let actual_status =
        Ledger.Transaction_applied.transaction_status applied_txn
      in
      if Transaction_status.equal pre_stmt.expected_status actual_status then
        return ()
      else
        let txn_with_expected_status =
          { With_status.data =
              With_status.data
                (Ledger.Transaction_applied.transaction applied_txn)
          ; status = pre_stmt.expected_status
          }
        in
        Error
          (Staged_ledger_error.Mismatched_statuses
             (txn_with_expected_status, actual_status) )
    in
<<<<<<< HEAD
    fun connecting_ledger_right ->
      let statement =
        { Mina_wire_types.Mina_state_snarked_ledger_state.Poly.V2.source =
            { first_pass_ledger = pre_stmt.first_pass_ledger_source_hash
            ; second_pass_ledger = second_pass_ledger_source_hash
            ; pending_coinbase_stack = pre_stmt.pending_coinbase_stack_source
            ; local_state = empty_local_state
            }
        ; target =
            { first_pass_ledger = pre_stmt.first_pass_ledger_target_hash
            ; second_pass_ledger = second_pass_ledger_target_hash
            ; pending_coinbase_stack = pre_stmt.pending_coinbase_stack_target
            ; local_state = empty_local_state
            }
        ; connecting_ledger_left
        ; connecting_ledger_right
        ; fee_excess = pre_stmt.fee_excess
        ; supply_increase
        ; sok_digest = ()
        }
      in
      { Scan_state.Transaction_with_witness.transaction_with_info = applied_txn
      ; state_hash = state_and_body_hash
      ; first_pass_ledger_witness = pre_stmt.first_pass_ledger_witness
      ; second_pass_ledger_witness = ledger_witness
      ; init_stack = pre_stmt.init_stack
      ; statement
=======
    let connecting_ledger_left = failwith "TODO" in
    let connecting_ledger_right = failwith "TODO" in
    let statement =
      { Mina_wire_types.Mina_state_snarked_ledger_state.Poly.V2.source =
          { first_pass_ledger = pre_stmt.first_pass_ledger_source_hash
          ; second_pass_ledger = second_pass_ledger_source_hash
          ; pending_coinbase_stack = pre_stmt.pending_coinbase_stack_source
          ; local_state = empty_local_state
          }
      ; target =
          { first_pass_ledger = pre_stmt.first_pass_ledger_target_hash
          ; second_pass_ledger = second_pass_ledger_target_hash
          ; pending_coinbase_stack = pre_stmt.pending_coinbase_stack_target
          ; local_state = empty_local_state
          }
      ; connecting_ledger_left
      ; connecting_ledger_right
      ; fee_excess = pre_stmt.fee_excess
      ; supply_increase
      ; sok_digest = ()
      ; zkapp_updates_applied =
          Ledger.Transaction_applied.zkapp_updates_applied applied_txn
>>>>>>> f08e726a
      }

  let apply_transactions_phase_1 ~constraint_constants ledger current_stack ts
      current_state_view state_body_hash =
    let open Result.Let_syntax in
    let current_stack_with_state = push_state current_stack state_body_hash in
    let%map res_rev, pending_coinbase_stack_state =
      let init_pending_coinbase_stack_state : Stack_state_with_init_stack.t =
        { pc = { source = current_stack; target = current_stack_with_state }
        ; init_stack = current_stack
        }
      in
      result_list_fold ts ~init:([], init_pending_coinbase_stack_state)
        ~f:(fun (acc, pending_coinbase_stack_state) t ->
          match
            List.find (Transaction.public_keys t.With_status.data) ~f:(fun pk ->
                Option.is_none (Signature_lib.Public_key.decompress pk) )
          with
          | Some pk ->
              Error (Staged_ledger_error.Invalid_public_key pk)
          | None ->
              let%map pre_witness, pending_coinbase_stack_state' =
                apply_single_transaction_phase_1 ~constraint_constants ledger
                  pending_coinbase_stack_state t current_state_view
              in
              (pre_witness :: acc, pending_coinbase_stack_state') )
    in
    (List.rev res_rev, pending_coinbase_stack_state.pc.target)

  let apply_transactions_phase_2 ledger state_and_body_hash pre_stmts =
    let open Result.Let_syntax in
    let connecting_ledger_left = Ledger.merkle_root ledger in
    let%map stmt_funcs =
      result_list_map pre_stmts ~f:(fun pre_stmt ->
          apply_single_transaction_phase_2 ~connecting_ledger_left ledger
            state_and_body_hash pre_stmt )
    in
    let connecting_ledger_right = Ledger.merkle_root ledger in
    List.map stmt_funcs ~f:(fun f -> f connecting_ledger_right)

  let update_ledger_and_get_statements ~constraint_constants ledger
      current_stack ts current_state_view state_and_body_hash =
    let open Result.Let_syntax in
    let state_body_hash = snd state_and_body_hash in
    let current_stack_with_state = push_state current_stack state_body_hash in
    let%bind pre_stmts, updated_stack =
      apply_transactions_phase_1 ~constraint_constants ledger
        current_stack_with_state ts current_state_view state_body_hash
    in
    let%map txns_with_witnesses =
      apply_transactions_phase_2 ledger state_and_body_hash pre_stmts
    in
    (txns_with_witnesses, updated_stack)

  let check_completed_works ~logger ~verifier scan_state
      (completed_works : Transaction_snark_work.t list) =
    let work_count = List.length completed_works in
    let job_pairs =
      Scan_state.k_work_pairs_for_new_diff scan_state ~k:work_count
    in
    let jmps =
      List.concat_map (List.zip_exn job_pairs completed_works)
        ~f:(fun (jobs, work) ->
          let message = Sok_message.create ~fee:work.fee ~prover:work.prover in
          One_or_two.(
            to_list
              (map (zip_exn jobs work.proofs) ~f:(fun (job, proof) ->
                   (job, message, proof) ) )) )
    in
    verify jmps ~logger ~verifier

  (**The total fee excess caused by any diff should be zero. In the case where
     the slots are split into two partitions, total fee excess of the transactions
     to be enqueued on each of the partitions should be zero respectively *)
  let check_zero_fee_excess scan_state data =
    let partitions = Scan_state.partition_if_overflowing scan_state in
    let txns_from_data data =
      List.fold_right ~init:(Ok []) data
        ~f:(fun (d : Scan_state.Transaction_with_witness.t) acc ->
          let open Or_error.Let_syntax in
          let%map acc = acc in
          let t =
            d.transaction_with_info |> Ledger.Transaction_applied.transaction
          in
          t :: acc )
    in
    let total_fee_excess txns =
      List.fold_until txns ~init:Fee_excess.empty ~finish:Or_error.return
        ~f:(fun acc (txn : Transaction.t With_status.t) ->
          match
            let open Or_error.Let_syntax in
            let%bind fee_excess = Transaction.fee_excess txn.data in
            Fee_excess.combine acc fee_excess
          with
          | Ok fee_excess ->
              Continue fee_excess
          | Error _ as err ->
              Stop err )
      |> to_staged_ledger_or_error
    in
    let open Result.Let_syntax in
    let check data slots =
      let%bind txns = txns_from_data data |> to_staged_ledger_or_error in
      let%bind fee_excess = total_fee_excess txns in
      if Fee_excess.is_zero fee_excess then Ok ()
      else Error (Non_zero_fee_excess (slots, txns))
    in
    let%bind () = check (List.take data (fst partitions.first)) partitions in
    Option.value_map ~default:(Result.return ())
      ~f:(fun _ -> check (List.drop data (fst partitions.first)) partitions)
      partitions.second

  let update_coinbase_stack_and_get_data ~constraint_constants scan_state ledger
      pending_coinbase_collection transactions current_state_view
      state_and_body_hash =
    let open Deferred.Result.Let_syntax in
    let coinbase_exists txns =
      List.fold_until ~init:false txns
        ~f:(fun acc t ->
          match t.With_status.data with
          | Transaction.Coinbase _ ->
              Stop true
          | _ ->
              Continue acc )
        ~finish:Fn.id
    in
    let { Scan_state.Space_partition.first = slots, _; second } =
      Scan_state.partition_if_overflowing scan_state
    in
    if List.length transactions > 0 then
      match second with
      | None ->
          (*Single partition:
            1.Check if a new stack is required and get a working stack [working_stack]
            2.create data for enqueuing onto the scan state *)
          let is_new_stack = Scan_state.next_on_new_tree scan_state in
          let%bind working_stack =
            working_stack pending_coinbase_collection ~is_new_stack
            |> Deferred.return
          in
          let%map data, updated_stack =
            update_ledger_and_get_statements ~constraint_constants ledger
              working_stack transactions current_state_view state_and_body_hash
            (* TODO: scheduler safety (task throttling) *)
            |> Deferred.return
          in
          ( is_new_stack
          , data
          , Pending_coinbase.Update.Action.Update_one
          , `Update_one updated_stack )
      | Some _ ->
          (*Two partition:
            Assumption: Only one of the partition will have coinbase transaction(s)in it.
            1. Get the latest stack for coinbase in the first set of transactions
            2. get the first set of scan_state data[data1]
            3. get a new stack for the second partion because the second set of transactions would start from the begining of the next tree in the scan_state
            4. Initialize the new stack with the state from the first stack
            5. get the second set of scan_state data[data2]*)
          let txns_for_partition1 = List.take transactions slots in
          let coinbase_in_first_partition =
            coinbase_exists txns_for_partition1
          in
          let%bind working_stack1 =
            working_stack pending_coinbase_collection ~is_new_stack:false
            |> Deferred.return
          in
          let%bind data1, updated_stack1 =
            update_ledger_and_get_statements ~constraint_constants ledger
              working_stack1 txns_for_partition1 current_state_view
              state_and_body_hash
            (* TODO: scheduler safety (task throttling) *)
            |> Deferred.return
          in
          let txns_for_partition2 = List.drop transactions slots in
          (*Push the new state to the state_stack from the previous block even in the second stack*)
          let working_stack2 =
            Pending_coinbase.Stack.create_with working_stack1
          in
          let%map data2, updated_stack2 =
            update_ledger_and_get_statements ~constraint_constants ledger
              working_stack2 txns_for_partition2 current_state_view
              state_and_body_hash
            (* TODO: scheduler safety (task throttling) *)
            |> Deferred.return
          in
          let second_has_data = List.length txns_for_partition2 > 0 in
          let pending_coinbase_action, stack_update =
            match (coinbase_in_first_partition, second_has_data) with
            | true, true ->
                ( Pending_coinbase.Update.Action.Update_two_coinbase_in_first
                , `Update_two (updated_stack1, updated_stack2) )
            (*updated_stack2 does not have coinbase and but has the state from the previous stack*)
            | true, false ->
                (*updated_stack1 has some new coinbase but parition 2 has no
                  data and so we have only one stack to update*)
                (Update_one, `Update_one updated_stack1)
            | false, true ->
                (*updated_stack1 just has the new state. [updated stack2] might have coinbase, definitely has some
                  data and therefore will have a non-dummy state.*)
                ( Update_two_coinbase_in_second
                , `Update_two (updated_stack1, updated_stack2) )
            | false, false ->
                (* a diff consists of only non-coinbase transactions. This is currently not possible because a diff will have a coinbase at the very least, so don't update anything?*)
                (Update_none, `Update_none)
          in
          (false, data1 @ data2, pending_coinbase_action, stack_update)
    else
      Deferred.return
        (Ok (false, [], Pending_coinbase.Update.Action.Update_none, `Update_none)
        )

  (*update the pending_coinbase tree with the updated/new stack and delete the oldest stack if a proof was emitted*)
  let update_pending_coinbase_collection ~depth pending_coinbase_collection
      stack_update ~is_new_stack ~ledger_proof =
    let open Result.Let_syntax in
    (*Deleting oldest stack if proof emitted*)
    let%bind pending_coinbase_collection_updated1 =
      match ledger_proof with
      | Some (proof, _) ->
          let%bind oldest_stack, pending_coinbase_collection_updated1 =
            Pending_coinbase.remove_coinbase_stack ~depth
              pending_coinbase_collection
            |> to_staged_ledger_or_error
          in
          let ledger_proof_stack =
            (Ledger_proof.statement proof).target.pending_coinbase_stack
          in
          let%map () =
            if Pending_coinbase.Stack.equal oldest_stack ledger_proof_stack then
              Ok ()
            else
              Error
                (Staged_ledger_error.Unexpected
                   (Error.of_string
                      "Pending coinbase stack of the ledger proof did not \
                       match the oldest stack in the pending coinbase tree." )
                )
          in
          pending_coinbase_collection_updated1
      | None ->
          Ok pending_coinbase_collection
    in
    (*updating the latest stack and/or adding a new one*)
    match stack_update with
    | `Update_none ->
        Ok pending_coinbase_collection_updated1
    | `Update_one stack1 ->
        Pending_coinbase.update_coinbase_stack ~depth
          pending_coinbase_collection_updated1 stack1 ~is_new_stack
        |> to_staged_ledger_or_error
    | `Update_two (stack1, stack2) ->
        (*The case when some of the transactions go into the old tree and remaining on to the new tree*)
        let%bind update1 =
          Pending_coinbase.update_coinbase_stack ~depth
            pending_coinbase_collection_updated1 stack1 ~is_new_stack:false
          |> to_staged_ledger_or_error
        in
        Pending_coinbase.update_coinbase_stack ~depth update1 stack2
          ~is_new_stack:true
        |> to_staged_ledger_or_error

  let coinbase_for_blockchain_snark = function
    | [] ->
        Ok Currency.Amount.zero
    | [ amount ] ->
        Ok amount
    | [ amount1; _ ] ->
        Ok amount1
    | _ ->
        Error
          (Staged_ledger_error.Pre_diff
             (Pre_diff_info.Error.Coinbase_error "More than two coinbase parts")
          )

  let apply_diff ?(skip_verification = false) ~logger ~constraint_constants t
      pre_diff_info ~current_state_view ~state_and_body_hash ~log_prefix =
    let open Deferred.Result.Let_syntax in
    let max_throughput =
      Int.pow 2 t.constraint_constants.transaction_capacity_log_2
    in
    let spots_available, proofs_waiting =
      let jobs = Scan_state.all_work_statements_exn t.scan_state in
      ( Int.min (Scan_state.free_space t.scan_state) max_throughput
      , List.length jobs )
    in
    let new_mask = Ledger.Mask.create ~depth:(Ledger.depth t.ledger) () in
    let new_ledger = Ledger.register_mask t.ledger new_mask in
    let transactions, works, commands_count, coinbases = pre_diff_info in
    let%bind is_new_stack, data, stack_update_in_snark, stack_update =
      O1trace.thread "update_coinbase_stack_start_time" (fun () ->
          update_coinbase_stack_and_get_data ~constraint_constants t.scan_state
            new_ledger t.pending_coinbase_collection transactions
            current_state_view state_and_body_hash )
    in
    let slots = List.length data in
    let work_count = List.length works in
    let required_pairs = Scan_state.work_statements_for_new_diff t.scan_state in
    let%bind () =
      O1trace.thread "check_for_sufficient_snark_work" (fun () ->
          let required = List.length required_pairs in
          if
            work_count < required
            && List.length data
               > Scan_state.free_space t.scan_state - required + work_count
          then
            Deferred.Result.fail
              (Staged_ledger_error.Insufficient_work
                 (sprintf
                    !"Insufficient number of transaction snark work (slots \
                      occupying: %d)  required %d, got %d"
                    slots required work_count ) )
          else Deferred.Result.return () )
    in
    let%bind () = Deferred.return (check_zero_fee_excess t.scan_state data) in
    let%bind res_opt, scan_state' =
      O1trace.thread "fill_work_and_enqueue_transactions" (fun () ->
          let r =
            Scan_state.fill_work_and_enqueue_transactions t.scan_state data
              works
          in
          Or_error.iter_error r ~f:(fun e ->
              let data_json =
                `List
                  (List.map data
                     ~f:(fun
                          { Scan_state.Transaction_with_witness.statement; _ }
                        -> Transaction_snark.Statement.to_yojson statement ) )
              in
              [%log error]
                ~metadata:
                  [ ( "scan_state"
                    , `String (Scan_state.snark_job_list_json t.scan_state) )
                  ; ("data", data_json)
                  ; ("error", Error_json.error_to_yojson e)
                  ; ("prefix", `String log_prefix)
                  ]
                !"$prefix: Unexpected error when applying diff data $data to \
                  the scan_state $scan_state: $error" ) ;
          Deferred.return (to_staged_ledger_or_error r) )
    in
    let%bind () = yield_result () in
    let%bind updated_pending_coinbase_collection' =
      O1trace.thread "update_pending_coinbase_collection" (fun () ->
          update_pending_coinbase_collection
            ~depth:t.constraint_constants.pending_coinbase_depth
            t.pending_coinbase_collection stack_update ~is_new_stack
            ~ledger_proof:res_opt
          |> Deferred.return )
    in
    let%bind () = yield_result () in
    let%bind coinbase_amount =
      Deferred.return (coinbase_for_blockchain_snark coinbases)
    in
    let%bind latest_pending_coinbase_stack =
      Pending_coinbase.latest_stack ~is_new_stack:false
        updated_pending_coinbase_collection'
      |> to_staged_ledger_or_error |> Deferred.return
    in
    let%bind () = yield_result () in
    let%map () =
      if skip_verification then Deferred.return (Ok ())
      else
        O1trace.thread "verify_scan_state_after_apply" (fun () ->
            Deferred.(
              verify_scan_state_after_apply ~constraint_constants
                (Frozen_ledger_hash.of_ledger_hash
                   (Ledger.merkle_root new_ledger) )
                ~pending_coinbase_stack:latest_pending_coinbase_stack
                scan_state'
              >>| to_staged_ledger_or_error) )
    in
    [%log debug]
      ~metadata:
        [ ("user_command_count", `Int commands_count)
        ; ("coinbase_count", `Int (List.length coinbases))
        ; ("spots_available", `Int spots_available)
        ; ("proof_bundles_waiting", `Int proofs_waiting)
        ; ("work_count", `Int (List.length works))
        ; ("prefix", `String log_prefix)
        ]
      "$prefix: apply_diff block info: No of transactions \
       included:$user_command_count\n\
      \      Coinbase parts:$coinbase_count Spots\n\
      \      available:$spots_available Pending work in the \
       scan-state:$proof_bundles_waiting Work included:$work_count" ;
    let new_staged_ledger =
      { scan_state = scan_state'
      ; ledger = new_ledger
      ; constraint_constants = t.constraint_constants
      ; pending_coinbase_collection = updated_pending_coinbase_collection'
      }
    in
    ( `Hash_after_applying (hash new_staged_ledger)
    , `Ledger_proof res_opt
    , `Staged_ledger new_staged_ledger
    , `Pending_coinbase_update
        ( is_new_stack
        , { Pending_coinbase.Update.Poly.action = stack_update_in_snark
          ; coinbase_amount
          } ) )

  let update_metrics (t : t) (witness : Staged_ledger_diff.t) =
    let open Or_error.Let_syntax in
    let commands = Staged_ledger_diff.commands witness in
    let work = Staged_ledger_diff.completed_works witness in
    let%bind total_txn_fee =
      sum_fees commands ~f:(fun { data = cmd; _ } -> User_command.fee cmd)
    in
    let%bind total_snark_fee = sum_fees work ~f:Transaction_snark_work.fee in
    let%bind () = Scan_state.update_metrics t.scan_state in
    Or_error.try_with (fun () ->
        let open Mina_metrics in
        Gauge.set Scan_state_metrics.snark_fee_per_block
          (Int.to_float @@ Fee.to_nanomina_int total_snark_fee) ;
        Gauge.set Scan_state_metrics.transaction_fees_per_block
          (Int.to_float @@ Fee.to_nanomina_int total_txn_fee) ;
        Gauge.set Scan_state_metrics.purchased_snark_work_per_block
          (Float.of_int @@ List.length work) ;
        Gauge.set Scan_state_metrics.snark_work_required
          (Float.of_int
             (List.length (Scan_state.all_work_statements_exn t.scan_state)) ) )

  let forget_prediff_info ((a : Transaction.Valid.t With_status.t list), b, c, d)
      =
    (List.map ~f:(With_status.map ~f:Transaction.forget) a, b, c, d)

  let check_commands ledger ~verifier (cs : User_command.t With_status.t list) =
    let open Deferred.Or_error.Let_syntax in
    let%bind cs =
      Or_error.try_with (fun () ->
          List.map cs ~f:(fun cmd ->
              let open Ledger in
              User_command.to_verifiable ~ledger ~get ~location_of_account cmd
              |> Or_error.ok_exn ) )
      |> Deferred.return
    in
    let%map xs = Verifier.verify_commands verifier cs in
    Result.all
      (List.map xs ~f:(function
        | `Valid x ->
            Ok x
        | ( `Invalid_keys _
          | `Invalid_signature _
          | `Invalid_proof
          | `Missing_verification_key _ ) as invalid ->
            Error
              (Verifier.Failure.Verification_failed
                 (Error.of_string
                    (sprintf "verification failed on command, %s"
                       (Verifier.invalid_to_string invalid) ) ) )
        | `Valid_assuming _ ->
            Error
              (Verifier.Failure.Verification_failed
                 (Error.of_string "batch verification failed") ) ) )

  let apply ?skip_verification ~constraint_constants t
      (witness : Staged_ledger_diff.t) ~logger ~verifier ~current_state_view
      ~state_and_body_hash ~coinbase_receiver ~supercharge_coinbase =
    let open Deferred.Result.Let_syntax in
    let work = Staged_ledger_diff.completed_works witness in
    let%bind () =
      O1trace.thread "check_completed_works" (fun () ->
          match skip_verification with
          | Some `All | Some `Proofs ->
              return ()
          | None ->
              check_completed_works ~logger ~verifier t.scan_state work )
    in
    let%bind prediff =
      Pre_diff_info.get witness ~constraint_constants ~coinbase_receiver
        ~supercharge_coinbase
        ~check:(check_commands t.ledger ~verifier)
      |> Deferred.map
           ~f:
             (Result.map_error ~f:(fun error ->
                  Staged_ledger_error.Pre_diff error ) )
    in
    let apply_diff_start_time = Core.Time.now () in
    let%map ((_, _, `Staged_ledger new_staged_ledger, _) as res) =
      apply_diff
        ~skip_verification:
          ([%equal: [ `All | `Proofs ] option] skip_verification (Some `All))
        ~constraint_constants t
        (forget_prediff_info prediff)
        ~logger ~current_state_view ~state_and_body_hash
        ~log_prefix:"apply_diff"
    in
    [%log debug]
      ~metadata:
        [ ( "time_elapsed"
          , `Float Core.Time.(Span.to_ms @@ diff (now ()) apply_diff_start_time)
          )
        ]
      "Staged_ledger.apply_diff take $time_elapsed" ;
    let () =
      Or_error.iter_error (update_metrics new_staged_ledger witness)
        ~f:(fun e ->
          [%log error]
            ~metadata:[ ("error", Error_json.error_to_yojson e) ]
            !"Error updating metrics after applying staged_ledger diff: $error" )
    in
    res

  let apply_diff_unchecked ~constraint_constants t
      (sl_diff : Staged_ledger_diff.With_valid_signatures_and_proofs.t) ~logger
      ~current_state_view ~state_and_body_hash ~coinbase_receiver
      ~supercharge_coinbase =
    let open Deferred.Result.Let_syntax in
    let%bind prediff =
      Result.map_error ~f:(fun error -> Staged_ledger_error.Pre_diff error)
      @@ Pre_diff_info.get_unchecked ~constraint_constants ~coinbase_receiver
           ~supercharge_coinbase sl_diff
      |> Deferred.return
    in
    apply_diff t
      (forget_prediff_info prediff)
      ~constraint_constants ~logger ~current_state_view ~state_and_body_hash
      ~log_prefix:"apply_diff_unchecked"

  module Resources = struct
    module Discarded = struct
      type t =
        { commands_rev : User_command.Valid.t Sequence.t
        ; completed_work : Transaction_snark_work.Checked.t Sequence.t
        }
      [@@deriving sexp_of]

      let add_user_command t uc =
        { t with
          commands_rev = Sequence.append t.commands_rev (Sequence.singleton uc)
        }

      let add_completed_work t cw =
        { t with
          completed_work =
            Sequence.append (Sequence.singleton cw) t.completed_work
        }
    end

    type t =
      { max_space : int (*max space available currently*)
      ; max_jobs : int
            (*Required amount of work for max_space that can be purchased*)
      ; commands_rev : User_command.Valid.t Sequence.t
      ; completed_work_rev : Transaction_snark_work.Checked.t Sequence.t
      ; fee_transfers : Fee.t Public_key.Compressed.Map.t
      ; add_coinbase : bool
      ; coinbase : Coinbase.Fee_transfer.t Staged_ledger_diff.At_most_two.t
      ; supercharge_coinbase : bool
      ; receiver_pk : Public_key.Compressed.t
      ; budget : Fee.t Or_error.t
      ; discarded : Discarded.t
      ; is_coinbase_receiver_new : bool
      ; logger : (Logger.t[@sexp.opaque])
      }
    [@@deriving sexp_of]

    let coinbase_ft (cw : Transaction_snark_work.t) =
      (* Here we could not add the fee transfer if the prover=receiver_pk but
         retaining it to preserve that information in the
         staged_ledger_diff. It will be checked in apply_diff before adding*)
      Option.some_if
        Fee.(cw.fee > Fee.zero)
        (Coinbase.Fee_transfer.create ~receiver_pk:cw.prover ~fee:cw.fee)

    let cheapest_two_work (works : Transaction_snark_work.Checked.t Sequence.t)
        =
      Sequence.fold works ~init:(None, None) ~f:(fun (w1, w2) w ->
          match (w1, w2) with
          | None, _ ->
              (Some w, None)
          | Some x, None ->
              if Currency.Fee.compare w.fee x.fee < 0 then (Some w, w1)
              else (w1, Some w)
          | Some x, Some y ->
              if Currency.Fee.compare w.fee x.fee < 0 then (Some w, w1)
              else if Currency.Fee.compare w.fee y.fee < 0 then (w1, Some w)
              else (w1, w2) )

    let coinbase_work
        ~(constraint_constants : Genesis_constants.Constraint_constants.t)
        ?(is_two = false) (works : Transaction_snark_work.Checked.t Sequence.t)
        ~is_coinbase_receiver_new ~supercharge_coinbase =
      let open Option.Let_syntax in
      let min1, min2 = cheapest_two_work works in
      let diff ws ws' =
        Sequence.filter ws ~f:(fun w ->
            Sequence.mem ws'
              (Transaction_snark_work.statement w)
              ~equal:Transaction_snark_work.Statement.equal
            |> not )
      in
      let%bind coinbase_amount =
        coinbase_amount ~supercharge_coinbase ~constraint_constants
      in
      let%bind budget =
        (*if the coinbase receiver is new then the account creation fee will be deducted from the reward*)
        if is_coinbase_receiver_new then
          Currency.Amount.(
            sub coinbase_amount
              (of_fee constraint_constants.account_creation_fee))
        else Some coinbase_amount
      in
      let stmt = Transaction_snark_work.statement in
      if is_two then
        match (min1, min2) with
        | None, _ ->
            None
        | Some w, None ->
            if Amount.(of_fee w.fee <= budget) then
              let cb =
                Staged_ledger_diff.At_most_two.Two
                  (Option.map (coinbase_ft w) ~f:(fun ft -> (ft, None)))
              in
              Some (cb, diff works (Sequence.of_list [ stmt w ]))
            else
              let cb = Staged_ledger_diff.At_most_two.Two None in
              Some (cb, works)
        | Some w1, Some w2 ->
            let%map sum = Fee.add w1.fee w2.fee in
            if Amount.(of_fee sum <= budget) then
              let cb =
                Staged_ledger_diff.At_most_two.Two
                  (Option.map (coinbase_ft w1) ~f:(fun ft ->
                       (ft, coinbase_ft w2) ) )
                (*Why add work without checking if work constraints are
                  satisfied? If we reach here then it means that we are trying to
                  fill the last two slots of the tree with coinbase trnasactions
                  and if there's any work in [works] then that has to be included,
                  either in the coinbase or as fee transfers that gets paid by
                  the transaction fees. So having it as coinbase ft will at least
                  reduce the slots occupied by fee transfers*)
              in
              (cb, diff works (Sequence.of_list [ stmt w1; stmt w2 ]))
            else if Amount.(of_fee w1.fee <= coinbase_amount) then
              let cb =
                Staged_ledger_diff.At_most_two.Two
                  (Option.map (coinbase_ft w1) ~f:(fun ft -> (ft, None)))
              in
              (cb, diff works (Sequence.of_list [ stmt w1 ]))
            else
              let cb = Staged_ledger_diff.At_most_two.Two None in
              (cb, works)
      else
        Option.map min1 ~f:(fun w ->
            if Amount.(of_fee w.fee <= budget) then
              let cb = Staged_ledger_diff.At_most_two.One (coinbase_ft w) in
              (cb, diff works (Sequence.of_list [ stmt w ]))
            else
              let cb = Staged_ledger_diff.At_most_two.One None in
              (cb, works) )

    let init_coinbase_and_fee_transfers ~constraint_constants cw_seq
        ~add_coinbase ~job_count ~slots ~is_coinbase_receiver_new
        ~supercharge_coinbase =
      let cw_unchecked work =
        Sequence.map work ~f:Transaction_snark_work.forget
      in
      let coinbase, rem_cw =
        match
          ( add_coinbase
          , coinbase_work ~constraint_constants cw_seq ~is_coinbase_receiver_new
              ~supercharge_coinbase )
        with
        | true, Some (ft, rem_cw) ->
            (ft, rem_cw)
        | true, None ->
            (*Coinbase could not be added because work-fees > coinbase-amount*)
            if job_count = 0 || slots - job_count >= 1 then
              (*Either no jobs are required or there is a free slot that can be filled without having to include any work*)
              (One None, cw_seq)
            else (Zero, cw_seq)
        | _ ->
            (Zero, cw_seq)
      in
      let rem_cw = cw_unchecked rem_cw in
      let singles =
        Sequence.filter_map rem_cw
          ~f:(fun { Transaction_snark_work.fee; prover; _ } ->
            if Fee.equal fee Fee.zero then None else Some (prover, fee) )
        |> Sequence.to_list_rev
      in
      (coinbase, singles)

    let init ~constraint_constants (uc_seq : User_command.Valid.t Sequence.t)
        (cw_seq : Transaction_snark_work.Checked.t Sequence.t)
        (slots, job_count) ~receiver_pk ~add_coinbase ~supercharge_coinbase
        logger ~is_coinbase_receiver_new =
      let seq_rev seq =
        let rec go seq rev_seq =
          match Sequence.next seq with
          | Some (w, rem_seq) ->
              go rem_seq (Sequence.append (Sequence.singleton w) rev_seq)
          | None ->
              rev_seq
        in
        go seq Sequence.empty
      in
      let coinbase, singles =
        init_coinbase_and_fee_transfers ~constraint_constants cw_seq
          ~add_coinbase ~job_count ~slots ~is_coinbase_receiver_new
          ~supercharge_coinbase
      in
      let fee_transfers =
        Public_key.Compressed.Map.of_alist_reduce singles ~f:(fun f1 f2 ->
            Option.value_exn (Fee.add f1 f2) )
      in
      let budget =
        Or_error.map2
          (sum_fees (Sequence.to_list uc_seq) ~f:(fun t ->
               User_command.fee (User_command.forget_check t) ) )
          (sum_fees
             (List.filter
                ~f:(fun (k, _) ->
                  not (Public_key.Compressed.equal k receiver_pk) )
                singles )
             ~f:snd )
          ~f:(fun r c -> option "budget did not suffice" (Fee.sub r c))
        |> Or_error.join
      in
      let discarded =
        { Discarded.completed_work = Sequence.empty
        ; commands_rev = Sequence.empty
        }
      in
      { max_space = slots
      ; max_jobs = job_count
      ; commands_rev =
          uc_seq
          (*Completed work in reverse order for faster removal of proofs if budget doesn't suffice*)
      ; completed_work_rev = seq_rev cw_seq
      ; fee_transfers
      ; add_coinbase
      ; supercharge_coinbase
      ; receiver_pk
      ; coinbase
      ; budget
      ; discarded
      ; is_coinbase_receiver_new
      ; logger
      }

    let reselect_coinbase_work ~constraint_constants t =
      let cw_unchecked work =
        Sequence.map work ~f:Transaction_snark_work.forget
      in
      let coinbase, rem_cw =
        match t.coinbase with
        | Staged_ledger_diff.At_most_two.Zero ->
            (t.coinbase, t.completed_work_rev)
        | One _ -> (
            match
              coinbase_work ~constraint_constants t.completed_work_rev
                ~is_coinbase_receiver_new:t.is_coinbase_receiver_new
                ~supercharge_coinbase:t.supercharge_coinbase
            with
            | None ->
                (One None, t.completed_work_rev)
            | Some (ft, rem_cw) ->
                (ft, rem_cw) )
        | Two _ -> (
            match
              coinbase_work ~constraint_constants t.completed_work_rev
                ~is_two:true
                ~is_coinbase_receiver_new:t.is_coinbase_receiver_new
                ~supercharge_coinbase:t.supercharge_coinbase
            with
            | None ->
                (Two None, t.completed_work_rev)
                (*Check for work constraint will be done in [check_constraints_and_update]*)
            | Some (fts', rem_cw) ->
                (fts', rem_cw) )
      in
      let rem_cw = cw_unchecked rem_cw in
      let singles =
        Sequence.filter_map rem_cw
          ~f:(fun { Transaction_snark_work.fee; prover; _ } ->
            if Fee.equal fee Fee.zero then None else Some (prover, fee) )
        |> Sequence.to_list_rev
      in
      let fee_transfers =
        Public_key.Compressed.Map.of_alist_reduce singles ~f:(fun f1 f2 ->
            Option.value_exn (Fee.add f1 f2) )
      in
      { t with coinbase; fee_transfers }

    let rebudget t =
      (*get the correct coinbase and calculate the fee transfers*)
      let open Or_error.Let_syntax in
      let payment_fees =
        sum_fees (Sequence.to_list t.commands_rev) ~f:(fun t ->
            User_command.(fee (forget_check t)) )
      in
      let prover_fee_others =
        Public_key.Compressed.Map.fold t.fee_transfers ~init:(Ok Fee.zero)
          ~f:(fun ~key ~data fees ->
            let%bind others = fees in
            if Public_key.Compressed.equal t.receiver_pk key then Ok others
            else option "Fee overflow" (Fee.add others data) )
      in
      let revenue = payment_fees in
      let cost = prover_fee_others in
      Or_error.map2 revenue cost ~f:(fun r c ->
          option "budget did not suffice" (Fee.sub r c) )
      |> Or_error.join

    let budget_sufficient t =
      match t.budget with Ok _ -> true | Error _ -> false

    let coinbase_added t =
      match t.coinbase with
      | Staged_ledger_diff.At_most_two.Zero ->
          0
      | One _ ->
          1
      | Two _ ->
          2

    let slots_occupied t =
      let fee_for_self =
        match t.budget with
        | Error _ ->
            0
        | Ok b ->
            if Fee.(b > Fee.zero) then 1 else 0
      in
      let other_provers =
        Public_key.Compressed.Map.filter_keys t.fee_transfers
          ~f:(Fn.compose not (Public_key.Compressed.equal t.receiver_pk))
      in
      let total_fee_transfer_pks =
        Public_key.Compressed.Map.length other_provers + fee_for_self
      in
      Sequence.length t.commands_rev
      + ((total_fee_transfer_pks + 1) / 2)
      + coinbase_added t

    let space_available res =
      let slots = slots_occupied res in
      res.max_space > slots

    let work_done t =
      let no_of_proof_bundles = Sequence.length t.completed_work_rev in
      let slots = slots_occupied t in
      (*If more jobs were added in the previous diff then ( t.max_space-t.max_jobs) slots can go for free in this diff*)
      no_of_proof_bundles = t.max_jobs || slots <= t.max_space - t.max_jobs

    let space_constraint_satisfied t =
      let occupied = slots_occupied t in
      occupied <= t.max_space

    let work_constraint_satisfied (t : t) =
      (*Are we doing all the work available? *)
      let all_proofs = work_done t in
      (*enough work*)
      let slots = slots_occupied t in
      let cw_count = Sequence.length t.completed_work_rev in
      let enough_work = cw_count >= slots in
      (*if there are no transactions then don't need any proofs*)
      all_proofs || slots = 0 || enough_work

    let available_space t = t.max_space - slots_occupied t

    let discard_last_work ~constraint_constants t =
      match Sequence.next t.completed_work_rev with
      | None ->
          (t, None)
      | Some (w, rem_seq) ->
          let to_be_discarded = Transaction_snark_work.forget w in
          let discarded = Discarded.add_completed_work t.discarded w in
          let new_t =
            reselect_coinbase_work ~constraint_constants
              { t with completed_work_rev = rem_seq; discarded }
          in
          let budget =
            match t.budget with
            | Ok b ->
                option "Currency overflow" (Fee.add b to_be_discarded.fee)
            | _ ->
                rebudget new_t
          in
          ({ new_t with budget }, Some w)

    let discard_user_command t =
      let decr_coinbase t =
        (*When discarding coinbase's fee transfer, add the fee transfer to the fee_transfers map so that budget checks can be done *)
        let update_fee_transfers t (ft : Coinbase.Fee_transfer.t) coinbase =
          let updated_fee_transfers =
            Public_key.Compressed.Map.update t.fee_transfers ft.receiver_pk
              ~f:(fun _ -> ft.fee)
          in
          let new_t =
            { t with coinbase; fee_transfers = updated_fee_transfers }
          in
          let updated_budget = rebudget new_t in
          { new_t with budget = updated_budget }
        in
        match t.coinbase with
        | Staged_ledger_diff.At_most_two.Zero ->
            t
        | One None ->
            { t with coinbase = Staged_ledger_diff.At_most_two.Zero }
        | Two None ->
            { t with coinbase = One None }
        | Two (Some (ft, None)) ->
            { t with coinbase = One (Some ft) }
        | One (Some ft) ->
            update_fee_transfers t ft Zero
        | Two (Some (ft1, Some ft2)) ->
            update_fee_transfers t ft2 (One (Some ft1))
      in
      match Sequence.next t.commands_rev with
      | None ->
          (* If we have reached here then it means we couldn't afford a slot for coinbase as well *)
          (decr_coinbase t, None)
      | Some (uc, rem_seq) ->
          let discarded = Discarded.add_user_command t.discarded uc in
          let new_t = { t with commands_rev = rem_seq; discarded } in
          let budget =
            match t.budget with
            | Ok b ->
                option "Fee insufficient"
                  (Fee.sub b User_command.(fee (forget_check uc)))
            | _ ->
                rebudget new_t
          in
          ({ new_t with budget }, Some uc)

    let worked_more ~constraint_constants resources =
      (*Is the work constraint satisfied even after discarding a work bundle?
         We reach here after having more than enough work*)
      let more_work t =
        let slots = slots_occupied t in
        let cw_count = Sequence.length t.completed_work_rev in
        cw_count > 0 && cw_count >= slots
      in
      let r, _ = discard_last_work ~constraint_constants resources in
      more_work r

    let incr_coinbase_part_by ~constraint_constants t count =
      let open Or_error.Let_syntax in
      let incr = function
        | Staged_ledger_diff.At_most_two.Zero ->
            Ok (Staged_ledger_diff.At_most_two.One None)
        | One None ->
            Ok (Two None)
        | One (Some ft) ->
            Ok (Two (Some (ft, None)))
        | _ ->
            Or_error.error_string "Coinbase count cannot be more than two"
      in
      let by_one res =
        let res' =
          match Sequence.next res.discarded.completed_work with
          (*add one from the discarded list to [completed_work_rev] and then select a work from [completed_work_rev] except the one already used*)
          | Some (w, rem_work) ->
              let%map coinbase = incr res.coinbase in
              let res' =
                { res with
                  completed_work_rev =
                    Sequence.append (Sequence.singleton w)
                      res.completed_work_rev
                ; discarded = { res.discarded with completed_work = rem_work }
                ; coinbase
                }
              in
              reselect_coinbase_work ~constraint_constants res'
          | None ->
              let%bind coinbase = incr res.coinbase in
              let res = { res with coinbase } in
              if work_done res then Ok res
              else
                Or_error.error_string
                  "Could not increment coinbase transaction count because of \
                   insufficient work"
        in
        match res' with
        | Ok res'' ->
            res''
        | Error e ->
            [%log' error t.logger] "Error when increasing coinbase: $error"
              ~metadata:[ ("error", Error_json.error_to_yojson e) ] ;
            res
      in
      match count with `One -> by_one t | `Two -> by_one (by_one t)
  end

  let rec check_constraints_and_update ~constraint_constants
      (resources : Resources.t) log =
    if Resources.slots_occupied resources = 0 then (resources, log)
    else if Resources.work_constraint_satisfied resources then
      if
        (*There's enough work. Check if they satisfy other constraints*)
        Resources.budget_sufficient resources
      then
        if Resources.space_constraint_satisfied resources then (resources, log)
        else if Resources.worked_more ~constraint_constants resources then
          (*There are too many fee_transfers(from the proofs) occupying the slots. discard one and check*)
          let resources', work_opt =
            Resources.discard_last_work ~constraint_constants resources
          in
          check_constraints_and_update ~constraint_constants resources'
            (Option.value_map work_opt ~default:log ~f:(fun work ->
                 Diff_creation_log.discard_completed_work `Extra_work work log )
            )
        else
          (*Well, there's no space; discard a user command *)
          let resources', uc_opt = Resources.discard_user_command resources in
          check_constraints_and_update ~constraint_constants resources'
            (Option.value_map uc_opt ~default:log ~f:(fun uc ->
                 Diff_creation_log.discard_command `No_space
                   (User_command.forget_check uc)
                   log ) )
      else
        (* insufficient budget; reduce the cost*)
        let resources', work_opt =
          Resources.discard_last_work ~constraint_constants resources
        in
        check_constraints_and_update ~constraint_constants resources'
          (Option.value_map work_opt ~default:log ~f:(fun work ->
               Diff_creation_log.discard_completed_work `Insufficient_fees work
                 log ) )
    else
      (* There isn't enough work for the transactions. Discard a transaction and check again *)
      let resources', uc_opt = Resources.discard_user_command resources in
      check_constraints_and_update ~constraint_constants resources'
        (Option.value_map uc_opt ~default:log ~f:(fun uc ->
             Diff_creation_log.discard_command `No_work
               (User_command.forget_check uc)
               log ) )

  let one_prediff ~constraint_constants cw_seq ts_seq ~receiver ~add_coinbase
      slot_job_count logger ~is_coinbase_receiver_new partition
      ~supercharge_coinbase =
    O1trace.sync_thread "create_staged_ledger_diff_one_prediff" (fun () ->
        let init_resources =
          Resources.init ~constraint_constants ts_seq cw_seq slot_job_count
            ~receiver_pk:receiver ~add_coinbase logger ~is_coinbase_receiver_new
            ~supercharge_coinbase
        in
        let log =
          Diff_creation_log.init
            ~completed_work:init_resources.completed_work_rev
            ~commands:init_resources.commands_rev
            ~coinbase:init_resources.coinbase ~partition
            ~available_slots:(fst slot_job_count)
            ~required_work_count:(snd slot_job_count)
        in
        check_constraints_and_update ~constraint_constants init_resources log )

  let generate ~constraint_constants logger cw_seq ts_seq ~receiver
      ~is_coinbase_receiver_new ~supercharge_coinbase
      (partitions : Scan_state.Space_partition.t) =
    let pre_diff_with_one (res : Resources.t) :
        ( Transaction_snark_work.Checked.t
        , User_command.Valid.t )
        Staged_ledger_diff.Pre_diff_one.t =
      O1trace.sync_thread "create_staged_ledger_pre_diff_with_one" (fun () ->
          let to_at_most_one = function
            | Staged_ledger_diff.At_most_two.Zero ->
                Staged_ledger_diff.At_most_one.Zero
            | One x ->
                One x
            | _ ->
                [%log error]
                  "Error creating staged ledger diff: Should have at most one \
                   coinbase in the second pre_diff" ;
                Zero
          in
          (* We have to reverse here because we only know they work in THIS order *)
          { Staged_ledger_diff.Pre_diff_one.commands =
              Sequence.to_list_rev res.commands_rev
          ; completed_works = Sequence.to_list_rev res.completed_work_rev
          ; coinbase = to_at_most_one res.coinbase
          ; internal_command_statuses =
              [] (*updated later based on application result*)
          } )
    in
    let pre_diff_with_two (res : Resources.t) :
        ( Transaction_snark_work.Checked.t
        , User_command.Valid.t )
        Staged_ledger_diff.Pre_diff_two.t =
      (* We have to reverse here because we only know they work in THIS order *)
      { commands = Sequence.to_list_rev res.commands_rev
      ; completed_works = Sequence.to_list_rev res.completed_work_rev
      ; coinbase = res.coinbase
      ; internal_command_statuses =
          [] (*updated later based on application result*)
      }
    in
    let end_log ((res : Resources.t), (log : Diff_creation_log.t)) =
      Diff_creation_log.end_log log ~completed_work:res.completed_work_rev
        ~commands:res.commands_rev ~coinbase:res.coinbase
    in
    let make_diff res1 = function
      | Some res2 ->
          ( (pre_diff_with_two (fst res1), Some (pre_diff_with_one (fst res2)))
          , List.map ~f:end_log [ res1; res2 ] )
      | None ->
          ((pre_diff_with_two (fst res1), None), [ end_log res1 ])
    in
    let has_no_commands (res : Resources.t) =
      Sequence.length res.commands_rev = 0
    in
    let second_pre_diff (res : Resources.t) partition ~add_coinbase work =
      one_prediff ~constraint_constants work res.discarded.commands_rev
        ~receiver partition ~add_coinbase logger ~is_coinbase_receiver_new
        ~supercharge_coinbase `Second
    in
    let isEmpty (res : Resources.t) =
      has_no_commands res && Resources.coinbase_added res = 0
    in
    (*Partitioning explained in PR #687 *)
    match partitions.second with
    | None ->
        let res, log =
          one_prediff ~constraint_constants cw_seq ts_seq ~receiver
            partitions.first ~add_coinbase:true logger ~is_coinbase_receiver_new
            ~supercharge_coinbase `First
        in
        make_diff (res, log) None
    | Some y ->
        assert (Sequence.length cw_seq <= snd partitions.first + snd y) ;
        let cw_seq_1 = Sequence.take cw_seq (snd partitions.first) in
        let cw_seq_2 = Sequence.drop cw_seq (snd partitions.first) in
        let res, log1 =
          one_prediff ~constraint_constants cw_seq_1 ts_seq ~receiver
            partitions.first ~add_coinbase:false logger
            ~is_coinbase_receiver_new ~supercharge_coinbase `First
        in
        let incr_coinbase_and_compute res count =
          let new_res =
            Resources.incr_coinbase_part_by ~constraint_constants res count
          in
          if Resources.space_available new_res then
            (*All slots could not be filled either because of budget constraints or not enough work done. Don't create the second prediff instead recompute first diff with just once coinbase*)
            ( one_prediff ~constraint_constants cw_seq_1 ts_seq ~receiver
                partitions.first ~add_coinbase:true logger
                ~is_coinbase_receiver_new ~supercharge_coinbase `First
            , None )
          else
            let res2, log2 =
              second_pre_diff new_res y ~add_coinbase:false cw_seq_2
            in
            if isEmpty res2 then
              (*Don't create the second prediff instead recompute first diff with just once coinbase*)
              ( one_prediff ~constraint_constants cw_seq_1 ts_seq ~receiver
                  partitions.first ~add_coinbase:true logger
                  ~is_coinbase_receiver_new ~supercharge_coinbase `First
              , None )
            else ((new_res, log1), Some (res2, log2))
        in
        let try_with_coinbase () =
          one_prediff ~constraint_constants cw_seq_1 ts_seq ~receiver
            partitions.first ~add_coinbase:true logger ~is_coinbase_receiver_new
            ~supercharge_coinbase `First
        in
        let res1, res2 =
          if Sequence.is_empty res.commands_rev then
            let res = try_with_coinbase () in
            (res, None)
          else
            match Resources.available_space res with
            | 0 ->
                (*generate the next prediff with a coinbase at least*)
                let res2 = second_pre_diff res y ~add_coinbase:true cw_seq_2 in
                ((res, log1), Some res2)
            | 1 ->
                (*There's a slot available in the first partition, fill it with coinbase and create another pre_diff for the slots in the second partiton with the remaining user commands and work *)
                incr_coinbase_and_compute res `One
            | 2 ->
                (*There are two slots which cannot be filled using user commands, so we split the coinbase into two parts and fill those two spots*)
                incr_coinbase_and_compute res `Two
            | _ ->
                (* Too many slots left in the first partition. Either there wasn't enough work to add transactions or there weren't enough transactions. Create a new pre_diff for just the first partition*)
                let res = try_with_coinbase () in
                (res, None)
        in
        let coinbase_added =
          Resources.coinbase_added (fst res1)
          + Option.value_map
              ~f:(Fn.compose Resources.coinbase_added fst)
              res2 ~default:0
        in
        if coinbase_added > 0 then make_diff res1 res2
        else
          (*Coinbase takes priority over user-commands. Create a diff in partitions.first with coinbase first and user commands if possible*)
          let res = try_with_coinbase () in
          make_diff res None

  let can_apply_supercharged_coinbase_exn ~winner ~epoch_ledger ~global_slot =
    Sparse_ledger.has_locked_tokens_exn ~global_slot
      ~account_id:(Account_id.create winner Token_id.default)
      epoch_ledger
    |> not

  let validate_account_update_proofs ~logger ~validating_ledger
      (txn : User_command.Valid.t) =
    let open Result.Let_syntax in
    let get_verification_keys account_ids =
      List.fold_until account_ids ~init:Account_id.Map.empty
        ~f:(fun acc id ->
          let get_vk () =
            let open Option.Let_syntax in
            let%bind loc =
              Transaction_snark.Transaction_validator.Hashless_ledger
              .location_of_account validating_ledger id
            in
            let%bind account =
              Transaction_snark.Transaction_validator.Hashless_ledger.get
                validating_ledger loc
            in
            let%bind zkapp = account.zkapp in
            let%map vk = zkapp.verification_key in
            vk.hash
          in
          match get_vk () with
          | Some vk ->
              Continue (Account_id.Map.update acc id ~f:(fun _ -> vk))
          | None ->
              [%log error]
                ~metadata:[ ("account_id", Account_id.to_yojson id) ]
                "Staged_ledger_diff creation: Verification key not found for \
                 account_update with proof authorization and account_id \
                 $account_id" ;
              Stop Account_id.Map.empty )
        ~finish:Fn.id
    in
    match txn with
    | Zkapp_command p ->
        let%map checked_verification_keys =
          Account_id.Map.of_alist_or_error p.verification_keys
        in
        let proof_zkapp_command =
          Zkapp_command.Call_forest.fold ~init:Account_id.Set.empty
            p.zkapp_command.account_updates ~f:(fun acc p ->
              if
                Control.(Tag.equal Proof (tag (Account_update.authorization p)))
              then Account_id.Set.add acc (Account_update.account_id p)
              else acc )
        in
        let current_verification_keys =
          get_verification_keys (Account_id.Set.to_list proof_zkapp_command)
        in
        if
          Account_id.Set.length proof_zkapp_command
          = Account_id.Map.length checked_verification_keys
          && Account_id.Map.equal
               Zkapp_command.Valid.Verification_key_hash.equal
               checked_verification_keys current_verification_keys
        then true
        else (
          [%log error]
            ~metadata:
              [ ( "checked_verification_keys"
                , [%to_yojson:
                    (Account_id.t * Zkapp_command.Valid.Verification_key_hash.t)
                    list]
                    (Account_id.Map.to_alist checked_verification_keys) )
              ; ( "current_verification_keys"
                , [%to_yojson:
                    (Account_id.t * Zkapp_command.Valid.Verification_key_hash.t)
                    list]
                    (Account_id.Map.to_alist current_verification_keys) )
              ]
            "Staged_ledger_diff creation: Verifcation keys used for verifying \
             proofs $checked_verification_keys and verification keys in the \
             ledger $current_verification_keys don't match" ;
          false )
    | _ ->
        Ok true

  let create_diff
      ~(constraint_constants : Genesis_constants.Constraint_constants.t)
      ?(log_block_creation = false) t ~coinbase_receiver ~logger
      ~current_state_view
      ~(transactions_by_fee : User_command.Valid.t Sequence.t)
      ~(get_completed_work :
            Transaction_snark_work.Statement.t
         -> Transaction_snark_work.Checked.t option ) ~supercharge_coinbase =
    O1trace.sync_thread "create_staged_ledger_diff" (fun () ->
        let open Result.Let_syntax in
        let module Transaction_validator =
          Transaction_snark.Transaction_validator
        in
        let validating_ledger = Transaction_validator.create t.ledger in
        let is_new_account pk =
          Transaction_validator.Hashless_ledger.location_of_account
            validating_ledger
            (Account_id.create pk Token_id.default)
          |> Option.is_none
        in
        let is_coinbase_receiver_new = is_new_account coinbase_receiver in
        if supercharge_coinbase then
          [%log info]
            "No locked tokens in the delegator/delegatee account, applying \
             supercharged coinbase" ;
        let partitions = Scan_state.partition_if_overflowing t.scan_state in
        let work_to_do = Scan_state.work_statements_for_new_diff t.scan_state in
        let completed_works_seq, proof_count =
          List.fold_until work_to_do ~init:(Sequence.empty, 0)
            ~f:(fun (seq, count) w ->
              match get_completed_work w with
              | Some cw_checked ->
                  (*If new provers can't pay the account-creation-fee then discard
                    their work unless their fee is zero in which case their account
                    won't be created. This is to encourage using an existing accounts
                    for snarking.
                    This also imposes new snarkers to have a min fee until one of
                    their snarks are purchased and their accounts get created*)
                  if
                    Currency.Fee.(cw_checked.fee = zero)
                    || Currency.Fee.(
                         cw_checked.fee
                         >= constraint_constants.account_creation_fee)
                    || not (is_new_account cw_checked.prover)
                  then
                    Continue
                      ( Sequence.append seq (Sequence.singleton cw_checked)
                      , One_or_two.length cw_checked.proofs + count )
                  else (
                    [%log debug]
                      ~metadata:
                        [ ( "work"
                          , Transaction_snark_work.Checked.to_yojson cw_checked
                          )
                        ; ( "work_ids"
                          , Transaction_snark_work.Statement.compact_json w )
                        ; ("snark_fee", Currency.Fee.to_yojson cw_checked.fee)
                        ; ( "account_creation_fee"
                          , Currency.Fee.to_yojson
                              constraint_constants.account_creation_fee )
                        ]
                      !"Staged_ledger_diff creation: Snark fee $snark_fee \
                        insufficient to create the snark worker account" ;
                    Stop (seq, count) )
              | None ->
                  [%log debug]
                    ~metadata:
                      [ ( "statement"
                        , Transaction_snark_work.Statement.to_yojson w )
                      ; ( "work_ids"
                        , Transaction_snark_work.Statement.compact_json w )
                      ]
                    !"Staged_ledger_diff creation: No snark work found for \
                      $statement" ;
                  Stop (seq, count) )
            ~finish:Fn.id
        in
        (*Transactions in reverse order for faster removal if there is no space when creating the diff*)
        let valid_on_this_ledger, invalid_on_this_ledger =
          Sequence.fold_until transactions_by_fee ~init:(Sequence.empty, [], 0)
            ~f:(fun (valid_seq, invalid_txns, count) txn ->
              match
                O1trace.sync_thread "validate_transaction_against_staged_ledger"
                  (fun () ->
                    let%bind valid_proofs =
                      validate_account_update_proofs ~logger ~validating_ledger
                        txn
                    in
                    let%bind () =
                      if valid_proofs then Ok ()
                      else Or_error.errorf "Verification key mismatch"
                    in
                    Transaction_validator.apply_transaction_phase_1
                      ~constraint_constants validating_ledger
                      ~txn_state_view:current_state_view
                      (Command (User_command.forget_check txn)) )
              with
              | Error e ->
                  [%log error]
                    ~metadata:
                      [ ("user_command", User_command.Valid.to_yojson txn)
                      ; ("error", Error_json.error_to_yojson e)
                      ]
                    "Staged_ledger_diff creation: Skipping user command: \
                     $user_command due to error: $error" ;
                  Continue (valid_seq, (txn, e) :: invalid_txns, count)
              | Ok _txn_partially_applied ->
                  let valid_seq' =
                    Sequence.append (Sequence.singleton txn) valid_seq
                  in
                  let count' = count + 1 in
                  if count' >= Scan_state.free_space t.scan_state then
                    Stop (valid_seq', invalid_txns)
                  else Continue (valid_seq', invalid_txns, count') )
            ~finish:(fun (valid, invalid, _) -> (valid, invalid))
        in
        let diff, log =
          O1trace.sync_thread "generate_staged_ledger_diff" (fun () ->
              (*
              let cmds_in_diff =
                Sequence.map valid_on_this_ledger ~f:(fun partially_applied ->
                  let cmd =
                    match partially_applied with
                    | Signed_command cmd -> User_command.Signed_command (With_status.data cmd.applied.common.user_command)
                    | Zkapp_command cmd -> User_command.Zkapp_command cmd.command
                    | _ -> failwith "unexpected non-command transaction when creating staged ledger diff"
                  in
                  (* This is safe because all of the commands in `valid_on_this_ledger` were validated, we just have forgotten that validation at this stage. *)
                  let (`If_this_is_used_it_should_have_a_comment_justifying_it valid_cmd) = User_command.to_valid_unsafe cmd in
                  valid_cmd)
              in
              *)
              generate ~constraint_constants logger completed_works_seq
                valid_on_this_ledger ~receiver:coinbase_receiver
                ~is_coinbase_receiver_new ~supercharge_coinbase partitions )
        in
        let%map diff =
          Pre_diff_info.compute_statuses ~constraint_constants ~diff
            ~coinbase_amount:
              (Option.value_exn
                 (coinbase_amount ~constraint_constants ~supercharge_coinbase) )
            ~coinbase_receiver ~txn_state_view:current_state_view
            ~ledger:(Transaction_validator.create t.ledger)
        in
        let summaries, detailed = List.unzip log in
        [%log debug]
          "Number of proofs ready for purchase: $proof_count Number of user \
           commands ready to be included: $txn_count Diff creation log: \
           $diff_log"
          ~metadata:
            [ ("proof_count", `Int proof_count)
            ; ("txn_count", `Int (Sequence.length valid_on_this_ledger))
            ; ("diff_log", Diff_creation_log.summary_list_to_yojson summaries)
            ] ;
        if log_block_creation then
          [%log debug] "Detailed diff creation log: $diff_log"
            ~metadata:
              [ ( "diff_log"
                , Diff_creation_log.detail_list_to_yojson
                    (List.map ~f:List.rev detailed) )
              ] ;
        ( { Staged_ledger_diff.With_valid_signatures_and_proofs.diff }
        , invalid_on_this_ledger ) )

  let latest_block_accounts_created t ~previous_block_state_hash =
    let scan_state = scan_state t in
    (* filter leaves by state hash from previous block *)
    let block_transactions_applied =
      let f
          ({ state_hash = leaf_block_hash, _; transaction_with_info; _ } :
            Scan_state.Transaction_with_witness.t ) =
        if State_hash.equal leaf_block_hash previous_block_state_hash then
          Some transaction_with_info.varying
        else None
      in
      List.filter_map (Scan_state.base_jobs_on_latest_tree scan_state) ~f
      @ List.filter_map
          (Scan_state.base_jobs_on_earlier_tree ~index:0 scan_state)
          ~f
    in
    List.map block_transactions_applied ~f:(function
      | Command (Signed_command cmd) -> (
          match cmd.body with
          | Payment { new_accounts } ->
              new_accounts
          | Stake_delegation _ ->
              []
          | Failed ->
              [] )
      | Command (Zkapp_command { new_accounts; _ }) ->
          new_accounts
      | Fee_transfer { new_accounts; _ } ->
          new_accounts
      | Coinbase { new_accounts; _ } ->
          new_accounts )
    |> List.concat
end

include T

let%test_module "staged ledger tests" =
  ( module struct
    module Sl = T

    let () =
      Backtrace.elide := false ;
      Async.Scheduler.set_record_backtraces true

    let self_pk =
      Quickcheck.random_value ~seed:(`Deterministic "self_pk")
        Public_key.Compressed.gen

    let coinbase_receiver =
      Quickcheck.random_value ~seed:(`Deterministic "receiver_pk")
        Public_key.Compressed.gen

    let proof_level = Genesis_constants.Proof_level.for_unit_tests

    let constraint_constants =
      Genesis_constants.Constraint_constants.for_unit_tests

    let logger = Logger.null ()

    let `VK vk, `Prover zkapp_prover =
      Transaction_snark.For_tests.create_trivial_snapp ~constraint_constants ()

    let verifier =
      Async.Thread_safe.block_on_async_exn (fun () ->
          Verifier.create ~logger ~proof_level ~constraint_constants
            ~conf_dir:None
            ~pids:(Child_processes.Termination.create_pid_table ()) )

    let supercharge_coinbase ~ledger ~winner ~global_slot =
      (*using staged ledger to confirm coinbase amount is correctly generated*)
      let epoch_ledger =
        Sparse_ledger.of_ledger_subset_exn ledger
          (List.map [ winner ] ~f:(fun k ->
               Account_id.create k Token_id.default ) )
      in
      Sl.can_apply_supercharged_coinbase_exn ~winner ~global_slot ~epoch_ledger

    (* Functor for testing with different instantiated staged ledger modules. *)
    let create_and_apply_with_state_body_hash
        ?(coinbase_receiver = coinbase_receiver) ?(winner = self_pk)
        ~(current_state_view : Zkapp_precondition.Protocol_state.View.t)
        ~state_and_body_hash sl txns stmt_to_work =
      let open Deferred.Let_syntax in
      let supercharge_coinbase =
        supercharge_coinbase ~ledger:(Sl.ledger !sl) ~winner
          ~global_slot:current_state_view.global_slot_since_genesis
      in
      let diff =
        Sl.create_diff ~constraint_constants !sl ~logger ~current_state_view
          ~transactions_by_fee:txns ~get_completed_work:stmt_to_work
          ~supercharge_coinbase ~coinbase_receiver
      in
      let diff, _invalid_txns =
        match diff with
        | Ok x ->
            x
        | Error e ->
            Error.raise (Pre_diff_info.Error.to_error e)
      in
      let diff' = Staged_ledger_diff.forget diff in
      let%map ( `Hash_after_applying hash
              , `Ledger_proof ledger_proof
              , `Staged_ledger sl'
              , `Pending_coinbase_update (is_new_stack, pc_update) ) =
        match%map
          Sl.apply ~constraint_constants !sl diff' ~logger ~verifier
            ~current_state_view ~state_and_body_hash ~coinbase_receiver
            ~supercharge_coinbase
        with
        | Ok x ->
            x
        | Error e ->
            Error.raise (Sl.Staged_ledger_error.to_error e)
      in
      assert (Staged_ledger_hash.equal hash (Sl.hash sl')) ;
      sl := sl' ;
      (ledger_proof, diff', is_new_stack, pc_update, supercharge_coinbase)

    let dummy_state_view
        ?(global_slot_since_genesis = Mina_numbers.Global_slot.zero) () =
      let state_body =
        let consensus_constants =
          let genesis_constants = Genesis_constants.for_unit_tests in
          Consensus.Constants.create ~constraint_constants
            ~protocol_constants:genesis_constants.protocol
        in
        let compile_time_genesis =
          let open Staged_ledger_diff in
          (*not using Precomputed_values.for_unit_test because of dependency cycle*)
          Mina_state.Genesis_protocol_state.t
            ~genesis_ledger:Genesis_ledger.(Packed.t for_unit_tests)
            ~genesis_epoch_data:Consensus.Genesis_epoch_data.for_unit_tests
            ~constraint_constants ~consensus_constants ~genesis_body_reference
        in
        compile_time_genesis.data |> Mina_state.Protocol_state.body
      in
      { (Mina_state.Protocol_state.Body.view state_body) with
        global_slot_since_genesis
      }

    let create_and_apply ?(coinbase_receiver = coinbase_receiver)
        ?(winner = self_pk) sl txns stmt_to_work =
      let open Deferred.Let_syntax in
      let%map ledger_proof, diff, _, _, _ =
        create_and_apply_with_state_body_hash ~coinbase_receiver ~winner
          ~current_state_view:(dummy_state_view ())
          ~state_and_body_hash:(State_hash.dummy, State_body_hash.dummy)
          sl txns stmt_to_work
      in
      (ledger_proof, diff)

    (* Run the given function inside of the Deferred monad, with a staged
         ledger and a separate test ledger, after applying the given
         init_state to both. In the below tests we apply the same commands to
         the staged and test ledgers, and verify they are in the same state.
    *)
    let async_with_given_ledger ledger
        (f : Sl.t ref -> Ledger.Mask.Attached.t -> unit Deferred.t) =
      let casted = Ledger.Any_ledger.cast (module Ledger) ledger in
      let test_mask =
        Ledger.Maskable.register_mask casted
          (Ledger.Mask.create ~depth:(Ledger.depth ledger) ())
      in
      let sl = ref @@ Sl.create_exn ~constraint_constants ~ledger in
      Async.Thread_safe.block_on_async_exn (fun () -> f sl test_mask) ;
      ignore @@ Ledger.Maskable.unregister_mask_exn ~loc:__LOC__ test_mask

    (* populate the ledger from an initial state before running the function *)
    let async_with_ledgers ledger_init_state
        (f : Sl.t ref -> Ledger.Mask.Attached.t -> unit Deferred.t) =
      Ledger.with_ephemeral_ledger ~depth:constraint_constants.ledger_depth
        ~f:(fun ledger ->
          Ledger.apply_initial_ledger_state ledger ledger_init_state ;
          async_with_given_ledger ledger f )

    (* Assert the given staged ledger is in the correct state after applying
         the first n user commands passed to the given base ledger. Checks the
         states of the block producer account and user accounts but ignores
         snark workers for simplicity. *)
    let assert_ledger :
           Ledger.t
        -> coinbase_cost:Currency.Fee.t
        -> Sl.t
        -> User_command.Valid.t list
        -> int
        -> Account_id.t list
        -> unit =
     fun test_ledger ~coinbase_cost staged_ledger cmds_all cmds_used
         pks_to_check ->
      let producer_account_id =
        Account_id.create coinbase_receiver Token_id.default
      in
      let producer_account =
        Option.bind
          (Ledger.location_of_account test_ledger producer_account_id)
          ~f:(Ledger.get test_ledger)
      in
      let is_producer_acc_new = Option.is_none producer_account in
      let old_producer_balance =
        Option.value_map producer_account ~default:Currency.Balance.zero
          ~f:(fun a -> a.balance)
      in
      let apply_cmds cmds =
        cmds
        |> List.map ~f:(fun cmd ->
               Transaction.Command (User_command.forget_check cmd) )
        |> Ledger.apply_transactions ~constraint_constants
             ~txn_state_view:(dummy_state_view ()) test_ledger
        |> Or_error.ignore_m
      in
      Or_error.ok_exn @@ apply_cmds @@ List.take cmds_all cmds_used ;
      let get_account_exn ledger pk =
        Option.value_exn
          (Option.bind
             (Ledger.location_of_account ledger pk)
             ~f:(Ledger.get ledger) )
      in
      (* Check the user accounts in the updated staged ledger are as
         expected.
      *)
      List.iter pks_to_check ~f:(fun pk ->
          let expect = get_account_exn test_ledger pk in
          let actual = get_account_exn (Sl.ledger staged_ledger) pk in
          [%test_result: Account.t] ~expect actual ) ;
      (* We only test that the block producer got the coinbase reward here, since calculating the exact correct amount depends on the snark fees and tx fees. *)
      let producer_balance_with_coinbase =
        (let open Option.Let_syntax in
        let%bind total_cost =
          if is_producer_acc_new then
            Currency.Fee.add coinbase_cost
              constraint_constants.account_creation_fee
          else Some coinbase_cost
        in
        let%bind reward =
          Currency.Amount.(
            sub constraint_constants.coinbase_amount (of_fee total_cost))
        in
        Currency.Balance.add_amount old_producer_balance reward)
        |> Option.value_exn
      in
      let new_producer_balance =
        (get_account_exn (Sl.ledger staged_ledger) producer_account_id).balance
      in
      assert (
        Currency.Balance.(
          new_producer_balance >= producer_balance_with_coinbase) )

    let work_fee = constraint_constants.account_creation_fee

    (* Deterministically compute a prover public key from a snark work statement. *)
    let stmt_to_prover :
        Transaction_snark_work.Statement.t -> Public_key.Compressed.t =
     fun stmts ->
      let prover_seed =
        One_or_two.fold stmts ~init:"P" ~f:(fun p stmt ->
            p
            ^ Frozen_ledger_hash.to_bytes stmt.target.first_pass_ledger
            ^ Frozen_ledger_hash.to_bytes stmt.target.second_pass_ledger )
      in
      Quickcheck.random_value ~seed:(`Deterministic prover_seed)
        Public_key.Compressed.gen

    let proofs stmts : Ledger_proof.t One_or_two.t =
      let sok_digest = Sok_message.Digest.default in
      One_or_two.map stmts ~f:(fun statement ->
          Ledger_proof.create ~statement ~sok_digest
            ~proof:Proof.transaction_dummy )

    let stmt_to_work_random_prover (stmts : Transaction_snark_work.Statement.t)
        : Transaction_snark_work.Checked.t option =
      let prover = stmt_to_prover stmts in
      Some
        { Transaction_snark_work.Checked.fee = work_fee
        ; proofs = proofs stmts
        ; prover
        }

    let stmt_to_work_zero_fee ~prover
        (stmts : Transaction_snark_work.Statement.t) :
        Transaction_snark_work.Checked.t option =
      Some
        { Transaction_snark_work.Checked.fee = Currency.Fee.zero
        ; proofs = proofs stmts
        ; prover
        }

    (* Fixed public key for when there is only one snark worker. *)
    let snark_worker_pk =
      Quickcheck.random_value ~seed:(`Deterministic "snark worker")
        Public_key.Compressed.gen

    let stmt_to_work_one_prover (stmts : Transaction_snark_work.Statement.t) :
        Transaction_snark_work.Checked.t option =
      Some { fee = work_fee; proofs = proofs stmts; prover = snark_worker_pk }

    let coinbase_first_prediff = function
      | Staged_ledger_diff.At_most_two.Zero ->
          (0, [])
      | One None ->
          (1, [])
      | One (Some ft) ->
          (1, [ ft ])
      | Two None ->
          (2, [])
      | Two (Some (ft, None)) ->
          (2, [ ft ])
      | Two (Some (ft1, Some ft2)) ->
          (2, [ ft1; ft2 ])

    let coinbase_second_prediff = function
      | Staged_ledger_diff.At_most_one.Zero ->
          (0, [])
      | One None ->
          (1, [])
      | One (Some ft) ->
          (1, [ ft ])

    let coinbase_count (sl_diff : Staged_ledger_diff.t) =
      (coinbase_first_prediff (fst sl_diff.diff).coinbase |> fst)
      + Option.value_map ~default:0 (snd sl_diff.diff) ~f:(fun d ->
            coinbase_second_prediff d.coinbase |> fst )

    let coinbase_cost (sl_diff : Staged_ledger_diff.t) =
      let coinbase_fts =
        (coinbase_first_prediff (fst sl_diff.diff).coinbase |> snd)
        @ Option.value_map ~default:[] (snd sl_diff.diff) ~f:(fun d ->
              coinbase_second_prediff d.coinbase |> snd )
      in
      List.fold coinbase_fts ~init:Currency.Fee.zero ~f:(fun total ft ->
          Currency.Fee.add total ft.fee |> Option.value_exn )

    let () =
      Async.Scheduler.set_record_backtraces true ;
      Backtrace.elide := false

    (* The tests are still very slow, so we set ~trials very low for all the
       QuickCheck tests. We may be able to turn them up after #2759 and/or #2760
       happen.
    *)

    (* Get the public keys from a ledger init state. *)
    let init_pks (init : Ledger.init_state) =
      Array.to_sequence init
      |> Sequence.map ~f:(fun (kp, _, _, _) ->
             Account_id.create
               (Public_key.compress kp.public_key)
               Token_id.default )
      |> Sequence.to_list

    (* Fee excess at top level ledger proofs should always be zero *)
    let assert_fee_excess :
           ( Ledger_proof.t
           * (Transaction.t With_status.t * _)
             Sl.Scan_state.Transactions_ordered.Poly.t
             list )
           option
        -> unit =
     fun proof_opt ->
      let fee_excess =
        Option.value_map ~default:Fee_excess.zero proof_opt
          ~f:(fun (proof, _txns) -> (Ledger_proof.statement proof).fee_excess)
      in
      assert (Fee_excess.is_zero fee_excess)

    let transaction_capacity =
      Int.pow 2 constraint_constants.transaction_capacity_log_2

    (* Abstraction for the pattern of taking a list of commands and applying it
       in chunks up to a given max size. *)
    let rec iter_cmds_acc :
           User_command.Valid.t list (** All the commands to apply. *)
        -> int option list
           (** A list of chunk sizes. If a chunk's size is None, apply as many
            commands as possible. *)
        -> 'acc
        -> (   User_command.Valid.t list (** All commands remaining. *)
            -> int option (* Current chunk size. *)
            -> User_command.Valid.t Sequence.t
               (* Sequence of commands to apply. *)
            -> 'acc
            -> (Staged_ledger_diff.t * 'acc) Deferred.t )
        -> 'acc Deferred.t =
     fun cmds cmd_iters acc f ->
      match cmd_iters with
      | [] ->
          Deferred.return acc
      | count_opt :: counts_rest ->
          let cmds_this_iter_max =
            match count_opt with
            | None ->
                cmds
            | Some count ->
                assert (count <= List.length cmds) ;
                List.take cmds count
          in
          let%bind diff, acc' =
            f cmds count_opt (Sequence.of_list cmds_this_iter_max) acc
          in
          let cmds_applied_count =
            List.length @@ Staged_ledger_diff.commands diff
          in
          iter_cmds_acc (List.drop cmds cmds_applied_count) counts_rest acc' f

    (** Generic test framework. *)
    let test_simple :
           Account_id.t list
        -> User_command.Valid.t list
        -> int option list
        -> Sl.t ref
        -> ?expected_proof_count:int option (*Number of ledger proofs expected*)
        -> ?allow_failures:bool
        -> Ledger.Mask.Attached.t
        -> [ `One_prover | `Many_provers ]
        -> (   Transaction_snark_work.Statement.t
            -> Transaction_snark_work.Checked.t option )
        -> unit Deferred.t =
     fun account_ids_to_check cmds cmd_iters sl ?(expected_proof_count = None)
         ?(allow_failures = false) test_mask provers stmt_to_work ->
      let%map total_ledger_proofs =
        iter_cmds_acc cmds cmd_iters 0
          (fun cmds_left count_opt cmds_this_iter proof_count ->
            let%bind ledger_proof, diff =
              create_and_apply sl cmds_this_iter stmt_to_work
            in
            List.iter (Staged_ledger_diff.commands diff) ~f:(fun c ->
                match With_status.status c with
                | Applied ->
                    ()
                | Failed ftl ->
                    if not allow_failures then
                      failwith
                        (sprintf
                           "Transaction application failed for command %s. \
                            Failures %s"
                           ( User_command.to_yojson (With_status.data c)
                           |> Yojson.Safe.to_string )
                           ( Transaction_status.Failure.Collection.to_yojson ftl
                           |> Yojson.Safe.to_string ) ) ) ;
            let proof_count' =
              proof_count + if Option.is_some ledger_proof then 1 else 0
            in
            assert_fee_excess ledger_proof ;
            let cmds_applied_this_iter =
              List.length @@ Staged_ledger_diff.commands diff
            in
            let cb = coinbase_count diff in
            ( match provers with
            | `One_prover ->
                assert (cb = 1)
            | `Many_provers ->
                assert (cb > 0 && cb < 3) ) ;
            ( match count_opt with
            | Some _ ->
                (* There is an edge case where cmds_applied_this_iter = 0, when
                   there is only enough space for coinbase transactions. *)
                assert (cmds_applied_this_iter <= Sequence.length cmds_this_iter) ;
                [%test_eq: User_command.t list]
                  (List.map (Staged_ledger_diff.commands diff)
                     ~f:(fun { With_status.data; _ } -> data) )
                  ( Sequence.take cmds_this_iter cmds_applied_this_iter
                  |> Sequence.map ~f:User_command.forget_check
                  |> Sequence.to_list )
            | None ->
                () ) ;
            let coinbase_cost = coinbase_cost diff in
            assert_ledger test_mask ~coinbase_cost !sl cmds_left
              cmds_applied_this_iter account_ids_to_check ;
            return (diff, proof_count') )
      in
      (*Should have enough blocks to generate at least expected_proof_count
        proofs*)
      if Option.is_some expected_proof_count then
        assert (total_ledger_proofs = Option.value_exn expected_proof_count)

    (* How many blocks do we need to fully exercise the ledger
       behavior and produce one ledger proof *)
    let min_blocks_for_first_snarked_ledger_generic =
      (constraint_constants.transaction_capacity_log_2 + 1)
      * (constraint_constants.work_delay + 1)
      + 1

    (* n-1 extra blocks for n ledger proofs since we are already producing one
       proof *)
    let max_blocks_for_coverage n =
      min_blocks_for_first_snarked_ledger_generic + n - 1

    (** Generator for when we always have enough commands to fill all slots. *)

    let gen_at_capacity :
        (Ledger.init_state * User_command.Valid.t list * int option list)
        Quickcheck.Generator.t =
      let open Quickcheck.Generator.Let_syntax in
      let%bind ledger_init_state = Ledger.gen_initial_ledger_state in
      let%bind iters = Int.gen_incl 1 (max_blocks_for_coverage 0) in
      let num_cmds = transaction_capacity * iters in
      let%bind cmds =
        User_command.Valid.Gen.sequence ~length:num_cmds ~sign_type:`Real
          ledger_init_state
      in
      assert (List.length cmds = num_cmds) ;
      return (ledger_init_state, cmds, List.init iters ~f:(Fn.const None))

    let gen_zkapps ?failure ~num_zkapps iters :
        (Ledger.t * User_command.Valid.t list * int option list)
        Quickcheck.Generator.t =
      let open Quickcheck.Generator.Let_syntax in
      let%bind zkapp_command_and_fee_payer_keypairs, ledger =
        Mina_generators.User_command_generators
        .sequence_zkapp_command_with_ledger ~max_token_updates:1
          ~length:num_zkapps ~vk ?failure ()
      in
      let zkapps =
        List.map zkapp_command_and_fee_payer_keypairs ~f:(function
          | Zkapp_command zkapp_command_valid, _fee_payer_keypair, keymap ->
              let zkapp_command_with_auths =
                Async.Thread_safe.block_on_async_exn (fun () ->
                    Zkapp_command_builder.replace_authorizations ~keymap
                      (Zkapp_command.Valid.forget zkapp_command_valid) )
              in
              let valid_zkapp_command_with_auths : Zkapp_command.Valid.t =
                match
                  Zkapp_command.Valid.to_valid zkapp_command_with_auths ~ledger
                    ~get:Ledger.get
                    ~location_of_account:Ledger.location_of_account
                with
                | Ok ps ->
                    ps
                | Error err ->
                    Error.raise
                    @@ Error.tag ~tag:"Could not create Zkapp_command.Valid.t"
                         err
              in
              User_command.Zkapp_command valid_zkapp_command_with_auths
          | Signed_command _, _, _ ->
              failwith "Expected a Zkapp_command, got a Signed command" )
      in
      assert (List.length zkapps = num_zkapps) ;
      return (ledger, zkapps, List.init iters ~f:(Fn.const None))

    let gen_failing_zkapps_at_capacity :
        (Ledger.t * User_command.Valid.t list * int option list)
        Quickcheck.Generator.t =
      let open Quickcheck.Generator.Let_syntax in
      let%bind iters = Int.gen_incl 1 (max_blocks_for_coverage 0) in
      let num_zkapps = transaction_capacity * iters in
      gen_zkapps
        ~failure:
          Mina_generators.Zkapp_command_generators.Invalid_account_precondition
        ~num_zkapps iters

    let gen_zkapps_at_capacity :
        (Ledger.t * User_command.Valid.t list * int option list)
        Quickcheck.Generator.t =
      let open Quickcheck.Generator.Let_syntax in
      let%bind iters = Int.gen_incl 1 (max_blocks_for_coverage 0) in
      let num_zkapps = transaction_capacity * iters in
      gen_zkapps ~num_zkapps iters

    let gen_zkapps_below_capacity ?(extra_blocks = false) () :
        (Ledger.t * User_command.Valid.t list * int option list)
        Quickcheck.Generator.t =
      let open Quickcheck.Generator.Let_syntax in
      let iters_max =
        max_blocks_for_coverage 0 * if extra_blocks then 4 else 2
      in
      let%bind iters = Int.gen_incl 1 iters_max in
      (* see comment in gen_below_capacity for rationale *)
      let%bind zkapps_per_iter =
        Quickcheck.Generator.list_with_length iters
          (Int.gen_incl 1 ((transaction_capacity / 2) - 1))
      in
      let num_zkapps = List.fold zkapps_per_iter ~init:0 ~f:( + ) in
      gen_zkapps ~num_zkapps iters

    (*Same as gen_at_capacity except that the number of iterations[iters] is
      the function of [extra_block_count] and is same for all generated values*)
    let gen_at_capacity_fixed_blocks extra_block_count :
        (Ledger.init_state * User_command.Valid.t list * int option list)
        Quickcheck.Generator.t =
      let open Quickcheck.Generator.Let_syntax in
      let%bind ledger_init_state = Ledger.gen_initial_ledger_state in
      let iters = max_blocks_for_coverage extra_block_count in
      let total_cmds = transaction_capacity * iters in
      let%bind cmds =
        User_command.Valid.Gen.sequence ~length:total_cmds ~sign_type:`Real
          ledger_init_state
      in
      assert (List.length cmds = total_cmds) ;
      return (ledger_init_state, cmds, List.init iters ~f:(Fn.const None))

    (* Generator for when we have less commands than needed to fill all slots. *)
    let gen_below_capacity ?(extra_blocks = false) () =
      let open Quickcheck.Generator.Let_syntax in
      let%bind ledger_init_state = Ledger.gen_initial_ledger_state in
      let iters_max =
        max_blocks_for_coverage 0 * if extra_blocks then 4 else 2
      in
      let%bind iters = Int.gen_incl 1 iters_max in
      (* N.B. user commands per block is much less than transactions per block
         due to fee transfers and coinbases, especially with worse case number
         of provers, so in order to exercise not filling the scan state
         completely we always apply <= 1/2 transaction_capacity commands.
      *)
      let%bind cmds_per_iter =
        Quickcheck.Generator.list_with_length iters
          (Int.gen_incl 1 ((transaction_capacity / 2) - 1))
      in
      let total_cmds = List.fold cmds_per_iter ~init:0 ~f:( + ) in
      let%bind cmds =
        User_command.Valid.Gen.sequence ~length:total_cmds ~sign_type:`Real
          ledger_init_state
      in
      assert (List.length cmds = total_cmds) ;
      return (ledger_init_state, cmds, List.map ~f:Option.some cmds_per_iter)

    let%test_unit "Max throughput-ledger proof count-fixed blocks" =
      let expected_proof_count = 3 in
      Quickcheck.test (gen_at_capacity_fixed_blocks expected_proof_count)
        ~sexp_of:
          [%sexp_of:
            Ledger.init_state
            * Mina_base.User_command.Valid.t list
            * int option list] ~trials:1
        ~f:(fun (ledger_init_state, cmds, iters) ->
          async_with_ledgers ledger_init_state (fun sl test_mask ->
              test_simple
                (init_pks ledger_init_state)
                cmds iters sl ~expected_proof_count:(Some expected_proof_count)
                test_mask `Many_provers stmt_to_work_random_prover ) )

    let%test_unit "Max throughput" =
      Quickcheck.test gen_at_capacity
        ~sexp_of:
          [%sexp_of:
            Ledger.init_state
            * Mina_base.User_command.Valid.t list
            * int option list] ~trials:15
        ~f:(fun (ledger_init_state, cmds, iters) ->
          async_with_ledgers ledger_init_state (fun sl test_mask ->
              test_simple
                (init_pks ledger_init_state)
                cmds iters sl test_mask `Many_provers stmt_to_work_random_prover ) )

    let%test_unit "Max_throughput (zkapps)" =
      (* limit trials to prevent too-many-open-files failure *)
      Quickcheck.test ~trials:3 gen_zkapps_at_capacity
        ~f:(fun (ledger, zkapps, iters) ->
          async_with_given_ledger ledger (fun sl test_mask ->
              let account_ids =
                Ledger.accounts ledger |> Account_id.Set.to_list
              in
              test_simple account_ids zkapps iters sl test_mask `Many_provers
                stmt_to_work_random_prover ) )

    let%test_unit "Max_throughput with zkApp transactions that may fail" =
      (* limit trials to prevent too-many-open-files failure *)
      Quickcheck.test ~trials:2 gen_failing_zkapps_at_capacity
        ~f:(fun (ledger, zkapps, iters) ->
          async_with_given_ledger ledger (fun sl test_mask ->
              let account_ids =
                Ledger.accounts ledger |> Account_id.Set.to_list
              in
              test_simple account_ids zkapps iters ~allow_failures:true sl
                test_mask `Many_provers stmt_to_work_random_prover ) )

    let%test_unit "Be able to include random number of commands" =
      Quickcheck.test (gen_below_capacity ()) ~trials:20
        ~f:(fun (ledger_init_state, cmds, iters) ->
          async_with_ledgers ledger_init_state (fun sl test_mask ->
              test_simple
                (init_pks ledger_init_state)
                cmds iters sl test_mask `Many_provers stmt_to_work_random_prover ) )

    let%test_unit "Be able to include random number of commands (zkapps)" =
      Quickcheck.test (gen_zkapps_below_capacity ()) ~trials:4
        ~f:(fun (ledger, zkapps, iters) ->
          async_with_given_ledger ledger (fun sl test_mask ->
              let account_ids =
                Ledger.accounts ledger |> Account_id.Set.to_list
              in
              test_simple account_ids zkapps iters sl test_mask `Many_provers
                stmt_to_work_random_prover ) )

    let%test_unit "Be able to include random number of commands (One prover)" =
      Quickcheck.test (gen_below_capacity ()) ~trials:20
        ~f:(fun (ledger_init_state, cmds, iters) ->
          async_with_ledgers ledger_init_state (fun sl test_mask ->
              test_simple
                (init_pks ledger_init_state)
                cmds iters sl test_mask `One_prover stmt_to_work_one_prover ) )

    let%test_unit "Be able to include random number of commands (One prover, \
                   zkapps)" =
      Quickcheck.test (gen_zkapps_below_capacity ()) ~trials:4
        ~f:(fun (ledger, zkapps, iters) ->
          async_with_given_ledger ledger (fun sl test_mask ->
              let account_ids =
                Ledger.accounts ledger |> Account_id.Set.to_list
              in
              test_simple account_ids zkapps iters sl test_mask `One_prover
                stmt_to_work_one_prover ) )

    let%test_unit "Zero proof-fee should not create a fee transfer" =
      let stmt_to_work_zero_fee stmts =
        Some
          { Transaction_snark_work.Checked.fee = Currency.Fee.zero
          ; proofs = proofs stmts
          ; prover = snark_worker_pk
          }
      in
      let expected_proof_count = 3 in
      Quickcheck.test (gen_at_capacity_fixed_blocks expected_proof_count)
        ~trials:20 ~f:(fun (ledger_init_state, cmds, iters) ->
          async_with_ledgers ledger_init_state (fun sl test_mask ->
              let%map () =
                test_simple ~expected_proof_count:(Some expected_proof_count)
                  (init_pks ledger_init_state)
                  cmds iters sl test_mask `One_prover stmt_to_work_zero_fee
              in
              assert (
                Option.is_none
                  (Ledger.location_of_account test_mask
                     (Account_id.create snark_worker_pk Token_id.default) ) ) ) )

    (*
    let compute_statuses ~ledger ~coinbase_amount diff =
      let generate_status =
        let module Transaction_validator =
          Transaction_snark.Transaction_validator
        in
        let status_ledger = Transaction_validator.create ledger in
        fun txn ->
          O1trace.sync_thread "get_transactin_status" (fun () ->
              Transaction_validator.apply_transaction ~constraint_constants
                status_ledger ~txn_state_view:(dummy_state_view ()) txn )
      in
      Pre_diff_info.compute_statuses ~constraint_constants ~diff
        ~coinbase_amount ~coinbase_receiver ~generate_status ~forget:Fn.id
      |> Result.map_error ~f:Pre_diff_info.Error.to_error
      |> Or_error.ok_exn

    let%test_unit "Invalid diff test: check zero fee excess for partitions" =
      let create_diff_with_non_zero_fee_excess ~ledger ~coinbase_amount txns
          completed_works (partition : Sl.Scan_state.Space_partition.t) :
          Staged_ledger_diff.t =
        (*With exact number of user commands in partition.first, the fee transfers that settle the fee_excess would be added to the next tree causing a non-zero fee excess*)
        let slots, job_count1 = partition.first in
        match partition.second with
        | None ->
            { diff =
                compute_statuses ~ledger ~coinbase_amount
                @@ ( { completed_works = List.take completed_works job_count1
                     ; commands = List.take txns slots
                     ; coinbase = Zero
                     ; internal_command_statuses = []
                     }
                   , None )
            }
        | Some (_, _) ->
            let txns_in_second_diff = List.drop txns slots in
            let diff : Staged_ledger_diff.Diff.t =
              ( { completed_works = List.take completed_works job_count1
                ; commands = List.take txns slots
                ; coinbase = Zero
                ; internal_command_statuses = []
                }
              , Some
                  { completed_works =
                      ( if List.is_empty txns_in_second_diff then []
                      else List.drop completed_works job_count1 )
                  ; commands = txns_in_second_diff
                  ; coinbase = Zero
                  ; internal_command_statuses = []
                  } )
            in
            { diff = compute_statuses ~ledger ~coinbase_amount diff }
      in
      let empty_diff = Staged_ledger_diff.empty_diff in
      Quickcheck.test gen_at_capacity
        ~sexp_of:
          [%sexp_of:
            Ledger.init_state * User_command.Valid.t list * int option list]
        ~trials:10 ~f:(fun (ledger_init_state, cmds, iters) ->
          async_with_ledgers ledger_init_state (fun sl _test_mask ->
              let%map checked =
                iter_cmds_acc cmds iters true
                  (fun _cmds_left _count_opt cmds_this_iter checked ->
                    let scan_state = Sl.scan_state !sl in
                    let work =
                      Sl.Scan_state.work_statements_for_new_diff scan_state
                    in
                    let partitions =
                      Sl.Scan_state.partition_if_overflowing scan_state
                    in
                    let work_done =
                      List.map
                        ~f:(fun stmts ->
                          { Transaction_snark_work.Checked.fee = Fee.zero
                          ; proofs = proofs stmts
                          ; prover = snark_worker_pk
                          } )
                        work
                    in
                    let cmds_this_iter =
                      cmds_this_iter |> Sequence.to_list
                      |> List.map ~f:(fun cmd ->
                             { With_status.data = User_command.forget_check cmd
                             ; status = Applied
                             } )
                    in
                    let diff =
                      create_diff_with_non_zero_fee_excess
                        ~ledger:(Sl.ledger !sl)
                        ~coinbase_amount:constraint_constants.coinbase_amount
                        cmds_this_iter work_done partitions
                    in
                    let%bind apply_res =
                      Sl.apply ~constraint_constants !sl diff ~logger ~verifier
                        ~current_state_view:(dummy_state_view ())
                        ~state_and_body_hash:
                          (State_hash.dummy, State_body_hash.dummy)
                        ~coinbase_receiver ~supercharge_coinbase:true
                    in
                    let checked', diff' =
                      match apply_res with
                      | Error (Sl.Staged_ledger_error.Non_zero_fee_excess _) ->
                          (true, empty_diff)
                      | Error err ->
                          failwith
                          @@ sprintf
                               !"Expecting Non-zero-fee-excess error, got \
                                 %{sexp: Sl.Staged_ledger_error.t}"
                               err
                      | Ok
                          ( `Hash_after_applying _hash
                          , `Ledger_proof _ledger_proof
                          , `Staged_ledger sl'
                          , `Pending_coinbase_update _ ) ->
                          sl := sl' ;
                          (false, diff)
                    in
                    return (diff', checked || checked') )
              in
              (*Note: if this fails, try increasing the number of trials to get a diff that does fail*)
              assert checked ) )
    *)

    let%test_unit "Provers can't pay the account creation fee" =
      let no_work_included (diff : Staged_ledger_diff.t) =
        List.is_empty (Staged_ledger_diff.completed_works diff)
      in
      let stmt_to_work stmts =
        let prover = stmt_to_prover stmts in
        Some
          { Transaction_snark_work.Checked.fee =
              Currency.Fee.(sub work_fee (of_nanomina_int_exn 1))
              |> Option.value_exn
          ; proofs = proofs stmts
          ; prover
          }
      in
      Quickcheck.test (gen_below_capacity ())
        ~sexp_of:
          [%sexp_of:
            Ledger.init_state * User_command.Valid.t list * int option list]
        ~shrinker:
          (Quickcheck.Shrinker.create (fun (init_state, cmds, iters) ->
               if List.length iters > 1 then
                 Sequence.singleton
                   ( init_state
                   , List.take cmds (List.length cmds - transaction_capacity)
                   , [ None ] )
               else Sequence.empty ) )
        ~trials:1
        ~f:(fun (ledger_init_state, cmds, iters) ->
          async_with_ledgers ledger_init_state (fun sl _test_mask ->
              iter_cmds_acc cmds iters ()
                (fun _cmds_left _count_opt cmds_this_iter () ->
                  let diff =
                    let diff_result =
                      Sl.create_diff ~constraint_constants !sl ~logger
                        ~current_state_view:(dummy_state_view ())
                        ~transactions_by_fee:cmds_this_iter
                        ~get_completed_work:stmt_to_work ~coinbase_receiver
                        ~supercharge_coinbase:true
                    in
                    match diff_result with
                    | Ok (diff, _invalid_txns) ->
                        Staged_ledger_diff.forget diff
                    | Error e ->
                        Error.raise (Pre_diff_info.Error.to_error e)
                  in
                  (*No proofs were purchased since the fee for the proofs are not sufficient to pay for account creation*)
                  assert (no_work_included diff) ;
                  Deferred.return (diff, ()) ) ) )

    let stmt_to_work_restricted work_list provers
        (stmts : Transaction_snark_work.Statement.t) :
        Transaction_snark_work.Checked.t option =
      let prover =
        match provers with
        | `Many_provers ->
            stmt_to_prover stmts
        | `One_prover ->
            snark_worker_pk
      in
      if
        Option.is_some
          (List.find work_list ~f:(fun s ->
               Transaction_snark_work.Statement.compare s stmts = 0 ) )
      then
        Some
          { Transaction_snark_work.Checked.fee = work_fee
          ; proofs = proofs stmts
          ; prover
          }
      else None

    (** Like test_simple but with a random number of completed jobs available.
           *)

    let test_random_number_of_proofs :
           Ledger.init_state
        -> User_command.Valid.t list
        -> int option list
        -> int list
        -> Sl.t ref
        -> Ledger.Mask.Attached.t
        -> [ `One_prover | `Many_provers ]
        -> unit Deferred.t =
     fun init_state cmds cmd_iters proofs_available sl test_mask provers ->
      let%map proofs_available_left =
        iter_cmds_acc cmds cmd_iters proofs_available
          (fun cmds_left _count_opt cmds_this_iter proofs_available_left ->
            let work_list : Transaction_snark_work.Statement.t list =
              Transaction_snark_scan_state.all_work_statements_exn
                !sl.scan_state
            in
            let proofs_available_this_iter =
              List.hd_exn proofs_available_left
            in
            let%map proof, diff =
              create_and_apply sl cmds_this_iter
                (stmt_to_work_restricted
                   (List.take work_list proofs_available_this_iter)
                   provers )
            in
            assert_fee_excess proof ;
            let cmds_applied_this_iter =
              List.length @@ Staged_ledger_diff.commands diff
            in
            let cb = coinbase_count diff in
            assert (proofs_available_this_iter = 0 || cb > 0) ;
            ( match provers with
            | `One_prover ->
                assert (cb <= 1)
            | `Many_provers ->
                assert (cb <= 2) ) ;
            let coinbase_cost = coinbase_cost diff in
            assert_ledger test_mask ~coinbase_cost !sl cmds_left
              cmds_applied_this_iter (init_pks init_state) ;
            (diff, List.tl_exn proofs_available_left) )
      in
      assert (List.is_empty proofs_available_left)

    let%test_unit "max throughput-random number of proofs-worst case provers" =
      (* Always at worst case number of provers *)
      let g =
        let open Quickcheck.Generator.Let_syntax in
        let%bind ledger_init_state, cmds, iters = gen_at_capacity in
        (* How many proofs will be available at each iteration. *)
        let%bind proofs_available =
          (* I think in the worst case every user command begets 1.5
             transactions - one for the command and half of one for a fee
             transfer - and the merge overhead means you need (amortized) twice
             as many SNARKs as transactions, but since a SNARK work usually
             covers two SNARKS it cancels. So we need to admit up to (1.5 * the
             number of commands) works. I make it twice as many for simplicity
             and to cover coinbases. *)
          Quickcheck_lib.map_gens iters ~f:(fun _ ->
              Int.gen_incl 0 (transaction_capacity * 2) )
        in
        return (ledger_init_state, cmds, iters, proofs_available)
      in
      Quickcheck.test g ~trials:10
        ~f:(fun (ledger_init_state, cmds, iters, proofs_available) ->
          async_with_ledgers ledger_init_state (fun sl test_mask ->
              test_random_number_of_proofs ledger_init_state cmds iters
                proofs_available sl test_mask `Many_provers ) )

    let%test_unit "random no of transactions-random number of proofs-worst \
                   case provers" =
      let g =
        let open Quickcheck.Generator.Let_syntax in
        let%bind ledger_init_state, cmds, iters =
          gen_below_capacity ~extra_blocks:true ()
        in
        let%bind proofs_available =
          Quickcheck_lib.map_gens iters ~f:(fun cmds_opt ->
              Int.gen_incl 0 (3 * Option.value_exn cmds_opt) )
        in
        return (ledger_init_state, cmds, iters, proofs_available)
      in
      let shrinker =
        Quickcheck.Shrinker.create
          (fun (ledger_init_state, cmds, iters, proofs_available) ->
            let all_but_last xs = List.take xs (List.length xs - 1) in
            let iter_count = List.length iters in
            let mod_iters iters' =
              ( ledger_init_state
              , List.take cmds
                @@ List.sum (module Int) iters' ~f:(Option.value ~default:0)
              , iters'
              , List.take proofs_available (List.length iters') )
            in
            let half_iters =
              if iter_count > 1 then
                Some (mod_iters (List.take iters (iter_count / 2)))
              else None
            in
            let one_less_iters =
              if iter_count > 2 then Some (mod_iters (all_but_last iters))
              else None
            in
            List.filter_map [ half_iters; one_less_iters ] ~f:Fn.id
            |> Sequence.of_list )
      in
      Quickcheck.test g ~shrinker ~shrink_attempts:`Exhaustive
        ~sexp_of:
          [%sexp_of:
            Ledger.init_state
            * User_command.Valid.t list
            * int option list
            * int list] ~trials:50
        ~f:(fun (ledger_init_state, cmds, iters, proofs_available) ->
          async_with_ledgers ledger_init_state (fun sl test_mask ->
              test_random_number_of_proofs ledger_init_state cmds iters
                proofs_available sl test_mask `Many_provers ) )

    let%test_unit "Random number of commands-random number of proofs-one \
                   prover)" =
      let g =
        let open Quickcheck.Generator.Let_syntax in
        let%bind ledger_init_state, cmds, iters =
          gen_below_capacity ~extra_blocks:true ()
        in
        let%bind proofs_available =
          Quickcheck_lib.map_gens iters ~f:(fun cmds_opt ->
              Int.gen_incl 0 (3 * Option.value_exn cmds_opt) )
        in
        return (ledger_init_state, cmds, iters, proofs_available)
      in
      Quickcheck.test g ~trials:10
        ~f:(fun (ledger_init_state, cmds, iters, proofs_available) ->
          async_with_ledgers ledger_init_state (fun sl test_mask ->
              test_random_number_of_proofs ledger_init_state cmds iters
                proofs_available sl test_mask `One_prover ) )

    let stmt_to_work_random_fee work_list provers
        (stmts : Transaction_snark_work.Statement.t) :
        Transaction_snark_work.Checked.t option =
      let prover =
        match provers with
        | `Many_provers ->
            stmt_to_prover stmts
        | `One_prover ->
            snark_worker_pk
      in
      Option.map
        (List.find work_list ~f:(fun (s, _) ->
             Transaction_snark_work.Statement.compare s stmts = 0 ) )
        ~f:(fun (_, fee) ->
          { Transaction_snark_work.Checked.fee; proofs = proofs stmts; prover }
          )

    (** Like test_random_number_of_proofs but with random proof fees.
           *)
    let test_random_proof_fee :
           Ledger.init_state
        -> User_command.Valid.t list
        -> int option list
        -> (int * Fee.t list) list
        -> Sl.t ref
        -> Ledger.Mask.Attached.t
        -> [ `One_prover | `Many_provers ]
        -> unit Deferred.t =
     fun _init_state cmds cmd_iters proofs_available sl _test_mask provers ->
      let%map proofs_available_left =
        iter_cmds_acc cmds cmd_iters proofs_available
          (fun _cmds_left _count_opt cmds_this_iter proofs_available_left ->
            let work_list : Transaction_snark_work.Statement.t list =
              Sl.Scan_state.work_statements_for_new_diff (Sl.scan_state !sl)
            in
            let proofs_available_this_iter, fees_for_each =
              List.hd_exn proofs_available_left
            in
            let work_to_be_done =
              let work_list = List.take work_list proofs_available_this_iter in
              List.(zip_exn work_list (take fees_for_each (length work_list)))
            in
            let%map _proof, diff =
              create_and_apply sl cmds_this_iter
                (stmt_to_work_random_fee work_to_be_done provers)
            in
            let sorted_work_from_diff1
                (pre_diff :
                  Staged_ledger_diff.Pre_diff_with_at_most_two_coinbase.t ) =
              List.sort pre_diff.completed_works ~compare:(fun w w' ->
                  Fee.compare w.fee w'.fee )
            in
            let sorted_work_from_diff2
                (pre_diff :
                  Staged_ledger_diff.Pre_diff_with_at_most_one_coinbase.t option
                  ) =
              Option.value_map pre_diff ~default:[] ~f:(fun p ->
                  List.sort p.completed_works ~compare:(fun w w' ->
                      Fee.compare w.fee w'.fee ) )
            in
            let () =
              let assert_same_fee { Coinbase.Fee_transfer.fee; _ } fee' =
                assert (Fee.equal fee fee')
              in
              let first_pre_diff, second_pre_diff_opt = diff.diff in
              match
                ( first_pre_diff.coinbase
                , Option.value_map second_pre_diff_opt
                    ~default:Staged_ledger_diff.At_most_one.Zero ~f:(fun d ->
                      d.coinbase ) )
              with
              | ( Staged_ledger_diff.At_most_two.Zero
                , Staged_ledger_diff.At_most_one.Zero )
              | Two None, Zero ->
                  ()
              | One ft_opt, Zero ->
                  Option.value_map ft_opt ~default:() ~f:(fun single ->
                      let work =
                        List.hd_exn (sorted_work_from_diff1 first_pre_diff)
                        |> Transaction_snark_work.forget
                      in
                      assert_same_fee single work.fee )
              | Zero, One ft_opt ->
                  Option.value_map ft_opt ~default:() ~f:(fun single ->
                      let work =
                        List.hd_exn (sorted_work_from_diff2 second_pre_diff_opt)
                        |> Transaction_snark_work.forget
                      in
                      assert_same_fee single work.fee )
              | Two (Some (ft, ft_opt)), Zero ->
                  let work_done = sorted_work_from_diff1 first_pre_diff in
                  let work =
                    List.hd_exn work_done |> Transaction_snark_work.forget
                  in
                  assert_same_fee ft work.fee ;
                  Option.value_map ft_opt ~default:() ~f:(fun single ->
                      let work =
                        List.hd_exn (List.drop work_done 1)
                        |> Transaction_snark_work.forget
                      in
                      assert_same_fee single work.fee )
              | _ ->
                  failwith
                    (sprintf
                       !"Incorrect coinbase in the diff %{sexp: \
                         Staged_ledger_diff.t}"
                       diff )
            in
            (diff, List.tl_exn proofs_available_left) )
      in
      assert (List.is_empty proofs_available_left)

    let%test_unit "max throughput-random-random fee-number of proofs-worst \
                   case provers" =
      (* Always at worst case number of provers *)
      let g =
        let open Quickcheck.Generator.Let_syntax in
        let%bind ledger_init_state, cmds, iters = gen_at_capacity in
        (* How many proofs will be available at each iteration. *)
        let%bind proofs_available =
          Quickcheck_lib.map_gens iters ~f:(fun _ ->
              let%bind number_of_proofs =
                Int.gen_incl 0 (transaction_capacity * 2)
              in
              let%map fees =
                Quickcheck.Generator.list_with_length number_of_proofs
                  Fee.(
                    gen_incl (of_nanomina_int_exn 1) (of_nanomina_int_exn 20))
              in
              (number_of_proofs, fees) )
        in
        return (ledger_init_state, cmds, iters, proofs_available)
      in
      Quickcheck.test g ~trials:10
        ~f:(fun (ledger_init_state, cmds, iters, proofs_available) ->
          async_with_ledgers ledger_init_state (fun sl test_mask ->
              test_random_proof_fee ledger_init_state cmds iters
                proofs_available sl test_mask `Many_provers ) )

    let%test_unit "Max throughput-random fee" =
      let g =
        let open Quickcheck.Generator.Let_syntax in
        let%bind ledger_init_state, cmds, iters = gen_at_capacity in
        let%bind proofs_available =
          Quickcheck_lib.map_gens iters ~f:(fun _ ->
              let number_of_proofs =
                transaction_capacity
                (*All proofs are available*)
              in
              let%map fees =
                Quickcheck.Generator.list_with_length number_of_proofs
                  Fee.(
                    gen_incl (of_nanomina_int_exn 1) (of_nanomina_int_exn 20))
              in
              (number_of_proofs, fees) )
        in
        return (ledger_init_state, cmds, iters, proofs_available)
      in
      Quickcheck.test g
        ~sexp_of:
          [%sexp_of:
            Ledger.init_state
            * Mina_base.User_command.Valid.t list
            * int option list
            * (int * Fee.t list) list] ~trials:10
        ~f:(fun (ledger_init_state, cmds, iters, proofs_available) ->
          async_with_ledgers ledger_init_state (fun sl test_mask ->
              test_random_proof_fee ledger_init_state cmds iters
                proofs_available sl test_mask `Many_provers ) )

    let check_pending_coinbase ~supercharge_coinbase proof ~sl_before ~sl_after
        (_state_hash, state_body_hash) pc_update ~is_new_stack =
      let pending_coinbase_before = Sl.pending_coinbase_collection sl_before in
      let root_before = Pending_coinbase.merkle_root pending_coinbase_before in
      let unchecked_root_after =
        Pending_coinbase.merkle_root (Sl.pending_coinbase_collection sl_after)
      in
      let f_pop_and_add () =
        let open Snark_params.Tick in
        let open Pending_coinbase in
        let proof_emitted =
          if Option.is_some proof then Boolean.true_ else Boolean.false_
        in
        let%bind root_after_popping, _deleted_stack =
          Pending_coinbase.Checked.pop_coinbases ~constraint_constants
            ~proof_emitted
            (Hash.var_of_t root_before)
        in
        let pc_update_var = Update.var_of_t pc_update in
        let coinbase_receiver =
          Public_key.Compressed.(var_of_t coinbase_receiver)
        in
        let supercharge_coinbase = Boolean.var_of_value supercharge_coinbase in
        let state_body_hash_var = State_body_hash.var_of_t state_body_hash in
        Pending_coinbase.Checked.add_coinbase ~constraint_constants
          root_after_popping pc_update_var ~coinbase_receiver
          ~supercharge_coinbase state_body_hash_var
      in
      let checked_root_after_update =
        let open Snark_params.Tick in
        let open Pending_coinbase in
        let comp =
          let%map result =
            handle f_pop_and_add
              (unstage
                 (handler ~depth:constraint_constants.pending_coinbase_depth
                    pending_coinbase_before ~is_new_stack ) )
          in
          As_prover.read Hash.typ result
        in
        let x = Or_error.ok_exn (run_and_check comp) in
        x
      in
      [%test_eq: Pending_coinbase.Hash.t] unchecked_root_after
        checked_root_after_update

    let test_pending_coinbase :
           Ledger.init_state
        -> User_command.Valid.t list
        -> int option list
        -> int list
        -> (State_hash.t * State_body_hash.t) list
        -> Mina_base.Zkapp_precondition.Protocol_state.View.t
        -> Sl.t ref
        -> Ledger.Mask.Attached.t
        -> [ `One_prover | `Many_provers ]
        -> unit Deferred.t =
     fun init_state cmds cmd_iters proofs_available state_body_hashes
         current_state_view sl test_mask provers ->
      let%map proofs_available_left, _state_body_hashes_left =
        iter_cmds_acc cmds cmd_iters (proofs_available, state_body_hashes)
          (fun
            cmds_left
            _count_opt
            cmds_this_iter
            (proofs_available_left, state_body_hashes)
          ->
            let work_list : Transaction_snark_work.Statement.t list =
              Sl.Scan_state.all_work_statements_exn !sl.scan_state
            in
            let proofs_available_this_iter =
              List.hd_exn proofs_available_left
            in
            let sl_before = !sl in
            let state_body_hash = List.hd_exn state_body_hashes in
            let%map proof, diff, is_new_stack, pc_update, supercharge_coinbase =
              create_and_apply_with_state_body_hash ~current_state_view
                ~state_and_body_hash:state_body_hash sl cmds_this_iter
                (stmt_to_work_restricted
                   (List.take work_list proofs_available_this_iter)
                   provers )
            in
            check_pending_coinbase proof ~supercharge_coinbase ~sl_before
              ~sl_after:!sl state_body_hash pc_update ~is_new_stack ;
            assert_fee_excess proof ;
            let cmds_applied_this_iter =
              List.length @@ Staged_ledger_diff.commands diff
            in
            let cb = coinbase_count diff in
            assert (proofs_available_this_iter = 0 || cb > 0) ;
            ( match provers with
            | `One_prover ->
                assert (cb <= 1)
            | `Many_provers ->
                assert (cb <= 2) ) ;
            let coinbase_cost = coinbase_cost diff in
            assert_ledger test_mask ~coinbase_cost !sl cmds_left
              cmds_applied_this_iter (init_pks init_state) ;
            ( diff
            , (List.tl_exn proofs_available_left, List.tl_exn state_body_hashes)
            ) )
      in
      assert (List.is_empty proofs_available_left)

    let pending_coinbase_test prover =
      let g =
        let open Quickcheck.Generator.Let_syntax in
        let%bind ledger_init_state, cmds, iters =
          gen_below_capacity ~extra_blocks:true ()
        in
        let%bind state_body_hashes =
          Quickcheck_lib.map_gens iters ~f:(fun _ ->
              Quickcheck.Generator.tuple2 State_hash.gen State_body_hash.gen )
        in
        let%bind proofs_available =
          Quickcheck_lib.map_gens iters ~f:(fun cmds_opt ->
              Int.gen_incl 0 (3 * Option.value_exn cmds_opt) )
        in
        return
          (ledger_init_state, cmds, iters, proofs_available, state_body_hashes)
      in
      let current_state_view = dummy_state_view () in
      Quickcheck.test g ~trials:5
        ~f:(fun
             ( ledger_init_state
             , cmds
             , iters
             , proofs_available
             , state_body_hashes )
           ->
          async_with_ledgers ledger_init_state (fun sl test_mask ->
              test_pending_coinbase ledger_init_state cmds iters
                proofs_available state_body_hashes current_state_view sl
                test_mask prover ) )

    let%test_unit "Validate pending coinbase for random number of \
                   commands-random number of proofs-one prover)" =
      pending_coinbase_test `One_prover

    let%test_unit "Validate pending coinbase for random number of \
                   commands-random number of proofs-many provers)" =
      pending_coinbase_test `Many_provers

    let timed_account n =
      let keypair =
        Quickcheck.random_value
          ~seed:(`Deterministic (sprintf "timed_account_%d" n))
          Keypair.gen
      in
      let account_id =
        Account_id.create
          (Public_key.compress keypair.public_key)
          Token_id.default
      in
      let balance = Balance.of_mina_int_exn 100 in
      (*Should fully vest by slot = 7*)
      let acc =
        Account.create_timed account_id balance ~initial_minimum_balance:balance
          ~cliff_time:(Mina_numbers.Global_slot.of_int 4)
          ~cliff_amount:Amount.zero
          ~vesting_period:(Mina_numbers.Global_slot.of_int 2)
          ~vesting_increment:(Amount.of_mina_int_exn 50)
        |> Or_error.ok_exn
      in
      (keypair, acc)

    let untimed_account n =
      let keypair =
        Quickcheck.random_value
          ~seed:(`Deterministic (sprintf "untimed_account_%d" n))
          Keypair.gen
      in
      let account_id =
        Account_id.create
          (Public_key.compress keypair.public_key)
          Token_id.default
      in
      let balance = Balance.of_mina_int_exn 100 in
      let acc = Account.create account_id balance in
      (keypair, acc)

    let supercharge_coinbase_test ~(self : Account.t) ~(delegator : Account.t)
        ~block_count f_expected_balance sl =
      let coinbase_receiver = self in
      let init_balance = coinbase_receiver.balance in
      let check_receiver_account sl count =
        let location =
          Ledger.location_of_account (Sl.ledger sl)
            (Account.identifier coinbase_receiver)
          |> Option.value_exn
        in
        let account = Ledger.get (Sl.ledger sl) location |> Option.value_exn in
        [%test_eq: Balance.t]
          (f_expected_balance count init_balance)
          account.balance
      in
      Deferred.List.iter
        (List.init block_count ~f:(( + ) 1))
        ~f:(fun block_count ->
          let%bind _ =
            create_and_apply_with_state_body_hash ~winner:delegator.public_key
              ~coinbase_receiver:coinbase_receiver.public_key sl
              ~current_state_view:
                (dummy_state_view
                   ~global_slot_since_genesis:
                     (Mina_numbers.Global_slot.of_int block_count)
                   () )
              ~state_and_body_hash:(State_hash.dummy, State_body_hash.dummy)
              Sequence.empty
              (stmt_to_work_zero_fee ~prover:self.public_key)
          in
          check_receiver_account !sl block_count ;
          return () )

    let normal_coinbase = constraint_constants.coinbase_amount

    let scale_exn amt i = Amount.scale amt i |> Option.value_exn

    let supercharged_coinbase =
      scale_exn constraint_constants.coinbase_amount
        constraint_constants.supercharged_coinbase_factor

    let g = Ledger.gen_initial_ledger_state

    let%test_unit "Supercharged coinbase - staking" =
      let keypair_self, self = timed_account 1 in
      let slots_with_locked_tokens =
        7
        (*calculated from the timing values for timed_accounts*)
      in
      let block_count = slots_with_locked_tokens + 5 in
      let f_expected_balance block_no init_balance =
        if block_no <= slots_with_locked_tokens then
          Balance.add_amount init_balance (scale_exn normal_coinbase block_no)
          |> Option.value_exn
        else
          (* init balance +
                (normal_coinbase * slots_with_locked_tokens) +
                (supercharged_coinbase * remaining slots))*)
          Balance.add_amount
            ( Balance.add_amount init_balance
                (scale_exn normal_coinbase slots_with_locked_tokens)
            |> Option.value_exn )
            (scale_exn supercharged_coinbase
               (block_no - slots_with_locked_tokens) )
          |> Option.value_exn
      in
      Quickcheck.test g ~trials:1 ~f:(fun ledger_init_state ->
          let ledger_init_state =
            Array.append
              [| ( keypair_self
                 , Balance.to_amount self.balance
                 , self.nonce
                 , self.timing )
              |]
              ledger_init_state
          in
          async_with_ledgers ledger_init_state (fun sl _test_mask ->
              supercharge_coinbase_test ~self ~delegator:self ~block_count
                f_expected_balance sl ) )

    let%test_unit "Supercharged coinbase - unlocked account delegating to \
                   locked account" =
      let keypair_self, locked_self = timed_account 1 in
      let keypair_delegator, unlocked_delegator = untimed_account 1 in
      let slots_with_locked_tokens =
        7
        (*calculated from the timing values for timed_accounts*)
      in
      let block_count = slots_with_locked_tokens + 2 in
      let f_expected_balance block_no init_balance =
        Balance.add_amount init_balance
          (scale_exn supercharged_coinbase block_no)
        |> Option.value_exn
      in
      Quickcheck.test g ~trials:1 ~f:(fun ledger_init_state ->
          let ledger_init_state =
            Array.append
              [| ( keypair_self
                 , Balance.to_amount locked_self.balance
                 , locked_self.nonce
                 , locked_self.timing )
               ; ( keypair_delegator
                 , Balance.to_amount unlocked_delegator.balance
                 , unlocked_delegator.nonce
                 , unlocked_delegator.timing )
              |]
              ledger_init_state
          in
          async_with_ledgers ledger_init_state (fun sl _test_mask ->
              supercharge_coinbase_test ~self:locked_self
                ~delegator:unlocked_delegator ~block_count f_expected_balance sl ) )

    let%test_unit "Supercharged coinbase - locked account delegating to \
                   unlocked account" =
      let keypair_self, unlocked_self = untimed_account 1 in
      let keypair_delegator, locked_delegator = timed_account 1 in
      let slots_with_locked_tokens =
        7
        (*calculated from the timing values for the timed_account*)
      in
      let block_count = slots_with_locked_tokens + 2 in
      let f_expected_balance block_no init_balance =
        if block_no <= slots_with_locked_tokens then
          Balance.add_amount init_balance (scale_exn normal_coinbase block_no)
          |> Option.value_exn
        else
          (* init balance +
                (normal_coinbase * slots_with_locked_tokens) +
                (supercharged_coinbase * remaining slots))*)
          Balance.add_amount
            ( Balance.add_amount init_balance
                (scale_exn normal_coinbase slots_with_locked_tokens)
            |> Option.value_exn )
            (scale_exn supercharged_coinbase
               (block_no - slots_with_locked_tokens) )
          |> Option.value_exn
      in
      Quickcheck.test g ~trials:1 ~f:(fun ledger_init_state ->
          let ledger_init_state =
            Array.append
              [| ( keypair_self
                 , Balance.to_amount unlocked_self.balance
                 , unlocked_self.nonce
                 , unlocked_self.timing )
               ; ( keypair_delegator
                 , Balance.to_amount locked_delegator.balance
                 , locked_delegator.nonce
                 , locked_delegator.timing )
              |]
              ledger_init_state
          in
          async_with_ledgers ledger_init_state (fun sl _test_mask ->
              supercharge_coinbase_test ~self:unlocked_self
                ~delegator:locked_delegator ~block_count f_expected_balance sl ) )

    let%test_unit "Supercharged coinbase - locked account delegating to locked \
                   account" =
      let keypair_self, locked_self = timed_account 1 in
      let keypair_delegator, locked_delegator = timed_account 2 in
      let slots_with_locked_tokens =
        7
        (*calculated from the timing values for timed_accounts*)
      in
      let block_count = slots_with_locked_tokens in
      let f_expected_balance block_no init_balance =
        (*running the test as long as both the accounts remain locked and hence normal coinbase in all the blocks*)
        Balance.add_amount init_balance (scale_exn normal_coinbase block_no)
        |> Option.value_exn
      in
      Quickcheck.test g ~trials:1 ~f:(fun ledger_init_state ->
          let ledger_init_state =
            Array.append
              [| ( keypair_self
                 , Balance.to_amount locked_self.balance
                 , locked_self.nonce
                 , locked_self.timing )
               ; ( keypair_delegator
                 , Balance.to_amount locked_delegator.balance
                 , locked_delegator.nonce
                 , locked_delegator.timing )
              |]
              ledger_init_state
          in
          async_with_ledgers ledger_init_state (fun sl _test_mask ->
              supercharge_coinbase_test ~self:locked_self
                ~delegator:locked_delegator ~block_count f_expected_balance sl ) )

    let command_insufficient_funds =
      let open Quickcheck.Generator.Let_syntax in
      let%map ledger_init_state = Ledger.gen_initial_ledger_state in
      let kp, balance, nonce, _ = ledger_init_state.(0) in
      let receiver_pk =
        Quickcheck.random_value ~seed:(`Deterministic "receiver_pk")
          Public_key.Compressed.gen
      in
      let insufficient_account_creation_fee =
        Currency.Fee.to_nanomina_int constraint_constants.account_creation_fee
        / 2
        |> Currency.Amount.of_nanomina_int_exn
      in
      let source_pk = Public_key.compress kp.public_key in
      let body =
        Signed_command_payload.Body.Payment
          Payment_payload.Poly.
            { source_pk
            ; receiver_pk
            ; amount = insufficient_account_creation_fee
            }
      in
      let fee = Currency.Amount.to_fee balance in
      let payload =
        Signed_command.Payload.create ~fee ~fee_payer_pk:source_pk ~nonce
          ~memo:Signed_command_memo.dummy ~valid_until:None ~body
      in
      let signed_command =
        User_command.Signed_command (Signed_command.sign kp payload)
      in
      (ledger_init_state, signed_command)

    let%test_unit "Commands with Insufficient funds are not included" =
      let logger = Logger.null () in
      Quickcheck.test command_insufficient_funds ~trials:1
        ~f:(fun (ledger_init_state, invalid_command) ->
          async_with_ledgers ledger_init_state (fun sl _test_mask ->
              let diff_result =
                Sl.create_diff ~constraint_constants !sl ~logger
                  ~current_state_view:(dummy_state_view ())
                  ~transactions_by_fee:(Sequence.of_list [ invalid_command ])
                  ~get_completed_work:(stmt_to_work_zero_fee ~prover:self_pk)
                  ~coinbase_receiver ~supercharge_coinbase:false
              in
              ( match diff_result with
              | Ok (diff, _invalid_txns) ->
                  assert (
                    List.is_empty
                      (Staged_ledger_diff.With_valid_signatures_and_proofs
                       .commands diff ) )
              | Error e ->
                  Error.raise (Pre_diff_info.Error.to_error e) ) ;
              Deferred.unit ) )

    let%test_unit "Blocks having commands with insufficient funds are rejected"
        =
      let logger = Logger.create () in
      let g =
        let open Quickcheck.Generator.Let_syntax in
        let%map ledger_init_state = Ledger.gen_initial_ledger_state in
        let command (kp : Keypair.t) (balance : Currency.Amount.t)
            (nonce : Account.Nonce.t) (validity : [ `Valid | `Invalid ]) =
          let receiver_pk =
            Quickcheck.random_value ~seed:(`Deterministic "receiver_pk")
              Public_key.Compressed.gen
          in
          let account_creation_fee, fee =
            match validity with
            | `Valid ->
                let account_creation_fee =
                  constraint_constants.account_creation_fee
                  |> Currency.Amount.of_fee
                in
                ( account_creation_fee
                , Currency.Amount.to_fee
                    ( Currency.Amount.sub balance account_creation_fee
                    |> Option.value_exn ) )
            | `Invalid ->
                (* Not enough account creation fee and using full balance for fee*)
                ( Currency.Fee.to_nanomina_int
                    constraint_constants.account_creation_fee
                  / 2
                  |> Currency.Amount.of_nanomina_int_exn
                , Currency.Amount.to_fee balance )
          in
          let source_pk = Public_key.compress kp.public_key in
          let body =
            Signed_command_payload.Body.Payment
              Payment_payload.Poly.
                { source_pk; receiver_pk; amount = account_creation_fee }
          in
          let payload =
            Signed_command.Payload.create ~fee ~fee_payer_pk:source_pk ~nonce
              ~memo:Signed_command_memo.dummy ~valid_until:None ~body
          in
          User_command.Signed_command (Signed_command.sign kp payload)
        in
        let signed_command =
          let kp, balance, nonce, _ = ledger_init_state.(0) in
          command kp balance nonce `Valid
        in
        let invalid_command =
          let kp, balance, nonce, _ = ledger_init_state.(1) in
          command kp balance nonce `Invalid
        in
        (ledger_init_state, signed_command, invalid_command)
      in
      Quickcheck.test g ~trials:1
        ~f:(fun (ledger_init_state, valid_command, invalid_command) ->
          async_with_ledgers ledger_init_state (fun sl _test_mask ->
              let diff_result =
                Sl.create_diff ~constraint_constants !sl ~logger
                  ~current_state_view:(dummy_state_view ())
                  ~transactions_by_fee:(Sequence.of_list [ valid_command ])
                  ~get_completed_work:(stmt_to_work_zero_fee ~prover:self_pk)
                  ~coinbase_receiver ~supercharge_coinbase:false
              in
              match diff_result with
              | Error e ->
                  Error.raise (Pre_diff_info.Error.to_error e)
              | Ok (diff, _invalid_txns) -> (
                  assert (
                    List.length
                      (Staged_ledger_diff.With_valid_signatures_and_proofs
                       .commands diff )
                    = 1 ) ;
                  let f, s = diff.diff in
                  [%log info] "Diff %s"
                    ( Staged_ledger_diff.With_valid_signatures_and_proofs
                      .to_yojson diff
                    |> Yojson.Safe.to_string ) ;
                  let failed_command =
                    With_status.
                      { data = invalid_command
                      ; status =
                          Transaction_status.Failed
                            Transaction_status.Failure.(
                              Collection.of_single_failure
                                Amount_insufficient_to_create_account)
                      }
                  in
                  (*Replace the valid command with an invalid command)*)
                  let diff =
                    { Staged_ledger_diff.With_valid_signatures_and_proofs.diff =
                        ({ f with commands = [ failed_command ] }, s)
                    }
                  in
                  let%map res =
                    Sl.apply ~constraint_constants !sl
                      (Staged_ledger_diff.forget diff)
                      ~logger ~verifier
                      ~current_state_view:(dummy_state_view ())
                      ~state_and_body_hash:
                        (State_hash.dummy, State_body_hash.dummy)
                      ~coinbase_receiver ~supercharge_coinbase:false
                  in
                  match res with
                  | Ok _x ->
                      assert false
                  (*TODO: check transaction logic errors here. Verified that the error is here is [The source account has an insufficient balance]*)
                  | Error (Staged_ledger_error.Unexpected _ as e) ->
                      [%log info] "Error %s" (Staged_ledger_error.to_string e) ;
                      assert true
                  | Error _ ->
                      assert false ) ) )

    let%test_unit "Mismatched verification keys in zkApp accounts and \
                   transactions" =
      let open Transaction_snark.For_tests in
      let gen =
        let open Quickcheck.Generator.Let_syntax in
        let%bind test_spec = Mina_transaction_logic.For_tests.Test_spec.gen in
        let pks =
          Public_key.Compressed.Set.of_list
            (List.map (Array.to_list test_spec.init_ledger) ~f:(fun s ->
                 Public_key.compress (fst s).public_key ) )
        in
        let%map kp =
          Quickcheck.Generator.filter Keypair.gen ~f:(fun kp ->
              not
                (Public_key.Compressed.Set.mem pks
                   (Public_key.compress kp.public_key) ) )
        in
        (test_spec, kp)
      in
      Quickcheck.test ~trials:1 gen
        ~f:(fun ({ init_ledger; specs = _ }, new_kp) ->
          let fee = Fee.of_nanomina_int_exn 1_000_000 in
          let amount = Amount.of_mina_int_exn 10 in
          let snapp_pk = Signature_lib.Public_key.compress new_kp.public_key in
          let snapp_update =
            { Account_update.Update.dummy with
              delegate = Zkapp_basic.Set_or_keep.Set snapp_pk
            }
          in
          let memo = Signed_command_memo.dummy in
          let test_spec : Update_states_spec.t =
            { sender = (new_kp, Mina_base.Account.Nonce.zero)
            ; fee
            ; fee_payer = None
            ; receivers = []
            ; amount
            ; zkapp_account_keypairs = [ new_kp ]
            ; memo
            ; new_zkapp_account = false
            ; snapp_update
            ; current_auth = Permissions.Auth_required.Proof
            ; call_data = Snark_params.Tick.Field.zero
            ; events = []
            ; sequence_events = []
            ; preconditions = None
            }
          in
          Ledger.with_ledger ~depth:constraint_constants.ledger_depth
            ~f:(fun ledger ->
              Async.Thread_safe.block_on_async_exn (fun () ->
                  Mina_transaction_logic.For_tests.Init_ledger.init
                    (module Ledger.Ledger_inner)
                    init_ledger ledger ;
                  (*create a snapp account*)
                  let snapp_permissions =
                    let default = Permissions.user_default in
                    { default with
                      set_delegate = Permissions.Auth_required.Proof
                    }
                  in
                  let snapp_account_id =
                    Account_id.create snapp_pk Token_id.default
                  in
                  let dummy_vk =
                    let data = Pickles.Side_loaded.Verification_key.dummy in
                    let hash = Zkapp_account.digest_vk data in
                    ({ data; hash } : _ With_hash.t)
                  in
                  let valid_against_ledger =
                    let new_mask =
                      Ledger.Mask.create ~depth:(Ledger.depth ledger) ()
                    in
                    let l = Ledger.register_mask ledger new_mask in
                    Transaction_snark.For_tests.create_trivial_zkapp_account
                      ~permissions:snapp_permissions ~vk ~ledger:l snapp_pk ;
                    l
                  in
                  let%bind zkapp_command =
                    Transaction_snark.For_tests.update_states ~zkapp_prover
                      ~constraint_constants test_spec
                  in
                  let valid_zkapp_command =
                    Or_error.ok_exn
                      (Zkapp_command.Valid.to_valid ~ledger:valid_against_ledger
                         ~get:Ledger.get
                         ~location_of_account:Ledger.location_of_account
                         zkapp_command )
                  in
                  ignore
                    (Ledger.unregister_mask_exn valid_against_ledger
                       ~loc:__LOC__ ) ;
                  (*Different key in the staged ledger*)
                  Transaction_snark.For_tests.create_trivial_zkapp_account
                    ~permissions:snapp_permissions ~vk:dummy_vk ~ledger snapp_pk ;
                  let open Async.Deferred.Let_syntax in
                  let sl = ref @@ Sl.create_exn ~constraint_constants ~ledger in
                  let%bind _proof, diff =
                    create_and_apply sl
                      (Sequence.singleton
                         (User_command.Zkapp_command valid_zkapp_command) )
                      stmt_to_work_one_prover
                  in
                  let commands = Staged_ledger_diff.commands diff in
                  (*Zkapp_command with incompatible vk should not be in the diff*)
                  assert (List.is_empty commands) ;
                  (*Update the account to have correct vk*)
                  let loc =
                    Option.value_exn
                      (Ledger.location_of_account ledger snapp_account_id)
                  in
                  let account = Option.value_exn (Ledger.get ledger loc) in
                  Ledger.set ledger loc
                    { account with
                      zkapp =
                        Some
                          { (Option.value_exn account.zkapp) with
                            verification_key = Some vk
                          }
                    } ;
                  let sl = ref @@ Sl.create_exn ~constraint_constants ~ledger in
                  let%bind _proof, diff =
                    create_and_apply sl
                      (Sequence.singleton
                         (User_command.Zkapp_command valid_zkapp_command) )
                      stmt_to_work_one_prover
                  in
                  let commands = Staged_ledger_diff.commands diff in
                  assert (List.length commands = 1) ;
                  match List.hd_exn commands with
                  | { With_status.data = Zkapp_command _ps; status = Applied }
                    ->
                      return ()
                  | { With_status.data = Zkapp_command _ps
                    ; status = Failed tbl
                    } ->
                      failwith
                        (sprintf "Zkapp_command application failed %s"
                           ( Transaction_status.Failure.Collection.to_yojson tbl
                           |> Yojson.Safe.to_string ) )
                  | _ ->
                      failwith "expecting zkapp_command transaction" ) ) )
  end )<|MERGE_RESOLUTION|>--- conflicted
+++ resolved
@@ -637,7 +637,6 @@
           (Staged_ledger_error.Mismatched_statuses
              (txn_with_expected_status, actual_status) )
     in
-<<<<<<< HEAD
     fun connecting_ledger_right ->
       let statement =
         { Mina_wire_types.Mina_state_snarked_ledger_state.Poly.V2.source =
@@ -657,6 +656,8 @@
         ; fee_excess = pre_stmt.fee_excess
         ; supply_increase
         ; sok_digest = ()
+        ; zkapp_updates_applied =
+            Ledger.Transaction_applied.zkapp_updates_applied applied_txn
         }
       in
       { Scan_state.Transaction_with_witness.transaction_with_info = applied_txn
@@ -665,30 +666,6 @@
       ; second_pass_ledger_witness = ledger_witness
       ; init_stack = pre_stmt.init_stack
       ; statement
-=======
-    let connecting_ledger_left = failwith "TODO" in
-    let connecting_ledger_right = failwith "TODO" in
-    let statement =
-      { Mina_wire_types.Mina_state_snarked_ledger_state.Poly.V2.source =
-          { first_pass_ledger = pre_stmt.first_pass_ledger_source_hash
-          ; second_pass_ledger = second_pass_ledger_source_hash
-          ; pending_coinbase_stack = pre_stmt.pending_coinbase_stack_source
-          ; local_state = empty_local_state
-          }
-      ; target =
-          { first_pass_ledger = pre_stmt.first_pass_ledger_target_hash
-          ; second_pass_ledger = second_pass_ledger_target_hash
-          ; pending_coinbase_stack = pre_stmt.pending_coinbase_stack_target
-          ; local_state = empty_local_state
-          }
-      ; connecting_ledger_left
-      ; connecting_ledger_right
-      ; fee_excess = pre_stmt.fee_excess
-      ; supply_increase
-      ; sok_digest = ()
-      ; zkapp_updates_applied =
-          Ledger.Transaction_applied.zkapp_updates_applied applied_txn
->>>>>>> f08e726a
       }
 
   let apply_transactions_phase_1 ~constraint_constants ledger current_stack ts
