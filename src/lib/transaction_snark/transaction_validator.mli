open Core_kernel
open Mina_base

<<<<<<< HEAD
module Hashless_ledger : Ledger_intf.S

include module type of Mina_transaction_logic.Make (Hashless_ledger)

val create : Mina_ledger.Ledger.t -> Hashless_ledger.t

val has_locked_tokens :
     global_slot:Mina_numbers.Global_slot.t
  -> account_id:Account_id.t
  -> Hashless_ledger.t
  -> bool Or_error.t

module For_tests : sig
  open Currency
  open Mina_numbers

  val validate_timing_with_min_balance :
       account:Account.t
    -> txn_amount:Amount.t
    -> txn_global_slot:Global_slot.t
    -> (Account.Timing.t * [> `Min_balance of Balance.t ]) Or_error.t

  val validate_timing :
       account:Account.t
    -> txn_amount:Amount.t
    -> txn_global_slot:Global_slot.t
    -> Account.Timing.t Or_error.t
end
=======
val apply_user_command :
     constraint_constants:Genesis_constants.Constraint_constants.t
  -> txn_global_slot:Mina_numbers.Global_slot.t
  -> Mina_ledger.Ledger.t
  -> Signed_command.With_valid_signature.t
  -> Transaction_status.t Or_error.t

val apply_transaction :
     constraint_constants:Genesis_constants.Constraint_constants.t
  -> global_slot:Mina_numbers.Global_slot.t
  -> txn_state_view:Zkapp_precondition.Protocol_state.View.t
  -> Mina_ledger.Ledger.t
  -> Transaction.t
  -> Transaction_status.t Or_error.t
>>>>>>> 6b1e72d7
<|MERGE_RESOLUTION|>--- conflicted
+++ resolved
@@ -1,36 +1,7 @@
 open Core_kernel
 open Mina_base
+open Mina_transaction
 
-<<<<<<< HEAD
-module Hashless_ledger : Ledger_intf.S
-
-include module type of Mina_transaction_logic.Make (Hashless_ledger)
-
-val create : Mina_ledger.Ledger.t -> Hashless_ledger.t
-
-val has_locked_tokens :
-     global_slot:Mina_numbers.Global_slot.t
-  -> account_id:Account_id.t
-  -> Hashless_ledger.t
-  -> bool Or_error.t
-
-module For_tests : sig
-  open Currency
-  open Mina_numbers
-
-  val validate_timing_with_min_balance :
-       account:Account.t
-    -> txn_amount:Amount.t
-    -> txn_global_slot:Global_slot.t
-    -> (Account.Timing.t * [> `Min_balance of Balance.t ]) Or_error.t
-
-  val validate_timing :
-       account:Account.t
-    -> txn_amount:Amount.t
-    -> txn_global_slot:Global_slot.t
-    -> Account.Timing.t Or_error.t
-end
-=======
 val apply_user_command :
      constraint_constants:Genesis_constants.Constraint_constants.t
   -> txn_global_slot:Mina_numbers.Global_slot.t
@@ -38,11 +9,18 @@
   -> Signed_command.With_valid_signature.t
   -> Transaction_status.t Or_error.t
 
-val apply_transaction :
+val apply_transactions :
+     constraint_constants:Genesis_constants.Constraint_constants.t
+  -> global_slot:Mina_numbers.Global_slot.t
+  -> txn_state_view:Zkapp_precondition.Protocol_state.View.t
+  -> Mina_ledger.Ledger.t
+  -> Transaction.t list
+  -> Mina_ledger.Ledger.Transaction_applied.t list Or_error.t
+
+val apply_transaction_first_pass :
      constraint_constants:Genesis_constants.Constraint_constants.t
   -> global_slot:Mina_numbers.Global_slot.t
   -> txn_state_view:Zkapp_precondition.Protocol_state.View.t
   -> Mina_ledger.Ledger.t
   -> Transaction.t
-  -> Transaction_status.t Or_error.t
->>>>>>> 6b1e72d7
+  -> Mina_ledger.Ledger.Transaction_partially_applied.t Or_error.t