--- conflicted
+++ resolved
@@ -3,10 +3,7 @@
 open Mina_transaction
 open Snark_params
 open Mina_state
-<<<<<<< HEAD
-=======
 open Currency
->>>>>>> 16bb042b
 module Transaction_validator = Transaction_validator
 
 (** For debugging. Logs to stderr the inputs to the top hash. *)
@@ -140,11 +137,7 @@
     module V2 : sig
       type t =
         ( Frozen_ledger_hash.Stable.V1.t
-<<<<<<< HEAD
-        , Currency.Amount.Stable.V1.t
-=======
         , (Amount.Stable.V1.t, Sgn.Stable.V1.t) Signed_poly.Stable.V1.t
->>>>>>> 16bb042b
         , Pending_coinbase.Stack_versioned.Stable.V1.t
         , Fee_excess.Stable.V1.t
         , unit
@@ -160,11 +153,7 @@
       module V2 : sig
         type t =
           ( Frozen_ledger_hash.Stable.V1.t
-<<<<<<< HEAD
-          , Currency.Amount.Stable.V1.t
-=======
           , (Amount.Stable.V1.t, Sgn.Stable.V1.t) Signed_poly.Stable.V1.t
->>>>>>> 16bb042b
           , Pending_coinbase.Stack_versioned.Stable.V1.t
           , Fee_excess.Stable.V1.t
           , Sok_message.Digest.Stable.V1.t
@@ -176,11 +165,7 @@
 
     type var =
       ( Frozen_ledger_hash.var
-<<<<<<< HEAD
-      , Currency.Amount.var
-=======
       , Amount.Signed.var
->>>>>>> 16bb042b
       , Pending_coinbase.Stack.var
       , Fee_excess.var
       , Sok_message.Digest.Checked.t
@@ -269,10 +254,7 @@
   -> pending_coinbase_stack_state:Pending_coinbase_stack_state.t
   -> zkapp_account1:Zkapp_account.t option
   -> zkapp_account2:Zkapp_account.t option
-<<<<<<< HEAD
-=======
   -> supply_increase:Amount.Signed.t
->>>>>>> 16bb042b
   -> Transaction.Valid.t Transaction_protocol_state.t
   -> Tick.Handler.t
   -> unit
@@ -284,10 +266,7 @@
   -> target:Frozen_ledger_hash.t
   -> init_stack:Pending_coinbase.Stack.t
   -> pending_coinbase_stack_state:Pending_coinbase_stack_state.t
-<<<<<<< HEAD
-=======
   -> supply_increase:Amount.Signed.t
->>>>>>> 16bb042b
   -> Signed_command.With_valid_signature.t Transaction_protocol_state.t
   -> Tick.Handler.t
   -> unit
@@ -302,10 +281,7 @@
   -> pending_coinbase_stack_state:Pending_coinbase_stack_state.t
   -> zkapp_account1:Zkapp_account.t option
   -> zkapp_account2:Zkapp_account.t option
-<<<<<<< HEAD
-=======
   -> supply_increase:Amount.Signed.t
->>>>>>> 16bb042b
   -> Transaction.Valid.t Transaction_protocol_state.t
   -> Tick.Handler.t
   -> unit
@@ -549,11 +525,7 @@
     -> Parties.t
 
   val update_states :
-<<<<<<< HEAD
        ?zkapp_prover:
-=======
-       ?snapp_prover:
->>>>>>> 16bb042b
          ( unit
          , unit
          , unit
