--- conflicted
+++ resolved
@@ -2,24 +2,6 @@
 open Coda_base
 open Snark_params
 
-<<<<<<< HEAD
-=======
-(** For debugging. Logs to stderr the inputs to the top hash. *)
-val with_top_hash_logging : (unit -> 'a) -> 'a
-
-module Proof_type : sig
-  module Stable : sig
-    module V1 : sig
-      type t = [`Base | `Merge] [@@deriving bin_io, sexp, yojson]
-    end
-
-    module Latest = V1
-  end
-
-  type t = Stable.Latest.t [@@deriving sexp, yojson]
-end
-
->>>>>>> 0125be2b
 module Pending_coinbase_stack_state : sig
   module Init_stack : sig
     [%%versioned:
@@ -92,13 +74,10 @@
   module Stable : sig
     module V1 : sig
       type t =
-<<<<<<< HEAD
         ( Frozen_ledger_hash.Stable.V1.t
         , Currency.Amount.Stable.V1.t
         , Pending_coinbase.Stack_versioned.Stable.V1.t
-        , ( Currency.Amount.Stable.V1.t
-          , Sgn.Stable.V1.t )
-          Currency.Signed_poly.Stable.V1.t
+        , Fee_excess.Stable.V1.t
         , unit )
         Poly.Stable.V1.t
       [@@deriving bin_io, compare, equal, hash, sexp, yojson]
@@ -115,9 +94,7 @@
           ( Frozen_ledger_hash.Stable.V1.t
           , Currency.Amount.Stable.V1.t
           , Pending_coinbase.Stack_versioned.Stable.V1.t
-          , ( Currency.Amount.Stable.V1.t
-            , Sgn.Stable.V1.t )
-            Currency.Signed_poly.Stable.V1.t
+          , Fee_excess.Stable.V1.t
           , Sok_message.Digest.Stable.V1.t )
           Poly.Stable.V1.t
         [@@deriving bin_io, compare, equal, hash, sexp, yojson]
@@ -131,33 +108,13 @@
         ( Frozen_ledger_hash.var
         , Currency.Amount.var
         , Pending_coinbase.Stack.var
-        , Currency.Amount.Signed.var
+        , Fee_excess.var
         , Sok_message.Digest.Checked.t )
         t_
-=======
-        { source: Coda_base.Frozen_ledger_hash.Stable.V1.t
-        ; target: Coda_base.Frozen_ledger_hash.Stable.V1.t
-        ; supply_increase: Currency.Amount.Stable.V1.t
-        ; pending_coinbase_stack_state: Pending_coinbase_stack_state.t
-        ; fee_excess: Fee_excess.Stable.V1.t
-        ; proof_type: Proof_type.Stable.V1.t }
-      [@@deriving compare, equal, hash, sexp, yojson]
->>>>>>> 0125be2b
-    end
-
-<<<<<<< HEAD
+    end
+
     val typ : (Checked.t, t) Tick.Typ.t
   end
-=======
-  type t = Stable.Latest.t =
-    { source: Coda_base.Frozen_ledger_hash.t
-    ; target: Coda_base.Frozen_ledger_hash.t
-    ; supply_increase: Currency.Amount.t
-    ; pending_coinbase_stack_state: Pending_coinbase_stack_state.t
-    ; fee_excess: Fee_excess.t
-    ; proof_type: Proof_type.t }
-  [@@deriving compare, equal, hash, sexp, yojson]
->>>>>>> 0125be2b
 
   val gen : t Quickcheck.Generator.t
 
