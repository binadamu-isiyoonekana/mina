(library
 (name transaction_snark)
 (public_name transaction_snark)
 (library_flags -linkall)
 (inline_tests)
 (libraries
   ;; opam libraries
   ppx_inline_test.config
   async_kernel
   base.base_internalhash_types
   bin_prot.shape
   async
   sexplib0
   bignum
   core
   core_kernel
   base.md5
   base.caml
   async_unix
   ;; local libraries
<<<<<<< HEAD
=======
   mina_wire_types
>>>>>>> a5d2b57c
   mina_base.import
   mina_transaction
   mina_transaction_logic
   hash_prefix_states
   kimchi_backend.common
   kimchi_backend
   with_hash
   bitstring_lib
   one_or_two
   snarky_integer
   pickles.backend
   signature_lib
   genesis_constants
   currency
   random_oracle
   snark_params
   transaction_protocol_state
   mina_base
   cache_dir
   snarky.backendless
   sgn
   mina_state
   o1trace
   pickles
   random_oracle_input
   pickles_types
   coda_genesis_ledger
   mina_numbers
   crypto_params
   tuple_lib
   consensus
   data_hash_lib
   quickcheck_lib
   test_util
   transaction_witness
   mina_ledger
   kimchi_backend.pasta
   merkle_ledger
   mina_base.util
   ppx_version.runtime
 )
 (preprocess
  (pps ppx_snarky ppx_version ppx_jane ppx_deriving.std ppx_deriving_yojson h_list.ppx))
 (instrumentation (backend bisect_ppx))
 (synopsis "Transaction state transition snarking library"))<|MERGE_RESOLUTION|>--- conflicted
+++ resolved
@@ -18,10 +18,7 @@
    base.caml
    async_unix
    ;; local libraries
-<<<<<<< HEAD
-=======
    mina_wire_types
->>>>>>> a5d2b57c
    mina_base.import
    mina_transaction
    mina_transaction_logic
