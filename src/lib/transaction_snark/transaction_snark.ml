--- conflicted
+++ resolved
@@ -1486,292 +1486,10 @@
           finished := true ;
           Impl.Boolean.all r.contents )
 
-<<<<<<< HEAD
     module type Step_inputs = sig
       val constraint_constants : Genesis_constants.Constraint_constants.t
 
       val spec : single
-=======
-    module Two_proved = struct
-      let main
-          ~(constraint_constants : Genesis_constants.Constraint_constants.t)
-          (s1 : Snapp_statement.Checked.t) (s2 : Snapp_statement.Checked.t)
-          (s : Statement.With_sok.Checked.t) =
-        let open Impl in
-        let ( ! ) = run_checked in
-        let state_body =
-          (* TODO: How to check this against the statement? *)
-          exists (Mina_state.Protocol_state.Body.typ ~constraint_constants)
-            ~request:(fun () -> State_body)
-        in
-        let curr_state =
-          Mina_state.Protocol_state.Body.view_checked state_body
-        in
-        (* Kind of a hack...
-           We must have
-           s1.body2 = s2.body1
-           and
-           s2.body2 = s1.body1
-           so to save on hashing, we just throw away the bodies in s2 and replace them. *)
-        let s2 =
-          ignore
-            ( Snapp_statement.Checked.to_field_elements s1
-              : Pickles.Impls.Step.Field.t array ) ;
-          (* pickles uses these values to hash the statement  *)
-          let ( := ) x2 x1 =
-            Set_once.set_exn x2 [%here] (Set_once.get_exn x1 [%here])
-          in
-          s2.body1.hash := s1.body2.hash ;
-          s2.body2.hash := s1.body1.hash ;
-          {s2 with body1= s1.body2; body2= s1.body1}
-        in
-        let excess =
-          !(Amount.Signed.Checked.add s1.body1.data.delta s1.body2.data.delta)
-        in
-        let ({token_id; other_fee_payer_opt} as comp
-              : _ Snapp_statement.Complement.Two_proved.Poly.t) =
-          exists Snapp_statement.Complement.Two_proved.typ ~request:(fun () ->
-              Two_complement )
-        in
-        (* Check fee *)
-        check_fee ~excess ~token_id ~other_fee_payer_opt ;
-        let ( account1_is_fee_payer
-            , account2_is_fee_payer
-            , fee_payer_is_other
-            , fee_payer_id ) =
-          determine_fee_payer ~token_id ~other_fee_payer_opt
-            ~body1:s1.body1.data ~body2:s1.body2.data
-        in
-        (* By here, we know that excess is either zero or negative, so we can throw away the sign. *)
-        let excess = excess.magnitude in
-        let fee =
-          !(Fee.Checked.if_ fee_payer_is_other
-              ~then_:other_fee_payer_opt.data.fee
-              ~else_:(Amount.Checked.to_fee excess))
-        in
-        let payload : Snapp_command.Payload.Digested.Checked.t =
-          Two_proved
-            (Snapp_statement.Complement.Two_proved.Checked.complete comp
-               ~one:s1 ~two:s2)
-        in
-        let payload_digest =
-          Snapp_command.Payload.Digested.Checked.digest payload
-        in
-        let (module S) = !(Tick.Inner_curve.Checked.Shifted.create ()) in
-        let txn_global_slot = curr_state.global_slot_since_genesis in
-        let root = s.source in
-        let ( (root as root_after_fee_payer)
-            , (fee_payer_nonce, fee_payer_receipt_chain_hash) ) =
-          !(pay_fee ~constraint_constants
-              ~shifted:(module S)
-              ~root ~fee ~fee_payer_is_other ~fee_payer_id
-              ~fee_payer_nonce:other_fee_payer_opt.data.nonce ~payload_digest
-              ~txn_global_slot)
-        in
-        let add_check, checks_succeeded = create_checker () in
-        add_check
-          (Snapp_predicate.Protocol_state.Checked.check
-             s1.predicate.data.protocol_state_predicate curr_state) ;
-        add_check
-          (Snapp_predicate.Protocol_state.Checked.check
-             s2.predicate.data.protocol_state_predicate curr_state) ;
-        add_check
-          (Snapp_predicate.Eq_data.(check_checked (Tc.public_key ()))
-             s1.predicate.data.fee_payer
-             (Account_id.Checked.public_key fee_payer_id)) ;
-        add_check
-          (Snapp_predicate.Eq_data.(check_checked (Tc.public_key ()))
-             s2.predicate.data.fee_payer
-             (Account_id.Checked.public_key fee_payer_id)) ;
-        let modify =
-          modify ~constraint_constants
-            ~shifted:(module S)
-            ~txn_global_slot ~add_check ~fee_payer_nonce
-            ~fee_payer_receipt_chain_hash ~token_id ~payload_digest ~is_new:`No
-            ~check_auth:Permissions.Auth_required.Checked.spec_eval
-        in
-        let self_pred = Check_predicate.snapp_self in
-        let other_pred = Check_predicate.snapp_other in
-        let root, proof1_must_verify =
-          modify ~root ~is_fee_payer:account1_is_fee_payer ~which:`One ~fee
-            ~tag:snapp1_tag ~body:s1.body1.data
-            ~self_predicate:(self_pred s1.predicate.data.self_predicate)
-            ~other_predicate:(other_pred s2.predicate.data.other)
-        in
-        let root, proof2_must_verify =
-          modify ~root ~is_fee_payer:account2_is_fee_payer ~which:`Two ~fee
-            ~tag:snapp2_tag ~body:s1.body2.data
-            ~self_predicate:(self_pred s2.predicate.data.self_predicate)
-            ~other_predicate:(other_pred s1.predicate.data.other)
-        in
-        let root =
-          !(Frozen_ledger_hash.if_ (checks_succeeded ()) ~then_:root
-              ~else_:root_after_fee_payer)
-        in
-        let fee_excess = compute_fee_excess ~fee ~fee_payer_id in
-        !((* TODO: s.pending_coinbase_stack_state assertion *)
-          Checked.all_unit
-            [ Frozen_ledger_hash.assert_equal root s.target
-            ; Currency.Amount.Checked.assert_equal s.supply_increase
-                Currency.Amount.(var_of_t zero)
-            ; Fee_excess.assert_equal_checked s.fee_excess fee_excess
-              (* TODO: These should maybe be able to create tokens *)
-            ; Token_id.Checked.Assert.equal s.next_available_token_after
-                s.next_available_token_before ]) ;
-        (proof1_must_verify (), proof2_must_verify ())
-
-      let _rule ~constraint_constants : _ Pickles.Inductive_rule.t =
-        { identifier= "snapp-two-proved"
-        ; prevs= [snapp1_tag; snapp2_tag]
-        ; main=
-            (fun [t1; t2] x ->
-              let s1, s2 = main t1 t2 ~constraint_constants x in
-              [s1; s2] )
-        ; main_value= (fun _ _ -> [true; true]) }
-    end
-
-    module One_proved = struct
-      let main
-          ~(constraint_constants : Genesis_constants.Constraint_constants.t)
-          (s1 : Snapp_statement.Checked.t) (s : Statement.With_sok.Checked.t) =
-        let open Impl in
-        let ( ! ) = run_checked in
-        let state_body =
-          (* TODO: How to check this against the statement? *)
-          exists (Mina_state.Protocol_state.Body.typ ~constraint_constants)
-            ~request:(fun () -> State_body)
-        in
-        let curr_state =
-          Mina_state.Protocol_state.Body.view_checked state_body
-        in
-        ignore
-          ( Snapp_statement.Checked.to_field_elements s1
-            : Pickles.Impls.Step.Field.t array ) ;
-        let excess =
-          !(Amount.Signed.Checked.add s1.body1.data.delta s1.body2.data.delta)
-        in
-        let ({ token_id
-             ; other_fee_payer_opt
-             ; second_starts_empty
-             ; second_ends_empty
-             ; account2_nonce } as comp
-              : _ Snapp_statement.Complement.One_proved.Poly.t) =
-          exists Snapp_statement.Complement.One_proved.typ ~request:(fun () ->
-              One_complement )
-        in
-        (* Check fee *)
-        check_fee ~excess ~token_id ~other_fee_payer_opt ;
-        let ( account1_is_fee_payer
-            , account2_is_fee_payer
-            , fee_payer_is_other
-            , fee_payer_id ) =
-          determine_fee_payer ~token_id ~other_fee_payer_opt
-            ~body1:s1.body1.data ~body2:s1.body2.data
-        in
-        (* By here, we know that excess is either zero or negative, so we can throw away the sign. *)
-        let excess = excess.magnitude in
-        let fee =
-          !(Fee.Checked.if_ fee_payer_is_other
-              ~then_:other_fee_payer_opt.data.fee
-              ~else_:(Amount.Checked.to_fee excess))
-        in
-        let payload : Snapp_command.Payload.Digested.Checked.t =
-          One_proved
-            (Snapp_statement.Complement.One_proved.Checked.complete comp
-               ~one:s1)
-        in
-        let payload_digest =
-          Snapp_command.Payload.Digested.Checked.digest payload
-        in
-        let (module S) = !(Tick.Inner_curve.Checked.Shifted.create ()) in
-        let txn_global_slot = curr_state.global_slot_since_genesis in
-        let ( root_after_fee_payer
-            , (fee_payer_nonce, fee_payer_receipt_chain_hash) ) =
-          !(pay_fee ~constraint_constants
-              ~shifted:(module S)
-              ~root:s.source ~fee ~fee_payer_is_other ~fee_payer_id
-              ~fee_payer_nonce:other_fee_payer_opt.data.nonce ~payload_digest
-              ~txn_global_slot)
-        in
-        let add_check1, checks_succeeded1 = create_checker () in
-        add_check1
-          (Snapp_predicate.Protocol_state.Checked.check
-             s1.predicate.data.protocol_state_predicate curr_state) ;
-        add_check1
-          (Snapp_predicate.Eq_data.(check_checked (Tc.public_key ()))
-             s1.predicate.data.fee_payer
-             (Account_id.Checked.public_key fee_payer_id)) ;
-        let root_after_account1, proof1_must_verify =
-          modify ~constraint_constants ~fee
-            ~shifted:(module S)
-            ~txn_global_slot ~add_check:add_check1 ~root:root_after_fee_payer
-            ~fee_payer_nonce ~fee_payer_receipt_chain_hash ~token_id
-            ~payload_digest
-            ~check_auth:Permissions.Auth_required.Checked.spec_eval ~is_new:`No
-            ~is_fee_payer:account1_is_fee_payer ~which:`One ~tag:snapp1_tag
-            ~body:s1.body1.data
-            ~self_predicate:
-              (Check_predicate.snapp_self s1.predicate.data.self_predicate)
-            ~other_predicate:(fun _ -> [])
-        in
-        let add_check2, checks_succeeded2 = create_checker () in
-        let root_after_account2, _ =
-          modify ~constraint_constants ~fee
-            ~shifted:(module S)
-            ~txn_global_slot ~add_check:add_check2 ~root:root_after_account1
-            ~fee_payer_nonce ~fee_payer_receipt_chain_hash ~token_id
-            ~payload_digest
-            ~check_auth:(fun perm ~signature_verifies ->
-              let res =
-                Permissions.Auth_required.Checked.eval_no_proof perm
-                  ~signature_verifies
-              in
-              ( Boolean.(res ||| second_starts_empty)
-              , `proof_must_verify Boolean.true_ ) )
-            ~is_new:(`Maybe second_starts_empty)
-            ~is_fee_payer:account2_is_fee_payer ~which:`Two ~tag:snapp2_tag
-            ~body:s1.body2.data
-            ~self_predicate:(Check_predicate.signed_self account2_nonce)
-            ~other_predicate:
-              (Check_predicate.snapp_other s1.predicate.data.other)
-        in
-        (* No deleting accounts for now. *)
-        Boolean.(
-          Assert.is_true (not (second_ends_empty &&& not second_starts_empty))) ;
-        let root =
-          let checks_succeeded1 = checks_succeeded1 () in
-          let checks_succeeded2 = checks_succeeded2 () in
-          let if_ = Frozen_ledger_hash.if_ in
-          !(if_ second_ends_empty
-              ~then_:
-                !(if_ checks_succeeded1 ~then_:root_after_account1
-                    ~else_:root_after_fee_payer)
-              ~else_:
-                !(if_
-                    Boolean.(checks_succeeded1 &&& checks_succeeded2)
-                    ~then_:root_after_account2 ~else_:root_after_fee_payer))
-        in
-        let fee_excess = compute_fee_excess ~fee ~fee_payer_id in
-        !((* TODO: s.pending_coinbase_stack_state assertion *)
-          Checked.all_unit
-            [ Frozen_ledger_hash.assert_equal root s.target
-            ; Currency.Amount.Checked.assert_equal s.supply_increase
-                Currency.Amount.(var_of_t zero)
-            ; Fee_excess.assert_equal_checked s.fee_excess fee_excess
-              (* TODO: These should maybe be able to create tokens *)
-            ; Token_id.Checked.Assert.equal s.next_available_token_after
-                s.next_available_token_before ]) ;
-        proof1_must_verify ()
-
-      let _rule ~constraint_constants : _ Pickles.Inductive_rule.t =
-        { identifier= "snapp-one-proved"
-        ; prevs= [snapp1_tag]
-        ; main=
-            (fun [t1] x ->
-              let s1 = main t1 ~constraint_constants x in
-              [s1] )
-        ; main_value= (fun _ _ -> [true]) }
->>>>>>> 6c94b9e2
     end
 
     type party =
