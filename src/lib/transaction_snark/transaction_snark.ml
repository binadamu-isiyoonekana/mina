--- conflicted
+++ resolved
@@ -316,11 +316,7 @@
       if !top_hash_logging_enabled then
         Format.eprintf
           !"Generating unchecked top hash from:@.%{sexp: Tick.Field.t \
-<<<<<<< HEAD
-            Random_oracle.Input.t}@."
-=======
             Random_oracle.Input.Chunked.t}@."
->>>>>>> c0a6c8fa
           input ;
       input
 
@@ -334,48 +330,16 @@
         let open Checked.Let_syntax in
         let%bind fee_excess = Fee_excess.to_input_checked fee_excess in
         let source = Registers.Checked.to_input source
-<<<<<<< HEAD
-        and target = Registers.Checked.to_input target
-        and supply_increase = Amount.var_to_input supply_increase in
-=======
         and target = Registers.Checked.to_input target in
->>>>>>> c0a6c8fa
         let input =
           Array.reduce_exn ~f:Random_oracle.Input.Chunked.append
             [| Sok_message.Digest.Checked.to_input sok_digest
              ; source
              ; target
-             ; supply_increase
+             ; Amount.var_to_input supply_increase
              ; fee_excess
             |]
         in
-<<<<<<< HEAD
-        let%map () = return () in
-        (* TODO
-           let%map () =
-             as_prover
-               As_prover.(
-                 if !top_hash_logging_enabled then
-                   let%bind field_elements =
-                     read
-                       (Typ.list ~length:0 Field.typ)
-                       (Array.to_list input.field_elements)
-                   in
-                   let%map bitstrings =
-                     read
-                       (Typ.list ~length:0 (Typ.list ~length:0 Boolean.typ))
-                       (Array.to_list input.bitstrings)
-                   in
-                   Format.eprintf
-                     !"Generating checked top hash from:@.%{sexp: (Field.t) \
-                       Random_oracle.Input.t}@."
-                     { Random_oracle.Input.field_elements =
-                         Array.of_list field_elements
-                     ; bitstrings = Array.of_list bitstrings
-                     }
-                 else return ())
-              in *)
-=======
         let%map () =
           as_prover
             As_prover.(
@@ -387,7 +351,6 @@
                   input
               else return ())
         in
->>>>>>> c0a6c8fa
         input
 
       let to_field_elements t =
@@ -603,11 +566,7 @@
           ( Pickles.Scalar_challenge.to_field_checked'
               (module Impl)
               ~num_bits:16
-<<<<<<< HEAD
-              (Pickles_types.Scalar_challenge.create x)
-=======
               (Kimchi_backend_common.Scalar_challenge.create x)
->>>>>>> c0a6c8fa
             : Field.t * Field.t * Field.t ) ;
         ignore
           ( Pickles.Step_main_inputs.Ops.scale_fast g ~num_bits:5
@@ -619,11 +578,7 @@
             : Pickles.Step_main_inputs.Inner_curve.t ) ;
         ignore
           ( Pickles.Pairing_main.Scalar_challenge.endo g ~num_bits:4
-<<<<<<< HEAD
-              (Scalar_challenge.create x)
-=======
               (Kimchi_backend_common.Scalar_challenge.create x)
->>>>>>> c0a6c8fa
             : Field.t * Field.t ))
 
 module Base = struct
@@ -1129,50 +1084,15 @@
               ~receiver_account txn)
   end
 
-<<<<<<< HEAD
   let%snarkydef check_signature ~payload ~is_user_command ~signer ~signature =
-=======
-  let%snarkydef check_signature shifted ~payload ~is_user_command ~signer
-      ~signature =
->>>>>>> c0a6c8fa
     let%bind input =
       Transaction_union_payload.Checked.to_input_legacy payload
     in
     let%bind verifies =
-<<<<<<< HEAD
       Schnorr.Legacy.Checked.verifies signature signer input
-=======
-      Schnorr.Legacy.Checked.verifies shifted signature signer input
->>>>>>> c0a6c8fa
     in
     [%with_label "check signature"]
       (Boolean.Assert.any [ Boolean.not is_user_command; verifies ])
-
-  let range_check ~num_bits x =
-    let open Tick.Run in
-    let _, _, x_packed =
-      Pickles.Scalar_challenge.to_field_checked' ~num_bits m
-        (Pickles_types.Scalar_challenge.create x)
-    in
-    Field.equal x x_packed
-
-  let subtract_unpacking_or_zero ~num_bits x y =
-    let open Tick.Run in
-    let res = Pickles.Util.seal Tick.m Field.(x - y) in
-    let neg_res = Pickles.Util.seal Tick.m (Field.negate res) in
-    let x_gte_y = range_check ~num_bits res in
-    let y_gte_x = range_check ~num_bits neg_res in
-    Boolean.Assert.any [ x_gte_y; y_gte_x ] ;
-    (* If y_gte_x is false, then x_gte_y is true, so x >= y and
-       thus there was no underflow.
-
-       If y_gte_x is true, then y >= x, which means there was underflow
-       iff y != x.
-
-       Thus, underflow = (neg_res_good && y != x)
-    *)
-    let underflow = Boolean.( &&& ) y_gte_x (Boolean.not (Field.equal x y)) in
-    (`Underflow underflow, Field.if_ underflow ~then_:Field.zero ~else_:res)
 
   let check_timing ~balance_check ~timed_balance_check ~account ~txn_amount
       ~txn_global_slot =
@@ -1194,40 +1114,21 @@
            ~cliff_time ~cliff_amount ~vesting_period ~vesting_increment
            ~initial_minimum_balance)
     in
-<<<<<<< HEAD
-    let num_bits = Int.max Balance.length_in_bits Amount.length_in_bits in
-    let%bind `Underflow underflow, proposed_balance_int =
-      make_checked (fun () ->
-          subtract_unpacking_or_zero ~num_bits
-            (Balance.pack_var account.balance)
-            (Amount.pack_var txn_amount))
-=======
     let%bind proposed_balance, `Underflow underflow =
       Balance.Checked.sub_amount_flagged account.balance txn_amount
->>>>>>> c0a6c8fa
     in
     (* underflow indicates insufficient balance *)
     let%bind () = balance_check (Boolean.not underflow) in
     let%bind sufficient_timed_balance =
-<<<<<<< HEAD
-      Balance.Checked.( >= )
-        (Balance.Checked.Unsafe.of_field proposed_balance_int)
-        curr_min_balance
-=======
       Balance.Checked.( >= ) proposed_balance curr_min_balance
->>>>>>> c0a6c8fa
     in
     let%bind () =
       let%bind ok = Boolean.(any [ not is_timed; sufficient_timed_balance ]) in
       timed_balance_check ok
     in
     let%bind is_timed_balance_zero =
-<<<<<<< HEAD
-      Balance.Checked.equal curr_min_balance (Balance.var_of_t Balance.zero)
-=======
       Balance.Checked.equal curr_min_balance
         (Balance.Checked.Unsafe.of_field Field.(Var.constant zero))
->>>>>>> c0a6c8fa
     in
     (* if current min balance is zero, then timing becomes untimed *)
     let%bind is_untimed = Boolean.((not is_timed) ||| is_timed_balance_zero) in
@@ -1248,17 +1149,9 @@
           ~var_to_field_elements:Checked.to_field_elements)
 
   let current_signature_verifies ~payload_digest signature pk =
-    let%bind pk =
-      Public_key.decompress_var pk
-      (*           (Account_id.Checked.public_key fee_payer_id) *)
-    in
-<<<<<<< HEAD
-    Schnorr.Current.Checked.verifies signature pk
-      (Random_oracle.Input.field payload_digest)
-=======
-    Schnorr.Chunked.Checked.verifies shifted signature pk
+    let%bind pk = Public_key.decompress_var pk in
+    Schnorr.Chunked.Checked.verifies signature pk
       (Random_oracle.Input.Chunked.field payload_digest)
->>>>>>> c0a6c8fa
 
   module Parties_snark = struct
     open Parties_segment
@@ -1355,36 +1248,8 @@
       in
       let proof_must_verify () = Boolean.any (List.map !r ~f:Lazy.force) in
       let ( ! ) = run_checked in
-<<<<<<< HEAD
-      let is_new =
-        !(Public_key.Compressed.Checked.equal a.public_key
-            Public_key.Compressed.(var_of_t empty))
-      in
-      Boolean.Assert.any
-        [ is_new; !(Public_key.Compressed.Checked.equal pk a.public_key) ] ;
-      let is_receiver = Sgn.Checked.is_pos !(Amount.Signed.Checked.sgn delta) in
-      let timing =
-        let open Snapp_basic in
-        let new_timing =
-          let timing_info = Set_or_keep.Checked.data timing in
-          ( { is_timed = Set_or_keep.Checked.is_set timing
-            ; initial_minimum_balance = timing_info.initial_minimum_balance
-            ; cliff_time = timing_info.cliff_time
-            ; cliff_amount = timing_info.cliff_amount
-            ; vesting_period = timing_info.vesting_period
-            ; vesting_increment = timing_info.vesting_increment
-            }
-            : Account_timing.var )
-        in
-        add_check ~label:__LOC__
-          Boolean.(is_new || Set_or_keep.Checked.is_keep timing) ;
-        !(Account.Timing.if_
-            (Set_or_keep.Checked.is_set timing)
-            ~then_:new_timing ~else_:a.timing)
-=======
       let is_receiver =
         Sgn.Checked.is_pos !(Currency.Amount.Signed.Checked.sgn balance_change)
->>>>>>> c0a6c8fa
       in
       (* Check send/receive permissions *)
       let balance =
@@ -1414,32 +1279,6 @@
                  `Flagged (res, failed)))
       in
       let `Min_balance _, timing =
-<<<<<<< HEAD
-        with_label __LOC__ (fun () ->
-            !([%with_label "Check snapp timing"]
-                (let open Tick in
-                let balance_check ok =
-                  add_check ~label:__LOC__ !(Boolean.any [ ok; is_receiver ]) ;
-                  return ()
-                in
-                let timed_balance_check ok =
-                  add_check ~label:__LOC__ !(Boolean.any [ ok; is_receiver ]) ;
-                  return ()
-                in
-                (* NB: We perform the check here with the final balance and a zero
-                   amount. This allows this to serve dual purposes:
-                   * if the balance has decreased, this checks that it isn't below
-                     the minimum;
-                   * if the account is new and this party has set its timing info,
-                     this checks that the timing is valid.
-                   The balance and txn_amount are used only to find the resulting
-                   balance, so using the result directly is equivalent.
-                *)
-                check_timing ~balance_check ~timed_balance_check
-                  ~account:{ a with timing; balance }
-                  ~txn_amount:Amount.(var_of_t zero)
-                  ~txn_global_slot)))
-=======
         !([%with_label "Check snapp timing"]
             (let open Tick in
             let balance_check ok =
@@ -1463,7 +1302,6 @@
               ~account:{ a with balance }
               ~txn_amount:Amount.(var_of_t zero)
               ~txn_global_slot))
->>>>>>> c0a6c8fa
       in
       let open Snapp_basic in
       let snapp : Snapp_account.Checked.t =
@@ -1610,14 +1448,6 @@
                      permissions a.permissions)))
       in
       let nonce =
-<<<<<<< HEAD
-        with_label __LOC__ (fun () ->
-            !( match predicate with
-             | Full _ ->
-                 Account.Nonce.Checked.succ a.nonce
-             | Nonce_or_accept { accept; _ } ->
-                 Account.Nonce.Checked.succ_if a.nonce (Boolean.not accept) ))
-=======
         update_authorized a.permissions.increment_nonce
           ~is_keep:(Boolean.not increment_nonce)
           ~updated:
@@ -1648,7 +1478,6 @@
           Snapp_predicate.Account.Checked.digest predicate
         in
         Field.equal accept_digest predicate_digest
->>>>>>> c0a6c8fa
       in
       with_label __LOC__ (fun () ->
           Boolean.Assert.any
@@ -2009,74 +1838,6 @@
             with_label __LOC__ (fun () -> Field.Assert.equal h h') ;
             ({ hash = elt; data = hd_r }, { hash = stack; data = tl_r })
 
-<<<<<<< HEAD
-          let pop_party_exn ((h, r) : t) : party * t =
-            with_label __LOC__ (fun () ->
-                let first_party =
-                  V.create (fun () ->
-                      match V.get r |> List.hd_exn with
-                      | Party ((party, ()), _) ->
-                          party
-                      | Stack _ ->
-                          failwith "pop_party_exn")
-                in
-                let body, tl =
-                  exists
-                    Typ.(Party.Body.typ () * field)
-                    ~compute:(fun () ->
-                      let p = V.get first_party in
-                      let h =
-                        V.get r |> List.tl_exn
-                        |> Parties.Party_or_stack.With_hashes.stack_hash
-                      in
-                      (p.data.body, h))
-                in
-                let predicate : Party.Predicate.Checked.t =
-                  match predicate_type with
-                  | `Nonce_or_accept ->
-                      let nonce, accept =
-                        exists (Typ.tuple2 Account.Nonce.typ Boolean.typ)
-                          ~compute:(fun () ->
-                            match (V.get first_party).data.predicate with
-                            | Nonce n ->
-                                (n, false)
-                            | Accept ->
-                                (Account.Nonce.zero, true)
-                            | Full _ ->
-                                failwith
-                                  "first party should have nonce as predicate")
-                      in
-                      Nonce_or_accept { nonce; accept }
-                  | `Full ->
-                      Full
-                        (exists (Party.Predicate.typ ()) ~compute:(fun () ->
-                             (V.get first_party).data.predicate))
-                in
-                let auth =
-                  V.(create (fun () -> (V.get first_party).authorization))
-                in
-                let party : Party.Predicated.Checked.t = { body; predicate } in
-                let party =
-                  With_hash.of_data party
-                    ~hash_data:Party.Predicated.Checked.digest
-                in
-                let actual_h =
-                  Random_oracle.Checked.hash ~init:Hash_prefix_states.party_cons
-                    [| party.hash; tl |]
-                in
-                Field.Assert.equal h actual_h ;
-                ( { party; control = auth }
-                , (tl, V.(create (fun () -> List.tl_exn (get r)))) ))
-
-          let pop_stack ((h, r) : t) : (t * t) Opt.t =
-            let hd_r =
-              V.create (fun () ->
-                  match V.get r |> List.hd with
-                  | Some (Stack (x, _)) ->
-                      x
-                  | _ ->
-                      [])
-=======
           let push ({ hash = h_hd; data = r_hd } : elt)
               ~onto:({ hash = h_tl; data = r_tl } : t) : t =
             let h = hash_cons h_hd h_tl in
@@ -2135,7 +1896,6 @@
                     Parties.Call_forest.hash (V.get subforest))
               in
               { hash = subforest_hash; data = subforest }
->>>>>>> c0a6c8fa
             in
             let tl_hash =
               exists Field.typ ~compute:(fun () ->
@@ -2222,13 +1982,8 @@
                             assert false)
                   in
                   run_checked
-                    (let%bind (module S) =
-                       Tick.Inner_curve.Checked.Shifted.create ()
-                     in
-                     signature_verifies
-                       ~shifted:(module S)
-                       ~payload_digest:commitment signature
-                       party.data.body.public_key)
+                    (current_signature_verifies ~payload_digest:commitment
+                       signature party.data.body.public_key)
             in
             ( `Proof_verifies proof_verifies
             , `Signature_verifies signature_verifies )
@@ -2263,12 +2018,8 @@
               run_checked (Amount.Signed.Checked.if_ b ~then_ ~else_)
 
             let is_pos (t : t) =
-<<<<<<< HEAD
-              Sgn.Checked.is_pos (run_checked (Amount.Signed.Checked.sgn t))
-=======
               Sgn.Checked.is_pos
                 (run_checked (Currency.Amount.Signed.Checked.sgn t))
->>>>>>> c0a6c8fa
 
             let negate = Amount.Signed.Checked.negate
 
@@ -2370,21 +2121,11 @@
           ; parties : Parties.t
           ; local_state :
               ( Parties.t
-<<<<<<< HEAD
-=======
               , Call_stack.t
->>>>>>> c0a6c8fa
               , Token_id.t
               , Amount.t
               , Ledger.t
               , Bool.t
-<<<<<<< HEAD
-              , Transaction_commitment.t )
-              Parties_logic.Local_state.t
-          ; protocol_state_predicate : Snapp_predicate.Protocol_state.Checked.t
-          ; transaction_commitment : Transaction_commitment.t
-          ; field : Field.t >
-=======
               , Transaction_commitment.t
               , unit )
               Parties_logic.Local_state.t
@@ -2393,165 +2134,11 @@
           ; full_transaction_commitment : Transaction_commitment.t
           ; field : Field.t
           ; failure : unit >
->>>>>>> c0a6c8fa
       end
 
       include Parties_logic.Make (Inputs)
 
       let perform (type r) (eff : (r, Env.t) Parties_logic.Eff.t) : r =
-<<<<<<< HEAD
-        let body_id (body : Party.Body.Checked.t) =
-          let open As_prover in
-          Account_id.create
-            (read Public_key.Compressed.typ body.pk)
-            (read Token_id.typ body.token_id)
-        in
-        let idx ledger id = Sparse_ledger.find_index_exn ledger id in
-        let account_with_hash (account : Account.Checked.Unhashed.t) =
-          With_hash.of_data account ~hash_data:(fun a ->
-              let a =
-                { a with
-                  snapp =
-                    ( Snapp_account.Checked.digest a.snapp
-                    , As_prover.Ref.create (fun () -> None) )
-                }
-              in
-              run_checked (Account.Checked.digest a))
-        in
-        match eff with
-        | Get_global_ledger g ->
-            g.ledger
-        | Transaction_commitment_on_start
-            { other_parties = other_parties, _
-            ; protocol_state_predicate
-            ; memo_hash
-            } -> (
-            match is_start with
-            | `No ->
-                assert false
-            | `Yes | `Compute_in_circuit ->
-                with_label __LOC__ (fun () ->
-                    Parties.Transaction_commitment.Checked.create
-                      ~other_parties_hash:other_parties
-                      ~protocol_state_predicate_hash:
-                        (Snapp_predicate.Protocol_state.Checked.digest
-                           protocol_state_predicate)
-                      ~memo_hash) )
-        | Get_account ({ party; _ }, (_root, ledger)) ->
-            with_label __LOC__ (fun () ->
-                let idx =
-                  V.map ledger ~f:(fun l -> idx l (body_id party.data.body))
-                in
-                let account =
-                  exists Account.Checked.Unhashed.typ ~compute:(fun () ->
-                      Sparse_ledger.get_exn (V.get ledger) (V.get idx))
-                in
-                let account =
-                  with_label __LOC__ (fun () -> account_with_hash account)
-                in
-                let incl =
-                  exists
-                    Typ.(
-                      list ~length:constraint_constants.ledger_depth
-                        (Boolean.typ * field))
-                    ~compute:(fun () ->
-                      List.map
-                        (Sparse_ledger.path_exn (V.get ledger) (V.get idx))
-                        ~f:(fun x ->
-                          match x with
-                          | `Left h ->
-                              (false, h)
-                          | `Right h ->
-                              (true, h)))
-                in
-                (account, incl))
-        | Check_inclusion ((root, _), account, incl) ->
-            with_label __LOC__
-              (fun () -> Field.Assert.equal (implied_root account incl))
-              (Ledger_hash.var_to_hash_packed root)
-        | Check_protocol_state_predicate (protocol_state_predicate, global_state)
-          ->
-            with_label __LOC__ (fun () ->
-                Snapp_predicate.Protocol_state.Checked.check
-                  protocol_state_predicate global_state.protocol_state)
-        | Check_predicate (_is_start, { party; _ }, account, _global) ->
-            with_label __LOC__ (fun () ->
-                match party.data.predicate with
-                | Nonce_or_accept { nonce; accept } ->
-                    Boolean.( || ) accept
-                      (run_checked
-                         (Account.Nonce.Checked.equal nonce account.data.nonce))
-                | Full p ->
-                    Snapp_predicate.Account.Checked.check p account.data)
-        | Set_account ((_root, ledger), a, incl) ->
-            ( implied_root a incl |> Ledger_hash.var_of_hash_packed
-            , V.map ledger
-                ~f:
-                  As_prover.(
-                    let account_typ =
-                      let snapp :
-                          ( Snapp_account.Checked.t
-                          , Snapp_account.t option )
-                          Typ.t =
-                        let open Snapp_account.Poly in
-                        let vk :
-                            ( ( Pickles.Side_loaded.Verification_key.Checked.t
-                                Lazy.t
-                              , Pickles.Impls.Step.Field.t Lazy.t )
-                              With_hash.t
-                            , ( Side_loaded_verification_key.t
-                              , Field.Constant.t )
-                              With_hash.t
-                              option )
-                            Typ.t =
-                          { store = (fun _ -> failwith "unused")
-                          ; check = (fun _ -> failwith "unused")
-                          ; alloc = Free (Alloc (fun _ -> failwith "unused"))
-                          ; read =
-                              Snarky_backendless.Typ_monads.Read.(
-                                fun v ->
-                                  let%map h = read (Lazy.force v.hash) in
-                                  Some
-                                    { With_hash.data =
-                                        Pickles.Side_loaded.Verification_key
-                                        .dummy
-                                    ; hash = h
-                                    })
-                          }
-                        in
-                        (* TODO: Refactor. This hacking around the vk is a code smell *)
-                        Typ.of_hlistable
-                          [ Snapp_state.typ Field.typ
-                          ; vk
-                          ; Mina_numbers.Snapp_version.typ
-                          ; Pickles_types.Vector.typ Field.typ
-                              Pickles_types.Nat.N5.n
-                          ; Mina_numbers.Global_slot.typ
-                          ; Boolean.typ
-                          ]
-                          ~var_to_hlist:to_hlist ~var_of_hlist:of_hlist
-                          ~value_to_hlist:to_hlist ~value_of_hlist:of_hlist
-                        |> Typ.transport
-                             ~there:(fun x -> Option.value_exn x)
-                             ~back:(fun x -> Some x)
-                      in
-                      Account.typ' snapp
-                    in
-                    fun ledger ->
-                      let a : Account.t = read account_typ a.data in
-                      let idx = idx ledger (Account.identifier a) in
-                      Sparse_ledger.set_exn ledger idx a) )
-        | Modify_global_excess (global, f) ->
-            { global with fee_excess = f global.fee_excess }
-        | Modify_global_ledger { global_state; ledger; should_update } ->
-            { global_state with
-              ledger =
-                Inputs.Ledger.if_ should_update ~then_:ledger
-                  ~else_:global_state.ledger
-            }
-        | Party_token_id { party; _ } ->
-            party.data.body.token_id
-=======
         match eff with
         | Check_protocol_state_predicate (protocol_state_predicate, global_state)
           ->
@@ -2560,7 +2147,6 @@
         | Check_predicate (_is_start, { party; _ }, account, _global) ->
             Snapp_predicate.Account.Checked.check party.data.predicate
               account.data
->>>>>>> c0a6c8fa
         | Check_auth_and_update_account
             { is_start
             ; global_state
@@ -2569,75 +2155,12 @@
             ; account
             ; account_is_new
             } ->
-<<<<<<< HEAD
-            ( match (auth_type, snapp_statement) with
-            | Proof, Some (i, s) ->
-                Pickles.Side_loaded.in_circuit (side_loaded i)
-                  (Lazy.force account.data.snapp.verification_key.data) ;
-                Snapp_statement.Checked.Assert.equal
-                  { transaction = transaction_commitment; at_party }
-                  s
-            | (Signature | None_given), None ->
-                ()
-            | Proof, None | (Signature | None_given), Some _ ->
-                assert false ) ;
-            let transaction_commitment =
-              with_label __LOC__ (fun () ->
-                  let with_party () =
-                    Parties.Transaction_commitment.Checked.with_fee_payer
-                      transaction_commitment ~fee_payer_hash:party.hash
-                  in
-                  match is_start with
-                  | `No ->
-                      transaction_commitment
-                  | `Yes ->
-                      with_party ()
-                  | `Compute_in_circuit ->
-                      Inputs.Transaction_commitment.if_ is_actually_start
-                        ~then_:(with_party ()) ~else_:transaction_commitment)
-            in
-            let add_check, checks_succeeded = create_checker () in
-            let signature_verifies =
-              with_label __LOC__ (fun () ->
-                  match auth_type with
-                  | None_given | Proof ->
-                      Boolean.false_
-                  | Signature ->
-                      let signature =
-                        exists Signature_lib.Schnorr.Current.Signature.typ
-                          ~compute:(fun () ->
-                            match V.get control with
-                            | Signature s ->
-                                s
-                            | None_given ->
-                                Signature.dummy
-                            | Proof _ ->
-                                assert false)
-                      in
-                      run_checked
-                        (current_signature_verifies
-                           ~payload_digest:transaction_commitment signature
-                           party.data.body.pk))
-            in
-=======
             let add_check, checks_succeeded = create_checker () in
             (* If there's a valid signature, it must increment the nonce or use full commitment *)
->>>>>>> c0a6c8fa
             let account', `proof_must_verify proof_must_verify =
               let tag =
                 Option.map snapp_statement ~f:(fun (i, _) -> side_loaded i)
               in
-<<<<<<< HEAD
-              with_label __LOC__ (fun () ->
-                  apply_body ~constraint_constants ?tag
-                    ~txn_global_slot:
-                      global_state.protocol_state.global_slot_since_hard_fork
-                    ~add_check
-                    ~check_auth:(fun t ->
-                      Permissions.Auth_required.Checked.spec_eval
-                        ~signature_verifies t)
-                    party.data account.data)
-=======
               apply_body ~constraint_constants ?tag
                 ~txn_global_slot:
                   global_state.protocol_state.global_slot_since_hard_fork
@@ -2646,7 +2169,6 @@
                   Permissions.Auth_required.Checked.spec_eval
                     ~signature_verifies t)
                 ~is_start ~is_new:account_is_new party.data account.data
->>>>>>> c0a6c8fa
             in
             let proof_must_verify = proof_must_verify () in
             let checks_succeeded = checks_succeeded () in
@@ -3214,13 +2736,7 @@
       Amount.Checked.of_fee
         Fee.(var_of_t constraint_constants.account_creation_fee)
     in
-<<<<<<< HEAD
-    let%bind is_zero_fee =
-      fee |> Fee.pack_var |> Field.(Checked.equal (Var.constant zero))
-    in
-=======
     let%bind is_zero_fee = Fee.(equal_var fee (var_of_t zero)) in
->>>>>>> c0a6c8fa
     let is_coinbase_or_fee_transfer = Boolean.not is_user_command in
     let%bind can_create_fee_payer_account =
       (* Fee transfers and coinbases may create an account. We check the normal
@@ -3307,23 +2823,12 @@
              let txn_global_slot = current_global_slot in
              let%bind `Min_balance _, timing =
                [%with_label "Check fee payer timing"]
-<<<<<<< HEAD
-                 (let%bind amount_sgn = Amount.Signed.Checked.sgn amount
-                  and amount_magnitude =
-                    Amount.Signed.Checked.magnitude amount
-                  in
-                  let%bind txn_amount =
-                    Amount.Checked.if_
-                      (Sgn.Checked.is_neg amount_sgn)
-                      ~then_:amount_magnitude
-=======
                  (let%bind txn_amount =
                     let%bind sgn = Amount.Signed.Checked.sgn amount in
                     let%bind magnitude =
                       Amount.Signed.Checked.magnitude amount
                     in
                     Amount.Checked.if_ (Sgn.Checked.is_neg sgn) ~then_:magnitude
->>>>>>> c0a6c8fa
                       ~else_:Amount.(var_of_t zero)
                   in
                   let balance_check ok =
@@ -3810,15 +3315,8 @@
          particular fee tokens used.
       *)
       let%bind fee_excess_zero =
-<<<<<<< HEAD
-        let%bind fee_excess_magnitude =
-          Amount.Signed.Checked.magnitude fee_excess
-        in
-        Amount.equal_var fee_excess_magnitude Amount.(var_of_t zero)
-=======
         Amount.Signed.Checked.equal fee_excess
           Amount.Signed.(Checked.constant zero)
->>>>>>> c0a6c8fa
       in
       let%map fee_token_l =
         Token_id.Checked.if_ fee_excess_zero
@@ -5933,11 +5431,7 @@
     let%test_module "multisig_account" =
       ( module struct
         module M_of_n_predicate = struct
-<<<<<<< HEAD
-          type _witness = (Schnorr.Current.Signature.t * Public_key.t) list
-=======
           type _witness = (Schnorr.Chunked.Signature.t * Public_key.t) list
->>>>>>> c0a6c8fa
 
           (* check that two public keys are equal *)
           let eq_pk ((x0, y0) : Public_key.var) ((x1, y1) : Public_key.var) :
@@ -5964,12 +5458,7 @@
 
           (* check a signature on msg against a public key *)
           let check_sig pk msg sigma : (Boolean.var, _) Checked.t =
-<<<<<<< HEAD
-            Schnorr.Current.Checked.verifies sigma pk msg
-=======
-            let%bind (module S) = Inner_curve.Checked.Shifted.create () in
-            Schnorr.Chunked.Checked.verifies (module S) sigma pk msg
->>>>>>> c0a6c8fa
+            Schnorr.Chunked.Checked.verifies sigma pk msg
 
           (* verify witness signatures against public keys *)
           let%snarkydef verify_sigs pubkeys commitment witness =
@@ -6006,15 +5495,9 @@
                 (let%bind pk_var =
                    exists Inner_curve.typ ~compute:(As_prover.return pk)
                  in
-<<<<<<< HEAD
-                 let sigma = Schnorr.Current.sign sk msg in
-                 let%bind sigma_var =
-                   exists Schnorr.Current.Signature.typ
-=======
                  let sigma = Schnorr.Chunked.sign sk msg in
                  let%bind sigma_var =
                    exists Schnorr.Chunked.Signature.typ
->>>>>>> c0a6c8fa
                      ~compute:(As_prover.return sigma)
                  in
                  let%bind msg_var =
@@ -6044,16 +5527,6 @@
                  let%bind pk1_var =
                    exists Inner_curve.typ ~compute:(As_prover.return pk1)
                  in
-<<<<<<< HEAD
-                 let sigma0 = Schnorr.Current.sign sk0 msg in
-                 let sigma1 = Schnorr.Current.sign sk1 msg in
-                 let%bind sigma0_var =
-                   exists Schnorr.Current.Signature.typ
-                     ~compute:(As_prover.return sigma0)
-                 in
-                 let%bind sigma1_var =
-                   exists Schnorr.Current.Signature.typ
-=======
                  let sigma0 = Schnorr.Chunked.sign sk0 msg in
                  let sigma1 = Schnorr.Chunked.sign sk1 msg in
                  let%bind sigma0_var =
@@ -6062,7 +5535,6 @@
                  in
                  let%bind sigma1_var =
                    exists Schnorr.Chunked.Signature.typ
->>>>>>> c0a6c8fa
                      ~compute:(As_prover.return sigma1)
                  in
                  let%bind msg_var =
@@ -6091,263 +5563,12 @@
                   Init_ledger.init
                     (module Ledger.Ledger_inner)
                     init_ledger ledger ;
-<<<<<<< HEAD
-                  let local_dummy_constraints () =
-                    let open Run in
-                    let x =
-                      exists Field.typ ~compute:(fun _ ->
-                          Field.Constant.of_int 3)
-                    in
-                    let g =
-                      exists Pickles.Step_main_inputs.Inner_curve.typ
-                        ~compute:(fun _ -> Tick.Inner_curve.(to_affine_exn one))
-                    in
-                    let (_ : _) =
-                      Pickles.Step_main_inputs.Ops.scale_fast g ~num_bits:5
-                        (Shifted_value x)
-                    in
-                    let (_ : _) =
-                      Pickles.Pairing_main.Scalar_challenge.endo g ~num_bits:4
-                        (Scalar_challenge.create x)
-                    in
-                    ()
-                  in
-                  let spec = List.hd_exn specs in
-                  let tag, _, (module P), Pickles.Provers.[ trivial_prover; _ ]
-                      =
-                    let trivial_rule : _ Pickles.Inductive_rule.t =
-                      let trivial_main
-                          (tx_commitment : Snapp_statement.Checked.t) :
-                          (unit, _) Checked.t =
-                        local_dummy_constraints ()
-                        |> fun () ->
-                        Snapp_statement.Checked.Assert.equal tx_commitment
-                          tx_commitment
-                        |> return
-                      in
-                      { identifier = "trivial-rule"
-                      ; prevs = []
-                      ; main =
-                          (fun [] x ->
-                            trivial_main x |> Run.run_checked
-                            |> fun _ :
-                                   unit
-                                   Pickles_types.Hlist0.H1
-                                     (Pickles_types.Hlist.E01
-                                        (Pickles.Inductive_rule.B))
-                                   .t ->
-                            [])
-                      ; main_value = (fun [] _ -> [])
-                      }
-                    in
-                    Pickles.compile ~cache:Cache_dir.cache
-                      (module Snapp_statement.Checked)
-                      (module Snapp_statement)
-                      ~typ:Snapp_statement.typ
-                      ~branches:(module Nat.N2)
-                      ~max_branching:
-                        (module Nat.N2) (* You have to put 2 here... *)
-                      ~name:"trivial"
-                      ~constraint_constants:
-                        (Genesis_constants.Constraint_constants
-                         .to_snark_keys_header constraint_constants)
-                      ~choices:(fun ~self ->
-                        [ trivial_rule
-                        ; { identifier = "dummy"
-                          ; prevs = [ self; self ]
-                          ; main_value = (fun [ _; _ ] _ -> [ true; true ])
-                          ; main =
-                              (fun [ _; _ ] _ ->
-                                local_dummy_constraints ()
-                                |> fun () ->
-                                (* Unsatisfiable. *)
-                                Run.exists Field.typ ~compute:(fun () ->
-                                    Run.Field.Constant.zero)
-                                |> fun s ->
-                                Run.Field.(Assert.equal s (s + one))
-                                |> fun () :
-                                       ( Snapp_statement.Checked.t
-                                       * (Snapp_statement.Checked.t * unit) )
-                                       Pickles_types.Hlist0.H1
-                                         (Pickles_types.Hlist.E01
-                                            (Pickles.Inductive_rule.B))
-                                       .t ->
-                                [ Boolean.true_; Boolean.true_ ])
-                          }
-                        ])
-                  in
-                  let vk =
-                    Pickles.Side_loaded.Verification_key.of_compiled tag
-                  in
-                  let { Transaction_logic.For_tests.Transaction_spec.fee
-                      ; sender = sender, sender_nonce
-                      ; receiver = trivial_account_pk
-                      ; amount
-                      } =
-                    spec
-                  in
-                  let vk =
-                    With_hash.of_data ~hash_data:Snapp_account.digest_vk vk
-                  in
-                  let _is_new, _loc =
-                    let id =
-                      Public_key.compress sender.public_key
-                      |> fun pk -> Account_id.create pk Token_id.default
-                    in
-                    Ledger.get_or_create_account ledger id
-                      (Account.create id Balance.(of_int 888_888))
-                    |> Or_error.ok_exn
-                  in
-                  let _is_new, _loc =
-                    let id =
-                      Account_id.create trivial_account_pk Token_id.default
-                    in
-                    let account : Account.t =
-                      { (Account.create id Balance.(of_int 0)) with
-                        permissions =
-                          { Permissions.user_default with
-                            set_permissions = Proof
-                          }
-                      ; snapp =
-                          Some
-                            { Snapp_account.default with
-                              verification_key = Some vk
-                            }
-                      }
-                    in
-                    Ledger.get_or_create_account ledger id account
-                    |> Or_error.ok_exn
-                  in
-                  (*TODO: Add another signed party for the transfer*)
-                  (*let total = Option.value_exn (Amount.add fee amount) in*)
-                  let update_empty_permissions =
-                    let permissions =
-                      { Permissions.user_default with
-                        send = Permissions.Auth_required.Proof
-                      }
-                      |> Snapp_basic.Set_or_keep.Set
-                    in
-                    { Party.Update.dummy with permissions }
-                  in
-                  let sender_pk = sender.public_key |> Public_key.compress in
-                  let fee_payer =
-                    { Party.Fee_payer.data =
-                        { body =
-                            { pk = sender_pk
-                            ; update = Party.Update.noop
-                            ; token_id = ()
-                            ; delta = fee
-                            ; events = []
-                            ; sequence_events = []
-                            ; call_data = Field.zero
-                            ; depth = 0
-                            }
-                        ; predicate = sender_nonce
-                        }
-                        (* Real signature added in below *)
-                    ; authorization = Signature.dummy
-                    }
-                  in
-                  let sender_party_data : Party.Predicated.t =
-                    { body =
-                        { pk = sender_pk
-                        ; update = Party.Update.noop
-                        ; token_id = Token_id.default
-                        ; delta = Amount.(Signed.(negate (of_unsigned amount)))
-                        ; events = []
-                        ; sequence_events = []
-                        ; call_data = Field.zero
-                        ; depth = 0
-                        }
-                    ; predicate = Nonce (Account.Nonce.succ sender_nonce)
-                    }
-                  in
-                  let snapp_party_data : Party.Predicated.t =
-                    { body =
-                        { pk = trivial_account_pk
-                        ; update = update_empty_permissions
-                        ; token_id = Token_id.default
-                        ; delta = Amount.Signed.(of_unsigned amount)
-                        ; events = []
-                        ; sequence_events = []
-                        ; call_data = Field.zero
-                        ; depth = 0
-                        }
-                    ; predicate = Full Snapp_predicate.Account.accept
-                    }
-                  in
-                  let protocol_state = Snapp_predicate.Protocol_state.accept in
-                  let memo = Signed_command_memo.empty in
-                  let ps =
-                    Parties.Party_or_stack.of_parties_list
-                      ~party_depth:(fun (p : Party.Predicated.t) ->
-                        p.body.depth)
-                      [ sender_party_data; snapp_party_data ]
-                    |> Parties.Party_or_stack.accumulate_hashes_predicated
-                  in
-                  let other_parties_hash =
-                    Parties.Party_or_stack.stack_hash ps
-                  in
-                  let protocol_state_predicate_hash =
-                    (*FIXME: is this ok? *)
-                    Snapp_predicate.Protocol_state.digest protocol_state
-                  in
-                  let transaction : Parties.Transaction_commitment.t =
-                    (*FIXME: is this correct? *)
-                    Parties.Transaction_commitment.create ~other_parties_hash
-                      ~protocol_state_predicate_hash
-                      ~memo_hash:(Signed_command_memo.hash memo)
-                  in
-                  let at_party = Parties.Party_or_stack.stack_hash ps in
-                  let tx_statement : Snapp_statement.t =
-                    { transaction; at_party }
-                  in
-                  let handler
-                      (Snarky_backendless.Request.With { request; respond }) =
-                    match request with _ -> respond Unhandled
-                  in
-                  let pi : Pickles.Side_loaded.Proof.t =
-                    (fun () -> trivial_prover ~handler [] tx_statement)
-                    |> Async.Thread_safe.block_on_async_exn
-                  in
-                  let fee_payer_signature_auth =
-                    let txn_comm =
-                      Parties.Transaction_commitment.with_fee_payer transaction
-                        ~fee_payer_hash:
-                          Party.Predicated.(
-                            digest (of_fee_payer fee_payer.data))
-                    in
-                    Signature_lib.Schnorr.Current.sign sender.private_key
-                      (Random_oracle.Input.field txn_comm)
-                  in
-                  let fee_payer =
-                    { fee_payer with authorization = fee_payer_signature_auth }
-                  in
-                  let sender_signature_auth =
-                    Signature_lib.Schnorr.Current.sign sender.private_key
-                      (Random_oracle.Input.field transaction)
-                  in
-                  let sender =
-                    { Party.data = sender_party_data
-                    ; authorization = Signature sender_signature_auth
-                    }
-                  in
-                  let other_parties =
-                    [ sender
-                    ; { data = snapp_party_data; authorization = Proof pi }
-                    ]
-                  in
-                  let parties : Parties.t =
-                    { fee_payer; other_parties; protocol_state; memo }
-                  in
-=======
                   let parties =
                     (fun () ->
                       create_trivial_predicate_snapp ~constraint_constants
                         (List.hd_exn specs) ledger)
                     |> Async.Thread_safe.block_on_async_exn
                   in
->>>>>>> c0a6c8fa
                   Init_ledger.init
                     (module Ledger.Ledger_inner)
                     init_ledger ledger ;
@@ -6359,11 +5580,7 @@
           | Pubkey : int -> Inner_curve.t Snarky_backendless.Request.t
           | Sigma :
               int
-<<<<<<< HEAD
-              -> Schnorr.Current.Signature.t Snarky_backendless.Request.t
-=======
               -> Schnorr.Chunked.Signature.t Snarky_backendless.Request.t
->>>>>>> c0a6c8fa
 
         (* test with a 2-of-3 multisig *)
         let%test_unit "snapps-based proved transaction" =
@@ -6412,15 +5629,6 @@
                           |> Random_oracle_input.Chunked.field_elements
                         in
                         let%bind sigma0_var =
-<<<<<<< HEAD
-                          exists Schnorr.Current.Signature.typ
-                            ~request:(As_prover.return @@ Sigma 0)
-                        and sigma1_var =
-                          exists Schnorr.Current.Signature.typ
-                            ~request:(As_prover.return @@ Sigma 1)
-                        and sigma2_var =
-                          exists Schnorr.Current.Signature.typ
-=======
                           exists Schnorr.Chunked.Signature.typ
                             ~request:(As_prover.return @@ Sigma 0)
                         and sigma1_var =
@@ -6428,7 +5636,6 @@
                             ~request:(As_prover.return @@ Sigma 1)
                         and sigma2_var =
                           exists Schnorr.Chunked.Signature.typ
->>>>>>> c0a6c8fa
                             ~request:(As_prover.return @@ Sigma 2)
                         in
                         let witness =
@@ -6474,34 +5681,7 @@
                           ; main_value = (fun [ _; _ ] _ -> [ true; true ])
                           ; main =
                               (fun [ _; _ ] _ ->
-<<<<<<< HEAD
-                                let dummy_constraints () =
-                                  let open Run in
-                                  let x =
-                                    exists Field.typ ~compute:(fun _ ->
-                                        Field.Constant.of_int 3)
-                                  in
-                                  let g =
-                                    exists
-                                      Pickles.Step_main_inputs.Inner_curve.typ
-                                      ~compute:(fun _ ->
-                                        Tick.Inner_curve.(to_affine_exn one))
-                                  in
-                                  let (_ : _) =
-                                    Pickles.Step_main_inputs.Ops.scale_fast g
-                                      ~num_bits:5 (Shifted_value x)
-                                  in
-                                  let (_ : _) =
-                                    Pickles.Pairing_main.Scalar_challenge.endo g
-                                      ~num_bits:4
-                                      (Scalar_challenge.create x)
-                                  in
-                                  ()
-                                in
-                                dummy_constraints ()
-=======
                                 Impl.run_checked (dummy_constraints ())
->>>>>>> c0a6c8fa
                                 |> fun () ->
                                 (* Unsatisfiable. *)
                                 Run.exists Field.typ ~compute:(fun () ->
@@ -6658,15 +5838,9 @@
                     tx_statement |> Snapp_statement.to_field_elements
                     |> Random_oracle_input.Chunked.field_elements
                   in
-<<<<<<< HEAD
-                  let sigma0 = Schnorr.Current.sign sk0 msg in
-                  let sigma1 = Schnorr.Current.sign sk1 msg in
-                  let sigma2 = Schnorr.Current.sign sk2 msg in
-=======
                   let sigma0 = Schnorr.Chunked.sign sk0 msg in
                   let sigma1 = Schnorr.Chunked.sign sk1 msg in
                   let sigma2 = Schnorr.Chunked.sign sk2 msg in
->>>>>>> c0a6c8fa
                   let handler
                       (Snarky_backendless.Request.With { request; respond }) =
                     match request with
@@ -6698,26 +5872,16 @@
                     in
                     { fee_payer with
                       authorization =
-<<<<<<< HEAD
-                        Signature_lib.Schnorr.Current.sign sender.private_key
-                          (Random_oracle.Input.field txn_comm)
-=======
                         Signature_lib.Schnorr.Chunked.sign sender.private_key
                           (Random_oracle.Input.Chunked.field txn_comm)
->>>>>>> c0a6c8fa
                     }
                   in
                   let sender =
                     { Party.data = sender_party_data
                     ; authorization =
                         Signature
-<<<<<<< HEAD
-                          (Signature_lib.Schnorr.Current.sign sender.private_key
-                             (Random_oracle.Input.field transaction))
-=======
                           (Signature_lib.Schnorr.Chunked.sign sender.private_key
                              (Random_oracle.Input.Chunked.field transaction))
->>>>>>> c0a6c8fa
                     }
                   in
                   let parties : Parties.t =
@@ -8653,15 +7817,9 @@
           make_checked_min_balance_computation account txn_amount
             txn_global_slot
         in
-<<<<<<< HEAD
-        let unchecked_min_balance = Balance.var_of_t unchecked_min_balance in
-        let%map equal_balances_checked =
-          Balance.Checked.equal checked_min_balance unchecked_min_balance
-=======
         let%map equal_balances_checked =
           Balance.Checked.equal checked_min_balance
             (Balance.var_of_t unchecked_min_balance)
->>>>>>> c0a6c8fa
         in
         Snarky_backendless.As_prover.read Tick.Boolean.typ
           equal_balances_checked
