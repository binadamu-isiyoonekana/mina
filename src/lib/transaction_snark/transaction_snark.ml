--- conflicted
+++ resolved
@@ -1617,6 +1617,10 @@
               Sgn.Checked.is_pos
                 (run_checked (Currency.Amount.Signed.Checked.sgn t))
 
+            let is_neg (t : t) =
+              Sgn.Checked.is_neg
+                (run_checked (Currency.Amount.Signed.Checked.sgn t))
+
             let negate = Amount.Signed.Checked.negate
 
             let of_unsigned = Amount.Signed.Checked.of_unsigned
@@ -1630,15 +1634,7 @@
 
           let equal t t' = run_checked (Amount.Checked.equal t t')
 
-<<<<<<< HEAD
-          let is_neg (t : t) =
-            Sgn.Checked.is_neg
-              (run_checked (Currency.Amount.Signed.Checked.sgn t))
-
-          let negate = Amount.Signed.Checked.negate
-=======
           let zero = Amount.(var_of_t zero)
->>>>>>> 4fde4b47
 
           let add_flagged x y = run_checked (Amount.Checked.add_flagged x y)
 
@@ -1872,6 +1868,9 @@
 
             let use_full_commitment (t : t) =
               t.account_update.data.use_full_commitment
+
+            let implicit_account_creation_fee (t : t) =
+              t.account_update.data.implicit_account_creation_fee
 
             let increment_nonce (t : t) = t.account_update.data.increment_nonce
 
@@ -1923,59 +1922,8 @@
             let is_signed ({ account_update; _ } : t) =
               account_update.data.authorization_kind.is_signed
 
-<<<<<<< HEAD
-          let implicit_account_creation_fee (t : t) =
-            t.party.data.implicit_account_creation_fee
-
-          let check_authorization ~commitment
-              ~at_party:({ hash = at_party; _ } : Parties.t)
-              ({ party; control; _ } : t) =
-            let proof_verifies =
-              match (auth_type, snapp_statement) with
-              | Proof, Some (_i, s) ->
-                  with_label __LOC__ (fun () ->
-                      Zkapp_statement.Checked.Assert.equal
-                        { transaction = commitment
-                        ; at_party = (at_party :> Field.t)
-                        }
-                        s) ;
-                  Boolean.true_
-              | (Signature | None_given), None ->
-                  Boolean.false_
-              | Proof, None | (Signature | None_given), Some _ ->
-                  assert false
-            in
-            let signature_verifies =
-              match auth_type with
-              | None_given | Proof ->
-                  Boolean.false_
-              | Signature ->
-                  let signature =
-                    exists Signature_lib.Schnorr.Chunked.Signature.typ
-                      ~compute:(fun () ->
-                        match V.get control with
-                        | Signature s ->
-                            s
-                        | None_given ->
-                            Signature.dummy
-                        | Proof _ ->
-                            assert false)
-                  in
-                  run_checked
-                    (let%bind (module S) =
-                       Tick.Inner_curve.Checked.Shifted.create ()
-                     in
-                     signature_verifies
-                       ~shifted:(module S)
-                       ~payload_digest:commitment signature
-                       party.data.public_key)
-            in
-            ( `Proof_verifies proof_verifies
-            , `Signature_verifies signature_verifies )
-=======
             module Update = struct
               open Zkapp_basic
->>>>>>> 4fde4b47
 
               type 'a set_or_keep = 'a Set_or_keep.Checked.t
 
@@ -3893,33 +3841,11 @@
       in
       ref zkapp_commands
     in
-<<<<<<< HEAD
-    let sender_party : Party.Wire.t option =
-      let sender_party_body : Party.Body.Wire.t =
-        { public_key = sender_pk
-        ; update = Party.Update.noop
-        ; token_id = Token_id.default
-        ; balance_change = Amount.(Signed.(negate (of_unsigned amount)))
-        ; increment_nonce = true
-        ; events = []
-        ; sequence_events = []
-        ; call_data = Field.zero
-        ; call_depth = 0
-        ; protocol_state_precondition
-        ; account_precondition =
-            ( if Option.is_none fee_payer_opt then
-              Nonce (Account.Nonce.succ sender_nonce)
-            else Nonce sender_nonce )
-        ; use_full_commitment = false
-        ; implicit_account_creation_fee = true
-        ; caller = Call
-=======
     let pending_coinbase_init_stack = ref Pending_coinbase.Stack.empty in
     let pending_coinbase_stack_state =
       ref
         { Pending_coinbase_stack_state.source = Pending_coinbase.Stack.empty
         ; target = Pending_coinbase.Stack.empty
->>>>>>> 4fde4b47
         }
     in
     let final_ledger =
@@ -4067,91 +3993,11 @@
                        x.With_hash.hash )
             }
           in
-<<<<<<< HEAD
-          ( { body =
-                { public_key
-                ; update
-                ; token_id = Token_id.default
-                ; balance_change = delta
-                ; increment_nonce = false
-                ; events
-                ; sequence_events
-                ; call_data
-                ; call_depth = 0
-                ; protocol_state_precondition
-                ; account_precondition =
-                    Option.value ~default:Accept account_precondition
-                ; use_full_commitment = true
-                ; implicit_account_creation_fee = true
-                ; caller = Call
-                }
-            ; authorization =
-                Control.Signature Signature.dummy (*To be updated later*)
-            }
-            : Party.Wire.t ))
-    in
-    let other_receivers =
-      List.map receivers ~f:(fun (receiver, amt) : Party.Wire.t ->
-          { body =
-              { public_key = receiver
-              ; update
-              ; token_id = Token_id.default
-              ; balance_change = Amount.Signed.of_unsigned amt
-              ; increment_nonce = false
-              ; events = []
-              ; sequence_events = []
-              ; call_data = Field.zero
-              ; call_depth = 0
-              ; protocol_state_precondition
-              ; account_precondition = Accept
-              ; use_full_commitment = false
-              ; implicit_account_creation_fee = true
-              ; caller = Call
-              }
-          ; authorization = Control.None_given
-          })
-    in
-    let other_parties_data =
-      Option.value_map ~default:[] sender_party ~f:(fun p -> [ p ])
-      @ snapp_parties @ other_receivers
-    in
-    let ps =
-      Parties.Call_forest.With_hashes.of_parties_list
-        (List.map ~f:(fun p -> (p, ())) other_parties_data)
-    in
-    let other_parties_hash = Parties.Call_forest.hash ps in
-    let commitment : Parties.Transaction_commitment.t =
-      Parties.Transaction_commitment.create ~other_parties_hash
-    in
-    let full_commitment =
-      Parties.Transaction_commitment.create_complete commitment
-        ~memo_hash:(Signed_command_memo.hash memo)
-        ~fee_payer_hash:
-          (Parties.Digest.Party.create (Party.of_fee_payer fee_payer))
-    in
-    let fee_payer =
-      let fee_payer_signature_auth =
-        match fee_payer_opt with
-        | None ->
-            Signature_lib.Schnorr.Chunked.sign sender.private_key
-              (Random_oracle.Input.Chunked.field full_commitment)
-        | Some (fee_payer_kp, _) ->
-            Signature_lib.Schnorr.Chunked.sign fee_payer_kp.private_key
-              (Random_oracle.Input.Chunked.field full_commitment)
-      in
-      { fee_payer with authorization = fee_payer_signature_auth }
-    in
-    let sender_party =
-      Option.map sender_party ~f:(fun s : Party.Wire.t ->
-          let commitment =
-            if s.body.use_full_commitment then full_commitment else commitment
-=======
           let source_local =
             { (hash_local_state source_local) with
               transaction_commitment = current_commitment
             ; full_transaction_commitment = current_full_commitment
             }
->>>>>>> 4fde4b47
           in
           let target_local =
             { (hash_local_state target_local) with
@@ -4566,6 +4412,7 @@
           ; call_depth = 0
           ; preconditions = preconditions'
           ; use_full_commitment = false
+          ; implicit_account_creation_fee = false
           ; caller = Call
           ; authorization_kind = Signature
           }
@@ -4632,6 +4479,7 @@
                           |> Option.value ~default:Accept
                       }
                   ; use_full_commitment = true
+                  ; implicit_account_creation_fee = false
                   ; caller = Call
                   ; authorization_kind
                   }
@@ -4674,6 +4522,7 @@
                 ; call_depth = 0
                 ; preconditions = { preconditions' with account = Accept }
                 ; use_full_commitment
+                ; implicit_account_creation_fee = false
                 ; caller = Call
                 ; authorization_kind
                 }
@@ -5118,61 +4967,6 @@
              Token_id.default )
           zkapp_command.account_updates
       in
-<<<<<<< HEAD
-      { Party.Update.dummy with permissions }
-    in
-    let sender_pk = sender.public_key |> Public_key.compress in
-    let fee_payer : Party.Fee_payer.t =
-      { body =
-          { public_key = sender_pk
-          ; update = Party.Update.noop
-          ; fee
-          ; events = []
-          ; sequence_events = []
-          ; protocol_state_precondition = protocol_state_predicate
-          ; nonce = sender_nonce
-          }
-          (* Real signature added in below *)
-      ; authorization = Signature.dummy
-      }
-    in
-    let sender_party_data : Party.Wire.t =
-      { body =
-          { public_key = sender_pk
-          ; update = Party.Update.noop
-          ; token_id = Token_id.default
-          ; balance_change = Amount.(Signed.(negate (of_unsigned amount)))
-          ; increment_nonce = true
-          ; events = []
-          ; sequence_events = []
-          ; call_data = Field.zero
-          ; call_depth = 0
-          ; protocol_state_precondition = protocol_state_predicate
-          ; account_precondition = Nonce (Account.Nonce.succ sender_nonce)
-          ; use_full_commitment = false
-          ; implicit_account_creation_fee = true
-          ; caller = Call
-          }
-      ; authorization = Signature Signature.dummy
-      }
-    in
-    let snapp_party_data : Party.Wire.t =
-      { body =
-          { public_key = trivial_account_pk
-          ; update = update_empty_permissions
-          ; token_id = Token_id.default
-          ; balance_change = Amount.Signed.(of_unsigned amount)
-          ; increment_nonce = false
-          ; events = []
-          ; sequence_events = []
-          ; call_data = Field.zero
-          ; call_depth = 0
-          ; protocol_state_precondition = protocol_state_predicate
-          ; use_full_commitment = false
-          ; implicit_account_creation_fee = true
-          ; caller = Call
-          ; account_precondition = Full Zkapp_precondition.Account.accept
-=======
       { zkapp_command with account_updates }
 
     let trivial_zkapp_account ?(permissions = Permissions.user_default) ~vk pk =
@@ -5232,7 +5026,6 @@
         let permissions =
           { Permissions.user_default with
             send = Permissions.Auth_required.Proof
->>>>>>> 4fde4b47
           }
           |> Zkapp_basic.Set_or_keep.Set
         in
@@ -5266,6 +5059,7 @@
                 ; account = Nonce (Account.Nonce.succ sender_nonce)
                 }
             ; use_full_commitment = false
+            ; implicit_account_creation_fee = false
             ; caller = Call
             ; authorization_kind = Signature
             }
@@ -5288,6 +5082,7 @@
                 ; account = Full Zkapp_precondition.Account.accept
                 }
             ; use_full_commitment = false
+            ; implicit_account_creation_fee = false
             ; caller = Call
             ; authorization_kind = Proof
             }
