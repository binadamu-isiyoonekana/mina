open Core
open Signature_lib
open Mina_base
open Mina_transaction
open Mina_state
open Snark_params
module Global_slot = Mina_numbers.Global_slot
open Currency
open Pickles_types
module Wire_types = Mina_wire_types.Transaction_snark

module Make_sig (A : Wire_types.Types.S) = struct
  module type S =
    Transaction_snark_intf.Full
      with type ( 'ledger_hash
                , 'amount
                , 'pending_coinbase
                , 'fee_excess
                , 'sok_digest
                , 'local_state )
                Statement.Poly.Stable.V2.t =
        ( 'ledger_hash
        , 'amount
        , 'pending_coinbase
        , 'fee_excess
        , 'sok_digest
        , 'local_state )
        A.Statement.Poly.V2.t
       and type Stable.V2.t = A.V2.t
end

module Make_str (A : Wire_types.Concrete) = struct
  module Impl = Pickles.Impls.Step
  module Ledger = Mina_ledger.Ledger
  module Sparse_ledger = Mina_ledger.Sparse_ledger
  module Transaction_validator = Transaction_validator

  let top_hash_logging_enabled = ref false

  let to_preunion (t : Transaction.t) =
    match t with
    | Command (Signed_command x) ->
        `Transaction (Transaction.Command x)
    | Fee_transfer x ->
        `Transaction (Fee_transfer x)
    | Coinbase x ->
        `Transaction (Coinbase x)
    | Command (Zkapp_command x) ->
        `Zkapp_command x

  let with_top_hash_logging f =
    let old = !top_hash_logging_enabled in
    top_hash_logging_enabled := true ;
    try
      let ret = f () in
      top_hash_logging_enabled := old ;
      ret
    with err ->
      top_hash_logging_enabled := old ;
      raise err

  module Proof_type = struct
    [%%versioned
    module Stable = struct
      module V1 = struct
        type t = [ `Base | `Merge ]
        [@@deriving compare, equal, hash, sexp, yojson]

        let to_latest = Fn.id
      end
    end]
  end

  module Pending_coinbase_stack_state = struct
    module Init_stack = struct
      [%%versioned
      module Stable = struct
        module V1 = struct
          type t =
            | Base of Pending_coinbase.Stack_versioned.Stable.V1.t
            | Merge
          [@@deriving sexp, hash, compare, equal, yojson]

          let to_latest = Fn.id
        end
      end]
    end

    module Poly = struct
      [%%versioned
      module Stable = struct
        module V1 = struct
          type 'pending_coinbase t =
            { source : 'pending_coinbase; target : 'pending_coinbase }
          [@@deriving sexp, hash, compare, equal, fields, yojson, hlist]

          let to_latest pending_coinbase { source; target } =
            { source = pending_coinbase source
            ; target = pending_coinbase target
            }
        end
      end]

      let typ pending_coinbase =
        Tick.Typ.of_hlistable
          [ pending_coinbase; pending_coinbase ]
          ~var_to_hlist:to_hlist ~var_of_hlist:of_hlist ~value_to_hlist:to_hlist
          ~value_of_hlist:of_hlist
    end

    type 'pending_coinbase poly = 'pending_coinbase Poly.t =
      { source : 'pending_coinbase; target : 'pending_coinbase }
    [@@deriving sexp, hash, compare, equal, fields, yojson]

    (* State of the coinbase stack for the current transaction snark *)
    [%%versioned
    module Stable = struct
      module V1 = struct
        type t = Pending_coinbase.Stack_versioned.Stable.V1.t Poly.Stable.V1.t
        [@@deriving sexp, hash, compare, equal, yojson]

        let to_latest = Fn.id
      end
    end]

    type var = Pending_coinbase.Stack.var Poly.t

    let typ = Poly.typ Pending_coinbase.Stack.typ

    let to_input ({ source; target } : t) =
      Random_oracle.Input.Chunked.append
        (Pending_coinbase.Stack.to_input source)
        (Pending_coinbase.Stack.to_input target)

    let var_to_input ({ source; target } : var) =
      Random_oracle.Input.Chunked.append
        (Pending_coinbase.Stack.var_to_input source)
        (Pending_coinbase.Stack.var_to_input target)

    include Hashable.Make_binable (Stable.Latest)
    include Comparable.Make (Stable.Latest)
  end

  module Statement = struct
    module Poly = struct
      [%%versioned
      module Stable = struct
        module V2 = struct
          type ( 'ledger_hash
               , 'amount
               , 'pending_coinbase
               , 'fee_excess
               , 'sok_digest
               , 'local_state )
               t =
                ( 'ledger_hash
                , 'amount
                , 'pending_coinbase
                , 'fee_excess
                , 'sok_digest
                , 'local_state )
                A.Statement.Poly.V2.t =
            { source :
                ( 'ledger_hash
                , 'pending_coinbase
                , 'local_state )
                Registers.Stable.V1.t
            ; target :
                ( 'ledger_hash
                , 'pending_coinbase
                , 'local_state )
                Registers.Stable.V1.t
            ; supply_increase : 'amount
            ; fee_excess : 'fee_excess
            ; sok_digest : 'sok_digest
            }
          [@@deriving compare, equal, hash, sexp, yojson, hlist]
        end
      end]

      let with_empty_local_state ~supply_increase ~fee_excess ~sok_digest
          ~source ~target ~pending_coinbase_stack_state : _ t =
        { supply_increase
        ; fee_excess
        ; sok_digest
        ; source =
            { ledger = source
            ; pending_coinbase_stack =
                pending_coinbase_stack_state.Pending_coinbase_stack_state.source
            ; local_state = Local_state.empty ()
            }
        ; target =
            { ledger = target
            ; pending_coinbase_stack = pending_coinbase_stack_state.target
            ; local_state = Local_state.empty ()
            }
        }

      let typ ledger_hash amount pending_coinbase fee_excess sok_digest
          local_state_typ =
        let registers =
          let open Registers in
          Tick.Typ.of_hlistable
            [ ledger_hash; pending_coinbase; local_state_typ ]
            ~var_to_hlist:to_hlist ~var_of_hlist:of_hlist
            ~value_to_hlist:to_hlist ~value_of_hlist:of_hlist
        in
        Tick.Typ.of_hlistable
          [ registers; registers; amount; fee_excess; sok_digest ]
          ~var_to_hlist:to_hlist ~var_of_hlist:of_hlist ~value_to_hlist:to_hlist
          ~value_of_hlist:of_hlist
    end

    type ( 'ledger_hash
         , 'amount
         , 'pending_coinbase
         , 'fee_excess
         , 'sok_digest
         , 'local_state )
         poly =
          ( 'ledger_hash
          , 'amount
          , 'pending_coinbase
          , 'fee_excess
          , 'sok_digest
          , 'local_state )
          Poly.t =
      { source : ('ledger_hash, 'pending_coinbase, 'local_state) Registers.t
      ; target : ('ledger_hash, 'pending_coinbase, 'local_state) Registers.t
      ; supply_increase : 'amount
      ; fee_excess : 'fee_excess
      ; sok_digest : 'sok_digest
      }
    [@@deriving compare, equal, hash, sexp, yojson]

    [%%versioned
    module Stable = struct
      module V2 = struct
        type t =
          ( Frozen_ledger_hash.Stable.V1.t
          , (Amount.Stable.V1.t, Sgn.Stable.V1.t) Signed_poly.Stable.V1.t
          , Pending_coinbase.Stack_versioned.Stable.V1.t
          , Fee_excess.Stable.V1.t
          , unit
          , Local_state.Stable.V1.t )
          Poly.Stable.V2.t
        [@@deriving compare, equal, hash, sexp, yojson]

        let to_latest = Fn.id
      end
    end]

<<<<<<< HEAD
    module With_sok = struct
      [%%versioned
      module Stable = struct
        module V2 = struct
          type t =
            ( Frozen_ledger_hash.Stable.V1.t
            , (Amount.Stable.V1.t, Sgn.Stable.V1.t) Signed_poly.Stable.V1.t
            , Pending_coinbase.Stack_versioned.Stable.V1.t
            , Fee_excess.Stable.V1.t
            , Sok_message.Digest.Stable.V1.t
            , Local_state.Stable.V1.t )
            Poly.Stable.V2.t
          [@@deriving compare, equal, hash, sexp, yojson]

          let to_latest = Fn.id
        end
      end]

      type var =
        ( Frozen_ledger_hash.var
        , Currency.Amount.Signed.var
        , Pending_coinbase.Stack.var
        , Fee_excess.var
        , Sok_message.Digest.Checked.t
        , Local_state.Checked.t )
        Poly.t

      let typ : (var, t) Tick.Typ.t =
        Poly.typ Frozen_ledger_hash.typ Currency.Amount.Signed.typ
          Pending_coinbase.Stack.typ Fee_excess.typ Sok_message.Digest.typ
          Local_state.typ
=======
    type var =
      ( Frozen_ledger_hash.var
      , Currency.Amount.Signed.var
      , Pending_coinbase.Stack.var
      , Fee_excess.var
      , Sok_message.Digest.Checked.t
      , Local_state.Checked.t )
      Poly.t

    let typ : (var, t) Tick.Typ.t =
      Poly.typ Frozen_ledger_hash.typ Currency.Amount.Signed.typ
        Pending_coinbase.Stack.typ Fee_excess.typ Sok_message.Digest.typ
        Local_state.typ

    let to_input { source; target; supply_increase; fee_excess; sok_digest } =
      let input =
        Array.reduce_exn ~f:Random_oracle.Input.Chunked.append
          [| Sok_message.Digest.to_input sok_digest
           ; Registers.to_input source
           ; Registers.to_input target
           ; Amount.Signed.to_input supply_increase
           ; Fee_excess.to_input fee_excess
          |]
      in
      if !top_hash_logging_enabled then
        Format.eprintf
          !"@[<v>Generating unchecked top hash from:@,\
            %{sexp: Tick.Field.t Random_oracle.Input.Chunked.t}@]@."
          input ;
      input

    let to_field_elements t = Random_oracle.pack_input (to_input t)

    module Checked = struct
      type t = var
>>>>>>> 88537fef

      let to_input { source; target; supply_increase; fee_excess; sok_digest } =
        let input =
          Array.reduce_exn ~f:Random_oracle.Input.Chunked.append
            [| Sok_message.Digest.to_input sok_digest
             ; Registers.to_input source
             ; Registers.to_input target
             ; Amount.Signed.to_input supply_increase
             ; Fee_excess.to_input fee_excess
            |]
        in
<<<<<<< HEAD
        if !top_hash_logging_enabled then
          Format.eprintf
            !"Generating unchecked top hash from:@.%{sexp: Tick.Field.t \
              Random_oracle.Input.Chunked.t}@."
            input ;
=======
        let%map () =
          as_prover
            As_prover.(
              if !top_hash_logging_enabled then
                let%map input = Random_oracle.read_typ' input in
                Format.eprintf
                  !"@[<v>Generating checked top hash from:@,\
                    %{sexp: Field.t Random_oracle.Input.Chunked.t}@]@."
                  input
              else return ())
        in
>>>>>>> 88537fef
        input

      let to_field_elements t = Random_oracle.pack_input (to_input t)

      module Checked = struct
        type t = var

        let to_input { source; target; supply_increase; fee_excess; sok_digest }
            =
          let open Tick in
          let open Checked.Let_syntax in
          let%bind fee_excess = Fee_excess.to_input_checked fee_excess in
          let source = Registers.Checked.to_input source
          and target = Registers.Checked.to_input target in
          let%bind supply_increase =
            Amount.Signed.Checked.to_input supply_increase
          in
          let input =
            Array.reduce_exn ~f:Random_oracle.Input.Chunked.append
              [| Sok_message.Digest.Checked.to_input sok_digest
               ; source
               ; target
               ; supply_increase
               ; fee_excess
              |]
          in
          let%map () =
            as_prover
              As_prover.(
                if !top_hash_logging_enabled then
                  let%map input = Random_oracle.read_typ' input in
                  Format.eprintf
                    !"Generating checked top hash from:@.%{sexp: Field.t \
                      Random_oracle.Input.Chunked.t}@."
                    input
                else return ())
          in
          input

        let to_field_elements t =
          let open Tick.Checked.Let_syntax in
          Tick.Run.run_checked (to_input t >>| Random_oracle.Checked.pack_input)
      end
    end

    let option lab =
      Option.value_map ~default:(Or_error.error_string lab) ~f:(fun x -> Ok x)

    let merge (s1 : _ Poly.t) (s2 : _ Poly.t) =
      let open Or_error.Let_syntax in
      let registers_check_equal (t1 : _ Registers.t) (t2 : _ Registers.t) =
        let check' k f =
          let x1 = Field.get f t1 and x2 = Field.get f t2 in
          k x1 x2
        in
        let module S = struct
          module type S = sig
            type t [@@deriving eq, sexp_of]
          end
        end in
        let check (type t) (module T : S.S with type t = t) f =
          let open T in
          check'
            (fun x1 x2 ->
              if equal x1 x2 then return ()
              else
                Or_error.errorf
                  !"%s is inconsistent between transitions (%{sexp: t} vs \
                    %{sexp: t})"
                  (Field.name f) x1 x2 )
            f
        in
        let module PC = struct
          type t = Pending_coinbase.Stack.t [@@deriving sexp_of]

          let equal t1 t2 =
            Pending_coinbase.Stack.connected ~first:t1 ~second:t2 ()
        end in
        Registers.Fields.to_list
          ~ledger:(check (module Ledger_hash))
          ~pending_coinbase_stack:(check (module PC))
          ~local_state:(check (module Local_state))
        |> Or_error.combine_errors_unit
      in
      let%map fee_excess = Fee_excess.combine s1.fee_excess s2.fee_excess
      and supply_increase =
        Currency.Amount.Signed.add s1.supply_increase s2.supply_increase
        |> option "Error adding supply_increase"
      and () = registers_check_equal s1.target s2.source in
      ( { source = s1.source
        ; target = s2.target
        ; fee_excess
        ; supply_increase
        ; sok_digest = ()
        }
        : t )

    include Hashable.Make_binable (Stable.Latest)
    include Comparable.Make (Stable.Latest)

    let gen =
      let open Quickcheck.Generator.Let_syntax in
      let%map source = Registers.gen
      and target = Registers.gen
      and fee_excess = Fee_excess.gen
      and supply_increase = Currency.Amount.Signed.gen in
      ({ source; target; fee_excess; supply_increase; sok_digest = () } : t)
  end

  module Proof = struct
    [%%versioned
    module Stable = struct
      module V2 = struct
        type t = Pickles.Proof.Proofs_verified_2.Stable.V2.t
        [@@deriving yojson, compare, equal, sexp, hash]

        let to_latest = Fn.id
      end
    end]
  end

  [%%versioned
  module Stable = struct
    module V2 = struct
      type t = A.V2.t =
        { statement : Statement.With_sok.Stable.V2.t
        ; proof : Proof.Stable.V2.t
        }
      [@@deriving compare, equal, fields, sexp, version, yojson, hash]

      let to_latest = Fn.id
    end
  end]

  let proof t = t.proof

  let statement t = { t.statement with sok_digest = () }

  let sok_digest t = t.statement.sok_digest

  let to_yojson = Stable.Latest.to_yojson

  let create ~statement ~proof = { statement; proof }

  open Tick
  open Let_syntax

  let chain if_ b ~then_ ~else_ =
    let%bind then_ = then_ and else_ = else_ in
    if_ b ~then_ ~else_

  module Zkapp_command_segment = struct
    module Spec = struct
      type single =
        { auth_type : Control.Tag.t
        ; is_start : [ `Yes | `No | `Compute_in_circuit ]
        }

      type t = single list
    end

    module Basic = struct
      module N = Side_loaded_verification_key.Max_branches

      [%%versioned
      module Stable = struct
        module V1 = struct
          type t = Opt_signed_opt_signed | Opt_signed | Proved
          [@@deriving sexp, yojson]

          let to_latest = Fn.id
        end
      end]

      let of_controls = function
        | [ Control.Proof _ ] ->
            Proved
        | [ (Control.Signature _ | Control.None_given) ] ->
            Opt_signed
        | [ Control.(Signature _ | None_given)
          ; Control.(Signature _ | None_given)
          ] ->
            Opt_signed_opt_signed
        | _ ->
            failwith
              "Zkapp_command_segment.Basic.of_controls: Unsupported combination"

      let opt_signed ~is_start : Spec.single =
        { auth_type = Signature; is_start }

      let opt_signed = opt_signed ~is_start:`Compute_in_circuit

      let to_single_list : t -> Spec.single list =
       fun t ->
        match t with
        | Opt_signed_opt_signed ->
            [ opt_signed; opt_signed ]
        | Opt_signed ->
            [ opt_signed ]
        | Proved ->
            [ { auth_type = Proof; is_start = `No } ]

      type (_, _, _, _) t_typed =
        | Opt_signed_opt_signed : (unit, unit, unit, unit) t_typed
        | Opt_signed : (unit, unit, unit, unit) t_typed
        | Proved
            : ( Zkapp_statement.Checked.t * unit
              , Zkapp_statement.t * unit
              , Nat.N2.n * unit
              , N.n * unit )
              t_typed

      let spec : type a b c d. (a, b, c, d) t_typed -> Spec.single list =
       fun t ->
        match t with
        | Opt_signed_opt_signed ->
            [ opt_signed; opt_signed ]
        | Opt_signed ->
            [ opt_signed ]
        | Proved ->
            [ { auth_type = Proof; is_start = `No } ]
    end

    module Witness = Transaction_witness.Zkapp_command_segment_witness
  end

  (* Currently, a circuit must have at least 1 of every type of constraint. *)
  let dummy_constraints () =
    make_checked
      Impl.(
        fun () ->
          let x =
            exists Field.typ ~compute:(fun () -> Field.Constant.of_int 3)
          in
          let g = exists Inner_curve.typ ~compute:(fun _ -> Inner_curve.one) in
          ignore
            ( Pickles.Scalar_challenge.to_field_checked'
                (module Impl)
                ~num_bits:16
                (Kimchi_backend_common.Scalar_challenge.create x)
              : Field.t * Field.t * Field.t ) ;
          ignore
            ( Pickles.Step_main_inputs.Ops.scale_fast g ~num_bits:5
                (Shifted_value x)
              : Pickles.Step_main_inputs.Inner_curve.t ) ;
          ignore
            ( Pickles.Step_main_inputs.Ops.scale_fast g ~num_bits:5
                (Shifted_value x)
              : Pickles.Step_main_inputs.Inner_curve.t ) ;
          ignore
            ( Pickles.Step_verifier.Scalar_challenge.endo g ~num_bits:4
                (Kimchi_backend_common.Scalar_challenge.create x)
              : Field.t * Field.t ))

  module Base = struct
    module User_command_failure = struct
      (** The various ways that a user command may fail. These should be computed
          before applying the snark, to ensure that only the base fee is charged
          to the fee-payer if executing the user command will later fail.
       *)
      type 'bool t =
        { predicate_failed : 'bool (* User commands *)
        ; source_not_present : 'bool (* User commands *)
        ; receiver_not_present : 'bool (* Delegate, Mint_tokens *)
        ; amount_insufficient_to_create : 'bool (* Payment only *)
        ; token_cannot_create : 'bool (* Payment only, token<>default *)
        ; source_insufficient_balance : 'bool (* Payment only *)
        ; source_minimum_balance_violation : 'bool (* Payment only *)
        ; source_bad_timing : 'bool (* Payment only *)
        }

      let num_fields = 8

      let to_list
          { predicate_failed
          ; source_not_present
          ; receiver_not_present
          ; amount_insufficient_to_create
          ; token_cannot_create
          ; source_insufficient_balance
          ; source_minimum_balance_violation
          ; source_bad_timing
          } =
        [ predicate_failed
        ; source_not_present
        ; receiver_not_present
        ; amount_insufficient_to_create
        ; token_cannot_create
        ; source_insufficient_balance
        ; source_minimum_balance_violation
        ; source_bad_timing
        ]

      let of_list = function
        | [ predicate_failed
          ; source_not_present
          ; receiver_not_present
          ; amount_insufficient_to_create
          ; token_cannot_create
          ; source_insufficient_balance
          ; source_minimum_balance_violation
          ; source_bad_timing
          ] ->
            { predicate_failed
            ; source_not_present
            ; receiver_not_present
            ; amount_insufficient_to_create
            ; token_cannot_create
            ; source_insufficient_balance
            ; source_minimum_balance_violation
            ; source_bad_timing
            }
        | _ ->
            failwith
              "Transaction_snark.Base.User_command_failure.to_list: bad length"

      let typ : (Boolean.var t, bool t) Typ.t =
        let open Typ in
        list ~length:num_fields Boolean.typ
        |> transport ~there:to_list ~back:of_list
        |> transport_var ~there:to_list ~back:of_list

      let any t = Boolean.any (to_list t)

      (** Compute which -- if any -- of the failure cases will be hit when
          evaluating the given user command, and indicate whether the fee-payer
          would need to pay the account creation fee if the user command were to
          succeed (irrespective or whether it actually will or not).
       *)
      let compute_unchecked
          ~(constraint_constants : Genesis_constants.Constraint_constants.t)
          ~txn_global_slot ~(fee_payer_account : Account.t)
          ~(receiver_account : Account.t) ~(source_account : Account.t)
          ({ payload; signature = _; signer = _ } : Transaction_union.t) =
        match payload.body.tag with
        | Fee_transfer | Coinbase ->
            (* Not user commands, return no failure. *)
            of_list (List.init num_fields ~f:(fun _ -> false))
        | _ -> (
            let fail s =
              failwithf
                "Transaction_snark.Base.User_command_failure.compute_unchecked: \
                 %s"
                s ()
            in
            let fee_token = payload.common.fee_token in
            let token = payload.body.token_id in
            let fee_payer =
              Account_id.create payload.common.fee_payer_pk fee_token
            in
            let source = Account_id.create payload.body.source_pk token in
            let receiver = Account_id.create payload.body.receiver_pk token in
            (* This should shadow the logic in [Sparse_ledger]. *)
            let fee_payer_account =
              { fee_payer_account with
                balance =
                  Option.value_exn ?here:None ?error:None ?message:None
                  @@ Balance.sub_amount fee_payer_account.balance
                       (Amount.of_fee payload.common.fee)
              }
            in
            let predicate_failed =
              if
                Public_key.Compressed.equal payload.common.fee_payer_pk
                  payload.body.source_pk
              then false
              else
                match payload.body.tag with
                | Create_account | Mint_tokens ->
                    assert false
                | Payment | Stake_delegation ->
                    (* TODO(#4554): Hook account_precondition evaluation in here once
                       implemented.
                    *)
                    true
                | Fee_transfer | Coinbase ->
                    assert false
            in
            match payload.body.tag with
            | Fee_transfer | Coinbase ->
                assert false
            | Stake_delegation ->
                let receiver_account =
                  if Account_id.equal receiver fee_payer then fee_payer_account
                  else receiver_account
                in
                let receiver_not_present =
                  let id = Account.identifier receiver_account in
                  if Account_id.equal Account_id.empty id then true
                  else if Account_id.equal receiver id then false
                  else fail "bad receiver account ID"
                in
                let source_account =
                  if Account_id.equal source fee_payer then fee_payer_account
                  else source_account
                in
                let source_not_present =
                  let id = Account.identifier source_account in
                  if Account_id.equal Account_id.empty id then true
                  else if Account_id.equal source id then false
                  else fail "bad source account ID"
                in
                { predicate_failed
                ; source_not_present
                ; receiver_not_present
                ; amount_insufficient_to_create = false
                ; token_cannot_create = false
                ; source_insufficient_balance = false
                ; source_minimum_balance_violation = false
                ; source_bad_timing = false
                }
            | Payment ->
                let receiver_account =
                  if Account_id.equal receiver fee_payer then fee_payer_account
                  else receiver_account
                in
                let receiver_needs_creating =
                  let id = Account.identifier receiver_account in
                  if Account_id.equal Account_id.empty id then true
                  else if Account_id.equal receiver id then false
                  else fail "bad receiver account ID"
                in
                let token_is_default = true in
                let token_cannot_create =
                  receiver_needs_creating && not token_is_default
                in
                let amount_insufficient_to_create =
                  let creation_amount =
                    Amount.of_fee constraint_constants.account_creation_fee
                  in
                  receiver_needs_creating
                  && Option.is_none
                       (Amount.sub payload.body.amount creation_amount)
                in
                let fee_payer_is_source = Account_id.equal fee_payer source in
                let source_account =
                  if fee_payer_is_source then fee_payer_account
                  else source_account
                in
                let source_not_present =
                  let id = Account.identifier source_account in
                  if Account_id.equal Account_id.empty id then true
                  else if Account_id.equal source id then false
                  else fail "bad source account ID"
                in
                let source_insufficient_balance =
                  (* This failure is fatal if fee-payer and source account are
                     the same. This is checked in the transaction pool.
                  *)
                  (not fee_payer_is_source)
                  &&
                  if Account_id.equal source receiver then
                    (* The final balance will be [0 - account_creation_fee]. *)
                    receiver_needs_creating
                  else
                    Amount.(
                      Balance.to_amount source_account.balance
                      < payload.body.amount)
                in
                let timing_or_error =
                  Mina_transaction_logic.validate_timing
                    ~txn_amount:payload.body.amount ~txn_global_slot
                    ~account:source_account
                in
                let source_minimum_balance_violation =
                  match timing_or_error with
                  | Ok _ ->
                      false
                  | Error err ->
                      let open Mina_base in
                      Transaction_status.Failure.equal
                        (Mina_transaction_logic
                         .timing_error_to_user_command_status err )
                        Transaction_status.Failure
                        .Source_minimum_balance_violation
                in
                let source_bad_timing =
                  (* This failure is fatal if fee-payer and source account are
                     the same. This is checked in the transaction pool.
                  *)
                  (not fee_payer_is_source)
                  && (not source_insufficient_balance)
                  && Or_error.is_error timing_or_error
                in
                { predicate_failed
                ; source_not_present
                ; receiver_not_present = false
                ; amount_insufficient_to_create
                ; token_cannot_create
                ; source_insufficient_balance
                ; source_minimum_balance_violation
                ; source_bad_timing
                }
            | Mint_tokens | Create_account ->
                assert false )

      let%snarkydef_ compute_as_prover ~constraint_constants ~txn_global_slot
          (txn : Transaction_union.var) =
        let%bind data =
          exists (Typ.Internal.ref ())
            ~compute:
              As_prover.(
                let%map txn = read Transaction_union.typ txn in
                let fee_token = txn.payload.common.fee_token in
                let token = txn.payload.body.token_id in
                let fee_payer =
                  Account_id.create txn.payload.common.fee_payer_pk fee_token
                in
                let source =
                  Account_id.create txn.payload.body.source_pk token
                in
                let receiver =
                  Account_id.create txn.payload.body.receiver_pk token
                in
                (txn, fee_payer, source, receiver))
        in
        let%bind fee_payer_idx =
          exists (Typ.Internal.ref ())
            ~request:
              As_prover.(
                let%map _txn, fee_payer, _source, _receiver =
                  read (Typ.Internal.ref ()) data
                in
                Ledger_hash.Find_index fee_payer)
        in
        let%bind fee_payer_account =
          exists (Typ.Internal.ref ())
            ~request:
              As_prover.(
                let%map fee_payer_idx =
                  read (Typ.Internal.ref ()) fee_payer_idx
                in
                Ledger_hash.Get_element fee_payer_idx)
        in
        let%bind source_idx =
          exists (Typ.Internal.ref ())
            ~request:
              As_prover.(
                let%map _txn, _fee_payer, source, _receiver =
                  read (Typ.Internal.ref ()) data
                in
                Ledger_hash.Find_index source)
        in
        let%bind source_account =
          exists (Typ.Internal.ref ())
            ~request:
              As_prover.(
                let%map source_idx = read (Typ.Internal.ref ()) source_idx in
                Ledger_hash.Get_element source_idx)
        in
        let%bind receiver_idx =
          exists (Typ.Internal.ref ())
            ~request:
              As_prover.(
                let%map _txn, _fee_payer, _source, receiver =
                  read (Typ.Internal.ref ()) data
                in
                Ledger_hash.Find_index receiver)
        in
        let%bind receiver_account =
          exists (Typ.Internal.ref ())
            ~request:
              As_prover.(
                let%map receiver_idx =
                  read (Typ.Internal.ref ()) receiver_idx
                in
                Ledger_hash.Get_element receiver_idx)
        in
        exists typ
          ~compute:
            As_prover.(
              let%bind txn, _fee_payer, _source, _receiver =
                read (Typ.Internal.ref ()) data
              in
              let%bind fee_payer_account, _path =
                read (Typ.Internal.ref ()) fee_payer_account
              in
              let%bind source_account, _path =
                read (Typ.Internal.ref ()) source_account
              in
              let%bind receiver_account, _path =
                read (Typ.Internal.ref ()) receiver_account
              in
              let%map txn_global_slot = read Global_slot.typ txn_global_slot in
              compute_unchecked ~constraint_constants ~txn_global_slot
                ~fee_payer_account ~source_account ~receiver_account txn)
    end

    let%snarkydef_ check_signature shifted ~payload ~is_user_command ~signer
        ~signature =
      let%bind input =
        Transaction_union_payload.Checked.to_input_legacy payload
      in
      let%bind verifies =
        Schnorr.Legacy.Checked.verifies shifted signature signer input
      in
      [%with_label_ "check signature"] (fun () ->
          Boolean.Assert.any [ Boolean.not is_user_command; verifies ] )

    let check_timing ~balance_check ~timed_balance_check ~account ~txn_amount
        ~txn_global_slot =
      (* calculations should track Mina_transaction_logic.validate_timing *)
      let open Account.Poly in
      let open Account.Timing.As_record in
      let { is_timed
          ; initial_minimum_balance
          ; cliff_time
          ; cliff_amount
          ; vesting_period
          ; vesting_increment
          } =
        account.timing
      in
      let%bind curr_min_balance =
        Account.Checked.min_balance_at_slot ~global_slot:txn_global_slot
          ~cliff_time ~cliff_amount ~vesting_period ~vesting_increment
          ~initial_minimum_balance
      in
      let%bind proposed_balance =
        match txn_amount with
        | Some txn_amount ->
            let%bind proposed_balance, `Underflow underflow =
              Balance.Checked.sub_amount_flagged account.balance txn_amount
            in
            (* underflow indicates insufficient balance *)
            let%map () = balance_check (Boolean.not underflow) in
            proposed_balance
        | None ->
            return account.balance
      in
      let%bind sufficient_timed_balance =
        Balance.Checked.( >= ) proposed_balance curr_min_balance
      in
      let%bind () =
        let%bind ok =
          Boolean.(any [ not is_timed; sufficient_timed_balance ])
        in
        timed_balance_check ok
      in
      let%bind is_timed_balance_zero =
        Balance.Checked.equal curr_min_balance
          (Balance.Checked.Unsafe.of_field Field.(Var.constant zero))
      in
      (* if current min balance is zero, then timing becomes untimed *)
      let%bind is_untimed =
        Boolean.((not is_timed) ||| is_timed_balance_zero)
      in
      let%map timing =
        Account.Timing.if_ is_untimed ~then_:Account.Timing.untimed_var
          ~else_:account.timing
      in
      (`Min_balance curr_min_balance, timing)

    let side_loaded =
      Memo.of_comparable
        (module Int)
        (fun i ->
          let open Zkapp_statement in
          Pickles.Side_loaded.create ~typ ~name:(sprintf "zkapp_%d" i)
            ~uses_lookup:Maybe
            ~max_proofs_verified:
              (module Pickles.Side_loaded.Verification_key.Max_width) )

    let signature_verifies ~shifted ~payload_digest signature pk =
      let%bind pk =
        Public_key.decompress_var pk
        (*           (Account_id.Checked.public_key fee_payer_id) *)
      in
      Schnorr.Chunked.Checked.verifies shifted signature pk
        (Random_oracle.Input.Chunked.field payload_digest)

    module Zkapp_command_snark = struct
      open Zkapp_command_segment
      open Spec

      module Global_state = struct
        type t =
          { ledger : Ledger_hash.var * Sparse_ledger.t Prover_value.t
          ; fee_excess : Amount.Signed.var
          ; supply_increase : Amount.Signed.var
          ; protocol_state : Zkapp_precondition.Protocol_state.View.Checked.t
          }
      end

      let implied_root account incl =
        let open Impl in
        List.foldi incl
          ~init:(Lazy.force (With_hash.hash account))
          ~f:(fun height acc (b, h) ->
            let l = Field.if_ b ~then_:h ~else_:acc
            and r = Field.if_ b ~then_:acc ~else_:h in
            let acc' = Ledger_hash.merge_var ~height l r in
            acc' )

      module type Single_inputs = sig
        val constraint_constants : Genesis_constants.Constraint_constants.t

        val spec : single

        val set_zkapp_input : Zkapp_statement.Checked.t -> unit
      end

      type account_update = Zkapp_call_forest.Checked.account_update =
        { account_update :
            ( Account_update.Body.Checked.t
            , Zkapp_command.Digest.Account_update.Checked.t )
            With_hash.t
        ; control : Control.t Prover_value.t
        }

      module Inputs = struct
        module V = Prover_value
        open Impl

        module Transaction_commitment = struct
          type t = Field.t

          let if_ = Field.if_

          let empty = Field.constant Zkapp_command.Transaction_commitment.empty

          let commitment
              ~account_updates:{ With_hash.hash = account_updates_hash; _ } =
            Zkapp_command.Transaction_commitment.Checked.create
              ~account_updates_hash

          let full_commitment ~account_update:{ account_update; _ } ~memo_hash
              ~commitment =
            Zkapp_command.Transaction_commitment.Checked.create_complete
              commitment ~memo_hash ~fee_payer_hash:account_update.hash
        end

        module Bool = struct
          type t = Boolean.var

          [%%define_locally
          Boolean.(( ||| ), ( &&& ), if_, true_, false_, equal, not, all)]

          module Assert = struct
            let raise_failure ~pos msg =
              let file, line, col, ecol = pos in
              raise
                (Failure
                   (sprintf "File %S, line %d, characters %d-%d: %s" file line
                      col ecol msg ) )

            let is_true ~pos b =
              try Boolean.Assert.is_true b
              with Failure msg -> raise_failure ~pos msg

            let any ~pos bs =
              try Boolean.Assert.any bs
              with Failure msg -> raise_failure ~pos msg
          end

          let display _b ~label:_ = ""

          type failure_status = unit

          type failure_status_tbl = unit

          let assert_with_failure_status_tbl ~pos b _failure_status_tbl =
            Assert.is_true ~pos b
        end

        module Index = struct
          open Mina_numbers.Index.Checked

          type t = var

          let zero = zero

          let succ t = succ t |> run_checked

          let if_ b ~then_ ~else_ = if_ b ~then_ ~else_ |> run_checked
        end

        module Account_id = struct
          type t = Account_id.var

          let if_ b ~then_ ~else_ =
            run_checked (Account_id.Checked.if_ b ~then_ ~else_)

          let derive_token_id = Account_id.Checked.derive_token_id

          let constant id =
            Account_id.(
              Checked.create
                (Public_key.Compressed.var_of_t (public_key id))
                (Token_id.Checked.constant (token_id id)))

          let invalid = constant Account_id.invalid

          let equal x y = Account_id.Checked.equal x y |> run_checked

          let create = Account_id.Checked.create
        end

        module Global_slot = struct
          include Global_slot.Checked

          let ( > ) x y = run_checked (x > y)

          let if_ b ~then_ ~else_ = run_checked (if_ b ~then_ ~else_)

          let equal x y = run_checked (equal x y)
        end

        module Nonce = struct
          type t = Account.Nonce.Checked.t

          let if_ b ~then_ ~else_ =
            run_checked (Account.Nonce.Checked.if_ b ~then_ ~else_)

          let succ t = run_checked (Account.Nonce.Checked.succ t)
        end

        module State_hash = struct
          type t = State_hash.var

          let if_ b ~then_ ~else_ = run_checked (State_hash.if_ b ~then_ ~else_)
        end

        module Timing = struct
          type t = Account_timing.var

          let if_ b ~then_ ~else_ =
            run_checked (Account_timing.if_ b ~then_ ~else_)

          let vesting_period (t : t) = t.vesting_period
        end

        module Balance = struct
          include Balance.Checked

          let if_ b ~then_ ~else_ = run_checked (if_ b ~then_ ~else_)

          let sub_amount_flagged x y = run_checked (sub_amount_flagged x y)

          let add_signed_amount_flagged x y =
            run_checked (add_signed_amount_flagged x y)
        end

        module Receipt_chain_hash = struct
          open Receipt.Chain_hash.Checked

          type nonrec t = t

          module Elt = struct
            type t = Zkapp_command_elt.t

            let of_transaction_commitment tc =
              Zkapp_command_elt.Zkapp_command_commitment tc
          end

          let cons_zkapp_command_commitment index elt t =
            run_checked (cons_zkapp_command_commitment index elt t)

          let if_ b ~then_ ~else_ = run_checked (if_ b ~then_ ~else_)
        end

        module Verification_key = struct
          type t =
            ( Boolean.var
            , ( Side_loaded_verification_key.t option
              , Field.Constant.t )
              With_hash.t
              Data_as_hash.t )
            Zkapp_basic.Flagged_option.t

          let if_ b ~(then_ : t) ~(else_ : t) : t =
            Zkapp_basic.Flagged_option.if_ ~if_:Data_as_hash.if_ b ~then_ ~else_
        end

        module Sequence_events = struct
          type t = Zkapp_account.Sequence_events.var

          let is_empty x =
            run_checked (Account_update.Sequence_events.is_empty_var x)

          let push_events = Account_update.Sequence_events.push_events_checked
        end

        module Zkapp_uri = struct
          type t = string Data_as_hash.t

          let if_ = Data_as_hash.if_
        end

        module Token_symbol = struct
          type t = Account.Token_symbol.var

          let if_ = Account.Token_symbol.if_
        end

        module Account = struct
          type t = (Account.Checked.Unhashed.t, Field.t Lazy.t) With_hash.t

          module Permissions = struct
            type controller = Permissions.Auth_required.Checked.t

            let edit_state : t -> controller =
             fun a -> a.data.permissions.edit_state

            let send : t -> controller = fun a -> a.data.permissions.send

            let receive : t -> controller = fun a -> a.data.permissions.receive

            let set_delegate : t -> controller =
             fun a -> a.data.permissions.set_delegate

            let set_permissions : t -> controller =
             fun a -> a.data.permissions.set_permissions

            let set_verification_key : t -> controller =
             fun a -> a.data.permissions.set_verification_key

            let set_zkapp_uri : t -> controller =
             fun a -> a.data.permissions.set_zkapp_uri

            let edit_sequence_state : t -> controller =
             fun a -> a.data.permissions.edit_sequence_state

            let set_token_symbol : t -> controller =
             fun a -> a.data.permissions.set_token_symbol

            let increment_nonce : t -> controller =
             fun a -> a.data.permissions.increment_nonce

            let set_voting_for : t -> controller =
             fun a -> a.data.permissions.set_voting_for

            type t = Permissions.Checked.t

            let if_ b ~then_ ~else_ = Permissions.Checked.if_ b ~then_ ~else_
          end

          let account_with_hash (account : Account.Checked.Unhashed.t) : t =
            With_hash.of_data account ~hash_data:(fun a ->
                lazy
                  (let a =
                     { a with
                       zkapp =
                         ( Zkapp_account.Checked.digest a.zkapp
                         , As_prover.Ref.create (fun () -> None) )
                     }
                   in
                   run_checked (Account.Checked.digest a) ) )

          type timing = Account_timing.var

          let timing (account : t) : timing = account.data.timing

          let set_timing (account : t) (timing : timing) : t =
            { account with data = { account.data with timing } }

          let is_timed ({ data = account; _ } : t) =
            let open Account.Poly in
            let open Account.Timing.As_record in
            let { is_timed; _ } = account.timing in
            is_timed

          let set_token_id (account : t) (token_id : Token_id.Checked.t) : t =
            account_with_hash { account.data with token_id }

          let balance (a : t) : Balance.t = a.data.balance

          let set_balance (balance : Balance.t) ({ data = a; hash } : t) : t =
            { data = { a with balance }; hash }

          let check_timing ~txn_global_slot ({ data = account; _ } : t) =
            let invalid_timing = ref None in
            let balance_check _ = failwith "Should not be called" in
            let timed_balance_check b =
              invalid_timing := Some (Boolean.not b) ;
              return ()
            in
            let `Min_balance _, timing =
              run_checked
              @@ [%with_label.Snark_params.Tick "Check zkapp timing"] (fun () ->
                     check_timing ~balance_check ~timed_balance_check ~account
                       ~txn_amount:None ~txn_global_slot )
            in
            (`Invalid_timing (Option.value_exn !invalid_timing), timing)

          let receipt_chain_hash (a : t) : Receipt_chain_hash.t =
            a.data.receipt_chain_hash

          let set_receipt_chain_hash (a : t)
              (receipt_chain_hash : Receipt_chain_hash.t) : t =
            { a with data = { a.data with receipt_chain_hash } }

          let make_zkapp (a : t) = a

          let unmake_zkapp (a : t) = a

          let proved_state (a : t) = a.data.zkapp.proved_state

          let set_proved_state proved_state ({ data = a; hash } : t) : t =
            { data = { a with zkapp = { a.zkapp with proved_state } }; hash }

          let app_state (a : t) = a.data.zkapp.app_state

          let set_app_state app_state ({ data = a; hash } : t) : t =
            { data = { a with zkapp = { a.zkapp with app_state } }; hash }

          let verification_key (a : t) : Verification_key.t =
            a.data.zkapp.verification_key

          let set_verification_key (verification_key : Verification_key.t)
              ({ data = a; hash } : t) : t =
            { data = { a with zkapp = { a.zkapp with verification_key } }
            ; hash
            }

          let last_sequence_slot (a : t) = a.data.zkapp.last_sequence_slot

          let set_last_sequence_slot last_sequence_slot ({ data = a; hash } : t)
              : t =
            { data = { a with zkapp = { a.zkapp with last_sequence_slot } }
            ; hash
            }

          let sequence_state (a : t) = a.data.zkapp.sequence_state

          let set_sequence_state sequence_state ({ data = a; hash } : t) : t =
            { data = { a with zkapp = { a.zkapp with sequence_state } }; hash }

          let zkapp_uri (a : t) = a.data.zkapp_uri

          let set_zkapp_uri zkapp_uri ({ data = a; hash } : t) : t =
            { data = { a with zkapp_uri }; hash }

          let token_symbol (a : t) = a.data.token_symbol

          let set_token_symbol token_symbol ({ data = a; hash } : t) : t =
            { data = { a with token_symbol }; hash }

          let public_key (a : t) = a.data.public_key

          let set_public_key public_key ({ data = a; hash } : t) : t =
            { data = { a with public_key }; hash }

          let delegate (a : t) = a.data.delegate

          let set_delegate delegate ({ data = a; hash } : t) : t =
            { data = { a with delegate }; hash }

          let nonce (a : t) = a.data.nonce

          let set_nonce nonce ({ data = a; hash } : t) : t =
            { data = { a with nonce }; hash }

          let voting_for (a : t) = a.data.voting_for

          let set_voting_for voting_for ({ data = a; hash } : t) : t =
            { data = { a with voting_for }; hash }

          let permissions (a : t) = a.data.permissions

          let set_permissions permissions ({ data = a; hash } : t) : t =
            { data = { a with permissions }; hash }
        end

        module Opt = struct
          open Zkapp_basic

          type 'a t = (Bool.t, 'a) Flagged_option.t

          let is_some = Flagged_option.is_some

          let map x ~f = Flagged_option.map ~f x

          let or_default ~if_ x ~default =
            if_ (is_some x) ~then_:(Flagged_option.data x) ~else_:default

          let or_exn x =
            with_label "or_exn is_some" (fun () ->
                Bool.Assert.is_true ~pos:__POS__ (is_some x) ) ;
            Flagged_option.data x
        end

        module Call_forest = Zkapp_call_forest.Checked

        module Stack_frame = struct
          type frame = (Token_id.Checked.t, Call_forest.t) Stack_frame.t

          type t = (frame, Stack_frame.Digest.Checked.t Lazy.t) With_hash.t

          let if_ b ~then_:(t1 : t) ~else_:(t2 : t) : t =
            { With_hash.hash =
                lazy
                  (Stack_frame.Digest.Checked.if_ b ~then_:(Lazy.force t1.hash)
                     ~else_:(Lazy.force t2.hash) )
            ; data =
                Stack_frame.Checked.if_ Call_forest.if_ b ~then_:t1.data
                  ~else_:t2.data
            }

          let caller (t : t) = t.data.caller

<<<<<<< HEAD
          let caller_caller (t : t) = t.data.caller_caller
=======
        let make ~caller ~caller_caller ~calls : t =
          Stack_frame.make ~caller ~caller_caller ~calls |> of_frame

        let hash (t : t) : Stack_frame.Digest.Checked.t = Lazy.force t.hash

        let unhash (h : Stack_frame.Digest.Checked.t)
            (frame :
              ( Mina_base.Token_id.Stable.V2.t
              , Mina_base.Zkapp_command.Call_forest.With_hashes.Stable.V1.t )
              Stack_frame.Stable.V1.t
              V.t ) : t =
          with_label "unhash" (fun () ->
              let frame : frame =
                { caller =
                    exists Token_id.typ ~compute:(fun () ->
                        (V.get frame).caller )
                ; caller_caller =
                    exists Token_id.typ ~compute:(fun () ->
                        (V.get frame).caller_caller )
                ; calls =
                    { hash =
                        exists Mina_base.Zkapp_command.Digest.Forest.typ
                          ~compute:(fun () ->
                            (V.get frame).calls
                            |> Mina_base.Zkapp_command.Call_forest.hash )
                    ; data = V.map frame ~f:(fun frame -> frame.calls)
                    }
                }
              in
              let t = of_frame frame in
              Stack_frame.Digest.Checked.Assert.equal (hash (of_frame frame)) h ;
              t )
      end
>>>>>>> 88537fef

          let calls (t : t) = t.data.calls

          let of_frame (frame : frame) : t =
            { data = frame
            ; hash =
                lazy
                  (Stack_frame.Digest.Checked.create
                     ~hash_zkapp_command:(fun (calls : Call_forest.t) ->
                       calls.hash )
                     frame )
            }

          let make ~caller ~caller_caller ~calls : t =
            Stack_frame.make ~caller ~caller_caller ~calls |> of_frame

          let hash (t : t) : Stack_frame.Digest.Checked.t = Lazy.force t.hash

          let unhash (h : Stack_frame.Digest.Checked.t)
              (frame :
                ( Mina_base.Token_id.Stable.V1.t
                , Mina_base.Zkapp_command.Call_forest.With_hashes.Stable.V1.t
                )
                Stack_frame.Stable.V1.t
                V.t ) : t =
            with_label "unhash" (fun () ->
                let frame : frame =
                  { caller =
                      exists Token_id.typ ~compute:(fun () ->
                          (V.get frame).caller )
                  ; caller_caller =
                      exists Token_id.typ ~compute:(fun () ->
                          (V.get frame).caller_caller )
                  ; calls =
                      { hash =
                          exists Mina_base.Zkapp_command.Digest.Forest.typ
                            ~compute:(fun () ->
                              (V.get frame).calls
                              |> Mina_base.Zkapp_command.Call_forest.hash )
                      ; data = V.map frame ~f:(fun frame -> frame.calls)
                      }
                  }
                in
                let t = of_frame frame in
                Stack_frame.Digest.Checked.Assert.equal
                  (hash (of_frame frame))
                  h ;
                t )
        end

        module Call_stack = struct
          module Value = struct
            open Mina_base

            type caller = Token_id.t

            type frame =
              ( caller
              , ( Account_update.t
                , Zkapp_command.Digest.Account_update.t
                , Zkapp_command.Digest.Forest.t )
                Zkapp_command.Call_forest.t )
              Stack_frame.t
          end

          type elt = Stack_frame.t

          module Elt = struct
            type t = (Value.frame, Mina_base.Stack_frame.Digest.t) With_hash.t

            let default : unit -> t =
              Memo.unit (fun () : t ->
                  With_hash.of_data
                    ~hash_data:Mina_base.Stack_frame.Digest.create
                    ( { caller = Mina_base.Token_id.default
                      ; caller_caller = Mina_base.Token_id.default
                      ; calls = []
                      }
                      : Value.frame ) )
          end

          let hash (type a)
              (xs : (a, Call_stack_digest.t) With_stack_hash.t list) :
              Call_stack_digest.t =
            match xs with
            | [] ->
                Call_stack_digest.empty
            | x :: _ ->
                x.stack_hash

          type t =
            ( (Elt.t, Call_stack_digest.t) With_stack_hash.t list V.t
            , Call_stack_digest.Checked.t )
            With_hash.t

          let if_ b ~then_:(t : t) ~else_:(e : t) : t =
            { hash = Call_stack_digest.Checked.if_ b ~then_:t.hash ~else_:e.hash
            ; data = V.if_ b ~then_:t.data ~else_:e.data
            }

          let empty = Call_stack_digest.(constant empty)

          let is_empty ({ hash = x; _ } : t) =
            Call_stack_digest.Checked.equal empty x

          let empty () : t = { hash = empty; data = V.create (fun () -> []) }

          let exists_elt (elt_ref : (Value.frame, _) With_hash.t V.t) :
              Stack_frame.t =
            let elt : Stack_frame.frame =
              let calls : Call_forest.t =
                { hash =
                    exists Mina_base.Zkapp_command.Digest.Forest.typ
                      ~compute:(fun () ->
                        (V.get elt_ref).data.calls
                        |> Mina_base.Zkapp_command.Call_forest.hash )
                ; data = V.map elt_ref ~f:(fun frame -> frame.data.calls)
                }
              and caller =
                exists Mina_base.Token_id.typ ~compute:(fun () ->
                    (V.get elt_ref).data.caller )
              and caller_caller =
                exists Mina_base.Token_id.typ ~compute:(fun () ->
                    (V.get elt_ref).data.caller_caller )
              in
              { caller; caller_caller; calls }
            in
            Stack_frame.of_frame elt

          let pop_exn ({ hash = h; data = r } : t) : elt * t =
            let hd_r = V.create (fun () -> (V.get r |> List.hd_exn).elt) in
            let tl_r = V.create (fun () -> V.get r |> List.tl_exn) in
            let elt : Stack_frame.t = exists_elt hd_r in
            let stack =
              exists Call_stack_digest.typ ~compute:(fun () ->
                  hash (V.get tl_r) )
            in
            let h' =
              Call_stack_digest.Checked.cons (Stack_frame.hash elt) stack
            in
            with_label __LOC__ (fun () ->
                Call_stack_digest.Checked.Assert.equal h h' ) ;
            (elt, { hash = stack; data = tl_r })

          let pop ({ hash = h; data = r } as t : t) : (elt * t) Opt.t =
            let input_is_empty = is_empty t in
            let hd_r =
              V.create (fun () ->
                  match V.get r |> List.hd with
                  | None ->
                      Elt.default ()
                  | Some x ->
                      x.elt )
            in
            let tl_r =
              V.create (fun () ->
                  V.get r |> List.tl |> Option.value ~default:[] )
            in
            let elt = exists_elt hd_r in
            let stack =
              exists Call_stack_digest.typ ~compute:(fun () ->
                  hash (V.get tl_r) )
            in
            let stack_frame_hash = Stack_frame.hash elt in
            let h' = Call_stack_digest.Checked.cons stack_frame_hash stack in
            with_label __LOC__ (fun () ->
                Boolean.Assert.any
                  [ input_is_empty; Call_stack_digest.Checked.equal h h' ] ) ;
            { is_some = Boolean.not input_is_empty
            ; data = (elt, { hash = stack; data = tl_r })
            }

          let read_elt (frame : elt) : Elt.t =
            { hash =
                As_prover.read Mina_base.Stack_frame.Digest.typ
                  (Stack_frame.hash frame)
            ; data =
                { calls = V.get frame.data.calls.data
                ; caller = As_prover.read Token_id.typ frame.data.caller
                ; caller_caller =
                    As_prover.read Token_id.typ frame.data.caller_caller
                }
            }

          let push (elt : elt) ~onto:({ hash = h_tl; data = r_tl } : t) : t =
            let h =
              Call_stack_digest.Checked.cons (Stack_frame.hash elt) h_tl
            in
            let r =
              V.create
                (fun () : (Elt.t, Call_stack_digest.t) With_stack_hash.t list ->
                  let hd = read_elt elt in
                  let tl = V.get r_tl in
                  { With_stack_hash.stack_hash =
                      As_prover.read Call_stack_digest.typ h
                  ; elt = hd
                  }
                  :: tl )
            in
            { hash = h; data = r }
        end

        module Amount = struct
          type t = Amount.Checked.t

          type unsigned = t

          module Signed = struct
            type t = Amount.Signed.Checked.t

            let equal t t' = run_checked (Amount.Signed.Checked.equal t t')

            let if_ b ~then_ ~else_ =
              run_checked (Amount.Signed.Checked.if_ b ~then_ ~else_)

            let is_pos (t : t) =
              Sgn.Checked.is_pos
                (run_checked (Currency.Amount.Signed.Checked.sgn t))

            let negate = Amount.Signed.Checked.negate

            let of_unsigned = Amount.Signed.Checked.of_unsigned

            let add_flagged x y =
              run_checked (Amount.Signed.Checked.add_flagged x y)
          end

          let if_ b ~then_ ~else_ =
            run_checked (Amount.Checked.if_ b ~then_ ~else_)

          let equal t t' = run_checked (Amount.Checked.equal t t')

          let zero = Amount.(var_of_t zero)

          let add_flagged x y = run_checked (Amount.Checked.add_flagged x y)

          let add_signed_flagged (x : t) (y : Signed.t) =
            run_checked (Amount.Checked.add_signed_flagged x y)

          let of_constant_fee fee = Amount.var_of_t (Amount.of_fee fee)
        end

        module Token_id = struct
          type t = Token_id.Checked.t

          let if_ = Token_id.Checked.if_

          let equal x y = Token_id.Checked.equal x y

          let default = Token_id.(Checked.constant default)
        end

        module Public_key = struct
          type t = Public_key.Compressed.var

          let if_ b ~then_ ~else_ =
            run_checked (Public_key.Compressed.Checked.if_ b ~then_ ~else_)
        end

        module Protocol_state_precondition = struct
          type t = Zkapp_precondition.Protocol_state.Checked.t
        end

        module Field = Impl.Field

        module Local_state = struct
          type t =
            ( Stack_frame.t
            , Call_stack.t
            , Token_id.t
            , Amount.Signed.t
            , Ledger_hash.var * Sparse_ledger.t V.t
            , Bool.t
            , Transaction_commitment.t
            , Index.t
            , Bool.failure_status_tbl )
            Mina_transaction_logic.Zkapp_command_logic.Local_state.t

          let add_check (t : t) _failure b =
            { t with success = Bool.(t.success &&& b) }

          let update_failure_status_tbl (t : t) _failure_status b =
            add_check
              (t : t)
              Transaction_status.Failure.Update_not_permitted_voting_for b

          let add_new_failure_status_bucket t = t
        end
      end

      type _ Snarky_backendless.Request.t +=
        | Zkapp_proof :
            (Nat.N2.n, Nat.N2.n) Pickles.Proof.t Snarky_backendless.Request.t

      let handle_zkapp_proof (proof : _ Pickles.Proof.t)
          (Snarky_backendless.Request.With { request; respond }) =
        match request with
        | Zkapp_proof ->
            respond (Provide proof)
        | _ ->
            respond Unhandled

      module Single (I : Single_inputs) = struct
        open I

        let { auth_type; is_start = _ } = spec

        module V = Prover_value
        open Impl

        module Inputs = struct
          include Inputs

          module Account = struct
            include Account

            let register_verification_key ({ data = a; _ } : t) =
              match spec.auth_type with
              | Proof ->
                  let vk =
                    exists Side_loaded_verification_key.typ ~compute:(fun () ->
                        Option.value_exn
                          (As_prover.Ref.get
                             (Data_as_hash.ref a.zkapp.verification_key.data) )
                            .data )
                  in
                  let expected_hash =
                    Data_as_hash.hash a.zkapp.verification_key.data
                  in
                  let actual_hash = Zkapp_account.Checked.digest_vk vk in
                  Field.Assert.equal expected_hash actual_hash ;
                  Pickles.Side_loaded.in_circuit (side_loaded 0) vk
              | Signature | None_given ->
                  ()
          end

          module Controller = struct
            type t = Permissions.Auth_required.Checked.t

            let if_ = Permissions.Auth_required.Checked.if_

            let check =
              match auth_type with
              | Proof ->
                  fun ~proof_verifies:_ ~signature_verifies:_ perm ->
                    Permissions.Auth_required.Checked.eval_proof perm
              | Signature | None_given ->
                  fun ~proof_verifies:_ ~signature_verifies perm ->
                    Permissions.Auth_required.Checked.eval_no_proof
                      ~signature_verifies perm
          end

          module Ledger = struct
            type t = Ledger_hash.var * Sparse_ledger.t V.t

            type inclusion_proof = (Boolean.var * Field.t) list

            let if_ b ~then_:((xt, rt) : t) ~else_:((xe, re) : t) =
              ( run_checked (Ledger_hash.if_ b ~then_:xt ~else_:xe)
              , V.if_ b ~then_:rt ~else_:re )

            let empty ~depth () : t =
              let t = Sparse_ledger.empty ~depth () in
              ( Ledger_hash.var_of_t (Sparse_ledger.merkle_root t)
              , V.create (fun () -> t) )

            let idx ledger id = Sparse_ledger.find_index_exn ledger id

            let body_id (body : Account_update.Body.Checked.t) =
              let open As_prover in
              Mina_base.Account_id.create
                (read Signature_lib.Public_key.Compressed.typ body.public_key)
                (read Mina_base.Token_id.typ body.token_id)

            let get_account { account_update; _ } ((_root, ledger) : t) =
              let idx =
                V.map ledger ~f:(fun l -> idx l (body_id account_update.data))
              in
              let account =
                exists Mina_base.Account.Checked.Unhashed.typ
                  ~compute:(fun () ->
                    Sparse_ledger.get_exn (V.get ledger) (V.get idx) )
              in
              let account = Account.account_with_hash account in
              let incl =
                exists
                  Typ.(
                    list ~length:constraint_constants.ledger_depth
                      (Boolean.typ * field))
                  ~compute:(fun () ->
                    List.map
                      (Sparse_ledger.path_exn (V.get ledger) (V.get idx))
                      ~f:(fun x ->
                        match x with
                        | `Left h ->
                            (false, h)
                        | `Right h ->
                            (true, h) ) )
              in
              (account, incl)

            let set_account ((_root, ledger) : t) ((a, incl) : Account.t * _) :
                t =
              ( implied_root a incl |> Ledger_hash.var_of_hash_packed
              , V.map ledger
                  ~f:
                    As_prover.(
                      fun ledger ->
                        let a : Mina_base.Account.t =
                          read Mina_base.Account.Checked.Unhashed.typ a.data
                        in
                        let idx = idx ledger (Mina_base.Account.identifier a) in
                        Sparse_ledger.set_exn ledger idx a) )

            let check_inclusion ((root, _) : t) (account, incl) =
              with_label __LOC__ (fun () ->
                  Field.Assert.equal
                    (implied_root account incl)
                    (Ledger_hash.var_to_hash_packed root) )

            let check_account public_key token_id
                (({ data = account; _ }, _) : Account.t * _) =
              let is_new =
                run_checked
                  (Signature_lib.Public_key.Compressed.Checked.equal
                     account.public_key
                     Signature_lib.Public_key.Compressed.(var_of_t empty) )
              in
              with_label __LOC__ (fun () ->
                  Boolean.Assert.any
                    [ is_new
                    ; run_checked
                        (Signature_lib.Public_key.Compressed.Checked.equal
                           public_key account.public_key )
                    ] ) ;
              with_label __LOC__ (fun () ->
                  Boolean.Assert.any
                    [ is_new; Token_id.equal token_id account.token_id ] ) ;
              `Is_new is_new
          end

          module Account_update = struct
            type t = account_update

            type call_forest = Call_forest.t

            type 'a or_ignore = 'a Zkapp_basic.Or_ignore.Checked.t

            type transaction_commitment = Transaction_commitment.t

            let balance_change (t : t) = t.account_update.data.balance_change

            let protocol_state_precondition (t : t) =
              t.account_update.data.preconditions.network

            let token_id (t : t) = t.account_update.data.token_id

            let public_key (t : t) = t.account_update.data.public_key

            let caller (t : t) = t.account_update.data.caller

            let account_id (t : t) =
              Account_id.create (public_key t) (token_id t)

            let use_full_commitment (t : t) =
              t.account_update.data.use_full_commitment

            let increment_nonce (t : t) = t.account_update.data.increment_nonce

            let check_authorization ~commitment
                ~calls:({ hash = calls; _ } : Call_forest.t)
                ({ account_update; control; _ } : t) =
              let proof_verifies =
                match auth_type with
                | Proof ->
                    set_zkapp_input
                      { account_update = (account_update.hash :> Field.t)
                      ; calls = (calls :> Field.t)
                      } ;
                    Boolean.true_
                | Signature | None_given ->
                    Boolean.false_
              in
              let signature_verifies =
                match auth_type with
                | None_given | Proof ->
                    Boolean.false_
                | Signature ->
                    let signature =
                      exists Signature_lib.Schnorr.Chunked.Signature.typ
                        ~compute:(fun () ->
                          match V.get control with
                          | Signature s ->
                              s
                          | None_given ->
                              Signature.dummy
                          | Proof _ ->
                              assert false )
                    in
                    run_checked
                      (let%bind (module S) =
                         Tick.Inner_curve.Checked.Shifted.create ()
                       in
                       signature_verifies
                         ~shifted:(module S)
                         ~payload_digest:commitment signature
                         account_update.data.public_key )
              in
              ( `Proof_verifies proof_verifies
              , `Signature_verifies signature_verifies )

            let is_proved ({ account_update; _ } : t) =
              account_update.data.authorization_kind.is_proved

            let is_signed ({ account_update; _ } : t) =
              account_update.data.authorization_kind.is_signed

            module Update = struct
              open Zkapp_basic

              type 'a set_or_keep = 'a Set_or_keep.Checked.t

              let timing ({ account_update; _ } : t) :
                  Account.timing set_or_keep =
                Set_or_keep.Checked.map
                  ~f:Account_update.Update.Timing_info.Checked.to_account_timing
                  account_update.data.update.timing

              let app_state ({ account_update; _ } : t) =
                account_update.data.update.app_state

              let verification_key ({ account_update; _ } : t) =
                account_update.data.update.verification_key

              let sequence_events ({ account_update; _ } : t) =
                account_update.data.sequence_events

              let zkapp_uri ({ account_update; _ } : t) =
                account_update.data.update.zkapp_uri

              let token_symbol ({ account_update; _ } : t) =
                account_update.data.update.token_symbol

              let delegate ({ account_update; _ } : t) =
                account_update.data.update.delegate

              let voting_for ({ account_update; _ } : t) =
                account_update.data.update.voting_for

              let permissions ({ account_update; _ } : t) =
                account_update.data.update.permissions
            end

            module Account_precondition = struct
              let nonce ({ account_update; _ } : t) =
                account_update.data.preconditions.account.nonce
            end
          end

          module Set_or_keep = struct
            include Zkapp_basic.Set_or_keep.Checked
          end

          module Global_state = struct
            include Global_state

            let fee_excess { fee_excess; _ } = fee_excess

            let set_fee_excess t fee_excess = { t with fee_excess }

            let supply_increase { supply_increase; _ } = supply_increase

            let set_supply_increase t supply_increase =
              { t with supply_increase }

            let ledger { ledger; _ } = ledger

            let set_ledger ~should_update t ledger =
              { t with
                ledger = Ledger.if_ should_update ~then_:ledger ~else_:t.ledger
              }

            let global_slot_since_genesis { protocol_state; _ } =
              protocol_state.global_slot_since_genesis
          end

          module Nonce_precondition = struct
            let is_constant =
              Zkapp_precondition.Numeric.Checked.is_constant
                Zkapp_precondition.Numeric.Tc.nonce
          end

          let with_label ~label f = with_label label f
        end

        module Env = struct
          open Inputs

          type t =
            < account_update : Account_update.t
            ; account : Account.t
            ; ledger : Ledger.t
            ; amount : Amount.t
            ; signed_amount : Amount.Signed.t
            ; bool : Bool.t
            ; token_id : Token_id.t
            ; global_state : Global_state.t
            ; inclusion_proof : (Bool.t * Field.t) list
            ; zkapp_command : Zkapp_command.t
            ; local_state :
                ( Stack_frame.t
                , Call_stack.t
                , Token_id.t
                , Amount.Signed.t
                , Ledger.t
                , Bool.t
                , Transaction_commitment.t
                , Index.t
                , unit )
                Mina_transaction_logic.Zkapp_command_logic.Local_state.t
            ; protocol_state_precondition :
                Zkapp_precondition.Protocol_state.Checked.t
            ; transaction_commitment : Transaction_commitment.t
            ; full_transaction_commitment : Transaction_commitment.t
            ; field : Field.t
            ; failure : unit >
        end

        include Mina_transaction_logic.Zkapp_command_logic.Make (Inputs)

        let perform (type r)
            (eff : (r, Env.t) Mina_transaction_logic.Zkapp_command_logic.Eff.t)
            : r =
          match eff with
          | Check_protocol_state_precondition
              (protocol_state_predicate, global_state) ->
              Zkapp_precondition.Protocol_state.Checked.check
                protocol_state_predicate global_state.protocol_state
          | Check_account_precondition
              ({ account_update; _ }, account, new_account, local_state) ->
              let local_state = ref local_state in
              let check failure b =
                local_state :=
                  Inputs.Local_state.add_check !local_state failure b
              in
              Zkapp_precondition.Account.Checked.check ~new_account ~check
                account_update.data.preconditions.account account.data ;
              !local_state
          | Init_account { account_update = { account_update; _ }; account } ->
              let account' : Account.Checked.Unhashed.t =
                { account.data with
                  public_key = account_update.data.public_key
                ; token_id = account_update.data.token_id
                }
              in
              Inputs.Account.account_with_hash account'
      end

      let check_protocol_state ~pending_coinbase_stack_init
          ~pending_coinbase_stack_before ~pending_coinbase_stack_after
          state_body =
        [%with_label_ "Compute pending coinbase stack"] (fun () ->
            let%bind state_body_hash =
              Mina_state.Protocol_state.Body.hash_checked state_body
            in
            let%bind computed_pending_coinbase_stack_after =
              Pending_coinbase.Stack.Checked.push_state state_body_hash
                pending_coinbase_stack_init
            in
            [%with_label_ "Check pending coinbase stack"] (fun () ->
                let%bind correct_coinbase_target_stack =
                  Pending_coinbase.Stack.equal_var
                    computed_pending_coinbase_stack_after
                    pending_coinbase_stack_after
                in
                let%bind valid_init_state =
                  (* Stack update is performed once per scan state tree and the
                     following is true only for the first transaction per block per
                     tree*)
                  let%bind equal_source =
                    Pending_coinbase.Stack.equal_var pending_coinbase_stack_init
                      pending_coinbase_stack_before
                  in
                  (*for the rest, both source and target are the same*)
                  let%bind equal_source_with_state =
                    Pending_coinbase.Stack.equal_var
                      computed_pending_coinbase_stack_after
                      pending_coinbase_stack_before
                  in
                  Boolean.(equal_source ||| equal_source_with_state)
                in
                Boolean.Assert.all
                  [ correct_coinbase_target_stack; valid_init_state ] ) )

      let main ?(witness : Witness.t option) (spec : Spec.t)
          ~constraint_constants (statement : Statement.With_sok.Checked.t) =
        let open Impl in
        run_checked (dummy_constraints ()) ;
        let ( ! ) x = Option.value_exn x in
        let state_body =
          exists (Mina_state.Protocol_state.Body.typ ~constraint_constants)
            ~compute:(fun () -> !witness.state_body)
        in
        let pending_coinbase_stack_init =
          exists Pending_coinbase.Stack.typ ~compute:(fun () ->
              !witness.init_stack )
        in
        let module V = Prover_value in
        run_checked
          (check_protocol_state ~pending_coinbase_stack_init
             ~pending_coinbase_stack_before:
               statement.source.pending_coinbase_stack
             ~pending_coinbase_stack_after:
               statement.target.pending_coinbase_stack state_body ) ;
        let init :
            Global_state.t
            * _ Mina_transaction_logic.Zkapp_command_logic.Local_state.t =
          let g : Global_state.t =
            { ledger =
                ( statement.source.ledger
                , V.create (fun () -> !witness.global_ledger) )
            ; fee_excess = Amount.Signed.(Checked.constant zero)
            ; supply_increase = Amount.Signed.(Checked.constant zero)
            ; protocol_state =
                Mina_state.Protocol_state.Body.view_checked state_body
            }
          in
          let l : _ Mina_transaction_logic.Zkapp_command_logic.Local_state.t =
            { stack_frame =
                Inputs.Stack_frame.unhash
                  statement.source.local_state.stack_frame
                  (V.create (fun () -> !witness.local_state_init.stack_frame))
            ; call_stack =
                { With_hash.hash = statement.source.local_state.call_stack
                ; data =
                    V.create (fun () -> !witness.local_state_init.call_stack)
                }
            ; transaction_commitment =
                statement.source.local_state.transaction_commitment
            ; full_transaction_commitment =
                statement.source.local_state.full_transaction_commitment
            ; token_id = statement.source.local_state.token_id
            ; excess = statement.source.local_state.excess
            ; supply_increase = statement.source.local_state.supply_increase
            ; ledger =
                ( statement.source.local_state.ledger
                , V.create (fun () -> !witness.local_state_init.ledger) )
            ; success = statement.source.local_state.success
            ; account_update_index =
                statement.source.local_state.account_update_index
            ; failure_status_tbl = ()
            }
          in
          (g, l)
        in
        let start_zkapp_command =
          As_prover.Ref.create (fun () -> !witness.start_zkapp_command)
        in
        let zkapp_input = ref None in
        let global, local =
          List.fold_left spec ~init
            ~f:(fun ((_, local) as acc) account_update_spec ->
              let module S = Single (struct
                let constraint_constants = constraint_constants

                let spec = account_update_spec

                let set_zkapp_input x = zkapp_input := Some x
              end) in
              let finish v =
                let open Mina_transaction_logic.Zkapp_command_logic.Start_data in
                let ps =
                  V.map v ~f:(function
                    | `Skip ->
                        []
                    | `Start p ->
                        Zkapp_command.zkapp_command p.zkapp_command )
                in
                let h =
                  exists Zkapp_command.Digest.Forest.typ ~compute:(fun () ->
                      Zkapp_command.Call_forest.hash (V.get ps) )
                in
                let start_data =
                  { Mina_transaction_logic.Zkapp_command_logic.Start_data
                    .zkapp_command = { With_hash.hash = h; data = ps }
                  ; memo_hash =
                      exists Field.typ ~compute:(fun () ->
                          match V.get v with
                          | `Skip ->
                              Field.Constant.zero
                          | `Start p ->
                              p.memo_hash )
                  }
                in
                let global_state, local_state =
                  with_label "apply" (fun () ->
                      S.apply ~constraint_constants
                        ~is_start:
                          ( match account_update_spec.is_start with
                          | `No ->
                              `No
                          | `Yes ->
                              `Yes start_data
                          | `Compute_in_circuit ->
                              `Compute start_data )
                        S.{ perform }
                        acc )
                in
                (global_state, local_state)
              in
              let acc' =
                match account_update_spec.is_start with
                | `No ->
                    let global_state, local_state =
                      S.apply ~constraint_constants ~is_start:`No
                        S.{ perform }
                        acc
                    in
                    (global_state, local_state)
                | `Compute_in_circuit ->
                    V.create (fun () ->
                        match As_prover.Ref.get start_zkapp_command with
                        | [] ->
                            `Skip
                        | p :: ps ->
                            let should_pop =
                              Mina_base.Zkapp_command.Call_forest.is_empty
                                (V.get local.stack_frame.data.calls.data)
                            in
                            if should_pop then (
                              As_prover.Ref.set start_zkapp_command ps ;
                              `Start p )
                            else `Skip )
                    |> finish
                | `Yes ->
                    as_prover (fun () ->
                        assert (
                          Mina_base.Zkapp_command.Call_forest.is_empty
                            (V.get local.stack_frame.data.calls.data) ) ) ;
                    V.create (fun () ->
                        match As_prover.Ref.get start_zkapp_command with
                        | [] ->
                            assert false
                        | p :: ps ->
                            As_prover.Ref.set start_zkapp_command ps ;
                            `Start p )
                    |> finish
              in
              acc' )
        in
        let local_state_ledger =
          (* The actual output ledger may differ from the one generated by
             transaction logic, because we handle failures differently between
             the two. However, in the case of failure, we never use this ledger:
             it will never be upgraded to the global ledger. If we have such a
             failure, we just pretend we achieved the target hash.
          *)
          Stack_frame.Digest.Checked.if_ local.success
            ~then_:(Inputs.Stack_frame.hash local.stack_frame)
            ~else_:statement.target.local_state.stack_frame
        in
        with_label __LOC__ (fun () ->
            Local_state.Checked.assert_equal statement.target.local_state
              { local with
                stack_frame = local_state_ledger
              ; call_stack = local.call_stack.hash
              ; ledger = fst local.ledger
              } ) ;
        with_label __LOC__ (fun () ->
            run_checked
              (Frozen_ledger_hash.assert_equal (fst global.ledger)
                 statement.target.ledger ) ) ;
        with_label __LOC__ (fun () ->
            run_checked
              (Amount.Signed.Checked.assert_equal statement.supply_increase
                 global.supply_increase ) ) ;
        with_label __LOC__ (fun () ->
            run_checked
              (let expected = statement.fee_excess in
               let got : Fee_excess.var =
                 { fee_token_l = Token_id.(Checked.constant default)
                 ; fee_excess_l = Amount.Signed.Checked.to_fee global.fee_excess
                 ; fee_token_r = Token_id.(Checked.constant default)
                 ; fee_excess_r =
                     Amount.Signed.Checked.to_fee (fst init).fee_excess
                 }
               in
               Fee_excess.assert_equal_checked expected got ) ) ;
        Stdlib.( ! ) zkapp_input

      (* Horrible hack :( *)
      let witness : Witness.t option ref = ref None

      let rule (type a b c d) ~constraint_constants ~proof_level
          (t : (a, b, c, d) Basic.t_typed) :
          ( a
          , b
          , c
          , d
          , Statement.With_sok.var
          , Statement.With_sok.t
          , unit
          , unit
          , unit
          , unit )
          Pickles.Inductive_rule.t =
        let open Hlist in
        let open Basic in
        let module M = H4.T (Pickles.Tag) in
        let s = Basic.spec t in
        let prev_should_verify =
          match proof_level with
          | Genesis_constants.Proof_level.Full ->
              true
          | _ ->
              false
        in
        let b = Boolean.var_of_value prev_should_verify in
        match t with
        | Proved ->
            { identifier = "proved"
            ; prevs = M.[ side_loaded 0 ]
            ; main =
                (fun { public_input = stmt } ->
                  let zkapp_input =
                    main ?witness:!witness s ~constraint_constants stmt
                  in
                  let proof =
                    Run.exists (Typ.Internal.ref ()) ~request:(fun () ->
                        Zkapp_proof )
                  in
                  { previous_proof_statements =
                      [ { public_input = Option.value_exn zkapp_input
                        ; proof
                        ; proof_must_verify = b
                        }
                      ]
                  ; public_output = ()
                  ; auxiliary_output = ()
                  } )
            ; uses_lookup = false
            }
        | Opt_signed_opt_signed ->
            { identifier = "opt_signed-opt_signed"
            ; prevs = M.[]
            ; main =
                (fun { public_input = stmt } ->
                  let zkapp_input_opt =
                    main ?witness:!witness s ~constraint_constants stmt
                  in
                  assert (Option.is_none zkapp_input_opt) ;
                  { previous_proof_statements = []
                  ; public_output = ()
                  ; auxiliary_output = ()
                  } )
            ; uses_lookup = false
            }
        | Opt_signed ->
            { identifier = "opt_signed"
            ; prevs = M.[]
            ; main =
                (fun { public_input = stmt } ->
                  let zkapp_input_opt =
                    main ?witness:!witness s ~constraint_constants stmt
                  in
                  assert (Option.is_none zkapp_input_opt) ;
                  { previous_proof_statements = []
                  ; public_output = ()
                  ; auxiliary_output = ()
                  } )
            ; uses_lookup = false
            }
    end

    type _ Snarky_backendless.Request.t +=
      | Transaction : Transaction_union.t Snarky_backendless.Request.t
      | State_body :
          Mina_state.Protocol_state.Body.Value.t Snarky_backendless.Request.t
      | Init_stack : Pending_coinbase.Stack.t Snarky_backendless.Request.t

    let%snarkydef_ add_burned_tokens acc_burned_tokens amount
        ~is_coinbase_or_fee_transfer ~update_account =
      let%bind accumulate_burned_tokens =
        Boolean.all [ is_coinbase_or_fee_transfer; Boolean.not update_account ]
      in
      let%bind amt, `Overflow overflow =
        Amount.Checked.add_flagged acc_burned_tokens amount
      in
      let%bind () =
        Boolean.(Assert.any [ not accumulate_burned_tokens; not overflow ])
      in
      Amount.Checked.if_ accumulate_burned_tokens ~then_:amt
        ~else_:acc_burned_tokens

    let%snarkydef_ apply_tagged_transaction
        ~(constraint_constants : Genesis_constants.Constraint_constants.t)
        (type shifted)
        (shifted : (module Inner_curve.Checked.Shifted.S with type t = shifted))
        root pending_coinbase_stack_init pending_coinbase_stack_before
        pending_coinbase_after state_body
        ({ signer; signature; payload } as txn : Transaction_union.var) =
      let tag = payload.body.tag in
      let is_user_command =
        Transaction_union.Tag.Unpacked.is_user_command tag
      in
      let%bind () =
        [%with_label_ "Check transaction signature"] (fun () ->
            check_signature shifted ~payload ~is_user_command ~signer ~signature )
      in
      let%bind signer_pk = Public_key.compress_var signer in
      let%bind () =
        [%with_label_ "Fee-payer must sign the transaction"] (fun () ->
            (* TODO: Enable multi-sig. *)
            Public_key.Compressed.Checked.Assert.equal signer_pk
              payload.common.fee_payer_pk )
      in
      (* Compute transaction kind. *)
      let is_payment = Transaction_union.Tag.Unpacked.is_payment tag in
      let is_mint_tokens = Transaction_union.Tag.Unpacked.is_mint_tokens tag in
      let is_stake_delegation =
        Transaction_union.Tag.Unpacked.is_stake_delegation tag
      in
      let is_create_account =
        Transaction_union.Tag.Unpacked.is_create_account tag
      in
      let is_fee_transfer =
        Transaction_union.Tag.Unpacked.is_fee_transfer tag
      in
      let is_coinbase = Transaction_union.Tag.Unpacked.is_coinbase tag in
      let fee_token = payload.common.fee_token in
      let%bind fee_token_default =
        make_checked (fun () ->
            Token_id.(Checked.equal fee_token (Checked.constant default)) )
      in
      let token = payload.body.token_id in
      let%bind token_default =
        make_checked (fun () ->
            Token_id.(Checked.equal token (Checked.constant default)) )
      in
      let%bind () =
        Checked.all_unit
          [ [%with_label_
              "Token_locked value is compatible with the transaction kind"]
              (fun () ->
                Boolean.Assert.any
                  [ Boolean.not payload.body.token_locked; is_create_account ] )
          ; [%with_label_ "Token_locked cannot be used with the default token"]
              (fun () ->
                Boolean.Assert.any
                  [ Boolean.not payload.body.token_locked
                  ; Boolean.not token_default
                  ] )
          ]
      in
      let%bind () = Boolean.Assert.is_true token_default in
      let%bind () =
        [%with_label_ "Validate tokens"] (fun () ->
            Checked.all_unit
              [ [%with_label_
                  "Fee token is default or command allows non-default fee"]
                  (fun () ->
                    Boolean.Assert.any
                      [ fee_token_default
                      ; is_payment
                      ; is_stake_delegation
                      ; is_fee_transfer
                      ] )
              ; (* TODO: Remove this check and update the transaction snark once we
                   have an exchange rate mechanism. See issue #4447.
                *)
                [%with_label_ "Fees in tokens disabled"] (fun () ->
                    Boolean.Assert.is_true fee_token_default )
              ; [%with_label_ "Command allows default token"]
                  Boolean.(
                    fun () ->
                      Assert.any
                        [ is_payment
                        ; is_stake_delegation
                        ; is_create_account
                        ; is_fee_transfer
                        ; is_coinbase
                        ])
              ] )
      in
      let current_global_slot =
        Mina_state.Protocol_state.Body.consensus_state state_body
        |> Consensus.Data.Consensus_state.global_slot_since_genesis_var
      in
      (* Query predicted failure/success. *)
      let%bind user_command_failure =
        User_command_failure.compute_as_prover ~constraint_constants
          ~txn_global_slot:current_global_slot txn
      in
      let%bind user_command_fails =
        User_command_failure.any user_command_failure
      in
      let fee = payload.common.fee in
      let receiver = Account_id.Checked.create payload.body.receiver_pk token in
      let source = Account_id.Checked.create payload.body.source_pk token in
      (* Information for the fee-payer. *)
      let nonce = payload.common.nonce in
      let fee_payer =
        Account_id.Checked.create payload.common.fee_payer_pk fee_token
      in
      let%bind () =
        [%with_label_ "Check slot validity"] (fun () ->
            Global_slot.Checked.(
              current_global_slot <= payload.common.valid_until)
            >>= Boolean.Assert.is_true )
      in

      (* Check coinbase stack. Protocol state body is pushed into the Pending
         coinbase stack once per block. For example, consider any two
         transactions in a block. Their pending coinbase stacks would be:

         transaction1: s1 -> t1 = s1+ protocol_state_body + maybe_coinbase
         transaction2: t1 -> t1 + maybe_another_coinbase
         (Note: protocol_state_body is not pushed again)

         However, for each transaction, we need to constrain the protocol state
         body. This is done is by using the stack ([init_stack]) without the
         current protocol state body, pushing the state body to it in every
         transaction snark and checking if it matches the target.
         We also need to constrain the source for the merges to work correctly.
         Basically,

         init_stack + protocol_state_body + maybe_coinbase = target
         AND
         init_stack = source || init_stack + protocol_state_body = source *)

      (* These are all the possible cases:

         Init_stack     Source                 Target
         --------------------------------------------------------------
         i               i                       i + state
         i               i                       i + state + coinbase
         i               i + state               i + state
         i               i + state               i + state + coinbase
         i + coinbase    i + state + coinbase    i + state + coinbase
      *)
      let%bind () =
        [%with_label_ "Compute coinbase stack"] (fun () ->
            let%bind state_body_hash =
              Mina_state.Protocol_state.Body.hash_checked state_body
            in
            let%bind pending_coinbase_stack_with_state =
              Pending_coinbase.Stack.Checked.push_state state_body_hash
                pending_coinbase_stack_init
            in
            let%bind computed_pending_coinbase_stack_after =
              let coinbase =
                (Account_id.Checked.public_key receiver, payload.body.amount)
              in
              let%bind stack' =
                Pending_coinbase.Stack.Checked.push_coinbase coinbase
                  pending_coinbase_stack_with_state
              in
              Pending_coinbase.Stack.Checked.if_ is_coinbase ~then_:stack'
                ~else_:pending_coinbase_stack_with_state
            in
            [%with_label_ "Check coinbase stack"] (fun () ->
                let%bind correct_coinbase_target_stack =
                  Pending_coinbase.Stack.equal_var
                    computed_pending_coinbase_stack_after pending_coinbase_after
                in
                let%bind valid_init_state =
                  let%bind equal_source =
                    Pending_coinbase.Stack.equal_var pending_coinbase_stack_init
                      pending_coinbase_stack_before
                  in
                  let%bind equal_source_with_state =
                    Pending_coinbase.Stack.equal_var
                      pending_coinbase_stack_with_state
                      pending_coinbase_stack_before
                  in
                  Boolean.(equal_source ||| equal_source_with_state)
                in
                [%with_label_ "target stack and valid init state"] (fun () ->
                    Boolean.Assert.all
                      [ correct_coinbase_target_stack; valid_init_state ] ) ) )
      in
      (* Interrogate failure cases. This value is created without constraints;
         the failures should be checked against potential failures to ensure
         consistency.
      *)
      let%bind () =
        [%with_label_ "A failing user command is a user command"]
          Boolean.(
            fun () -> Assert.any [ is_user_command; not user_command_fails ])
      in
      let predicate_deferred =
        (* Account_precondition check is to be performed later if this is true. *)
        is_create_account
      in
      let%bind predicate_result =
        let%bind is_own_account =
          Public_key.Compressed.Checked.equal payload.common.fee_payer_pk
            payload.body.source_pk
        in
        let predicate_result =
          (* TODO: Predicates. *)
          Boolean.false_
        in
        Boolean.(is_own_account ||| predicate_result)
      in
      let%bind () =
        [%with_label_ "Check account_precondition failure against predicted"]
          (fun () ->
            let%bind predicate_failed =
              Boolean.((not predicate_result) &&& not predicate_deferred)
            in
            assert_r1cs
              (predicate_failed :> Field.Var.t)
              (is_user_command :> Field.Var.t)
              (user_command_failure.predicate_failed :> Field.Var.t) )
      in
      let account_creation_amount =
        Amount.Checked.of_fee
          Fee.(var_of_t constraint_constants.account_creation_fee)
      in
      let%bind is_zero_fee = Fee.(equal_var fee (var_of_t zero)) in
      let is_coinbase_or_fee_transfer = Boolean.not is_user_command in
      let%bind can_create_fee_payer_account =
        (* Fee transfers and coinbases may create an account. We check the normal
           invariants to ensure that the account creation fee is paid.
        *)
        let%bind fee_may_be_charged =
          (* If the fee is zero, we do not create the account at all, so we allow
             this through. Otherwise, the fee must be the default.
          *)
          Boolean.(token_default ||| is_zero_fee)
        in
        Boolean.(is_coinbase_or_fee_transfer &&& fee_may_be_charged)
      in
      (* a couple of references, hard to thread the values *)
      let burned_tokens = ref Currency.Amount.(var_of_t zero) in
      let zero_fee =
        Currency.Amount.(Signed.create_var ~magnitude:(var_of_t zero))
          ~sgn:Sgn.Checked.pos
      in
      (* new account fees added for coinbases/fee transfers, when calculating receiver amounts *)
      let new_account_fees = ref zero_fee in
      let%bind root_after_fee_payer_update =
        [%with_label_ "Update fee payer"] (fun () ->
            Frozen_ledger_hash.modify_account_send
              ~depth:constraint_constants.ledger_depth root
              ~is_writeable:can_create_fee_payer_account fee_payer
              ~f:(fun ~is_empty_and_writeable account ->
                (* this account is:
                   - the fee-payer for payments
                   - the fee-payer for stake delegation
                   - the fee-payer for account creation
                   - the fee-payer for token minting
                   - the fee-receiver for a coinbase
                   - the second receiver for a fee transfer
                *)
                let%bind next_nonce =
                  Account.Nonce.Checked.succ_if account.nonce is_user_command
                in
                let%bind () =
                  [%with_label_ "Check fee nonce"] (fun () ->
                      let%bind nonce_matches =
                        Account.Nonce.Checked.equal nonce account.nonce
                      in
                      Boolean.Assert.any
                        [ Boolean.not is_user_command; nonce_matches ] )
                in
                let%bind receipt_chain_hash =
                  let current = account.receipt_chain_hash in
                  let%bind r =
                    Receipt.Chain_hash.Checked.cons_signed_command_payload
                      (Signed_command_payload payload) current
                  in
                  Receipt.Chain_hash.Checked.if_ is_user_command ~then_:r
                    ~else_:current
                in
                let permitted_to_send =
                  Account.Checked.has_permission ~to_:`Send account
                in
                let permitted_to_receive =
                  Account.Checked.has_permission ~to_:`Receive account
                in
                let%bind () =
                  [%with_label_
                    "Fee payer balance update should be permitted for all \
                     commands"] (fun () ->
                      Boolean.Assert.any
                        [ Boolean.not is_user_command; permitted_to_send ] )
                in
                (*second fee receiver of a fee transfer and fee receiver of a coinbase transaction remain unchanged if
                  1. These accounts are not permitted to receive tokens and,
                  2. Receiver account that corresponds to first fee receiver of a fee transfer or coinbase receiver of a coinbase transaction, doesn't allow receiving tokens*)
                let%bind update_account =
                  let%bind receiving_allowed =
                    Boolean.all
                      [ is_coinbase_or_fee_transfer; permitted_to_receive ]
                  in
                  Boolean.any [ is_user_command; receiving_allowed ]
                in
                let%bind is_empty_and_writeable =
                  (* If this is a coinbase with zero fee, do not create the
                     account, since the fee amount won't be enough to pay for it.
                  *)
                  Boolean.(all [ is_empty_and_writeable; not is_zero_fee ])
                in
                let%bind should_pay_to_create =
                  (* Coinbases and fee transfers may create, or we may be creating
                     a new token account. These are mutually exclusive, so we can
                     encode this as a boolean.
                  *)
                  let%bind is_create_account =
                    Boolean.(is_create_account &&& not user_command_fails)
                  in
                  Boolean.(is_empty_and_writeable ||| is_create_account)
                in
                let%bind amount =
                  [%with_label_ "Compute fee payer amount"] (fun () ->
                      let fee_payer_amount =
                        let sgn = Sgn.Checked.neg_if_true is_user_command in
                        Amount.Signed.create_var
                          ~magnitude:(Amount.Checked.of_fee fee)
                          ~sgn
                      in
                      (* Account creation fee for fee transfers/coinbases. *)
                      let%bind account_creation_fee =
                        let%map magnitude =
                          Amount.Checked.if_ should_pay_to_create
                            ~then_:account_creation_amount
                            ~else_:Amount.(var_of_t zero)
                        in
                        Amount.Signed.create_var ~magnitude ~sgn:Sgn.Checked.neg
                      in
                      new_account_fees := account_creation_fee ;
                      Amount.Signed.Checked.(
                        add fee_payer_amount account_creation_fee) )
                in
                let%bind () =
                  [%with_label_ "Burned tokens in fee payer"] (fun () ->
                      let%map amt =
                        add_burned_tokens !burned_tokens
                          (Amount.Checked.of_fee fee)
                          ~is_coinbase_or_fee_transfer ~update_account
                      in
                      burned_tokens := amt )
                in
                let txn_global_slot = current_global_slot in
                let%bind timing =
                  [%with_label_ "Check fee payer timing"] (fun () ->
                      let%bind txn_amount =
                        let%bind sgn = Amount.Signed.Checked.sgn amount in
                        let%bind magnitude =
                          Amount.Signed.Checked.magnitude amount
                        in
                        Amount.Checked.if_ (Sgn.Checked.is_neg sgn)
                          ~then_:magnitude
                          ~else_:Amount.(var_of_t zero)
                      in
                      let balance_check ok =
                        [%with_label_ "Check fee payer balance"] (fun () ->
                            Boolean.Assert.is_true ok )
                      in
                      let timed_balance_check ok =
                        [%with_label_ "Check fee payer timed balance"]
                          (fun () -> Boolean.Assert.is_true ok)
                      in
                      let%bind `Min_balance _, timing =
                        check_timing ~balance_check ~timed_balance_check
                          ~account ~txn_amount:(Some txn_amount)
                          ~txn_global_slot
                      in
                      Account_timing.if_ update_account ~then_:timing
                        ~else_:account.timing )
                in
                let%bind balance =
                  [%with_label_ "Check payer balance"] (fun () ->
                      let%bind updated_balance =
                        Balance.Checked.add_signed_amount account.balance amount
                      in
                      Balance.Checked.if_ update_account ~then_:updated_balance
                        ~else_:account.balance )
                in
                let%map public_key =
                  Public_key.Compressed.Checked.if_ is_empty_and_writeable
                    ~then_:(Account_id.Checked.public_key fee_payer)
                    ~else_:account.public_key
                and token_id =
                  make_checked (fun () ->
                      Token_id.Checked.if_ is_empty_and_writeable
                        ~then_:(Account_id.Checked.token_id fee_payer)
                        ~else_:account.token_id )
                and delegate =
                  Public_key.Compressed.Checked.if_ is_empty_and_writeable
                    ~then_:(Account_id.Checked.public_key fee_payer)
                    ~else_:account.delegate
                in
                { Account.Poly.balance
                ; public_key
                ; token_id
                ; token_permissions = account.token_permissions
                ; token_symbol = account.token_symbol
                ; nonce = next_nonce
                ; receipt_chain_hash
                ; delegate
                ; voting_for = account.voting_for
                ; timing
                ; permissions = account.permissions
                ; zkapp = account.zkapp
                ; zkapp_uri = account.zkapp_uri
                } ) )
      in
      let%bind receiver_increase =
        (* - payments:         payload.body.amount
           - stake delegation: 0
           - account creation: 0
           - token minting:    payload.body.amount
           - coinbase:         payload.body.amount - payload.common.fee
           - fee transfer:     payload.body.amount
        *)
        [%with_label_ "Compute receiver increase"] (fun () ->
            let%bind base_amount =
              let%bind zero_transfer =
                Boolean.any [ is_stake_delegation; is_create_account ]
              in
              Amount.Checked.if_ zero_transfer
                ~then_:(Amount.var_of_t Amount.zero)
                ~else_:payload.body.amount
            in
            (* The fee for entering the coinbase transaction is paid up front. *)
            let%bind coinbase_receiver_fee =
              Amount.Checked.if_ is_coinbase
                ~then_:(Amount.Checked.of_fee fee)
                ~else_:(Amount.var_of_t Amount.zero)
            in
            Amount.Checked.sub base_amount coinbase_receiver_fee )
      in
      let receiver_overflow = ref Boolean.false_ in
      let receiver_balance_update_permitted = ref Boolean.true_ in
      let%bind root_after_receiver_update =
        [%with_label_ "Update receiver"] (fun () ->
            Frozen_ledger_hash.modify_account_recv
              ~depth:constraint_constants.ledger_depth
              root_after_fee_payer_update receiver
              ~f:(fun ~is_empty_and_writeable account ->
                (* this account is:
                   - the receiver for payments
                   - the delegated-to account for stake delegation
                   - the created account for an account creation
                   - the receiver for minted tokens
                   - the receiver for a coinbase
                   - the first receiver for a fee transfer
                *)
                let permitted_to_receive =
                  Account.Checked.has_permission ~to_:`Receive account
                in
                (*Account remains unchanged if balance update is not permitted for payments, fee_transfers and coinbase transactions*)
                let%bind payment_or_internal_command =
                  Boolean.any [ is_payment; is_coinbase_or_fee_transfer ]
                in
                let%bind update_account =
                  Boolean.any
                    [ Boolean.not payment_or_internal_command
                    ; permitted_to_receive
                    ]
                in
                receiver_balance_update_permitted := permitted_to_receive ;
                let%bind is_empty_failure =
                  let%bind must_not_be_empty =
                    Boolean.(is_stake_delegation ||| is_mint_tokens)
                  in
                  Boolean.(is_empty_and_writeable &&& must_not_be_empty)
                in
                let%bind () =
                  [%with_label_ "Receiver existence failure matches predicted"]
                    (fun () ->
                      Boolean.Assert.( = ) is_empty_failure
                        user_command_failure.receiver_not_present )
                in
                let%bind is_empty_and_writeable =
                  Boolean.(all [ is_empty_and_writeable; not is_empty_failure ])
                in
                let%bind should_pay_to_create =
                  Boolean.(is_empty_and_writeable &&& not is_create_account)
                in
                let%bind () =
                  [%with_label_
                    "Check whether creation fails due to a non-default token"]
                    (fun () ->
                      let%bind token_should_not_create =
                        Boolean.(
                          should_pay_to_create &&& Boolean.not token_default)
                      in
                      let%bind token_cannot_create =
                        Boolean.(token_should_not_create &&& is_user_command)
                      in
                      let%bind () =
                        [%with_label_
                          "Check that account creation is paid in the default \
                           token for non-user-commands"] (fun () ->
                            (* This expands to
                               [token_should_not_create =
                               token_should_not_create && is_user_command]
                               which is
                               - [token_should_not_create = token_should_not_create]
                               (ie. always satisfied) for user commands
                               - [token_should_not_create = false] for coinbases/fee
                               transfers.
                            *)
                            Boolean.Assert.( = ) token_should_not_create
                              token_cannot_create )
                      in
                      [%with_label_ "equal token_cannot_create"] (fun () ->
                          Boolean.Assert.( = ) token_cannot_create
                            user_command_failure.token_cannot_create ) )
                in
                let%bind balance =
                  (* [receiver_increase] will be zero in the stake delegation
                     case.
                  *)
                  let%bind receiver_amount =
                    let%bind account_creation_fee =
                      Amount.Checked.if_ should_pay_to_create
                        ~then_:account_creation_amount
                        ~else_:Amount.(var_of_t zero)
                    in
                    let%bind new_account_fees_total =
                      Amount.Signed.Checked.(
                        add @@ negate @@ of_unsigned account_creation_fee)
                        !new_account_fees
                    in
                    new_account_fees := new_account_fees_total ;
                    let%bind amount_for_new_account, `Underflow underflow =
                      Amount.Checked.sub_flagged receiver_increase
                        account_creation_fee
                    in
                    let%bind () =
                      [%with_label_
                        "Receiver creation fee failure matches predicted"]
                        (fun () ->
                          Boolean.Assert.( = ) underflow
                            user_command_failure.amount_insufficient_to_create )
                    in
                    Currency.Amount.Checked.if_ user_command_fails
                      ~then_:Amount.(var_of_t zero)
                      ~else_:amount_for_new_account
                  in

                  (* NOTE: Instead of capturing this as part of the user command
                     failures, we capture it inline here and bubble it out to a
                     reference. This behavior is still in line with the
                     out-of-snark transaction logic.

                     Updating [user_command_fails] to include this value from here
                     onwards will ensure that we do not update the source or
                     receiver accounts. The only places where [user_command_fails]
                     may have already affected behaviour are
                     * when the fee-payer is paying the account creation fee, and
                     * when a new token is created.
                     In both of these, this account is new, and will have a
                     balance of 0, so we can guarantee that there is no overflow.
                  *)
                  let%bind balance, `Overflow overflow =
                    Balance.Checked.add_amount_flagged account.balance
                      receiver_amount
                  in
                  let%bind () =
                    [%with_label_ "Overflow error only occurs in user commands"]
                      Boolean.(
                        fun () -> Assert.any [ is_user_command; not overflow ])
                  in
                  receiver_overflow := overflow ;
                  Balance.Checked.if_ overflow ~then_:account.balance
                    ~else_:balance
                in
                let%bind () =
                  [%with_label_ "Burned tokens in receiver"] (fun () ->
                      let%map amt =
                        add_burned_tokens !burned_tokens receiver_increase
                          ~is_coinbase_or_fee_transfer
                          ~update_account:permitted_to_receive
                      in
                      burned_tokens := amt )
                in
                let%bind user_command_fails =
                  Boolean.(!receiver_overflow ||| user_command_fails)
                in
                let%bind is_empty_and_writeable =
                  (* Do not create a new account if the user command will fail or if receiving is not permitted *)
                  Boolean.all
                    [ is_empty_and_writeable
                    ; Boolean.not user_command_fails
                    ; update_account
                    ]
                in
                let%bind balance =
                  Balance.Checked.if_ update_account ~then_:balance
                    ~else_:account.balance
                in
                let%bind may_delegate =
                  (* Only default tokens may participate in delegation. *)
                  Boolean.(is_empty_and_writeable &&& token_default)
                in
                let%map delegate =
                  Public_key.Compressed.Checked.if_ may_delegate
                    ~then_:(Account_id.Checked.public_key receiver)
                    ~else_:account.delegate
                and public_key =
                  Public_key.Compressed.Checked.if_ is_empty_and_writeable
                    ~then_:(Account_id.Checked.public_key receiver)
                    ~else_:account.public_key
                and token_id =
                  make_checked (fun () ->
                      Token_id.Checked.if_ is_empty_and_writeable ~then_:token
                        ~else_:account.token_id )
                and token_owner =
                  (* TODO: Delete token permissions *)
                  Boolean.if_ is_empty_and_writeable ~then_:Boolean.false_
                    ~else_:account.token_permissions.token_owner
                and token_locked =
                  Boolean.if_ is_empty_and_writeable
                    ~then_:payload.body.token_locked
                    ~else_:account.token_permissions.token_locked
                in
                { Account.Poly.balance
                ; public_key
                ; token_id
                ; token_permissions =
                    { Token_permissions.token_owner; token_locked }
                ; token_symbol = account.token_symbol
                ; nonce = account.nonce
                ; receipt_chain_hash = account.receipt_chain_hash
                ; delegate
                ; voting_for = account.voting_for
                ; timing = account.timing
                ; permissions = account.permissions
                ; zkapp = account.zkapp
                ; zkapp_uri = account.zkapp_uri
                } ) )
      in
      let%bind user_command_fails =
        Boolean.(!receiver_overflow ||| user_command_fails)
      in
      let%bind fee_payer_is_source =
        Account_id.Checked.equal fee_payer source
      in
      let%bind root_after_source_update =
        [%with_label_ "Update source"] (fun () ->
            Frozen_ledger_hash.modify_account_send
              ~depth:constraint_constants.ledger_depth
              ~is_writeable:
                (* [modify_account_send] does this failure check for us. *)
                user_command_failure.source_not_present
              root_after_receiver_update source
              ~f:(fun ~is_empty_and_writeable account ->
                (* this account is:
                   - the source for payments
                   - the delegator for stake delegation
                   - the token owner for account creation
                   - the token owner for token minting
                   - the fee-receiver for a coinbase
                   - the second receiver for a fee transfer
                *)
                let%bind () =
                  [%with_label_
                    "Check source presence failure matches predicted"]
                    (fun () ->
                      Boolean.Assert.( = ) is_empty_and_writeable
                        user_command_failure.source_not_present )
                in
                let%bind () =
                  [%with_label_
                    "Check source failure cases do not apply when fee-payer is \
                     source"] (fun () ->
                      let num_failures =
                        let open Field.Var in
                        add
                          (user_command_failure.source_insufficient_balance :> t)
                          (user_command_failure.source_bad_timing :> t)
                      in
                      let not_fee_payer_is_source =
                        (Boolean.not fee_payer_is_source :> Field.Var.t)
                      in
                      (* Equivalent to:
                         if fee_payer_is_source then
                         num_failures = 0
                         else
                         num_failures = num_failures
                      *)
                      [%with_label_ "Check num_failures"] (fun () ->
                          assert_r1cs not_fee_payer_is_source num_failures
                            num_failures ) )
                in
                let permitted_to_update_delegate =
                  Account.Checked.has_permission ~to_:`Set_delegate account
                in
                let permitted_to_send =
                  Account.Checked.has_permission ~to_:`Send account
                in
                let permitted_to_receive =
                  Account.Checked.has_permission ~to_:`Receive account
                in
                (*Account remains unchanged if not permitted to send, receive, or set delegate*)
                let%bind payment_permitted =
                  Boolean.all
                    [ is_payment
                    ; permitted_to_send
                    ; !receiver_balance_update_permitted
                    ]
                in
                let%bind update_account =
                  let%bind delegation_permitted =
                    Boolean.all
                      [ is_stake_delegation; permitted_to_update_delegate ]
                  in
                  let%bind fee_receiver_update_permitted =
                    Boolean.all
                      [ is_coinbase_or_fee_transfer; permitted_to_receive ]
                  in
                  Boolean.any
                    [ payment_permitted
                    ; delegation_permitted
                    ; fee_receiver_update_permitted
                    ]
                in
                let%bind amount =
                  (* Only payments should affect the balance at this stage. *)
                  if_ payment_permitted ~typ:Amount.typ
                    ~then_:payload.body.amount
                    ~else_:Amount.(var_of_t zero)
                in
                let txn_global_slot = current_global_slot in
                let%bind timing =
                  [%with_label_ "Check source timing"] (fun () ->
                      let balance_check ok =
                        [%with_label_
                          "Check source balance failure matches predicted"]
                          (fun () ->
                            Boolean.Assert.( = ) ok
                              (Boolean.not
                                 user_command_failure
                                   .source_insufficient_balance ) )
                      in
                      let timed_balance_check ok =
                        [%with_label_
                          "Check source timed balance failure matches predicted"]
                          (fun () ->
                            let%bind not_ok =
                              Boolean.(
                                (not ok)
                                &&& not
                                      user_command_failure
                                        .source_insufficient_balance)
                            in
                            Boolean.Assert.( = ) not_ok
                              user_command_failure.source_bad_timing )
                      in
                      let%bind `Min_balance _, timing =
                        check_timing ~balance_check ~timed_balance_check
                          ~account ~txn_amount:(Some amount) ~txn_global_slot
                      in
                      Account_timing.if_ update_account ~then_:timing
                        ~else_:account.timing )
                in
                let%bind balance, `Underflow underflow =
                  Balance.Checked.sub_amount_flagged account.balance amount
                in
                let%bind () =
                  (* TODO: Remove the redundancy in balance calculation between
                     here and [check_timing].
                  *)
                  [%with_label_
                    "Check source balance failure matches predicted"] (fun () ->
                      Boolean.Assert.( = ) underflow
                        user_command_failure.source_insufficient_balance )
                in
                let%map delegate =
                  let%bind may_delegate =
                    Boolean.all [ is_stake_delegation; update_account ]
                  in
                  Public_key.Compressed.Checked.if_ may_delegate
                    ~then_:(Account_id.Checked.public_key receiver)
                    ~else_:account.delegate
                in
                (* NOTE: Technically we update the account here even in the case
                   of [user_command_fails], but we throw the resulting hash away
                   in [final_root] below, so it shouldn't matter.
                *)
                { Account.Poly.balance
                ; public_key = account.public_key
                ; token_id = account.token_id
                ; token_permissions = account.token_permissions
                ; token_symbol = account.token_symbol
                ; nonce = account.nonce
                ; receipt_chain_hash = account.receipt_chain_hash
                ; delegate
                ; voting_for = account.voting_for
                ; timing
                ; permissions = account.permissions
                ; zkapp = account.zkapp
                ; zkapp_uri = account.zkapp_uri
                } ) )
      in
      let%bind fee_excess =
        (* - payments:         payload.common.fee
           - stake delegation: payload.common.fee
           - account creation: payload.common.fee
           - token minting:    payload.common.fee
           - coinbase:         0 (fee already paid above)
           - fee transfer:     - payload.body.amount - payload.common.fee
        *)
        let open Amount in
        chain Signed.Checked.if_ is_coinbase
          ~then_:(return (Signed.Checked.of_unsigned (var_of_t zero)))
          ~else_:
            (let user_command_excess =
               Signed.Checked.of_unsigned (Checked.of_fee payload.common.fee)
             in
             let%bind fee_transfer_excess, fee_transfer_excess_overflowed =
               let%map magnitude, `Overflow overflowed =
                 Checked.(
                   add_flagged payload.body.amount (of_fee payload.common.fee))
               in
               (Signed.create_var ~magnitude ~sgn:Sgn.Checked.neg, overflowed)
             in
             let%bind () =
               (* TODO: Reject this in txn pool before fees-in-tokens. *)
               [%with_label_ "Fee excess does not overflow"]
                 Boolean.(
                   fun () ->
                     Assert.any
                       [ not is_fee_transfer
                       ; not fee_transfer_excess_overflowed
                       ])
             in
             Signed.Checked.if_ is_fee_transfer ~then_:fee_transfer_excess
               ~else_:user_command_excess )
      in
      let%bind supply_increase =
        [%with_label_ "Calculate supply increase"] (fun () ->
            let%bind expected_supply_increase =
              Amount.Signed.Checked.if_ is_coinbase
                ~then_:(Amount.Signed.Checked.of_unsigned payload.body.amount)
                ~else_:Amount.(Signed.Checked.of_unsigned (var_of_t zero))
            in
            let%bind amt0, `Overflow overflow0 =
              Amount.Signed.Checked.(
                add_flagged expected_supply_increase
                  (negate (of_unsigned !burned_tokens)))
            in
            let%bind () = Boolean.Assert.is_true (Boolean.not overflow0) in
            let%bind new_account_fees_total =
              Amount.Signed.Checked.if_ user_command_fails ~then_:zero_fee
                ~else_:!new_account_fees
            in
            let%bind amt, `Overflow overflow =
              (* new_account_fees_total is negative if nonzero *)
              Amount.Signed.Checked.(add_flagged amt0 new_account_fees_total)
            in
            let%map () = Boolean.Assert.is_true (Boolean.not overflow) in
            amt )
      in
      let%map final_root =
        (* Ensure that only the fee-payer was charged if this was an invalid user
           command.
        *)
        Frozen_ledger_hash.if_ user_command_fails
          ~then_:root_after_fee_payer_update ~else_:root_after_source_update
      in
      (final_root, fee_excess, supply_increase)

    (* Someday:
       write the following soundness tests:
       - apply a transaction where the signature is incorrect
       - apply a transaction where the sender does not have enough money in their account
       - apply a transaction and stuff in the wrong target hash
    *)

    (* spec for [main statement]:
       constraints pass iff there exists
       t : Tagged_transaction.t
       such that
       - applying [t] to ledger with merkle hash [l1] results in ledger with merkle hash [l2].
       - applying [t] to [pc.source] with results in pending coinbase stack [pc.target]
       - t has fee excess equal to [fee_excess]
       - t has supply increase equal to [supply_increase]
       where statement includes
       l1 : Frozen_ledger_hash.t,
       l2 : Frozen_ledger_hash.t,
       fee_excess : Amount.Signed.t,
       supply_increase : Amount.Signed.t
       pc: Pending_coinbase_stack_state.t
    *)
    let%snarkydef_ main ~constraint_constants
        (statement : Statement.With_sok.Checked.t) =
      let%bind () = dummy_constraints () in
      let%bind (module Shifted) = Tick.Inner_curve.Checked.Shifted.create () in
      let%bind t =
        with_label __LOC__ (fun () ->
            exists Transaction_union.typ ~request:(As_prover.return Transaction) )
      in
      let%bind pending_coinbase_init =
        exists Pending_coinbase.Stack.typ ~request:(As_prover.return Init_stack)
      in
      let%bind state_body =
        exists
          (Mina_state.Protocol_state.Body.typ ~constraint_constants)
          ~request:(As_prover.return State_body)
      in
      let%bind root_after, fee_excess, supply_increase =
        apply_tagged_transaction ~constraint_constants
          (module Shifted)
          statement.source.ledger pending_coinbase_init
          statement.source.pending_coinbase_stack
          statement.target.pending_coinbase_stack state_body t
      in
      let%bind fee_excess =
        (* Use the default token for the fee excess if it is zero.
           This matches the behaviour of [Fee_excess.rebalance], which allows
           [verify_complete_merge] to verify a proof without knowledge of the
           particular fee tokens used.
        *)
        let%bind fee_excess_zero =
          Amount.Signed.Checked.equal fee_excess
            Amount.Signed.(Checked.constant zero)
        in
        let%map fee_token_l =
          make_checked (fun () ->
              Token_id.Checked.if_ fee_excess_zero
                ~then_:Token_id.(Checked.constant default)
                ~else_:t.payload.common.fee_token )
        in
        { Fee_excess.fee_token_l
        ; fee_excess_l = Amount.Signed.Checked.to_fee fee_excess
        ; fee_token_r = Token_id.(Checked.constant default)
        ; fee_excess_r = Fee.Signed.(Checked.constant zero)
        }
      in
      let%bind () =
        [%with_label_ "local state check"] (fun () ->
            make_checked (fun () ->
                Local_state.Checked.assert_equal statement.source.local_state
                  statement.target.local_state ) )
      in
      Checked.all_unit
        [ [%with_label_ "equal roots"] (fun () ->
              Frozen_ledger_hash.assert_equal root_after statement.target.ledger )
        ; [%with_label_ "equal supply_increases"] (fun () ->
              Currency.Amount.Signed.Checked.assert_equal supply_increase
                statement.supply_increase )
        ; [%with_label_ "equal fee excesses"] (fun () ->
              Fee_excess.assert_equal_checked fee_excess statement.fee_excess )
        ]

    let rule ~constraint_constants : _ Pickles.Inductive_rule.t =
      { identifier = "transaction"
      ; prevs = []
      ; main =
          (fun { public_input = x } ->
            Run.run_checked (main ~constraint_constants x) ;
            { previous_proof_statements = []
            ; public_output = ()
            ; auxiliary_output = ()
            } )
      ; uses_lookup = false
      }

    let transaction_union_handler handler (transaction : Transaction_union.t)
        (state_body : Mina_state.Protocol_state.Body.Value.t)
        (init_stack : Pending_coinbase.Stack.t) :
        Snarky_backendless.Request.request -> _ =
     fun (With { request; respond } as r) ->
      match request with
      | Transaction ->
          respond (Provide transaction)
      | State_body ->
          respond (Provide state_body)
      | Init_stack ->
          respond (Provide init_stack)
      | _ ->
          handler r
  end

  module Transition_data = struct
    type t =
      { proof : Proof_type.t
      ; supply_increase : (Amount.t, Sgn.t) Signed_poly.t
      ; fee_excess : Fee_excess.t
      ; sok_digest : Sok_message.Digest.t
      ; pending_coinbase_stack_state : Pending_coinbase_stack_state.t
      }
    [@@deriving fields]
  end

  module Merge = struct
    open Tick

    type _ Snarky_backendless.Request.t +=
      | Statements_to_merge :
          (Statement.With_sok.t * Statement.With_sok.t)
          Snarky_backendless.Request.t
      | Proofs_to_merge :
          ( (Nat.N2.n, Nat.N2.n) Pickles.Proof.t
          * (Nat.N2.n, Nat.N2.n) Pickles.Proof.t )
          Snarky_backendless.Request.t

    let handle
        ((left_stmt, right_stmt) : Statement.With_sok.t * Statement.With_sok.t)
        ((left_proof, right_proof) : _ Pickles.Proof.t * _ Pickles.Proof.t)
        (Snarky_backendless.Request.With { request; respond }) =
      match request with
      | Statements_to_merge ->
          respond (Provide (left_stmt, right_stmt))
      | Proofs_to_merge ->
          respond (Provide (left_proof, right_proof))
      | _ ->
          respond Unhandled

    (* spec for [main top_hash]:
       constraints pass iff
       there exist digest, s1, s3, fee_excess, supply_increase pending_coinbase_stack12.source, pending_coinbase_stack23.target, tock_vk such that
       H(digest,s1, s3, pending_coinbase_stack12.source, pending_coinbase_stack23.target, fee_excess, supply_increase, tock_vk) = top_hash,
       verify_transition tock_vk _ s1 s2 pending_coinbase_stack12.source, pending_coinbase_stack12.target is true
       verify_transition tock_vk _ s2 s3 pending_coinbase_stack23.source, pending_coinbase_stack23.target is true
    *)
    let%snarkydef_ main (s : Statement.With_sok.Checked.t) =
      let%bind s1, s2 =
        exists
          Typ.(Statement.With_sok.typ * Statement.With_sok.typ)
          ~request:(As_prover.return Statements_to_merge)
      in
      let%bind fee_excess =
        Fee_excess.combine_checked s1.Statement.fee_excess
          s2.Statement.fee_excess
      in
      let%bind () =
        with_label __LOC__ (fun () ->
            let%bind valid_pending_coinbase_stack_transition =
              Pending_coinbase.Stack.Checked.check_merge
                ~transition1:
                  ( s1.source.pending_coinbase_stack
                  , s1.target.pending_coinbase_stack )
                ~transition2:
                  ( s2.source.pending_coinbase_stack
                  , s2.target.pending_coinbase_stack )
            in
            Boolean.Assert.is_true valid_pending_coinbase_stack_transition )
      in
      let%bind supply_increase =
        Amount.Signed.Checked.add s1.supply_increase s2.supply_increase
      in
      let%bind () =
        make_checked (fun () ->
            Local_state.Checked.assert_equal s.source.local_state
              s1.source.local_state ;
            Local_state.Checked.assert_equal s.target.local_state
              s2.target.local_state )
      in
      let%map () =
        Checked.all_unit
          [ [%with_label_ "equal fee excesses"] (fun () ->
                Fee_excess.assert_equal_checked fee_excess s.fee_excess )
          ; [%with_label_ "equal supply increases"] (fun () ->
                Amount.Signed.Checked.assert_equal supply_increase
                  s.supply_increase )
          ; [%with_label_ "equal source ledger hashes"] (fun () ->
                Frozen_ledger_hash.assert_equal s.source.ledger s1.source.ledger )
          ; [%with_label_ "equal target, source ledger hashes"] (fun () ->
                Frozen_ledger_hash.assert_equal s1.target.ledger
                  s2.source.ledger )
          ; [%with_label_ "equal target ledger hashes"] (fun () ->
                Frozen_ledger_hash.assert_equal s2.target.ledger s.target.ledger )
          ]
      in
      (s1, s2)

    let rule ~proof_level self : _ Pickles.Inductive_rule.t =
      let prev_should_verify =
        match proof_level with
        | Genesis_constants.Proof_level.Full ->
            true
        | _ ->
            false
      in
      let b = Boolean.var_of_value prev_should_verify in
      { identifier = "merge"
      ; prevs = [ self; self ]
      ; main =
          (fun { public_input = x } ->
            let s1, s2 = Run.run_checked (main x) in
            let p1, p2 =
              Run.exists
                Typ.(Internal.ref () * Internal.ref ())
                ~request:(fun () -> Proofs_to_merge)
            in
            { previous_proof_statements =
                [ { public_input = s1; proof = p1; proof_must_verify = b }
                ; { public_input = s2; proof = p2; proof_must_verify = b }
                ]
            ; public_output = ()
            ; auxiliary_output = ()
            } )
      ; uses_lookup = false
      }
  end

  open Pickles_types

  type tag =
    ( Statement.With_sok.Checked.t
    , Statement.With_sok.t
    , Nat.N2.n
    , Nat.N5.n )
    Pickles.Tag.t

  let time lab f =
    let start = Time.now () in
    let x = f () in
    let stop = Time.now () in
    printf "%s: %s\n%!" lab (Time.Span.to_string_hum (Time.diff stop start)) ;
    x

  let system ~proof_level ~constraint_constants =
    time "Transaction_snark.system" (fun () ->
        Pickles.compile () ~cache:Cache_dir.cache
          ~public_input:(Input Statement.With_sok.typ) ~auxiliary_typ:Typ.unit
          ~branches:(module Nat.N5)
          ~max_proofs_verified:(module Nat.N2)
          ~name:"transaction-snark"
          ~constraint_constants:
            (Genesis_constants.Constraint_constants.to_snark_keys_header
               constraint_constants )
          ~choices:(fun ~self ->
            let zkapp_command x =
              Base.Zkapp_command_snark.rule ~constraint_constants ~proof_level x
            in
            [ Base.rule ~constraint_constants
            ; Merge.rule ~proof_level self
            ; zkapp_command Opt_signed_opt_signed
            ; zkapp_command Opt_signed
            ; zkapp_command Proved
            ] ) )

  module Verification = struct
    module type S = sig
      val tag : tag

      val verify : (t * Sok_message.t) list -> bool Async.Deferred.t

      val id : Pickles.Verification_key.Id.t Lazy.t

      val verification_key : Pickles.Verification_key.t Lazy.t

      val verify_against_digest : t -> bool Async.Deferred.t

      val constraint_system_digests : (string * Md5_lib.t) list Lazy.t
    end
  end

  module type S = sig
    include Verification.S

    val constraint_constants : Genesis_constants.Constraint_constants.t

    val cache_handle : Pickles.Cache_handle.t

    val of_non_zkapp_command_transaction :
         statement:Statement.With_sok.t
      -> init_stack:Pending_coinbase.Stack.t
      -> Transaction.Valid.t Transaction_protocol_state.t
      -> Tick.Handler.t
      -> t Async.Deferred.t

    val of_user_command :
         statement:Statement.With_sok.t
      -> init_stack:Pending_coinbase.Stack.t
      -> Signed_command.With_valid_signature.t Transaction_protocol_state.t
      -> Tick.Handler.t
      -> t Async.Deferred.t

    val of_fee_transfer :
         statement:Statement.With_sok.t
      -> init_stack:Pending_coinbase.Stack.t
      -> Fee_transfer.t Transaction_protocol_state.t
      -> Tick.Handler.t
      -> t Async.Deferred.t

    val of_zkapp_command_segment_exn :
         statement:Statement.With_sok.t
      -> witness:Zkapp_command_segment.Witness.t
      -> spec:Zkapp_command_segment.Basic.t
      -> t Async.Deferred.t

    val merge :
      t -> t -> sok_digest:Sok_message.Digest.t -> t Async.Deferred.Or_error.t
  end

  let check_transaction_union ?(preeval = false) ~constraint_constants
      ~supply_increase sok_message source target init_stack
      pending_coinbase_stack_state transaction state_body handler =
    if preeval then failwith "preeval currently disabled" ;
    let sok_digest = Sok_message.digest sok_message in
    let handler =
      Base.transaction_union_handler handler transaction state_body init_stack
    in
    let statement : Statement.With_sok.t =
      Statement.Poly.with_empty_local_state ~source ~target ~supply_increase
        ~pending_coinbase_stack_state
        ~fee_excess:(Transaction_union.fee_excess transaction)
        ~sok_digest
    in
    let open Tick in
    ignore
      ( Or_error.ok_exn
          (run_and_check
             (handle
                (fun () ->
                  Checked.map ~f:As_prover.return
                    (let open Checked in
                    exists Statement.With_sok.typ
                      ~compute:(As_prover.return statement)
                    >>= Base.main ~constraint_constants) )
                handler ) )
        : unit )

  let check_transaction ?preeval ~constraint_constants ~sok_message ~source
      ~target ~init_stack ~pending_coinbase_stack_state ~zkapp_account1:_
      ~zkapp_account2:_ ~supply_increase
      (transaction_in_block : Transaction.Valid.t Transaction_protocol_state.t)
      handler =
    let transaction =
      Transaction_protocol_state.transaction transaction_in_block
    in
    let state_body =
      Transaction_protocol_state.block_data transaction_in_block
    in
    match to_preunion (Transaction.forget transaction) with
    | `Zkapp_command _ ->
        failwith
          "Called non-account_update transaction with zkapp_command transaction"
    | `Transaction t ->
        check_transaction_union ?preeval ~constraint_constants ~supply_increase
          sok_message source target init_stack pending_coinbase_stack_state
          (Transaction_union.of_transaction t)
          state_body handler

  let check_user_command ~constraint_constants ~sok_message ~source ~target
      ~init_stack ~pending_coinbase_stack_state ~supply_increase t_in_block
      handler =
    let user_command = Transaction_protocol_state.transaction t_in_block in
    check_transaction ~constraint_constants ~sok_message ~source ~target
      ~init_stack ~pending_coinbase_stack_state ~zkapp_account1:None
      ~zkapp_account2:None ~supply_increase
      { t_in_block with transaction = Command (Signed_command user_command) }
      handler

  let generate_transaction_union_witness ?(preeval = false)
      ~constraint_constants ~supply_increase sok_message source target
      transaction_in_block init_stack pending_coinbase_stack_state handler =
    if preeval then failwith "preeval currently disabled" ;
    let transaction =
      Transaction_protocol_state.transaction transaction_in_block
    in
    let state_body =
      Transaction_protocol_state.block_data transaction_in_block
    in
    let sok_digest = Sok_message.digest sok_message in
    let handler =
      Base.transaction_union_handler handler transaction state_body init_stack
    in
    let statement : Statement.With_sok.t =
      Statement.Poly.with_empty_local_state ~source ~target ~supply_increase
        ~pending_coinbase_stack_state
        ~fee_excess:(Transaction_union.fee_excess transaction)
        ~sok_digest
    in
    let open Tick in
    let main x = handle (fun () -> Base.main ~constraint_constants x) handler in
    generate_auxiliary_input ~input_typ:Statement.With_sok.typ
      ~return_typ:(Snarky_backendless.Typ.unit ())
      main statement

  let generate_transaction_witness ?preeval ~constraint_constants ~sok_message
      ~source ~target ~init_stack ~pending_coinbase_stack_state
      ~zkapp_account1:_ ~zkapp_account2:_ ~supply_increase
      (transaction_in_block : Transaction.Valid.t Transaction_protocol_state.t)
      handler =
    match
      to_preunion
        (Transaction.forget
           (Transaction_protocol_state.transaction transaction_in_block) )
    with
    | `Zkapp_command _ ->
        failwith
          "Called non-account_update transaction with zkapp_command transaction"
    | `Transaction t ->
        generate_transaction_union_witness ?preeval ~constraint_constants
          ~supply_increase sok_message source target
          { transaction_in_block with
            transaction = Transaction_union.of_transaction t
          }
          init_stack pending_coinbase_stack_state handler

  let verify (ts : (t * _) list) ~key =
    if
      List.for_all ts ~f:(fun ({ statement; _ }, message) ->
          Sok_message.Digest.equal
            (Sok_message.digest message)
            statement.sok_digest )
    then
      Pickles.verify
        (module Nat.N2)
        (module Statement.With_sok)
        key
        (List.map ts ~f:(fun ({ statement; proof }, _) -> (statement, proof)))
    else Async.return false

  let constraint_system_digests ~constraint_constants () =
    let digest = Tick.R1CS_constraint_system.digest in
    [ ( "transaction-merge"
      , digest
          Merge.(
            Tick.constraint_system ~input_typ:Statement.With_sok.typ
              ~return_typ:(Snarky_backendless.Typ.unit ()) (fun x ->
                let open Tick in
                Checked.map ~f:ignore @@ main x )) )
    ; ( "transaction-base"
      , digest
          Base.(
            Tick.constraint_system ~input_typ:Statement.With_sok.typ
              ~return_typ:(Snarky_backendless.Typ.unit ())
              (main ~constraint_constants)) )
    ]

  module Account_update_group = Zkapp_command.Make_update_group (struct
    type local_state =
      ( Stack_frame.value
      , Stack_frame.value list
      , Token_id.t
      , Currency.Amount.Signed.t
      , Sparse_ledger.t
      , bool
      , Zkapp_command.Transaction_commitment.t
      , Mina_numbers.Index.t
      , Transaction_status.Failure.Collection.t )
      Mina_transaction_logic.Zkapp_command_logic.Local_state.t

    type global_state = Sparse_ledger.Global_state.t

    type spec = Zkapp_command_segment.Basic.t

    let zkapp_segment_of_controls = Zkapp_command_segment.Basic.of_controls
  end)

  let rec accumulate_call_stack_hashes
      ~(hash_frame : 'frame -> Stack_frame.Digest.t) (frames : 'frame list) :
      ('frame, Call_stack_digest.t) With_stack_hash.t list =
    match frames with
    | [] ->
        []
    | f :: fs ->
        let h_f = hash_frame f in
        let tl = accumulate_call_stack_hashes ~hash_frame fs in
        let h_tl =
          match tl with [] -> Call_stack_digest.empty | t :: _ -> t.stack_hash
        in
        { stack_hash = Call_stack_digest.cons h_f h_tl; elt = f } :: tl

  let zkapp_command_witnesses_exn ~constraint_constants ~state_body ~fee_excess
      ledger
      (zkapp_commands :
        ( [ `Pending_coinbase_init_stack of Pending_coinbase.Stack.t ]
        * [ `Pending_coinbase_of_statement of Pending_coinbase_stack_state.t ]
        * Zkapp_command.t )
        list ) =
    let sparse_ledger =
      match ledger with
      | `Ledger ledger ->
          Sparse_ledger.of_ledger_subset_exn ledger
            (List.concat_map
               ~f:(fun (_, _, zkapp_command) ->
                 Zkapp_command.accounts_referenced zkapp_command )
               zkapp_commands )
      | `Sparse_ledger sparse_ledger ->
          sparse_ledger
    in
    let supply_increase = Amount.(Signed.of_unsigned zero) in
    let state_view = Mina_state.Protocol_state.Body.view state_body in
    let _, _, _, states_rev =
      List.fold_left ~init:(fee_excess, supply_increase, sparse_ledger, [])
        zkapp_commands
        ~f:(fun
             (fee_excess, supply_increase, sparse_ledger, statess_rev)
             (_, _, zkapp_command)
           ->
          let _, states =
            Sparse_ledger.apply_zkapp_command_unchecked_with_states
              sparse_ledger ~constraint_constants ~state_view ~fee_excess
              ~supply_increase zkapp_command
            |> Or_error.ok_exn
          in
          let final_state =
            let global_state, _local_state = List.last_exn states in
            global_state
          in
          ( final_state.fee_excess
          , final_state.supply_increase
          , final_state.ledger
          , states :: statess_rev ) )
    in
    let states = List.rev states_rev in
    let states_rev =
      Account_update_group.group_by_zkapp_command_rev
        ( []
        :: List.map
             ~f:(fun (_, _, zkapp_command) ->
               Zkapp_command.zkapp_command_list zkapp_command )
             zkapp_commands )
        ([ List.hd_exn (List.hd_exn states) ] :: states)
    in
    let commitment = ref (Local_state.dummy ()).transaction_commitment in
    let full_commitment =
      ref (Local_state.dummy ()).full_transaction_commitment
    in
    let remaining_zkapp_command =
      let zkapp_commands =
        List.map zkapp_commands
          ~f:(fun
               ( pending_coinbase_init_stack
               , pending_coinbase_stack_state
               , zkapp_command )
             ->
            ( pending_coinbase_init_stack
            , pending_coinbase_stack_state
            , { Mina_transaction_logic.Zkapp_command_logic.Start_data
                .zkapp_command
              ; memo_hash = Signed_command_memo.hash zkapp_command.memo
              } ) )
      in
      ref zkapp_commands
    in
    let pending_coinbase_init_stack = ref Pending_coinbase.Stack.empty in
    let pending_coinbase_stack_state =
      ref
        { Pending_coinbase_stack_state.source = Pending_coinbase.Stack.empty
        ; target = Pending_coinbase.Stack.empty
        }
    in
    let final_ledger =
      match states_rev with
      | [] ->
          sparse_ledger
      | { Account_update_group.Zkapp_command_intermediate_state.state_after =
            { global = { ledger; _ }; _ }
        ; _
        }
        :: _ ->
          ledger
    in
    ( List.fold_right states_rev ~init:[]
        ~f:(fun
             ({ kind
              ; spec
              ; state_before = { global = source_global; local = source_local }
              ; state_after = { global = target_global; local = target_local }
              } :
               Account_update_group.Zkapp_command_intermediate_state.t )
             witnesses
           ->
          (*Transaction snark says nothing about failure status*)
          let source_local = { source_local with failure_status_tbl = [] } in
          let target_local = { target_local with failure_status_tbl = [] } in
          let current_commitment = !commitment in
          let current_full_commitment = !full_commitment in
          let ( start_zkapp_command
              , next_commitment
              , next_full_commitment
              , pending_coinbase_init_stack
              , pending_coinbase_stack_state ) =
            let empty_if_last (mk : unit -> field * field) : field * field =
              match
                (target_local.stack_frame.calls, target_local.call_stack)
              with
              | [], [] ->
                  (* The commitment will be cleared, because this is the last
                     account_update.
                  *)
                  Zkapp_command.Transaction_commitment.(empty, empty)
              | _ ->
                  mk ()
            in
            let mk_next_commitments (zkapp_command : Zkapp_command.t) =
              empty_if_last (fun () ->
                  let next_commitment =
                    Zkapp_command.commitment zkapp_command
                  in
                  let memo_hash = Signed_command_memo.hash zkapp_command.memo in
                  let fee_payer_hash =
                    Zkapp_command.Digest.Account_update.create
                      (Account_update.of_fee_payer zkapp_command.fee_payer)
                  in
                  let next_full_commitment =
                    Zkapp_command.Transaction_commitment.create_complete
                      next_commitment ~memo_hash ~fee_payer_hash
                  in
                  (next_commitment, next_full_commitment) )
            in
            match kind with
            | `Same ->
                let next_commitment, next_full_commitment =
                  empty_if_last (fun () ->
                      (current_commitment, current_full_commitment) )
                in
                ( []
                , next_commitment
                , next_full_commitment
                , !pending_coinbase_init_stack
                , !pending_coinbase_stack_state )
            | `New -> (
                match !remaining_zkapp_command with
                | ( `Pending_coinbase_init_stack pending_coinbase_init_stack1
                  , `Pending_coinbase_of_statement pending_coinbase_stack_state1
                  , zkapp_command )
                  :: rest ->
                    let commitment', full_commitment' =
                      mk_next_commitments zkapp_command.zkapp_command
                    in
                    remaining_zkapp_command := rest ;
                    commitment := commitment' ;
                    full_commitment := full_commitment' ;
                    pending_coinbase_init_stack := pending_coinbase_init_stack1 ;
                    pending_coinbase_stack_state :=
                      pending_coinbase_stack_state1 ;
                    ( [ zkapp_command ]
                    , commitment'
                    , full_commitment'
                    , !pending_coinbase_init_stack
                    , !pending_coinbase_stack_state )
                | _ ->
                    failwith "Not enough remaining zkapp_command" )
            | `Two_new -> (
                match !remaining_zkapp_command with
                | ( `Pending_coinbase_init_stack pending_coinbase_init_stack1
                  , `Pending_coinbase_of_statement pending_coinbase_stack_state1
                  , zkapp_command1 )
                  :: ( `Pending_coinbase_init_stack _pending_coinbase_init_stack2
                     , `Pending_coinbase_of_statement
                         pending_coinbase_stack_state2
                     , zkapp_command2 )
                     :: rest ->
                    let commitment', full_commitment' =
                      mk_next_commitments zkapp_command2.zkapp_command
                    in
                    remaining_zkapp_command := rest ;
                    commitment := commitment' ;
                    full_commitment := full_commitment' ;
                    (*TODO: Remove `Two_new case because the resulting pending_coinbase_init_stack will not be correct for zkapp_command2 if it is in a different scan state tree*)
                    pending_coinbase_init_stack := pending_coinbase_init_stack1 ;
                    pending_coinbase_stack_state :=
                      { pending_coinbase_stack_state1 with
                        Pending_coinbase_stack_state.target =
                          pending_coinbase_stack_state2
                            .Pending_coinbase_stack_state.target
                      } ;
                    ( [ zkapp_command1; zkapp_command2 ]
                    , commitment'
                    , full_commitment'
                    , !pending_coinbase_init_stack
                    , !pending_coinbase_stack_state )
                | _ ->
                    failwith "Not enough remaining zkapp_command" )
          in
          let hash_local_state
              (local :
                ( Stack_frame.value
                , Stack_frame.value list
                , _
                , _
                , _
                , _
                , _
                , _
                , _ )
                Mina_transaction_logic.Zkapp_command_logic.Local_state.t ) =
            { local with
              stack_frame = local.stack_frame
            ; call_stack =
                List.map local.call_stack
                  ~f:(With_hash.of_data ~hash_data:Stack_frame.Digest.create)
                |> accumulate_call_stack_hashes ~hash_frame:(fun x ->
                       x.With_hash.hash )
            }
          in
          let source_local =
            { (hash_local_state source_local) with
              transaction_commitment = current_commitment
            ; full_transaction_commitment = current_full_commitment
            }
          in
          let target_local =
            { (hash_local_state target_local) with
              transaction_commitment = next_commitment
            ; full_transaction_commitment = next_full_commitment
            }
          in
          let w : Zkapp_command_segment.Witness.t =
            { global_ledger = source_global.ledger
            ; local_state_init = source_local
            ; start_zkapp_command
            ; state_body
            ; init_stack = pending_coinbase_init_stack
            }
          in
          let fee_excess =
            (* capture only the difference in the fee excess *)
            let fee_excess =
              match
                Amount.Signed.(
                  add target_global.fee_excess (negate source_global.fee_excess))
              with
              | None ->
                  failwith
                    (sprintf
                       !"unexpected fee excess. source %{sexp: \
                         Amount.Signed.t} target %{sexp: Amount.Signed.t}"
                       target_global.fee_excess source_global.fee_excess )
              | Some balance_change ->
                  balance_change
            in
            { fee_token_l = Token_id.default
            ; fee_excess_l = Amount.Signed.to_fee fee_excess
            ; Mina_base.Fee_excess.fee_token_r = Token_id.default
            ; fee_excess_r = Fee.Signed.zero
            }
          in
          let supply_increase =
            (* capture only the difference in supply increase *)
            match
              Amount.Signed.(
                add target_global.supply_increase
                  (negate source_global.supply_increase))
            with
            | None ->
                failwith
                  (sprintf
                     !"unexpected supply increase. source %{sexp: \
                       Amount.Signed.t} target %{sexp: Amount.Signed.t}"
                     target_global.supply_increase source_global.supply_increase )
            | Some supply_increase ->
                supply_increase
          in
          let call_stack_hash s =
            List.hd s
            |> Option.value_map ~default:Call_stack_digest.empty
                 ~f:With_stack_hash.stack_hash
          in
          let statement : Statement.With_sok.t =
            (* empty ledger hash in the local state at the beginning of each
               transaction
               `zkapp_command` in local state is empty for the first segment*)
            let source_local_ledger =
              if
                Zkapp_command.Call_forest.is_empty
                  source_local.stack_frame.calls
              then Frozen_ledger_hash.empty_hash
              else Sparse_ledger.merkle_root source_local.ledger
            in
            { source =
                { ledger = Sparse_ledger.merkle_root source_global.ledger
                ; pending_coinbase_stack = pending_coinbase_stack_state.source
                ; local_state =
                    { source_local with
                      stack_frame =
                        Stack_frame.Digest.create source_local.stack_frame
                    ; call_stack = call_stack_hash source_local.call_stack
                    ; ledger = source_local_ledger
                    }
                }
            ; target =
                { ledger = Sparse_ledger.merkle_root target_global.ledger
                ; pending_coinbase_stack = pending_coinbase_stack_state.target
                ; local_state =
                    { target_local with
                      stack_frame =
                        Stack_frame.Digest.create target_local.stack_frame
                    ; call_stack = call_stack_hash target_local.call_stack
                    ; ledger = Sparse_ledger.merkle_root target_local.ledger
                    }
                }
            ; supply_increase
            ; fee_excess
            ; sok_digest = Sok_message.Digest.default
            }
          in
          (w, spec, statement) :: witnesses )
    , final_ledger )

  module Make (Inputs : sig
    val constraint_constants : Genesis_constants.Constraint_constants.t

    val proof_level : Genesis_constants.Proof_level.t
  end) =
  struct
    open Inputs

    let constraint_constants = constraint_constants

    let ( tag
        , cache_handle
        , p
        , Pickles.Provers.
            [ base; merge; opt_signed_opt_signed; opt_signed; proved ] ) =
      system ~proof_level ~constraint_constants

    module Proof = (val p)

    let id = Proof.id

    let verification_key = Proof.verification_key

    let verify_against_digest { statement; proof } =
      Proof.verify [ (statement, proof) ]

    let verify ts =
      if
        List.for_all ts ~f:(fun (p, m) ->
            Sok_message.Digest.equal (Sok_message.digest m)
              p.statement.sok_digest )
      then
        Proof.verify
          (List.map ts ~f:(fun ({ statement; proof }, _) -> (statement, proof)))
      else Async.return false

    let first_account_update
        (witness : Transaction_witness.Zkapp_command_segment_witness.t) =
      match witness.local_state_init.stack_frame.calls with
      | [] ->
          with_return (fun { return } ->
              List.iter witness.start_zkapp_command ~f:(fun s ->
                  Zkapp_command.Call_forest.iteri
                    ~f:(fun _i x -> return (Some x))
                    s.zkapp_command.account_updates ) ;
              None )
      | xs ->
          Zkapp_command.Call_forest.hd_account_update xs

    let account_update_proof (p : Account_update.t) =
      match p.authorization with
      | Proof p ->
          Some p
      | Signature _ | None_given ->
          None

    let snapp_proof_data
        ~(witness : Transaction_witness.Zkapp_command_segment_witness.t) =
      let open Option.Let_syntax in
      let%bind p = first_account_update witness in
      let%map pi = account_update_proof p in
      let vk =
        let account_id = Account_id.create p.body.public_key p.body.token_id in
        let account : Account.t =
          Sparse_ledger.(
            get_exn witness.local_state_init.ledger
              (find_index_exn witness.local_state_init.ledger account_id))
        in
        match
          Option.value_map ~default:None account.zkapp ~f:(fun s ->
              s.verification_key )
        with
        | None ->
            failwith "No verification key found in the account"
        | Some s ->
            s
      in
      (pi, vk)

    let of_zkapp_command_segment_exn ~(statement : Proof.statement) ~witness
        ~(spec : Zkapp_command_segment.Basic.t) : t Async.Deferred.t =
      Base.Zkapp_command_snark.witness := Some witness ;
      let res =
        match spec with
        | Opt_signed ->
            opt_signed statement
        | Opt_signed_opt_signed ->
            opt_signed_opt_signed statement
        | Proved -> (
            match snapp_proof_data ~witness with
            | None ->
                failwith "of_zkapp_command_segment: Expected exactly one proof"
            | Some (p, v) ->
                Pickles.Side_loaded.in_prover (Base.side_loaded 0) v.data ;
                proved
                  ~handler:(Base.Zkapp_command_snark.handle_zkapp_proof p)
                  statement )
      in
      let open Async in
      let%map (), (), proof = res in
      Base.Zkapp_command_snark.witness := None ;
      { proof; statement }

    let of_transaction_union ~statement ~init_stack transaction state_body
        handler =
      let open Async in
      let%map (), (), proof =
        base
          ~handler:
            (Base.transaction_union_handler handler transaction state_body
               init_stack )
          statement
      in
      { statement; proof }

    let of_non_zkapp_command_transaction ~statement ~init_stack
        transaction_in_block handler =
      let transaction : Transaction.t =
        Transaction.forget
          (Transaction_protocol_state.transaction transaction_in_block)
      in
      let state_body =
        Transaction_protocol_state.block_data transaction_in_block
      in
      match to_preunion transaction with
      | `Zkapp_command _ ->
          failwith
            "Called Non-zkapp_command transaction with zkapp_command \
             transaction"
      | `Transaction t ->
          of_transaction_union ~statement ~init_stack
            (Transaction_union.of_transaction t)
            state_body handler

    let of_user_command ~statement ~init_stack user_command_in_block handler =
      of_non_zkapp_command_transaction ~statement ~init_stack
        { user_command_in_block with
          transaction =
            Command
              (Signed_command
                 (Transaction_protocol_state.transaction user_command_in_block)
              )
        }
        handler

    let of_fee_transfer ~statement ~init_stack transfer_in_block handler =
      of_non_zkapp_command_transaction ~statement ~init_stack
        { transfer_in_block with
          transaction =
            Fee_transfer
              (Transaction_protocol_state.transaction transfer_in_block)
        }
        handler

    let merge ({ statement = t12; _ } as x12) ({ statement = t23; _ } as x23)
        ~sok_digest =
      let open Async.Deferred.Or_error.Let_syntax in
      let%bind s = Async.return (Statement.merge t12 t23) in
      let s = { s with sok_digest } in
      let open Async in
      let%map (), (), proof =
        merge
          ~handler:
            (Merge.handle (x12.statement, x23.statement) (x12.proof, x23.proof))
          s
      in
      Ok { statement = s; proof }

    let constraint_system_digests =
      lazy (constraint_system_digests ~constraint_constants ())
  end

  module For_tests = struct
    module Spec = struct
      type t =
        { fee : Currency.Fee.t
        ; sender : Signature_lib.Keypair.t * Mina_base.Account.Nonce.t
        ; fee_payer :
            (Signature_lib.Keypair.t * Mina_base.Account.Nonce.t) option
        ; receivers :
            (Signature_lib.Public_key.Compressed.t * Currency.Amount.t) list
        ; amount : Currency.Amount.t
        ; zkapp_account_keypairs : Signature_lib.Keypair.t list
        ; memo : Signed_command_memo.t
        ; new_zkapp_account : bool
        ; sequence_events : Tick.Field.t array list
        ; events : Tick.Field.t array list
        ; call_data : Tick.Field.t
        ; preconditions : Account_update.Preconditions.t option
        ; authorization_kind : Account_update.Authorization_kind.t
        }
      [@@deriving sexp]
    end

    let create_trivial_snapp ~constraint_constants () =
      let tag, _, (module P), Pickles.Provers.[ trivial_prover; _ ] =
        let trivial_rule : _ Pickles.Inductive_rule.t =
          let trivial_main (tx_commitment : Zkapp_statement.Checked.t) :
              unit Checked.t =
            Impl.run_checked (dummy_constraints ())
            |> fun () ->
            Zkapp_statement.Checked.Assert.equal tx_commitment tx_commitment
            |> return
          in
          { identifier = "trivial-rule"
          ; prevs = []
          ; main =
              (fun { public_input = x } ->
                let () = Impl.run_checked (trivial_main x) in
                { previous_proof_statements = []
                ; public_output = ()
                ; auxiliary_output = ()
                } )
          ; uses_lookup = false
          }
        in
        Pickles.compile () ~cache:Cache_dir.cache
          ~public_input:(Input Zkapp_statement.typ) ~auxiliary_typ:Typ.unit
          ~branches:(module Nat.N2)
          ~max_proofs_verified:(module Nat.N2) (* You have to put 2 here... *)
          ~name:"trivial"
          ~constraint_constants:
            (Genesis_constants.Constraint_constants.to_snark_keys_header
               constraint_constants )
          ~choices:(fun ~self ->
            [ trivial_rule
            ; { identifier = "dummy"
              ; prevs = [ self; self ]
              ; main =
                  (fun { public_input = _ } ->
                    let s =
                      Run.exists Field.typ ~compute:(fun () ->
                          Run.Field.Constant.zero )
                    in
                    let public_input =
                      Run.exists Zkapp_statement.typ ~compute:(fun () ->
                          assert false )
                    in
                    let proof =
                      Run.exists (Typ.Internal.ref ()) ~compute:(fun () ->
                          assert false )
                    in
                    Impl.run_checked (dummy_constraints ()) ;
                    (* Unsatisfiable. *)
                    Run.Field.(Assert.equal s (s + one)) ;
                    { previous_proof_statements =
                        [ { public_input
                          ; proof
                          ; proof_must_verify = Boolean.true_
                          }
                        ; { public_input
                          ; proof
                          ; proof_must_verify = Boolean.true_
                          }
                        ]
                    ; public_output = ()
                    ; auxiliary_output = ()
                    } )
              ; uses_lookup = false
              }
            ] )
      in
      let vk = Pickles.Side_loaded.Verification_key.of_compiled tag in
      ( `VK (With_hash.of_data ~hash_data:Zkapp_account.digest_vk vk)
      , `Prover trivial_prover )

    let create_zkapp_command
        ~(constraint_constants : Genesis_constants.Constraint_constants.t) spec
        ~update =
      let { Spec.fee
          ; sender = sender, sender_nonce
          ; fee_payer = fee_payer_opt
          ; receivers
          ; amount
          ; new_zkapp_account
          ; zkapp_account_keypairs
          ; memo
          ; sequence_events
          ; events
          ; call_data
          ; preconditions
          ; authorization_kind
          } =
        spec
      in
      let sender_pk = sender.public_key |> Public_key.compress in
      let fee_payer : Account_update.Fee_payer.t =
        let public_key, nonce =
          match fee_payer_opt with
          | None ->
              (sender_pk, sender_nonce)
          | Some (fee_payer_kp, fee_payer_nonce) ->
              (fee_payer_kp.public_key |> Public_key.compress, fee_payer_nonce)
        in
        { body =
            { public_key
            ; fee
            ; valid_until =
                Option.bind preconditions ~f:(fun { network; _ } ->
                    match network.global_slot_since_genesis with
                    | Ignore ->
                        None
                    | Check { upper; _ } ->
                        Some upper )
            ; nonce
            }
        ; authorization = Signature.dummy
        }
      in
      let preconditions' =
        Option.value preconditions
          ~default:
            { Account_update.Preconditions.network =
                Option.value_map preconditions
                  ~f:(fun { network; _ } -> network)
                  ~default:Zkapp_precondition.Protocol_state.accept
            ; account =
                ( if Option.is_none fee_payer_opt then
                  Nonce (Account.Nonce.succ sender_nonce)
                else Nonce sender_nonce )
            }
      in

      let sender_account_update : Account_update.Simple.t option =
        let sender_account_update_body : Account_update.Body.Simple.t =
          { public_key = sender_pk
          ; update = Account_update.Update.noop
          ; token_id = Token_id.default
          ; balance_change = Amount.(Signed.(negate (of_unsigned amount)))
          ; increment_nonce = true
          ; events = []
          ; sequence_events = []
          ; call_data = Field.zero
          ; call_depth = 0
          ; preconditions = preconditions'
          ; use_full_commitment = false
          ; caller = Call
          ; authorization_kind = Signature
          }
        in
        Option.some_if
          ((not (List.is_empty receivers)) || new_zkapp_account)
          ( { body = sender_account_update_body
            ; authorization =
                Control.Signature Signature.dummy (*To be updated later*)
            }
            : Account_update.Simple.t )
      in
      let snapp_zkapp_command : Account_update.Simple.t list =
        let num_keypairs = List.length zkapp_account_keypairs in
        let account_creation_fee =
          Amount.of_fee constraint_constants.account_creation_fee
        in
        (* if creating new snapp accounts, amount must be enough for account creation fees for each *)
        assert (
          (not new_zkapp_account) || num_keypairs = 0
          ||
          match Currency.Amount.scale account_creation_fee num_keypairs with
          | None ->
              false
          | Some product ->
              Currency.Amount.( >= ) amount product ) ;
        (* "fudge factor" so that balances sum to zero *)
        let zeroing_allotment =
          if new_zkapp_account then
            (* value doesn't matter when num_keypairs = 0 *)
            if num_keypairs = 0 then amount
            else
              let otherwise_allotted =
                Option.value_exn
                  (Currency.Amount.scale account_creation_fee num_keypairs)
              in
              Option.value_exn (Currency.Amount.sub amount otherwise_allotted)
          else Currency.Amount.zero
        in
        List.mapi zkapp_account_keypairs ~f:(fun ndx zkapp_account_keypair ->
            let public_key =
              Signature_lib.Public_key.compress zkapp_account_keypair.public_key
            in
            let delta =
              if new_zkapp_account && ndx = 0 then
                Amount.Signed.(of_unsigned zeroing_allotment)
              else Amount.Signed.zero
            in
            ( { body =
                  { public_key
                  ; update
                  ; token_id = Token_id.default
                  ; balance_change = delta
                  ; increment_nonce = false
                  ; events
                  ; sequence_events
                  ; call_data
                  ; call_depth = 0
                  ; preconditions =
                      { preconditions' with
                        account =
                          Option.map preconditions ~f:(fun { account; _ } ->
                              account )
                          |> Option.value ~default:Accept
                      }
                  ; use_full_commitment = true
                  ; caller = Call
                  ; authorization_kind
                  }
              ; authorization =
                  Control.Signature Signature.dummy (*To be updated later*)
              }
              : Account_update.Simple.t ) )
      in
      let other_receivers =
        List.map receivers ~f:(fun (receiver, amt) : Account_update.Simple.t ->
            { body =
                { public_key = receiver
                ; update
                ; token_id = Token_id.default
                ; balance_change = Amount.Signed.of_unsigned amt
                ; increment_nonce = false
                ; events = []
                ; sequence_events = []
                ; call_data = Field.zero
                ; call_depth = 0
                ; preconditions = { preconditions' with account = Accept }
                ; use_full_commitment = false
                ; caller = Call
                ; authorization_kind = None_given
                }
            ; authorization = Control.None_given
            } )
      in
      let account_updates_data =
        Option.value_map ~default:[] sender_account_update ~f:(fun p -> [ p ])
        @ snapp_zkapp_command @ other_receivers
      in
      let ps =
        Zkapp_command.Call_forest.With_hashes.of_zkapp_command_simple_list
          account_updates_data
      in
      let account_updates_hash = Zkapp_command.Call_forest.hash ps in
      let commitment : Zkapp_command.Transaction_commitment.t =
        Zkapp_command.Transaction_commitment.create ~account_updates_hash
      in
      let full_commitment =
        Zkapp_command.Transaction_commitment.create_complete commitment
          ~memo_hash:(Signed_command_memo.hash memo)
          ~fee_payer_hash:
            (Zkapp_command.Digest.Account_update.create
               (Account_update.of_fee_payer fee_payer) )
      in
      let fee_payer =
        let fee_payer_signature_auth =
          match fee_payer_opt with
          | None ->
              Signature_lib.Schnorr.Chunked.sign sender.private_key
                (Random_oracle.Input.Chunked.field full_commitment)
          | Some (fee_payer_kp, _) ->
              Signature_lib.Schnorr.Chunked.sign fee_payer_kp.private_key
                (Random_oracle.Input.Chunked.field full_commitment)
        in
        { fee_payer with authorization = fee_payer_signature_auth }
      in
      let sender_account_update =
        Option.map sender_account_update ~f:(fun s : Account_update.Simple.t ->
            let commitment =
              if s.body.use_full_commitment then full_commitment else commitment
            in
            let sender_signature_auth =
              Signature_lib.Schnorr.Chunked.sign sender.private_key
                (Random_oracle.Input.Chunked.field commitment)
            in
            { body = s.body; authorization = Signature sender_signature_auth } )
      in
      ( `Zkapp_command
          (Zkapp_command.of_simple
             { fee_payer; account_updates = other_receivers; memo } )
      , `Sender_account_update sender_account_update
      , `Proof_zkapp_command snapp_zkapp_command
      , `Txn_commitment commitment
      , `Full_txn_commitment full_commitment )

    module Deploy_snapp_spec = struct
      type t =
        { fee : Currency.Fee.t
        ; sender : Signature_lib.Keypair.t * Mina_base.Account.Nonce.t
        ; fee_payer :
            (Signature_lib.Keypair.t * Mina_base.Account.Nonce.t) option
        ; amount : Currency.Amount.t
        ; zkapp_account_keypairs : Signature_lib.Keypair.t list
        ; memo : Signed_command_memo.t
        ; new_zkapp_account : bool
        ; snapp_update : Account_update.Update.t
              (* Authorization for the update being performed *)
        ; preconditions : Account_update.Preconditions.t option
        ; authorization_kind : Account_update.Authorization_kind.t
        }
      [@@deriving sexp]

      let spec_of_t
          { fee
          ; sender
          ; fee_payer
          ; amount
          ; zkapp_account_keypairs
          ; memo
          ; new_zkapp_account
          ; snapp_update = _
          ; preconditions
          ; authorization_kind
          } : Spec.t =
        { fee
        ; sender
        ; fee_payer
        ; receivers = []
        ; amount
        ; zkapp_account_keypairs
        ; memo
        ; new_zkapp_account
        ; sequence_events = []
        ; events = []
        ; call_data = Tick.Field.zero
        ; preconditions
        ; authorization_kind
        }
    end

    let deploy_snapp ?(no_auth = false) ~constraint_constants
        (spec : Deploy_snapp_spec.t) =
      let `VK vk, `Prover _trivial_prover =
        create_trivial_snapp ~constraint_constants ()
      in
      (* only allow timing on a single new snapp account
         balance changes for other new snapp accounts are just the account creation fee
      *)
      assert (
        Zkapp_basic.Set_or_keep.is_keep spec.snapp_update.timing
        || spec.new_zkapp_account
           && List.length spec.zkapp_account_keypairs = 1 ) ;
      let update_vk =
        let update = spec.snapp_update in
        if no_auth then update
        else
          { update with
            verification_key = Zkapp_basic.Set_or_keep.Set vk
          ; permissions =
              Zkapp_basic.Set_or_keep.Set
                { Permissions.user_default with
                  edit_state = Permissions.Auth_required.Proof
                ; edit_sequence_state = Proof
                }
          }
      in
      let ( `Zkapp_command { Zkapp_command.fee_payer; account_updates; memo }
          , `Sender_account_update sender_account_update
          , `Proof_zkapp_command snapp_zkapp_command
          , `Txn_commitment commitment
          , `Full_txn_commitment full_commitment ) =
        create_zkapp_command ~constraint_constants
          (Deploy_snapp_spec.spec_of_t spec)
          ~update:update_vk
      in
      assert (List.is_empty account_updates) ;
      (* invariant: same number of keypairs, snapp_zkapp_command *)
      let snapp_zkapp_command_keypairs =
        List.zip_exn snapp_zkapp_command spec.zkapp_account_keypairs
      in
      let snapp_zkapp_command =
        List.map snapp_zkapp_command_keypairs
          ~f:(fun (snapp_account_update, keypair) ->
            if no_auth then
              ( { body = snapp_account_update.body; authorization = None_given }
                : Account_update.Simple.t )
            else
              let commitment =
                if snapp_account_update.body.use_full_commitment then
                  full_commitment
                else commitment
              in
              let signature =
                Signature_lib.Schnorr.Chunked.sign keypair.private_key
                  (Random_oracle.Input.Chunked.field commitment)
              in
              ( { body = snapp_account_update.body
                ; authorization = Signature signature
                }
                : Account_update.Simple.t ) )
      in
      let account_updates =
        Option.to_list sender_account_update @ snapp_zkapp_command
      in
      let zkapp_command : Zkapp_command.t =
        { fee_payer
        ; memo
        ; account_updates =
            Zkapp_command.Call_forest.of_account_updates account_updates
              ~account_update_depth:(fun (p : Account_update.Simple.t) ->
                p.body.call_depth )
            |> Zkapp_command.Call_forest.add_callers
                 ~call_type:(fun (p : Account_update.Simple.t) -> p.body.caller)
                 ~add_caller:Zkapp_command.add_caller_simple
                 ~null_id:Token_id.default
                 ~account_update_id:(fun (p : Account_update.Simple.t) ->
                   Account_id.(
                     derive_token_id
                       ~owner:(create p.body.public_key p.body.token_id)) )
            |> Zkapp_command.Call_forest.accumulate_hashes
                 ~hash_account_update:(fun (p : Account_update.t) ->
                   Zkapp_command.Digest.Account_update.create p )
        }
      in
      zkapp_command

    module Update_states_spec = struct
      type t =
        { fee : Currency.Fee.t
        ; sender : Signature_lib.Keypair.t * Mina_base.Account.Nonce.t
        ; fee_payer :
            (Signature_lib.Keypair.t * Mina_base.Account.Nonce.t) option
        ; receivers :
            (Signature_lib.Public_key.Compressed.t * Currency.Amount.t) list
        ; amount : Currency.Amount.t
        ; zkapp_account_keypairs : Signature_lib.Keypair.t list
        ; memo : Signed_command_memo.t
        ; new_zkapp_account : bool
        ; snapp_update : Account_update.Update.t
              (* Authorization for the update being performed *)
        ; current_auth : Permissions.Auth_required.t
        ; sequence_events : Tick.Field.t array list
        ; events : Tick.Field.t array list
        ; call_data : Tick.Field.t
        ; preconditions : Account_update.Preconditions.t option
        }
      [@@deriving sexp]

      let spec_of_t
          { fee
          ; sender
          ; fee_payer
          ; receivers
          ; amount
          ; zkapp_account_keypairs
          ; memo
          ; new_zkapp_account
          ; snapp_update = _
          ; current_auth
          ; sequence_events
          ; events
          ; call_data
          ; preconditions
          } : Spec.t =
        { fee
        ; sender
        ; fee_payer
        ; receivers
        ; amount
        ; zkapp_account_keypairs
        ; memo
        ; new_zkapp_account
        ; sequence_events
        ; events
        ; call_data
        ; preconditions
        ; authorization_kind =
            ( match current_auth with
            | None ->
                None_given
            | Signature ->
                Signature
            | Proof ->
                Proof
            | _ ->
                Signature )
        }
    end

    let update_states ?zkapp_prover ~constraint_constants
        (spec : Update_states_spec.t) =
      let ( `Zkapp_command { Zkapp_command.fee_payer; account_updates; memo }
          , `Sender_account_update sender_account_update
          , `Proof_zkapp_command snapp_zkapp_command
          , `Txn_commitment commitment
          , `Full_txn_commitment full_commitment ) =
        create_zkapp_command ~constraint_constants
          (Update_states_spec.spec_of_t spec)
          ~update:spec.snapp_update
      in
      assert (List.is_empty account_updates) ;
      assert (Option.is_none sender_account_update) ;
      assert (not @@ List.is_empty snapp_zkapp_command) ;
      let snapp_zkapp_command =
        snapp_zkapp_command
        |> List.map ~f:(fun p -> (p, p))
        |> Zkapp_command.Call_forest.With_hashes_and_data
           .of_zkapp_command_simple_list
        |> Zkapp_statement.zkapp_statements_of_forest
        |> Zkapp_command.Call_forest.to_account_updates
      in
      let snapp_zkapp_command_keypairs =
        List.zip_exn snapp_zkapp_command spec.zkapp_account_keypairs
      in
      let%map.Async.Deferred snapp_zkapp_command =
        Async.Deferred.List.map snapp_zkapp_command_keypairs
          ~f:(fun
               ( ( (snapp_account_update, simple_snapp_account_update)
                 , tx_statement )
               , snapp_keypair )
             ->
            match spec.current_auth with
            | Permissions.Auth_required.Proof ->
                let handler
                    (Snarky_backendless.Request.With { request; respond }) =
                  match request with _ -> respond Unhandled
                in
                let prover =
                  match zkapp_prover with
                  | Some prover ->
                      prover
                  | None ->
                      let _, `Prover p =
                        create_trivial_snapp ~constraint_constants ()
                      in
                      p
                in
                let%map.Async.Deferred (), (), (pi : Pickles.Side_loaded.Proof.t)
                    =
                  prover ~handler tx_statement
                in
                ( { body = simple_snapp_account_update.body
                  ; authorization = Proof pi
                  }
                  : Account_update.Simple.t )
            | Signature ->
                let commitment =
                  if snapp_account_update.body.use_full_commitment then
                    full_commitment
                  else commitment
                in
                let signature =
                  Signature_lib.Schnorr.Chunked.sign snapp_keypair.private_key
                    (Random_oracle.Input.Chunked.field commitment)
                in
                Async.Deferred.return
                  ( { body = simple_snapp_account_update.body
                    ; authorization = Signature signature
                    }
                    : Account_update.Simple.t )
            | None ->
                Async.Deferred.return
                  ( { body = simple_snapp_account_update.body
                    ; authorization = None_given
                    }
                    : Account_update.Simple.t )
            | _ ->
                failwith
                  "Current authorization not Proof or Signature or None_given" )
      in
      let account_updates = snapp_zkapp_command in
      let zkapp_command : Zkapp_command.t =
        Zkapp_command.of_simple { fee_payer; account_updates; memo }
      in
      zkapp_command

    module Multiple_transfers_spec = struct
      type t =
        { fee : Currency.Fee.t
        ; sender : Signature_lib.Keypair.t * Mina_base.Account.Nonce.t
        ; fee_payer :
            (Signature_lib.Keypair.t * Mina_base.Account.Nonce.t) option
        ; receivers :
            (Signature_lib.Public_key.Compressed.t * Currency.Amount.t) list
        ; amount : Currency.Amount.t
        ; zkapp_account_keypairs : Signature_lib.Keypair.t list
        ; memo : Signed_command_memo.t
        ; new_zkapp_account : bool
        ; snapp_update : Account_update.Update.t
              (* Authorization for the update being performed *)
        ; sequence_events : Tick.Field.t array list
        ; events : Tick.Field.t array list
        ; call_data : Tick.Field.t
        ; preconditions : Account_update.Preconditions.t option
        }
      [@@deriving sexp]

      let spec_of_t
          { fee
          ; sender
          ; fee_payer
          ; receivers
          ; amount
          ; zkapp_account_keypairs
          ; memo
          ; new_zkapp_account
          ; snapp_update = _
          ; sequence_events
          ; events
          ; call_data
          ; preconditions
          } : Spec.t =
        { fee
        ; sender
        ; fee_payer
        ; receivers
        ; amount
        ; zkapp_account_keypairs
        ; memo
        ; new_zkapp_account
        ; sequence_events
        ; events
        ; call_data
        ; preconditions
        ; authorization_kind = Signature
        }
    end

    let multiple_transfers (spec : Multiple_transfers_spec.t) =
      let ( `Zkapp_command zkapp_command
          , `Sender_account_update sender_account_update
          , `Proof_zkapp_command snapp_zkapp_command
          , `Txn_commitment _commitment
          , `Full_txn_commitment _full_commitment ) =
        create_zkapp_command
          ~constraint_constants:Genesis_constants.Constraint_constants.compiled
          (Multiple_transfers_spec.spec_of_t spec)
          ~update:spec.snapp_update
      in
      assert (Option.is_some sender_account_update) ;
      assert (List.is_empty snapp_zkapp_command) ;
      let account_updates =
        let sender_account_update = Option.value_exn sender_account_update in
        Zkapp_command.Call_forest.cons
          (Zkapp_command.add_caller_simple sender_account_update
             Token_id.default )
          zkapp_command.account_updates
      in
      { zkapp_command with account_updates }

    let trivial_zkapp_account ?(permissions = Permissions.user_default) ~vk pk =
      let id = Account_id.create pk Token_id.default in
      { (Account.create id Balance.(of_int 1_000_000_000_000_000)) with
        permissions
      ; zkapp = Some { Zkapp_account.default with verification_key = Some vk }
      }

    let create_trivial_zkapp_account ?(permissions = Permissions.user_default)
        ~vk ~ledger pk =
      let create ledger id account =
        match Ledger.location_of_account ledger id with
        | Some _loc ->
            failwith "Account already present"
        | None ->
            let _loc, _new =
              Ledger.get_or_create_account ledger id account |> Or_error.ok_exn
            in
            ()
      in
      let id = Account_id.create pk Token_id.default in
      let account : Account.t = trivial_zkapp_account ~permissions ~vk pk in
      create ledger id account

    let create_trivial_predicate_snapp ~constraint_constants
        ?(protocol_state_predicate = Zkapp_precondition.Protocol_state.accept)
        ~(snapp_kp : Signature_lib.Keypair.t) spec ledger =
      let { Mina_transaction_logic.For_tests.Transaction_spec.fee
          ; sender = sender, sender_nonce
          ; receiver = _
          ; receiver_is_new = _
          ; amount
          } =
        spec
      in
      let trivial_account_pk =
        Signature_lib.Public_key.compress snapp_kp.public_key
      in
      let `VK vk, `Prover trivial_prover =
        create_trivial_snapp ~constraint_constants ()
      in
      let _v =
        let id =
          Public_key.compress sender.public_key
          |> fun pk -> Account_id.create pk Token_id.default
        in
        Ledger.get_or_create_account ledger id
          (Account.create id Balance.(of_int 888_888))
        |> Or_error.ok_exn
      in
      let () =
        create_trivial_zkapp_account trivial_account_pk ~ledger ~vk
          ~permissions:{ Permissions.user_default with set_permissions = Proof }
      in
      let update_empty_permissions =
        let permissions =
          { Permissions.user_default with
            send = Permissions.Auth_required.Proof
          }
          |> Zkapp_basic.Set_or_keep.Set
        in
        { Account_update.Update.dummy with permissions }
      in
      let sender_pk = sender.public_key |> Public_key.compress in
      let fee_payer : Account_update.Fee_payer.t =
        { body =
            { public_key = sender_pk
            ; fee
            ; valid_until = None
            ; nonce = sender_nonce
            }
            (* Real signature added in below *)
        ; authorization = Signature.dummy
        }
      in
      let sender_account_update_data : Account_update.Simple.t =
        { body =
            { public_key = sender_pk
            ; update = Account_update.Update.noop
            ; token_id = Token_id.default
            ; balance_change = Amount.(Signed.(negate (of_unsigned amount)))
            ; increment_nonce = true
            ; events = []
            ; sequence_events = []
            ; call_data = Field.zero
            ; call_depth = 0
            ; preconditions =
                { network = protocol_state_predicate
                ; account = Nonce (Account.Nonce.succ sender_nonce)
                }
            ; use_full_commitment = false
            ; caller = Call
            ; authorization_kind = Signature
            }
        ; authorization = Signature Signature.dummy
        }
      in
      let snapp_account_update_data : Account_update.Simple.t =
        { body =
            { public_key = trivial_account_pk
            ; update = update_empty_permissions
            ; token_id = Token_id.default
            ; balance_change = Amount.Signed.(of_unsigned amount)
            ; increment_nonce = false
            ; events = []
            ; sequence_events = []
            ; call_data = Field.zero
            ; call_depth = 0
            ; preconditions =
                { network = protocol_state_predicate
                ; account = Full Zkapp_precondition.Account.accept
                }
            ; use_full_commitment = false
            ; caller = Call
            ; authorization_kind = Proof
            }
        ; authorization = Proof Mina_base.Proof.blockchain_dummy
        }
      in
      let memo = Signed_command_memo.empty in
      let ps =
        Zkapp_command.Call_forest.With_hashes.of_zkapp_command_simple_list
          [ sender_account_update_data; snapp_account_update_data ]
      in
      let account_updates_hash = Zkapp_command.Call_forest.hash ps in
      let transaction : Zkapp_command.Transaction_commitment.t =
        (*FIXME: is this correct? *)
        Zkapp_command.Transaction_commitment.create ~account_updates_hash
      in
      let proof_account_update =
        let tree =
          Zkapp_command.Call_forest.With_hashes.of_zkapp_command_simple_list
            [ snapp_account_update_data ]
          |> List.hd_exn
        in
        tree.elt.account_update_digest
      in
      let tx_statement : Zkapp_statement.t =
        { account_update = (proof_account_update :> Field.t)
        ; calls = (Zkapp_command.Digest.Forest.empty :> Field.t)
        }
      in
      let handler (Snarky_backendless.Request.With { request; respond }) =
        match request with _ -> respond Unhandled
      in
      let%map.Async.Deferred (), (), (pi : Pickles.Side_loaded.Proof.t) =
        trivial_prover ~handler tx_statement
      in
      let fee_payer_signature_auth =
        let txn_comm =
          Zkapp_command.Transaction_commitment.create_complete transaction
            ~memo_hash:(Signed_command_memo.hash memo)
            ~fee_payer_hash:
              (Zkapp_command.Digest.Account_update.create
                 (Account_update.of_fee_payer fee_payer) )
        in
        Signature_lib.Schnorr.Chunked.sign sender.private_key
          (Random_oracle.Input.Chunked.field txn_comm)
      in
      let fee_payer =
        { fee_payer with authorization = fee_payer_signature_auth }
      in
      let sender_signature_auth =
        Signature_lib.Schnorr.Chunked.sign sender.private_key
          (Random_oracle.Input.Chunked.field transaction)
      in
      let sender : Account_update.Simple.t =
        { sender_account_update_data with
          authorization = Signature sender_signature_auth
        }
      in
      let account_updates =
        [ sender
        ; { body = snapp_account_update_data.body; authorization = Proof pi }
        ]
      in
      let zkapp_command : Zkapp_command.t =
        Zkapp_command.of_simple { fee_payer; account_updates; memo }
      in
      zkapp_command
  end
end

include Wire_types.Make (Make_sig) (Make_str)<|MERGE_RESOLUTION|>--- conflicted
+++ resolved
@@ -250,7 +250,6 @@
       end
     end]
 
-<<<<<<< HEAD
     module With_sok = struct
       [%%versioned
       module Stable = struct
@@ -282,43 +281,6 @@
         Poly.typ Frozen_ledger_hash.typ Currency.Amount.Signed.typ
           Pending_coinbase.Stack.typ Fee_excess.typ Sok_message.Digest.typ
           Local_state.typ
-=======
-    type var =
-      ( Frozen_ledger_hash.var
-      , Currency.Amount.Signed.var
-      , Pending_coinbase.Stack.var
-      , Fee_excess.var
-      , Sok_message.Digest.Checked.t
-      , Local_state.Checked.t )
-      Poly.t
-
-    let typ : (var, t) Tick.Typ.t =
-      Poly.typ Frozen_ledger_hash.typ Currency.Amount.Signed.typ
-        Pending_coinbase.Stack.typ Fee_excess.typ Sok_message.Digest.typ
-        Local_state.typ
-
-    let to_input { source; target; supply_increase; fee_excess; sok_digest } =
-      let input =
-        Array.reduce_exn ~f:Random_oracle.Input.Chunked.append
-          [| Sok_message.Digest.to_input sok_digest
-           ; Registers.to_input source
-           ; Registers.to_input target
-           ; Amount.Signed.to_input supply_increase
-           ; Fee_excess.to_input fee_excess
-          |]
-      in
-      if !top_hash_logging_enabled then
-        Format.eprintf
-          !"@[<v>Generating unchecked top hash from:@,\
-            %{sexp: Tick.Field.t Random_oracle.Input.Chunked.t}@]@."
-          input ;
-      input
-
-    let to_field_elements t = Random_oracle.pack_input (to_input t)
-
-    module Checked = struct
-      type t = var
->>>>>>> 88537fef
 
       let to_input { source; target; supply_increase; fee_excess; sok_digest } =
         let input =
@@ -330,25 +292,11 @@
              ; Fee_excess.to_input fee_excess
             |]
         in
-<<<<<<< HEAD
         if !top_hash_logging_enabled then
           Format.eprintf
-            !"Generating unchecked top hash from:@.%{sexp: Tick.Field.t \
-              Random_oracle.Input.Chunked.t}@."
+            !"@[<v>Generating unchecked top hash from:@,\
+              %{sexp: Tick.Field.t Random_oracle.Input.Chunked.t}@]@."
             input ;
-=======
-        let%map () =
-          as_prover
-            As_prover.(
-              if !top_hash_logging_enabled then
-                let%map input = Random_oracle.read_typ' input in
-                Format.eprintf
-                  !"@[<v>Generating checked top hash from:@,\
-                    %{sexp: Field.t Random_oracle.Input.Chunked.t}@]@."
-                  input
-              else return ())
-        in
->>>>>>> 88537fef
         input
 
       let to_field_elements t = Random_oracle.pack_input (to_input t)
@@ -381,8 +329,8 @@
                 if !top_hash_logging_enabled then
                   let%map input = Random_oracle.read_typ' input in
                   Format.eprintf
-                    !"Generating checked top hash from:@.%{sexp: Field.t \
-                      Random_oracle.Input.Chunked.t}@."
+                    !"@[<v>Generating checked top hash from:@,\
+                      %{sexp: Field.t Random_oracle.Input.Chunked.t}@]@."
                     input
                 else return ())
           in
@@ -606,9 +554,9 @@
   module Base = struct
     module User_command_failure = struct
       (** The various ways that a user command may fail. These should be computed
-          before applying the snark, to ensure that only the base fee is charged
-          to the fee-payer if executing the user command will later fail.
-       *)
+        before applying the snark, to ensure that only the base fee is charged
+        to the fee-payer if executing the user command will later fail.
+    *)
       type 'bool t =
         { predicate_failed : 'bool (* User commands *)
         ; source_not_present : 'bool (* User commands *)
@@ -674,10 +622,10 @@
       let any t = Boolean.any (to_list t)
 
       (** Compute which -- if any -- of the failure cases will be hit when
-          evaluating the given user command, and indicate whether the fee-payer
-          would need to pay the account creation fee if the user command were to
-          succeed (irrespective or whether it actually will or not).
-       *)
+        evaluating the given user command, and indicate whether the fee-payer
+        would need to pay the account creation fee if the user command were to
+        succeed (irrespective or whether it actually will or not).
+    *)
       let compute_unchecked
           ~(constraint_constants : Genesis_constants.Constraint_constants.t)
           ~txn_global_slot ~(fee_payer_account : Account.t)
@@ -1450,43 +1398,7 @@
 
           let caller (t : t) = t.data.caller
 
-<<<<<<< HEAD
           let caller_caller (t : t) = t.data.caller_caller
-=======
-        let make ~caller ~caller_caller ~calls : t =
-          Stack_frame.make ~caller ~caller_caller ~calls |> of_frame
-
-        let hash (t : t) : Stack_frame.Digest.Checked.t = Lazy.force t.hash
-
-        let unhash (h : Stack_frame.Digest.Checked.t)
-            (frame :
-              ( Mina_base.Token_id.Stable.V2.t
-              , Mina_base.Zkapp_command.Call_forest.With_hashes.Stable.V1.t )
-              Stack_frame.Stable.V1.t
-              V.t ) : t =
-          with_label "unhash" (fun () ->
-              let frame : frame =
-                { caller =
-                    exists Token_id.typ ~compute:(fun () ->
-                        (V.get frame).caller )
-                ; caller_caller =
-                    exists Token_id.typ ~compute:(fun () ->
-                        (V.get frame).caller_caller )
-                ; calls =
-                    { hash =
-                        exists Mina_base.Zkapp_command.Digest.Forest.typ
-                          ~compute:(fun () ->
-                            (V.get frame).calls
-                            |> Mina_base.Zkapp_command.Call_forest.hash )
-                    ; data = V.map frame ~f:(fun frame -> frame.calls)
-                    }
-                }
-              in
-              let t = of_frame frame in
-              Stack_frame.Digest.Checked.Assert.equal (hash (of_frame frame)) h ;
-              t )
-      end
->>>>>>> 88537fef
 
           let calls (t : t) = t.data.calls
 
@@ -1507,7 +1419,7 @@
 
           let unhash (h : Stack_frame.Digest.Checked.t)
               (frame :
-                ( Mina_base.Token_id.Stable.V1.t
+                ( Mina_base.Token_id.Stable.V2.t
                 , Mina_base.Zkapp_command.Call_forest.With_hashes.Stable.V1.t
                 )
                 Stack_frame.Stable.V1.t
@@ -2604,7 +2516,7 @@
 
          transaction1: s1 -> t1 = s1+ protocol_state_body + maybe_coinbase
          transaction2: t1 -> t1 + maybe_another_coinbase
-         (Note: protocol_state_body is not pushed again)
+           (Note: protocol_state_body is not pushed again)
 
          However, for each transaction, we need to constrain the protocol state
          body. This is done is by using the stack ([init_stack]) without the
@@ -2619,13 +2531,13 @@
 
       (* These are all the possible cases:
 
-         Init_stack     Source                 Target
+          Init_stack     Source                 Target
          --------------------------------------------------------------
-         i               i                       i + state
-         i               i                       i + state + coinbase
-         i               i + state               i + state
-         i               i + state               i + state + coinbase
-         i + coinbase    i + state + coinbase    i + state + coinbase
+           i               i                       i + state
+           i               i                       i + state + coinbase
+           i               i + state               i + state
+           i               i + state               i + state + coinbase
+           i + coinbase    i + state + coinbase    i + state + coinbase
       *)
       let%bind () =
         [%with_label_ "Compute coinbase stack"] (fun () ->
@@ -2777,8 +2689,8 @@
                         [ Boolean.not is_user_command; permitted_to_send ] )
                 in
                 (*second fee receiver of a fee transfer and fee receiver of a coinbase transaction remain unchanged if
-                  1. These accounts are not permitted to receive tokens and,
-                  2. Receiver account that corresponds to first fee receiver of a fee transfer or coinbase receiver of a coinbase transaction, doesn't allow receiving tokens*)
+                   1. These accounts are not permitted to receive tokens and,
+                   2. Receiver account that corresponds to first fee receiver of a fee transfer or coinbase receiver of a coinbase transaction, doesn't allow receiving tokens*)
                 let%bind update_account =
                   let%bind receiving_allowed =
                     Boolean.all
@@ -2987,12 +2899,12 @@
                            token for non-user-commands"] (fun () ->
                             (* This expands to
                                [token_should_not_create =
-                               token_should_not_create && is_user_command]
+                                 token_should_not_create && is_user_command]
                                which is
                                - [token_should_not_create = token_should_not_create]
-                               (ie. always satisfied) for user commands
+                                 (ie. always satisfied) for user commands
                                - [token_should_not_create = false] for coinbases/fee
-                               transfers.
+                                 transfers.
                             *)
                             Boolean.Assert.( = ) token_should_not_create
                               token_cannot_create )
@@ -3170,9 +3082,9 @@
                       in
                       (* Equivalent to:
                          if fee_payer_is_source then
-                         num_failures = 0
+                           num_failures = 0
                          else
-                         num_failures = num_failures
+                           num_failures = num_failures
                       *)
                       [%with_label_ "Check num_failures"] (fun () ->
                           assert_r1cs not_fee_payer_is_source num_failures
@@ -3365,18 +3277,18 @@
 
     (* spec for [main statement]:
        constraints pass iff there exists
-       t : Tagged_transaction.t
+          t : Tagged_transaction.t
        such that
        - applying [t] to ledger with merkle hash [l1] results in ledger with merkle hash [l2].
        - applying [t] to [pc.source] with results in pending coinbase stack [pc.target]
        - t has fee excess equal to [fee_excess]
        - t has supply increase equal to [supply_increase]
-       where statement includes
-       l1 : Frozen_ledger_hash.t,
-       l2 : Frozen_ledger_hash.t,
-       fee_excess : Amount.Signed.t,
-       supply_increase : Amount.Signed.t
-       pc: Pending_coinbase_stack_state.t
+         where statement includes
+          l1 : Frozen_ledger_hash.t,
+          l2 : Frozen_ledger_hash.t,
+          fee_excess : Amount.Signed.t,
+          supply_increase : Amount.Signed.t
+          pc: Pending_coinbase_stack_state.t
     *)
     let%snarkydef_ main ~constraint_constants
         (statement : Statement.With_sok.Checked.t) =
