--- conflicted
+++ resolved
@@ -4286,7 +4286,6 @@
             Control.Signature Signature.dummy (*To be updated later*)
         }
     in
-<<<<<<< HEAD
     let snapp_party : Party.t option =
       Option.map snapp_account_keypair ~f:(fun snapp_account_keypair ->
           let pk =
@@ -4301,35 +4300,14 @@
                   { pk
                   ; update
                   ; token_id = Token_id.default
-                  ; delta
+                  ; balance_change = delta
                   ; increment_nonce = true
                   ; events
                   ; sequence_events
                   ; call_data
-                  ; depth = 0
+                  ; call_depth = 0
                   }
               ; predicate
-=======
-    let snapp_party : Party.t =
-      let pk =
-        Signature_lib.Public_key.compress snapp_account_keypair.public_key
-      in
-      let delta =
-        if new_snapp_account then Amount.Signed.(of_unsigned amount)
-        else Amount.Signed.zero
-      in
-      { Party.data =
-          { body =
-              { pk
-              ; update
-              ; token_id = Token_id.default
-              ; balance_change = delta
-              ; increment_nonce = false
-              ; events = []
-              ; sequence_events = []
-              ; call_data = Field.zero
-              ; call_depth = 0
->>>>>>> 79257b54
               }
           ; authorization =
               Control.Signature Signature.dummy (*To be updated later*)
