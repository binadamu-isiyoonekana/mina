--- conflicted
+++ resolved
@@ -1053,22 +1053,13 @@
 
         let empty = Field.constant Parties.Transaction_commitment.empty
 
-        let commitment ~party:({ party; _ } : party)
-            ~other_parties:
-              { With_hash.hash =
-                  (other_parties : Parties.Digest.Forest.Checked.t)
-              ; _
-              } ~memo_hash =
+        let commitment ~other_parties:{ With_hash.hash = other_parties; _ } =
           Parties.Transaction_commitment.Checked.create
             ~other_parties_hash:other_parties
-            ~protocol_state_predicate_hash:
-              (Zkapp_precondition.Protocol_state.Checked.digest
-                 party.data.protocol_state_precondition)
-            ~memo_hash
-
-        let full_commitment ~party:{ party; _ } ~commitment =
-          Parties.Transaction_commitment.Checked.with_fee_payer commitment
-            ~fee_payer_hash:party.hash
+
+        let full_commitment ~party:{ party; _ } ~memo_hash ~commitment =
+          Parties.Transaction_commitment.Checked.create_complete commitment
+            ~memo_hash ~fee_payer_hash:party.hash
       end
 
       module Bool = struct
@@ -1076,20 +1067,9 @@
 
         type t = var
 
-<<<<<<< HEAD
-          let commitment ~other_parties:{ With_hash.hash = other_parties; _ } =
-            Parties.Transaction_commitment.Checked.create
-              ~other_parties_hash:other_parties
-
-          let full_commitment ~party:{ party; _ } ~memo_hash ~commitment =
-            Parties.Transaction_commitment.Checked.create_complete commitment
-              ~memo_hash ~fee_payer_hash:party.hash
-        end
-=======
         let display _b ~label:_ = ""
 
         type failure_status = unit
->>>>>>> 98d492f0
 
         type failure_status_tbl = unit
 
@@ -4480,12 +4460,6 @@
       Option.value_map ~default:[] sender_party ~f:(fun p -> [ p ])
       @ snapp_parties @ other_receivers
     in
-<<<<<<< HEAD
-=======
-    let protocol_state_predicate_hash =
-      Zkapp_precondition.Protocol_state.digest protocol_state_precondition
-    in
->>>>>>> 98d492f0
     let ps =
       Parties.Call_forest.With_hashes.of_parties_list
         (List.map ~f:(fun p -> (p, ())) other_parties_data)
@@ -4495,15 +4469,10 @@
       Parties.Transaction_commitment.create ~other_parties_hash
     in
     let full_commitment =
-<<<<<<< HEAD
       Parties.Transaction_commitment.create_complete commitment
         ~memo_hash:(Signed_command_memo.hash memo)
-        ~fee_payer_hash:Party.(digest (of_fee_payer fee_payer))
-=======
-      Parties.Transaction_commitment.with_fee_payer commitment
         ~fee_payer_hash:
           (Parties.Digest.Party.create (Party.of_fee_payer fee_payer))
->>>>>>> 98d492f0
     in
     let fee_payer =
       let fee_payer_signature_auth =
@@ -4837,15 +4806,10 @@
     in
     let fee_payer_signature_auth =
       let txn_comm =
-<<<<<<< HEAD
         Parties.Transaction_commitment.create_complete transaction
           ~memo_hash:(Signed_command_memo.hash memo)
-          ~fee_payer_hash:Party.(digest (of_fee_payer fee_payer))
-=======
-        Parties.Transaction_commitment.with_fee_payer transaction
           ~fee_payer_hash:
             (Parties.Digest.Party.create (Party.of_fee_payer fee_payer))
->>>>>>> 98d492f0
       in
       Signature_lib.Schnorr.Chunked.sign sender.private_key
         (Random_oracle.Input.Chunked.field txn_comm)
