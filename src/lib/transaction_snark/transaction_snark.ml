--- conflicted
+++ resolved
@@ -4499,14 +4499,7 @@
           ( { body = snapp_party.body; authorization = Signature signature }
             : Party.Wire.t ))
     in
-<<<<<<< HEAD
-    let other_parties =
-      Option.value_map ~default:[] ~f:(fun p -> [ p ]) sender_party
-      @ snapp_parties
-    in
-=======
     let other_parties = Option.to_list sender_party @ snapp_parties in
->>>>>>> fa5951ea
     let parties : Parties.t =
       Parties.of_wire { fee_payer; other_parties; memo }
     in
