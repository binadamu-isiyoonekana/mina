--- conflicted
+++ resolved
@@ -328,19 +328,9 @@
       let to_input { source; target; supply_increase; fee_excess; sok_digest } =
         let open Tick in
         let open Checked.Let_syntax in
-<<<<<<< HEAD
-        let fee_excess = Fee_excess.to_input_checked fee_excess in
+        let%bind fee_excess = Fee_excess.to_input_checked fee_excess in
         let source = Registers.Checked.to_input source
         and target = Registers.Checked.to_input target in
-=======
-        let%bind fee_excess = Fee_excess.to_input_checked fee_excess in
-        let next_available_token_before =
-          Token_id.Checked.to_input next_available_token_before
-        in
-        let next_available_token_after =
-          Token_id.Checked.to_input next_available_token_after
-        in
->>>>>>> 0264804c
         let input =
           Array.reduce_exn ~f:Random_oracle.Input.Chunked.append
             [| Sok_message.Digest.Checked.to_input sok_digest
@@ -1172,42 +1162,7 @@
     module Prover_value : sig
       type 'a t
 
-<<<<<<< HEAD
       val get : 'a t -> 'a
-=======
-    let check_fee ~(excess : Amount.Signed.var) ~token_id
-        ~(other_fee_payer_opt :
-           (_, Other_fee_payer.Payload.Checked.t) Flagged_option.t) =
-      let open Impl in
-      let ( ! ) = run_checked in
-      (* Either
-          (other_fee_payment_opt = None AND token_id = default AND excess <= 0)
-          OR
-          (other_fee_payment_opt = Some AND fee_token_id = default AND excess = 0)
-      *)
-      let is_default x = !Token_id.(Checked.equal (var_of_t default) x) in
-      let token_is_default = is_default token_id in
-      let fee_token_is_default = is_default other_fee_payer_opt.data.token_id in
-      let open Boolean in
-      let excess_is_zero =
-        !Amount.Signed.(Checked.equal (Checked.constant zero) excess)
-      in
-      Assert.any
-        [ all
-            [ not other_fee_payer_opt.is_some
-            ; token_is_default
-            ; any
-                [ Sgn.Checked.is_neg !(Amount.Signed.Checked.sgn excess)
-                ; excess_is_zero
-                ]
-            ]
-        ; all
-            [ other_fee_payer_opt.is_some
-            ; fee_token_is_default
-            ; excess_is_zero
-            ]
-        ]
->>>>>>> 0264804c
 
       val create : (unit -> 'a) -> 'a t
 
@@ -1294,31 +1249,15 @@
       in
       let proof_must_verify () = Boolean.any (List.map !r ~f:Lazy.force) in
       let ( ! ) = run_checked in
-<<<<<<< HEAD
       let is_new =
         !(Public_key.Compressed.Checked.equal a.public_key
             Public_key.Compressed.(var_of_t empty))
-=======
-      let is_receiver = Sgn.Checked.is_pos !(Amount.Signed.Checked.sgn delta) in
-      let `Min_balance _, timing =
-        !([%with_label "Check snapp timing"]
-            (let open Tick in
-            let balance_check ok =
-              [%with_label "Check snapp balance"]
-                (Boolean.Assert.any [ ok; is_receiver ])
-            in
-            let timed_balance_check ok =
-              [%with_label "Check snapp timed balance"]
-                (Boolean.Assert.any [ ok; is_receiver ])
-            in
-            check_timing ~balance_check ~timed_balance_check ~account:a
-              ~txn_amount:!(Amount.Signed.Checked.magnitude delta)
-              ~txn_global_slot))
->>>>>>> 0264804c
       in
       Boolean.Assert.any
         [ is_new; !(Public_key.Compressed.Checked.equal pk a.public_key) ] ;
-      let is_receiver = Sgn.Checked.is_pos balance_change.sgn in
+      let is_receiver =
+        Sgn.Checked.is_pos !(Currency.Amount.Signed.Checked.sgn balance_change)
+      in
       let timing =
         let open Snapp_basic in
         let new_timing =
@@ -1520,7 +1459,6 @@
               (Set_or_keep.Checked.set_or_keep ~if_:Permissions.Checked.if_
                  permissions a.permissions))
       in
-<<<<<<< HEAD
       let nonce =
         update_authorized a.permissions.increment_nonce
           ~is_keep:(Boolean.not increment_nonce)
@@ -1530,38 +1468,6 @@
                   ~then_:!(Account.Nonce.Checked.succ a.nonce)
                   ~else_:a.nonce))
       in
-=======
-      ( { a with balance; snapp; delegate; permissions; timing }
-      , `proof_must_verify proof_must_verify )
-
-    let assert_account_present public_key (acct : Account.var) ~is_new =
-      let%bind account_there =
-        Public_key.Compressed.Checked.equal acct.public_key public_key
-      in
-      let open Boolean in
-      match is_new with
-      | `Maybe is_new ->
-          let%bind is_empty =
-            Public_key.Compressed.Checked.equal acct.public_key
-              Public_key.Compressed.(var_of_t empty)
-          in
-          let%bind there_ok = (not is_new) &&& account_there in
-          let%bind empty_ok = is_new &&& is_empty in
-          with_label __LOC__ (Assert.any [ there_ok; empty_ok ])
-      | `No ->
-          Assert.is_true account_there
-
-    let signature_verifies ~shifted ~payload_digest req pk =
-      let%bind signature =
-        exists Schnorr.Legacy.Signature.typ ~request:(As_prover.return req)
-      in
-      let%bind pk =
-        Public_key.decompress_var pk
-        (*           (Account_id.Checked.public_key fee_payer_id) *)
-      in
-      Schnorr.Legacy.Checked.verifies shifted signature pk
-        (Random_oracle.Legacy.Input.field payload_digest)
->>>>>>> 0264804c
 
       (* enforce that either the predicate is `Accept`,
          the nonce is incremented,
@@ -1594,104 +1500,7 @@
         ; token_symbol
         }
       in
-<<<<<<< HEAD
       (a, `proof_must_verify proof_must_verify)
-=======
-      let root =
-        run_checked
-          (let%bind signature_verifies =
-             signature_verifies (Account_signature which) public_key
-               ~payload_digest ~shifted
-           in
-           Frozen_ledger_hash.modify_account root
-             (Account_id.Checked.create public_key token_id)
-             ~depth:constraint_constants.ledger_depth
-             ~filter:(assert_account_present public_key ~is_new)
-             ~f:(fun () account ->
-               make_checked (fun () ->
-                   let account = unhash_snapp_account ~which account in
-                   let account', `proof_must_verify must_verify =
-                     apply_body body account ~constraint_constants ~is_new ~tag
-                       ~txn_global_slot ~add_check ~check_auth:(fun t ->
-                         with_label __LOC__ (fun () ->
-                             check_auth t ~signature_verifies))
-                   in
-                   Set_once.set_exn proof_must_verify [%here] must_verify ;
-                   let account =
-                     !(let%map nonce =
-                         Account.Nonce.Checked.if_ is_fee_payer
-                           ~then_:fee_payer_nonce ~else_:account.nonce
-                       and receipt_chain_hash =
-                         Receipt.Chain_hash.Checked.if_ is_fee_payer
-                           ~then_:fee_payer_receipt_chain_hash
-                           ~else_:account.receipt_chain_hash
-                       in
-                       { account with nonce; receipt_chain_hash })
-                   in
-                   List.iter
-                     ~f:(add_check ?label:(Some __LOC__))
-                     (self_predicate account) ;
-                   List.iter
-                     ~f:(add_check ?label:(Some __LOC__))
-                     (other_predicate account) ;
-                   update_nonce_and_rch ~payload_digest ~is_fee_payer
-                     ~should_step:`Yes ~account:account')))
-      in
-      (root, Set_once.get_exn proof_must_verify [%here])
-
-    let compute_fee_excess ~fee ~fee_payer_id =
-      (* Use the default token for the fee excess if it is zero.
-         This matches the behaviour of [Fee_excess.rebalance], which allows
-         [verify_complete_merge] to verify a proof without knowledge of the
-         particular fee tokens used.
-      *)
-      let open Impl in
-      let ( ! ) = run_checked in
-      let fee_excess_zero = !Fee.(equal_var fee (var_of_t zero)) in
-      let fee_token = Account_id.Checked.token_id fee_payer_id in
-      let fee_token_l =
-        !(Token_id.Checked.if_ fee_excess_zero
-            ~then_:Token_id.(var_of_t default)
-            ~else_:fee_token)
-      in
-      { Fee_excess.fee_token_l
-      ; fee_excess_l = Fee.Signed.Checked.of_unsigned fee
-      ; fee_token_r = Token_id.(var_of_t default)
-      ; fee_excess_r = Fee.Signed.(Checked.constant zero)
-      }
-
-    let determine_fee_payer ~token_id
-        ~(other_fee_payer_opt :
-           (_, Other_fee_payer.Payload.Checked.t) Flagged_option.t)
-        ~(body1 : Snapp_command.Party.Body.Checked.t)
-        ~(body2 : Snapp_command.Party.Body.Checked.t) =
-      let open Impl in
-      let ( ! ) = run_checked in
-      let fee_payer_is_other = other_fee_payer_opt.is_some in
-      let account1_is_sender =
-        Sgn.Checked.is_neg !(Amount.Signed.Checked.sgn body1.delta)
-      in
-      let account1_is_fee_payer, account2_is_fee_payer =
-        Boolean.
-          ( (not fee_payer_is_other) &&& account1_is_sender
-          , (not fee_payer_is_other) &&& not account1_is_sender )
-      in
-      let fee_payer_id =
-        !(Account_id.Checked.if_ fee_payer_is_other
-            ~then_:
-              (Account_id.Checked.create other_fee_payer_opt.data.pk
-                 other_fee_payer_opt.data.token_id)
-            ~else_:
-              (Account_id.Checked.create
-                 !(Public_key.Compressed.Checked.if_ account1_is_sender
-                     ~then_:body1.pk ~else_:body2.pk)
-                 token_id))
-      in
-      ( account1_is_fee_payer
-      , account2_is_fee_payer
-      , fee_payer_is_other
-      , fee_payer_id )
->>>>>>> 0264804c
 
     let create_checker () =
       let r = ref [] in
@@ -1703,7 +1512,6 @@
           finished := true ;
           Impl.Boolean.all r.contents )
 
-<<<<<<< HEAD
     module type Single_inputs = sig
       val constraint_constants : Genesis_constants.Constraint_constants.t
 
@@ -1931,7 +1739,9 @@
             let if_ b ~then_ ~else_ =
               run_checked (Amount.Signed.Checked.if_ b ~then_ ~else_)
 
-            let is_pos (t : t) = Sgn.Checked.is_pos t.sgn
+            let is_pos (t : t) =
+              Sgn.Checked.is_pos
+                (run_checked (Currency.Amount.Signed.Checked.sgn t))
 
             let negate = Amount.Signed.Checked.negate
 
@@ -2010,355 +1820,6 @@
           Account_id.create
             (read Public_key.Compressed.typ body.pk)
             (read Token_id.typ body.token_id)
-=======
-    module Two_proved = struct
-      let main
-          ~(constraint_constants : Genesis_constants.Constraint_constants.t)
-          (s1 : Snapp_statement.Checked.t) (s2 : Snapp_statement.Checked.t)
-          (s : Statement.With_sok.Checked.t) =
-        let open Impl in
-        let ( ! ) = run_checked in
-        let state_body =
-          (* TODO: How to check this against the statement? *)
-          exists (Mina_state.Protocol_state.Body.typ ~constraint_constants)
-            ~request:(fun () -> State_body)
-        in
-        let curr_state =
-          Mina_state.Protocol_state.Body.view_checked state_body
-        in
-        (* Kind of a hack...
-           We must have
-           s1.body2 = s2.body1
-           and
-           s2.body2 = s1.body1
-           so to save on hashing, we just throw away the bodies in s2 and replace them. *)
-        let s2 =
-          ignore
-            ( Snapp_statement.Checked.to_field_elements s1
-              : Pickles.Impls.Step.Field.t array ) ;
-          (* pickles uses these values to hash the statement  *)
-          let ( := ) x2 x1 =
-            Set_once.set_exn x2 [%here] (Set_once.get_exn x1 [%here])
-          in
-          s2.body1.hash := s1.body2.hash ;
-          s2.body2.hash := s1.body1.hash ;
-          { s2 with body1 = s1.body2; body2 = s1.body1 }
-        in
-        let excess =
-          !(Amount.Signed.Checked.add s1.body1.data.delta s1.body2.data.delta)
-        in
-        let ({ token_id; other_fee_payer_opt } as comp
-              : _ Snapp_statement.Complement.Two_proved.Poly.t) =
-          exists Snapp_statement.Complement.Two_proved.typ ~request:(fun () ->
-              Two_complement)
-        in
-        (* Check fee *)
-        check_fee ~excess ~token_id ~other_fee_payer_opt ;
-        let ( account1_is_fee_payer
-            , account2_is_fee_payer
-            , fee_payer_is_other
-            , fee_payer_id ) =
-          determine_fee_payer ~token_id ~other_fee_payer_opt
-            ~body1:s1.body1.data ~body2:s1.body2.data
-        in
-        (* By here, we know that excess is either zero or negative, so we can throw away the sign. *)
-        let excess = !(Amount.Signed.Checked.magnitude excess) in
-        let fee =
-          !(Fee.Checked.if_ fee_payer_is_other
-              ~then_:other_fee_payer_opt.data.fee
-              ~else_:(Amount.Checked.to_fee excess))
-        in
-        let payload : Snapp_command.Payload.Digested.Checked.t =
-          Two_proved
-            (Snapp_statement.Complement.Two_proved.Checked.complete comp ~one:s1
-               ~two:s2)
-        in
-        let payload_digest =
-          Snapp_command.Payload.Digested.Checked.digest payload
-        in
-        let (module S) = !(Tick.Inner_curve.Checked.Shifted.create ()) in
-        let txn_global_slot = curr_state.global_slot_since_genesis in
-        let root = s.source in
-        let ( (root as root_after_fee_payer)
-            , (fee_payer_nonce, fee_payer_receipt_chain_hash) ) =
-          !(pay_fee ~constraint_constants
-              ~shifted:(module S)
-              ~root ~fee ~fee_payer_is_other ~fee_payer_id
-              ~fee_payer_nonce:other_fee_payer_opt.data.nonce ~payload_digest
-              ~txn_global_slot)
-        in
-        let add_check, checks_succeeded = create_checker () in
-        add_check
-          (Snapp_predicate.Protocol_state.Checked.check
-             s1.predicate.data.protocol_state_predicate curr_state) ;
-        add_check
-          (Snapp_predicate.Protocol_state.Checked.check
-             s2.predicate.data.protocol_state_predicate curr_state) ;
-        add_check
-          (Snapp_predicate.Eq_data.(check_checked (Tc.public_key ()))
-             s1.predicate.data.fee_payer
-             (Account_id.Checked.public_key fee_payer_id)) ;
-        add_check
-          (Snapp_predicate.Eq_data.(check_checked (Tc.public_key ()))
-             s2.predicate.data.fee_payer
-             (Account_id.Checked.public_key fee_payer_id)) ;
-        let modify =
-          modify ~constraint_constants
-            ~shifted:(module S)
-            ~txn_global_slot ~add_check ~fee_payer_nonce
-            ~fee_payer_receipt_chain_hash ~token_id ~payload_digest ~is_new:`No
-            ~check_auth:Permissions.Auth_required.Checked.spec_eval
-        in
-        let self_pred = Check_predicate.snapp_self in
-        let other_pred = Check_predicate.snapp_other in
-        let root, proof1_must_verify =
-          modify ~root ~is_fee_payer:account1_is_fee_payer ~which:`One ~fee
-            ~tag:snapp1_tag ~body:s1.body1.data
-            ~self_predicate:(self_pred s1.predicate.data.self_predicate)
-            ~other_predicate:(other_pred s2.predicate.data.other)
-        in
-        let root, proof2_must_verify =
-          modify ~root ~is_fee_payer:account2_is_fee_payer ~which:`Two ~fee
-            ~tag:snapp2_tag ~body:s1.body2.data
-            ~self_predicate:(self_pred s2.predicate.data.self_predicate)
-            ~other_predicate:(other_pred s1.predicate.data.other)
-        in
-        let root =
-          !(Frozen_ledger_hash.if_ (checks_succeeded ()) ~then_:root
-              ~else_:root_after_fee_payer)
-        in
-        let fee_excess = compute_fee_excess ~fee ~fee_payer_id in
-        !((* TODO: s.pending_coinbase_stack_state assertion *)
-          Checked.all_unit
-            [ Frozen_ledger_hash.assert_equal root s.target
-            ; Currency.Amount.Checked.assert_equal s.supply_increase
-                Currency.Amount.(var_of_t zero)
-            ; Fee_excess.assert_equal_checked s.fee_excess fee_excess
-              (* TODO: These should maybe be able to create tokens *)
-            ; Token_id.Checked.Assert.equal s.next_available_token_after
-                s.next_available_token_before
-            ]) ;
-        (proof1_must_verify (), proof2_must_verify ())
-
-      let _rule ~constraint_constants : _ Pickles.Inductive_rule.t =
-        { identifier = "snapp-two-proved"
-        ; prevs = [ snapp1_tag; snapp2_tag ]
-        ; main =
-            (fun [ t1; t2 ] x ->
-              let s1, s2 = main t1 t2 ~constraint_constants x in
-              [ s1; s2 ])
-        ; main_value = (fun _ _ -> [ true; true ])
-        }
-    end
-
-    module One_proved = struct
-      let main
-          ~(constraint_constants : Genesis_constants.Constraint_constants.t)
-          (s1 : Snapp_statement.Checked.t) (s : Statement.With_sok.Checked.t) =
-        let open Impl in
-        let ( ! ) = run_checked in
-        let state_body =
-          (* TODO: How to check this against the statement? *)
-          exists (Mina_state.Protocol_state.Body.typ ~constraint_constants)
-            ~request:(fun () -> State_body)
-        in
-        let curr_state =
-          Mina_state.Protocol_state.Body.view_checked state_body
-        in
-        ignore
-          ( Snapp_statement.Checked.to_field_elements s1
-            : Pickles.Impls.Step.Field.t array ) ;
-        let excess =
-          !(Amount.Signed.Checked.add s1.body1.data.delta s1.body2.data.delta)
-        in
-        let ({ token_id
-             ; other_fee_payer_opt
-             ; second_starts_empty
-             ; second_ends_empty
-             ; account2_nonce
-             } as comp
-              : _ Snapp_statement.Complement.One_proved.Poly.t) =
-          exists Snapp_statement.Complement.One_proved.typ ~request:(fun () ->
-              One_complement)
-        in
-        (* Check fee *)
-        check_fee ~excess ~token_id ~other_fee_payer_opt ;
-        let ( account1_is_fee_payer
-            , account2_is_fee_payer
-            , fee_payer_is_other
-            , fee_payer_id ) =
-          determine_fee_payer ~token_id ~other_fee_payer_opt
-            ~body1:s1.body1.data ~body2:s1.body2.data
-        in
-        (* By here, we know that excess is either zero or negative, so we can throw away the sign. *)
-        let excess = !(Amount.Signed.Checked.magnitude excess) in
-        let fee =
-          !(Fee.Checked.if_ fee_payer_is_other
-              ~then_:other_fee_payer_opt.data.fee
-              ~else_:(Amount.Checked.to_fee excess))
-        in
-        let payload : Snapp_command.Payload.Digested.Checked.t =
-          One_proved
-            (Snapp_statement.Complement.One_proved.Checked.complete comp
-               ~one:s1)
-        in
-        let payload_digest =
-          Snapp_command.Payload.Digested.Checked.digest payload
-        in
-        let (module S) = !(Tick.Inner_curve.Checked.Shifted.create ()) in
-        let txn_global_slot = curr_state.global_slot_since_genesis in
-        let root_after_fee_payer, (fee_payer_nonce, fee_payer_receipt_chain_hash)
-            =
-          !(pay_fee ~constraint_constants
-              ~shifted:(module S)
-              ~root:s.source ~fee ~fee_payer_is_other ~fee_payer_id
-              ~fee_payer_nonce:other_fee_payer_opt.data.nonce ~payload_digest
-              ~txn_global_slot)
-        in
-        let add_check1, checks_succeeded1 = create_checker () in
-        add_check1
-          (Snapp_predicate.Protocol_state.Checked.check
-             s1.predicate.data.protocol_state_predicate curr_state) ;
-        add_check1
-          (Snapp_predicate.Eq_data.(check_checked (Tc.public_key ()))
-             s1.predicate.data.fee_payer
-             (Account_id.Checked.public_key fee_payer_id)) ;
-        let root_after_account1, proof1_must_verify =
-          modify ~constraint_constants ~fee
-            ~shifted:(module S)
-            ~txn_global_slot ~add_check:add_check1 ~root:root_after_fee_payer
-            ~fee_payer_nonce ~fee_payer_receipt_chain_hash ~token_id
-            ~payload_digest
-            ~check_auth:Permissions.Auth_required.Checked.spec_eval ~is_new:`No
-            ~is_fee_payer:account1_is_fee_payer ~which:`One ~tag:snapp1_tag
-            ~body:s1.body1.data
-            ~self_predicate:
-              (Check_predicate.snapp_self s1.predicate.data.self_predicate)
-            ~other_predicate:(fun _ -> [])
-        in
-        let add_check2, checks_succeeded2 = create_checker () in
-        let root_after_account2, _ =
-          modify ~constraint_constants ~fee
-            ~shifted:(module S)
-            ~txn_global_slot ~add_check:add_check2 ~root:root_after_account1
-            ~fee_payer_nonce ~fee_payer_receipt_chain_hash ~token_id
-            ~payload_digest
-            ~check_auth:(fun perm ~signature_verifies ->
-              let res =
-                Permissions.Auth_required.Checked.eval_no_proof perm
-                  ~signature_verifies
-              in
-              ( Boolean.(res ||| second_starts_empty)
-              , `proof_must_verify Boolean.true_ ))
-            ~is_new:(`Maybe second_starts_empty)
-            ~is_fee_payer:account2_is_fee_payer ~which:`Two ~tag:snapp2_tag
-            ~body:s1.body2.data
-            ~self_predicate:(Check_predicate.signed_self account2_nonce)
-            ~other_predicate:
-              (Check_predicate.snapp_other s1.predicate.data.other)
-        in
-        (* No deleting accounts for now. *)
-        Boolean.(
-          Assert.is_true (not (second_ends_empty &&& not second_starts_empty))) ;
-        let root =
-          let checks_succeeded1 = checks_succeeded1 () in
-          let checks_succeeded2 = checks_succeeded2 () in
-          let if_ = Frozen_ledger_hash.if_ in
-          !(if_ second_ends_empty
-              ~then_:
-                !(if_ checks_succeeded1 ~then_:root_after_account1
-                    ~else_:root_after_fee_payer)
-              ~else_:
-                !(if_
-                    Boolean.(checks_succeeded1 &&& checks_succeeded2)
-                    ~then_:root_after_account2 ~else_:root_after_fee_payer))
-        in
-        let fee_excess = compute_fee_excess ~fee ~fee_payer_id in
-        !((* TODO: s.pending_coinbase_stack_state assertion *)
-          Checked.all_unit
-            [ Frozen_ledger_hash.assert_equal root s.target
-            ; Currency.Amount.Checked.assert_equal s.supply_increase
-                Currency.Amount.(var_of_t zero)
-            ; Fee_excess.assert_equal_checked s.fee_excess fee_excess
-              (* TODO: These should maybe be able to create tokens *)
-            ; Token_id.Checked.Assert.equal s.next_available_token_after
-                s.next_available_token_before
-            ]) ;
-        proof1_must_verify ()
-
-      let _rule ~constraint_constants : _ Pickles.Inductive_rule.t =
-        { identifier = "snapp-one-proved"
-        ; prevs = [ snapp1_tag ]
-        ; main =
-            (fun [ t1 ] x ->
-              let s1 = main t1 ~constraint_constants x in
-              [ s1 ])
-        ; main_value = (fun _ _ -> [ true ])
-        }
-    end
-
-    module Zero_proved = struct
-      let main
-          ~(constraint_constants : Genesis_constants.Constraint_constants.t)
-          (s : Statement.With_sok.Checked.t) =
-        let open Impl in
-        let ( ! ) = run_checked in
-        let payload =
-          exists Snapp_command.Payload.Zero_proved.typ ~request:(fun () ->
-              Zero_complement)
-        in
-        let ({ token_id
-             ; other_fee_payer_opt
-             ; one
-             ; two
-             ; second_starts_empty
-             ; second_ends_empty
-             }
-              : Snapp_command.Payload.Zero_proved.Checked.t) =
-          payload
-        in
-        let state_body =
-          (* TODO: How to check this against the statement? *)
-          exists (Mina_state.Protocol_state.Body.typ ~constraint_constants)
-            ~request:(fun () -> State_body)
-        in
-        let curr_state =
-          Mina_state.Protocol_state.Body.view_checked state_body
-        in
-        let excess =
-          !(Amount.Signed.Checked.add one.body.delta two.body.delta)
-        in
-        (* Check fee *)
-        check_fee ~excess ~token_id ~other_fee_payer_opt ;
-        let ( account1_is_fee_payer
-            , account2_is_fee_payer
-            , fee_payer_is_other
-            , fee_payer_id ) =
-          determine_fee_payer ~token_id ~other_fee_payer_opt ~body1:one.body
-            ~body2:two.body
-        in
-        (* By here, we know that excess is either zero or negative, so we can throw away the sign. *)
-        let excess = !(Amount.Signed.Checked.magnitude excess) in
-        let fee =
-          !(Fee.Checked.if_ fee_payer_is_other
-              ~then_:other_fee_payer_opt.data.fee
-              ~else_:(Amount.Checked.to_fee excess))
-        in
-        let payload_digest =
-          Snapp_command.Payload.(
-            Digested.Checked.digest
-              (Zero_proved (Zero_proved.Checked.digested payload)))
-        in
-        let (module S) = !(Tick.Inner_curve.Checked.Shifted.create ()) in
-        let txn_global_slot = curr_state.global_slot_since_genesis in
-        let root_after_fee_payer, (fee_payer_nonce, fee_payer_receipt_chain_hash)
-            =
-          !(pay_fee ~constraint_constants
-              ~shifted:(module S)
-              ~root:s.source ~fee ~fee_payer_is_other ~fee_payer_id
-              ~fee_payer_nonce:other_fee_payer_opt.data.nonce ~payload_digest
-              ~txn_global_slot)
->>>>>>> 0264804c
         in
         let idx ledger id = Sparse_ledger.find_index_exn ledger id in
         let account_with_hash (account : Account.Checked.Unhashed.t) =
