open Core
open Signature_lib
open Mina_base
open Mina_transaction
open Mina_state
open Snark_params
module Global_slot = Mina_numbers.Global_slot
open Currency
open Pickles_types
module Impl = Pickles.Impls.Step
module Ledger = Mina_ledger.Ledger
module Sparse_ledger = Mina_ledger.Sparse_ledger
module Transaction_validator = Transaction_validator

let top_hash_logging_enabled = ref false

let to_preunion (t : Transaction.t) =
  match t with
  | Command (Signed_command x) ->
      `Transaction (Transaction.Command x)
  | Fee_transfer x ->
      `Transaction (Fee_transfer x)
  | Coinbase x ->
      `Transaction (Coinbase x)
  | Command (Parties x) ->
      `Parties x

let with_top_hash_logging f =
  let old = !top_hash_logging_enabled in
  top_hash_logging_enabled := true ;
  try
    let ret = f () in
    top_hash_logging_enabled := old ;
    ret
  with err ->
    top_hash_logging_enabled := old ;
    raise err

module Proof_type = struct
  [%%versioned
  module Stable = struct
    module V1 = struct
      type t = [ `Base | `Merge ]
      [@@deriving compare, equal, hash, sexp, yojson]

      let to_latest = Fn.id
    end
  end]
end

module Pending_coinbase_stack_state = struct
  module Init_stack = struct
    [%%versioned
    module Stable = struct
      module V1 = struct
        type t = Base of Pending_coinbase.Stack_versioned.Stable.V1.t | Merge
        [@@deriving sexp, hash, compare, equal, yojson]

        let to_latest = Fn.id
      end
    end]
  end

  module Poly = struct
    [%%versioned
    module Stable = struct
      module V1 = struct
        type 'pending_coinbase t =
          { source : 'pending_coinbase; target : 'pending_coinbase }
        [@@deriving sexp, hash, compare, equal, fields, yojson, hlist]

        let to_latest pending_coinbase { source; target } =
          { source = pending_coinbase source; target = pending_coinbase target }
      end
    end]

    let typ pending_coinbase =
      Tick.Typ.of_hlistable
        [ pending_coinbase; pending_coinbase ]
        ~var_to_hlist:to_hlist ~var_of_hlist:of_hlist ~value_to_hlist:to_hlist
        ~value_of_hlist:of_hlist
  end

  type 'pending_coinbase poly = 'pending_coinbase Poly.t =
    { source : 'pending_coinbase; target : 'pending_coinbase }
  [@@deriving sexp, hash, compare, equal, fields, yojson]

  (* State of the coinbase stack for the current transaction snark *)
  [%%versioned
  module Stable = struct
    module V1 = struct
      type t = Pending_coinbase.Stack_versioned.Stable.V1.t Poly.Stable.V1.t
      [@@deriving sexp, hash, compare, equal, yojson]

      let to_latest = Fn.id
    end
  end]

  type var = Pending_coinbase.Stack.var Poly.t

  let typ = Poly.typ Pending_coinbase.Stack.typ

  let to_input ({ source; target } : t) =
    Random_oracle.Input.Chunked.append
      (Pending_coinbase.Stack.to_input source)
      (Pending_coinbase.Stack.to_input target)

  let var_to_input ({ source; target } : var) =
    Random_oracle.Input.Chunked.append
      (Pending_coinbase.Stack.var_to_input source)
      (Pending_coinbase.Stack.var_to_input target)

  include Hashable.Make_binable (Stable.Latest)
  include Comparable.Make (Stable.Latest)
end

module Statement = struct
  module Poly = struct
    [%%versioned
    module Stable = struct
      module V2 = struct
        type ( 'ledger_hash
             , 'amount
             , 'pending_coinbase
             , 'fee_excess
             , 'sok_digest
             , 'local_state )
             t =
          { source :
              ( 'ledger_hash
              , 'pending_coinbase
              , 'local_state )
              Registers.Stable.V1.t
          ; target :
              ( 'ledger_hash
              , 'pending_coinbase
              , 'local_state )
              Registers.Stable.V1.t
          ; supply_increase : 'amount
          ; fee_excess : 'fee_excess
          ; sok_digest : 'sok_digest
          }
        [@@deriving compare, equal, hash, sexp, yojson, hlist]
      end
    end]

    let with_empty_local_state ~supply_increase ~fee_excess ~sok_digest ~source
        ~target ~pending_coinbase_stack_state : _ t =
      { supply_increase
      ; fee_excess
      ; sok_digest
      ; source =
          { ledger = source
          ; pending_coinbase_stack =
              pending_coinbase_stack_state.Pending_coinbase_stack_state.source
          ; local_state = Local_state.empty ()
          }
      ; target =
          { ledger = target
          ; pending_coinbase_stack = pending_coinbase_stack_state.target
          ; local_state = Local_state.empty ()
          }
      }

    let typ ledger_hash amount pending_coinbase fee_excess sok_digest
        local_state_typ =
      let registers =
        let open Registers in
        Tick.Typ.of_hlistable
          [ ledger_hash; pending_coinbase; local_state_typ ]
          ~var_to_hlist:to_hlist ~var_of_hlist:of_hlist ~value_to_hlist:to_hlist
          ~value_of_hlist:of_hlist
      in
      Tick.Typ.of_hlistable
        [ registers; registers; amount; fee_excess; sok_digest ]
        ~var_to_hlist:to_hlist ~var_of_hlist:of_hlist ~value_to_hlist:to_hlist
        ~value_of_hlist:of_hlist
  end

  type ( 'ledger_hash
       , 'amount
       , 'pending_coinbase
       , 'fee_excess
       , 'sok_digest
       , 'local_state )
       poly =
        ( 'ledger_hash
        , 'amount
        , 'pending_coinbase
        , 'fee_excess
        , 'sok_digest
        , 'local_state )
        Poly.t =
    { source : ('ledger_hash, 'pending_coinbase, 'local_state) Registers.t
    ; target : ('ledger_hash, 'pending_coinbase, 'local_state) Registers.t
    ; supply_increase : 'amount
    ; fee_excess : 'fee_excess
    ; sok_digest : 'sok_digest
    }
  [@@deriving compare, equal, hash, sexp, yojson]

  [%%versioned
  module Stable = struct
    module V2 = struct
      type t =
        ( Frozen_ledger_hash.Stable.V1.t
        , Currency.Amount.Stable.V1.t
        , Pending_coinbase.Stack_versioned.Stable.V1.t
        , Fee_excess.Stable.V1.t
        , unit
        , Local_state.Stable.V1.t )
        Poly.Stable.V2.t
      [@@deriving compare, equal, hash, sexp, yojson]

      let to_latest = Fn.id
    end
  end]

  module With_sok = struct
    [%%versioned
    module Stable = struct
      module V2 = struct
        type t =
          ( Frozen_ledger_hash.Stable.V1.t
          , Currency.Amount.Stable.V1.t
          , Pending_coinbase.Stack_versioned.Stable.V1.t
          , Fee_excess.Stable.V1.t
          , Sok_message.Digest.Stable.V1.t
          , Local_state.Stable.V1.t )
          Poly.Stable.V2.t
        [@@deriving compare, equal, hash, sexp, yojson]

        let to_latest = Fn.id
      end
    end]

    type var =
      ( Frozen_ledger_hash.var
      , Currency.Amount.var
      , Pending_coinbase.Stack.var
      , Fee_excess.var
      , Sok_message.Digest.Checked.t
      , Local_state.Checked.t )
      Poly.t

    let typ : (var, t) Tick.Typ.t =
      Poly.typ Frozen_ledger_hash.typ Currency.Amount.typ
        Pending_coinbase.Stack.typ Fee_excess.typ Sok_message.Digest.typ
        Local_state.typ

    let to_input { source; target; supply_increase; fee_excess; sok_digest } =
      let input =
        Array.reduce_exn ~f:Random_oracle.Input.Chunked.append
          [| Sok_message.Digest.to_input sok_digest
           ; Registers.to_input source
           ; Registers.to_input target
           ; Amount.to_input supply_increase
           ; Fee_excess.to_input fee_excess
          |]
      in
      if !top_hash_logging_enabled then
        Format.eprintf
          !"Generating unchecked top hash from:@.%{sexp: Tick.Field.t \
            Random_oracle.Input.Chunked.t}@."
          input ;
      input

    let to_field_elements t = Random_oracle.pack_input (to_input t)

    module Checked = struct
      type t = var

      let to_input { source; target; supply_increase; fee_excess; sok_digest } =
        let open Tick in
        let open Checked.Let_syntax in
        let%bind fee_excess = Fee_excess.to_input_checked fee_excess in
        let source = Registers.Checked.to_input source
        and target = Registers.Checked.to_input target in
        let input =
          Array.reduce_exn ~f:Random_oracle.Input.Chunked.append
            [| Sok_message.Digest.Checked.to_input sok_digest
             ; source
             ; target
             ; Amount.var_to_input supply_increase
             ; fee_excess
            |]
        in
        let%map () =
          as_prover
            As_prover.(
              if !top_hash_logging_enabled then
                let%map input = Random_oracle.read_typ' input in
                Format.eprintf
                  !"Generating checked top hash from:@.%{sexp: Field.t \
                    Random_oracle.Input.Chunked.t}@."
                  input
              else return ())
        in
        input

      let to_field_elements t =
        let open Tick.Checked.Let_syntax in
        Tick.Run.run_checked (to_input t >>| Random_oracle.Checked.pack_input)
    end
  end

  let option lab =
    Option.value_map ~default:(Or_error.error_string lab) ~f:(fun x -> Ok x)

  let merge (s1 : _ Poly.t) (s2 : _ Poly.t) =
    let open Or_error.Let_syntax in
    let registers_check_equal (t1 : _ Registers.t) (t2 : _ Registers.t) =
      let check' k f =
        let x1 = Field.get f t1 and x2 = Field.get f t2 in
        k x1 x2
      in
      let module S = struct
        module type S = sig
          type t [@@deriving eq, sexp_of]
        end
      end in
      let check (type t) (module T : S.S with type t = t) f =
        let open T in
        check'
          (fun x1 x2 ->
            if equal x1 x2 then return ()
            else
              Or_error.errorf
                !"%s is inconsistent between transitions (%{sexp: t} vs \
                  %{sexp: t})"
                (Field.name f) x1 x2)
          f
      in
      let module PC = struct
        type t = Pending_coinbase.Stack.t [@@deriving sexp_of]

        let equal t1 t2 =
          Pending_coinbase.Stack.connected ~first:t1 ~second:t2 ()
      end in
      Registers.Fields.to_list
        ~ledger:(check (module Ledger_hash))
        ~pending_coinbase_stack:(check (module PC))
        ~local_state:(check (module Local_state))
      |> Or_error.combine_errors_unit
    in
    let%map fee_excess = Fee_excess.combine s1.fee_excess s2.fee_excess
    and supply_increase =
      Currency.Amount.add s1.supply_increase s2.supply_increase
      |> option "Error adding supply_increase"
    and () = registers_check_equal s1.target s2.source in
    ( { source = s1.source
      ; target = s2.target
      ; fee_excess
      ; supply_increase
      ; sok_digest = ()
      }
      : t )

  include Hashable.Make_binable (Stable.Latest)
  include Comparable.Make (Stable.Latest)

  let gen =
    let open Quickcheck.Generator.Let_syntax in
    let%map source = Registers.gen
    and target = Registers.gen
    and fee_excess = Fee_excess.gen
    and supply_increase = Currency.Amount.gen in
    ({ source; target; fee_excess; supply_increase; sok_digest = () } : t)
end

module Proof = struct
  [%%versioned
  module Stable = struct
    module V2 = struct
      type t = Pickles.Proof.Proofs_verified_2.Stable.V2.t
      [@@deriving
        version { asserted }, yojson, bin_io, compare, equal, sexp, hash]

      let to_latest = Fn.id
    end
  end]
end

[%%versioned
module Stable = struct
  module V2 = struct
    type t =
      { statement : Statement.With_sok.Stable.V2.t; proof : Proof.Stable.V2.t }
    [@@deriving compare, equal, fields, sexp, version, yojson, hash]

    let to_latest = Fn.id
  end
end]

let proof t = t.proof

let statement t = { t.statement with sok_digest = () }

let sok_digest t = t.statement.sok_digest

let to_yojson = Stable.Latest.to_yojson

let create ~statement ~proof = { statement; proof }

open Tick
open Let_syntax

let chain if_ b ~then_ ~else_ =
  let%bind then_ = then_ and else_ = else_ in
  if_ b ~then_ ~else_

module Parties_segment = struct
  module Spec = struct
    type single =
      { auth_type : Control.Tag.t
      ; is_start : [ `Yes | `No | `Compute_in_circuit ]
      }

    type t = single list
  end

  module Basic = struct
    module N = Side_loaded_verification_key.Max_branches

    [%%versioned
    module Stable = struct
      module V1 = struct
        type t = Opt_signed_opt_signed | Opt_signed | Proved
        [@@deriving sexp, yojson]

        let to_latest = Fn.id
      end
    end]

    let of_controls = function
      | [ Control.Proof _ ] ->
          Proved
      | [ (Control.Signature _ | Control.None_given) ] ->
          Opt_signed
      | [ Control.(Signature _ | None_given)
        ; Control.(Signature _ | None_given)
        ] ->
          Opt_signed_opt_signed
      | _ ->
          failwith "Parties_segment.Basic.of_controls: Unsupported combination"

    let opt_signed ~is_start : Spec.single = { auth_type = Signature; is_start }

    let opt_signed = opt_signed ~is_start:`Compute_in_circuit

    let to_single_list : t -> Spec.single list =
     fun t ->
      match t with
      | Opt_signed_opt_signed ->
          [ opt_signed; opt_signed ]
      | Opt_signed ->
          [ opt_signed ]
      | Proved ->
          [ { auth_type = Proof; is_start = `No } ]

    type (_, _, _, _) t_typed =
      | Opt_signed_opt_signed : (unit, unit, unit, unit) t_typed
      | Opt_signed : (unit, unit, unit, unit) t_typed
      | Proved
          : ( Zkapp_statement.Checked.t * unit
            , Zkapp_statement.t * unit
            , Nat.N2.n * unit
            , N.n * unit )
            t_typed

    let spec : type a b c d. (a, b, c, d) t_typed -> Spec.single list =
     fun t ->
      match t with
      | Opt_signed_opt_signed ->
          [ opt_signed; opt_signed ]
      | Opt_signed ->
          [ opt_signed ]
      | Proved ->
          [ { auth_type = Proof; is_start = `No } ]
  end

  module Witness = Transaction_witness.Parties_segment_witness
end

(* Currently, a circuit must have at least 1 of every type of constraint. *)
let dummy_constraints () =
  make_checked
    Impl.(
      fun () ->
        let x = exists Field.typ ~compute:(fun () -> Field.Constant.of_int 3) in
        let g = exists Inner_curve.typ ~compute:(fun _ -> Inner_curve.one) in
        ignore
          ( Pickles.Scalar_challenge.to_field_checked'
              (module Impl)
              ~num_bits:16
              (Kimchi_backend_common.Scalar_challenge.create x)
            : Field.t * Field.t * Field.t ) ;
        ignore
          ( Pickles.Step_main_inputs.Ops.scale_fast g ~num_bits:5
              (Shifted_value x)
            : Pickles.Step_main_inputs.Inner_curve.t ) ;
        ignore
          ( Pickles.Step_main_inputs.Ops.scale_fast g ~num_bits:5
              (Shifted_value x)
            : Pickles.Step_main_inputs.Inner_curve.t ) ;
        ignore
          ( Pickles.Step_verifier.Scalar_challenge.endo g ~num_bits:4
              (Kimchi_backend_common.Scalar_challenge.create x)
            : Field.t * Field.t ))

module Base = struct
  module User_command_failure = struct
    (** The various ways that a user command may fail. These should be computed
        before applying the snark, to ensure that only the base fee is charged
        to the fee-payer if executing the user command will later fail.
    *)
    type 'bool t =
      { predicate_failed : 'bool (* All *)
      ; source_not_present : 'bool (* All *)
      ; receiver_not_present : 'bool (* Delegate, Mint_tokens *)
      ; amount_insufficient_to_create : 'bool (* Payment only *)
      ; token_cannot_create : 'bool (* Payment only, token<>default *)
      ; source_insufficient_balance : 'bool (* Payment only *)
      ; source_minimum_balance_violation : 'bool (* Payment only *)
      ; source_bad_timing : 'bool (* Payment only *)
      }

    let num_fields = 8

    let to_list
        { predicate_failed
        ; source_not_present
        ; receiver_not_present
        ; amount_insufficient_to_create
        ; token_cannot_create
        ; source_insufficient_balance
        ; source_minimum_balance_violation
        ; source_bad_timing
        } =
      [ predicate_failed
      ; source_not_present
      ; receiver_not_present
      ; amount_insufficient_to_create
      ; token_cannot_create
      ; source_insufficient_balance
      ; source_minimum_balance_violation
      ; source_bad_timing
      ]

    let of_list = function
      | [ predicate_failed
        ; source_not_present
        ; receiver_not_present
        ; amount_insufficient_to_create
        ; token_cannot_create
        ; source_insufficient_balance
        ; source_minimum_balance_violation
        ; source_bad_timing
        ] ->
          { predicate_failed
          ; source_not_present
          ; receiver_not_present
          ; amount_insufficient_to_create
          ; token_cannot_create
          ; source_insufficient_balance
          ; source_minimum_balance_violation
          ; source_bad_timing
          }
      | _ ->
          failwith
            "Transaction_snark.Base.User_command_failure.to_list: bad length"

    let typ : (Boolean.var t, bool t) Typ.t =
      let open Typ in
      list ~length:num_fields Boolean.typ
      |> transport ~there:to_list ~back:of_list
      |> transport_var ~there:to_list ~back:of_list

    let any t = Boolean.any (to_list t)

    (** Compute which -- if any -- of the failure cases will be hit when
        evaluating the given user command, and indicate whether the fee-payer
        would need to pay the account creation fee if the user command were to
        succeed (irrespective or whether it actually will or not).
    *)
    let compute_unchecked
        ~(constraint_constants : Genesis_constants.Constraint_constants.t)
        ~txn_global_slot ~(fee_payer_account : Account.t)
        ~(receiver_account : Account.t) ~(source_account : Account.t)
        ({ payload; signature = _; signer = _ } : Transaction_union.t) =
      match payload.body.tag with
      | Fee_transfer | Coinbase ->
          (* Not user commands, return no failure. *)
          of_list (List.init num_fields ~f:(fun _ -> false))
      | _ -> (
          let fail s =
            failwithf
              "Transaction_snark.Base.User_command_failure.compute_unchecked: \
               %s"
              s ()
          in
          let fee_token = payload.common.fee_token in
          let token = payload.body.token_id in
          let fee_payer =
            Account_id.create payload.common.fee_payer_pk fee_token
          in
          let source = Account_id.create payload.body.source_pk token in
          let receiver = Account_id.create payload.body.receiver_pk token in
          (* This should shadow the logic in [Sparse_ledger]. *)
          let fee_payer_account =
            { fee_payer_account with
              balance =
                Option.value_exn ?here:None ?error:None ?message:None
                @@ Balance.sub_amount fee_payer_account.balance
                     (Amount.of_fee payload.common.fee)
            }
          in
          let predicate_failed =
            if
              Public_key.Compressed.equal payload.common.fee_payer_pk
                payload.body.source_pk
            then false
            else
              match payload.body.tag with
              | Create_account | Mint_tokens ->
                  assert false
              | Payment | Stake_delegation ->
                  (* TODO(#4554): Hook account_precondition evaluation in here once
                     implemented.
                  *)
                  true
              | Fee_transfer | Coinbase ->
                  assert false
          in
          match payload.body.tag with
          | Fee_transfer | Coinbase ->
              assert false
          | Stake_delegation ->
              let receiver_account =
                if Account_id.equal receiver fee_payer then fee_payer_account
                else receiver_account
              in
              let receiver_not_present =
                let id = Account.identifier receiver_account in
                if Account_id.equal Account_id.empty id then true
                else if Account_id.equal receiver id then false
                else fail "bad receiver account ID"
              in
              let source_account =
                if Account_id.equal source fee_payer then fee_payer_account
                else source_account
              in
              let source_not_present =
                let id = Account.identifier source_account in
                if Account_id.equal Account_id.empty id then true
                else if Account_id.equal source id then false
                else fail "bad source account ID"
              in
              { predicate_failed
              ; source_not_present
              ; receiver_not_present
              ; amount_insufficient_to_create = false
              ; token_cannot_create = false
              ; source_insufficient_balance = false
              ; source_minimum_balance_violation = false
              ; source_bad_timing = false
              }
          | Payment ->
              let receiver_account =
                if Account_id.equal receiver fee_payer then fee_payer_account
                else receiver_account
              in
              let receiver_needs_creating =
                let id = Account.identifier receiver_account in
                if Account_id.equal Account_id.empty id then true
                else if Account_id.equal receiver id then false
                else fail "bad receiver account ID"
              in
              let token_is_default = true in
              let token_cannot_create =
                receiver_needs_creating && not token_is_default
              in
              let amount_insufficient_to_create =
                let creation_amount =
                  Amount.of_fee constraint_constants.account_creation_fee
                in
                receiver_needs_creating
                && Option.is_none
                     (Amount.sub payload.body.amount creation_amount)
              in
              let fee_payer_is_source = Account_id.equal fee_payer source in
              let source_account =
                if fee_payer_is_source then fee_payer_account
                else source_account
              in
              let source_not_present =
                let id = Account.identifier source_account in
                if Account_id.equal Account_id.empty id then true
                else if Account_id.equal source id then false
                else fail "bad source account ID"
              in
              let source_insufficient_balance =
                (* This failure is fatal if fee-payer and source account are
                   the same. This is checked in the transaction pool.
                *)
                (not fee_payer_is_source)
                &&
                if Account_id.equal source receiver then
                  (* The final balance will be [0 - account_creation_fee]. *)
                  receiver_needs_creating
                else
                  Amount.(
                    Balance.to_amount source_account.balance
                    < payload.body.amount)
              in
              let timing_or_error =
                Mina_transaction_logic.validate_timing
                  ~txn_amount:payload.body.amount ~txn_global_slot
                  ~account:source_account
              in
              let source_minimum_balance_violation =
                match timing_or_error with
                | Ok _ ->
                    false
                | Error err ->
                    let open Mina_base in
                    Transaction_status.Failure.equal
                      (Mina_transaction_logic
                       .timing_error_to_user_command_status err)
                      Transaction_status.Failure
                      .Source_minimum_balance_violation
              in
              let source_bad_timing =
                (* This failure is fatal if fee-payer and source account are
                   the same. This is checked in the transaction pool.
                *)
                (not fee_payer_is_source)
                && (not source_insufficient_balance)
                && Or_error.is_error timing_or_error
              in
              { predicate_failed
              ; source_not_present
              ; receiver_not_present = false
              ; amount_insufficient_to_create
              ; token_cannot_create
              ; source_insufficient_balance
              ; source_minimum_balance_violation
              ; source_bad_timing
              }
          | Mint_tokens | Create_account ->
              assert false )

    let%snarkydef compute_as_prover ~constraint_constants ~txn_global_slot
        (txn : Transaction_union.var) =
      let%bind data =
        exists (Typ.Internal.ref ())
          ~compute:
            As_prover.(
              let%map txn = read Transaction_union.typ txn in
              let fee_token = txn.payload.common.fee_token in
              let token = txn.payload.body.token_id in
              let fee_payer =
                Account_id.create txn.payload.common.fee_payer_pk fee_token
              in
              let source = Account_id.create txn.payload.body.source_pk token in
              let receiver =
                Account_id.create txn.payload.body.receiver_pk token
              in
              (txn, fee_payer, source, receiver))
      in
      let%bind fee_payer_idx =
        exists (Typ.Internal.ref ())
          ~request:
            As_prover.(
              let%map _txn, fee_payer, _source, _receiver =
                read (Typ.Internal.ref ()) data
              in
              Ledger_hash.Find_index fee_payer)
      in
      let%bind fee_payer_account =
        exists (Typ.Internal.ref ())
          ~request:
            As_prover.(
              let%map fee_payer_idx =
                read (Typ.Internal.ref ()) fee_payer_idx
              in
              Ledger_hash.Get_element fee_payer_idx)
      in
      let%bind source_idx =
        exists (Typ.Internal.ref ())
          ~request:
            As_prover.(
              let%map _txn, _fee_payer, source, _receiver =
                read (Typ.Internal.ref ()) data
              in
              Ledger_hash.Find_index source)
      in
      let%bind source_account =
        exists (Typ.Internal.ref ())
          ~request:
            As_prover.(
              let%map source_idx = read (Typ.Internal.ref ()) source_idx in
              Ledger_hash.Get_element source_idx)
      in
      let%bind receiver_idx =
        exists (Typ.Internal.ref ())
          ~request:
            As_prover.(
              let%map _txn, _fee_payer, _source, receiver =
                read (Typ.Internal.ref ()) data
              in
              Ledger_hash.Find_index receiver)
      in
      let%bind receiver_account =
        exists (Typ.Internal.ref ())
          ~request:
            As_prover.(
              let%map receiver_idx = read (Typ.Internal.ref ()) receiver_idx in
              Ledger_hash.Get_element receiver_idx)
      in
      exists typ
        ~compute:
          As_prover.(
            let%bind txn, _fee_payer, _source, _receiver =
              read (Typ.Internal.ref ()) data
            in
            let%bind fee_payer_account, _path =
              read (Typ.Internal.ref ()) fee_payer_account
            in
            let%bind source_account, _path =
              read (Typ.Internal.ref ()) source_account
            in
            let%bind receiver_account, _path =
              read (Typ.Internal.ref ()) receiver_account
            in
            let%map txn_global_slot = read Global_slot.typ txn_global_slot in
            compute_unchecked ~constraint_constants ~txn_global_slot
              ~fee_payer_account ~source_account ~receiver_account txn)
  end

  let%snarkydef check_signature shifted ~payload ~is_user_command ~signer
      ~signature =
    let%bind input =
      Transaction_union_payload.Checked.to_input_legacy payload
    in
    let%bind verifies =
      Schnorr.Legacy.Checked.verifies shifted signature signer input
    in
    [%with_label "check signature"]
      (Boolean.Assert.any [ Boolean.not is_user_command; verifies ])

  let check_timing ~balance_check ~timed_balance_check ~account ~txn_amount
      ~txn_global_slot =
    (* calculations should track Mina_transaction_logic.validate_timing *)
    let open Account.Poly in
    let open Account.Timing.As_record in
    let { is_timed
        ; initial_minimum_balance
        ; cliff_time
        ; cliff_amount
        ; vesting_period
        ; vesting_increment
        } =
      account.timing
    in
    let%bind curr_min_balance =
      Account.Checked.min_balance_at_slot ~global_slot:txn_global_slot
        ~cliff_time ~cliff_amount ~vesting_period ~vesting_increment
        ~initial_minimum_balance
    in
    let%bind proposed_balance =
      match txn_amount with
      | Some txn_amount ->
          let%bind proposed_balance, `Underflow underflow =
            Balance.Checked.sub_amount_flagged account.balance txn_amount
          in
          (* underflow indicates insufficient balance *)
          let%map () = balance_check (Boolean.not underflow) in
          proposed_balance
      | None ->
          return account.balance
    in
    let%bind sufficient_timed_balance =
      Balance.Checked.( >= ) proposed_balance curr_min_balance
    in
    let%bind () =
      let%bind ok = Boolean.(any [ not is_timed; sufficient_timed_balance ]) in
      timed_balance_check ok
    in
    let%bind is_timed_balance_zero =
      Balance.Checked.equal curr_min_balance
        (Balance.Checked.Unsafe.of_field Field.(Var.constant zero))
    in
    (* if current min balance is zero, then timing becomes untimed *)
    let%bind is_untimed = Boolean.((not is_timed) ||| is_timed_balance_zero) in
    let%map timing =
      Account.Timing.if_ is_untimed ~then_:Account.Timing.untimed_var
        ~else_:account.timing
    in
    (`Min_balance curr_min_balance, timing)

  let side_loaded =
    Memo.of_comparable
      (module Int)
      (fun i ->
        let open Zkapp_statement in
        Pickles.Side_loaded.create ~typ ~name:(sprintf "zkapp_%d" i)
          ~max_proofs_verified:
            (module Pickles.Side_loaded.Verification_key.Max_width)
          ~value_to_field_elements:to_field_elements
          ~var_to_field_elements:Checked.to_field_elements)

  let signature_verifies ~shifted ~payload_digest signature pk =
    let%bind pk =
      Public_key.decompress_var pk
      (*           (Account_id.Checked.public_key fee_payer_id) *)
    in
    Schnorr.Chunked.Checked.verifies shifted signature pk
      (Random_oracle.Input.Chunked.field payload_digest)

  module Parties_snark = struct
    open Parties_segment
    open Spec

    module Prover_value : sig
      type 'a t

      val get : 'a t -> 'a

      val create : (unit -> 'a) -> 'a t

      val map : 'a t -> f:('a -> 'b) -> 'b t

      val if_ : Boolean.var -> then_:'a t -> else_:'a t -> 'a t
    end = struct
      open Impl

      type 'a t = 'a As_prover.Ref.t

      let get = As_prover.Ref.get

      let create = As_prover.Ref.create

      let if_ b ~then_ ~else_ =
        create (fun () ->
            get (if Impl.As_prover.read Boolean.typ b then then_ else else_))

      let map t ~f = create (fun () -> f (get t))
    end

    module Global_state = struct
      type t =
        { ledger : Ledger_hash.var * Sparse_ledger.t Prover_value.t
        ; fee_excess : Amount.Signed.var
        ; protocol_state : Zkapp_precondition.Protocol_state.View.Checked.t
        }
    end

    let implied_root account incl =
      let open Impl in
      List.foldi incl
        ~init:(Lazy.force (With_hash.hash account))
        ~f:(fun height acc (b, h) ->
          let l = Field.if_ b ~then_:h ~else_:acc
          and r = Field.if_ b ~then_:acc ~else_:h in
          let acc' = Ledger_hash.merge_var ~height l r in
          acc')

    module type Single_inputs = sig
      val constraint_constants : Genesis_constants.Constraint_constants.t

      val spec : single

      val snapp_statement : (int * Zkapp_statement.Checked.t) option
    end

    type party =
      { party :
          (Party.Body.Checked.t, Parties.Digest.Party.Checked.t) With_hash.t
      ; control : Control.t Prover_value.t
      }

    module Inputs = struct
      module V = Prover_value
      open Impl

      module Transaction_commitment = struct
        type t = Field.t

        let if_ = Field.if_

        let empty = Field.constant Parties.Transaction_commitment.empty

        let commitment ~other_parties:{ With_hash.hash = other_parties; _ } =
          Parties.Transaction_commitment.Checked.create
            ~other_parties_hash:other_parties

        let full_commitment ~party:{ party; _ } ~memo_hash ~commitment =
          Parties.Transaction_commitment.Checked.create_complete commitment
            ~memo_hash ~fee_payer_hash:party.hash
      end

      module Bool = struct
        include Boolean

        type t = var

        let display _b ~label:_ = ""

        type failure_status = unit

        type failure_status_tbl = unit

        let assert_with_failure_status_tbl b _failure_status_tbl =
          Assert.is_true b
      end

      module Account_id = struct
        type t = Account_id.var

        let if_ b ~then_ ~else_ =
          run_checked (Account_id.Checked.if_ b ~then_ ~else_)

        let derive_token_id = Account_id.Checked.derive_token_id

        let constant id =
          Account_id.(
            Checked.create
              (Public_key.Compressed.var_of_t (public_key id))
              (Token_id.Checked.constant (token_id id)))

        let invalid = constant Account_id.invalid

        let equal x y = Account_id.Checked.equal x y |> run_checked

        let create = Account_id.Checked.create
      end

      module Global_slot = struct
        include Global_slot.Checked

        let ( > ) x y = run_checked (x > y)

        let if_ b ~then_ ~else_ = run_checked (if_ b ~then_ ~else_)

        let equal x y = run_checked (equal x y)
      end

      module Nonce = struct
        type t = Account.Nonce.Checked.t

        let if_ b ~then_ ~else_ =
          run_checked (Account.Nonce.Checked.if_ b ~then_ ~else_)

        let succ t = run_checked (Account.Nonce.Checked.succ t)
      end

      module State_hash = struct
        type t = State_hash.var

        let if_ b ~then_ ~else_ = run_checked (State_hash.if_ b ~then_ ~else_)
      end

      module Timing = struct
        type t = Account_timing.var

        let if_ b ~then_ ~else_ =
          run_checked (Account_timing.if_ b ~then_ ~else_)

        let vesting_period (t : t) = t.vesting_period
      end

      module Balance = struct
        include Balance.Checked

        let if_ b ~then_ ~else_ = run_checked (if_ b ~then_ ~else_)

        let sub_amount_flagged x y = run_checked (sub_amount_flagged x y)

        let add_signed_amount_flagged x y =
          run_checked (add_signed_amount_flagged x y)
      end

      module Verification_key = struct
        type t =
          ( Boolean.var
          , ( Side_loaded_verification_key.t option
            , Field.Constant.t )
            With_hash.t
            Data_as_hash.t )
          Zkapp_basic.Flagged_option.t

        let if_ b ~(then_ : t) ~(else_ : t) : t =
          Zkapp_basic.Flagged_option.if_ ~if_:Data_as_hash.if_ b ~then_ ~else_
      end

      module Events = struct
        type t = Zkapp_account.Events.var

        let is_empty x = run_checked (Party.Events.is_empty_var x)

        let push_events = Party.Sequence_events.push_events_checked
      end

      module Zkapp_uri = struct
        type t = string Data_as_hash.t

        let if_ = Data_as_hash.if_
      end

      module Token_symbol = struct
        type t = Account.Token_symbol.var

        let if_ = Account.Token_symbol.if_
      end

      module Account = struct
        type t = (Account.Checked.Unhashed.t, Field.t Lazy.t) With_hash.t

        module Permissions = struct
          type controller = Permissions.Auth_required.Checked.t

          let edit_state : t -> controller =
           fun a -> a.data.permissions.edit_state

          let send : t -> controller = fun a -> a.data.permissions.send

          let receive : t -> controller = fun a -> a.data.permissions.receive

          let set_delegate : t -> controller =
           fun a -> a.data.permissions.set_delegate

          let set_permissions : t -> controller =
           fun a -> a.data.permissions.set_permissions

          let set_verification_key : t -> controller =
           fun a -> a.data.permissions.set_verification_key

          let set_zkapp_uri : t -> controller =
           fun a -> a.data.permissions.set_zkapp_uri

          let edit_sequence_state : t -> controller =
           fun a -> a.data.permissions.edit_sequence_state

          let set_token_symbol : t -> controller =
           fun a -> a.data.permissions.set_token_symbol

          let increment_nonce : t -> controller =
           fun a -> a.data.permissions.increment_nonce

          let set_voting_for : t -> controller =
           fun a -> a.data.permissions.set_voting_for

          type t = Permissions.Checked.t

          let if_ b ~then_ ~else_ = Permissions.Checked.if_ b ~then_ ~else_
        end

        let account_with_hash (account : Account.Checked.Unhashed.t) : t =
          With_hash.of_data account ~hash_data:(fun a ->
              lazy
                (let a =
                   { a with
                     zkapp =
                       ( Zkapp_account.Checked.digest a.zkapp
                       , As_prover.Ref.create (fun () -> None) )
                   }
                 in
                 run_checked (Account.Checked.digest a)))

        type timing = Account_timing.var

        let timing (account : t) : timing = account.data.timing

        let set_timing (account : t) (timing : timing) : t =
          { account with data = { account.data with timing } }

        let set_token_id (account : t) (token_id : Token_id.Checked.t) : t =
          account_with_hash { account.data with token_id }

        let balance (a : t) : Balance.t = a.data.balance

        let set_balance (balance : Balance.t) ({ data = a; hash } : t) : t =
          { data = { a with balance }; hash }

        let check_timing ~txn_global_slot ({ data = account; _ } : t) =
          let invalid_timing = ref None in
          let balance_check _ = failwith "Should not be called" in
          let timed_balance_check b =
            invalid_timing := Some (Boolean.not b) ;
            return ()
          in
          let `Min_balance _, timing =
            run_checked
            @@ [%with_label "Check zkapp timing"]
                 (check_timing ~balance_check ~timed_balance_check ~account
                    ~txn_amount:None ~txn_global_slot)
          in
          (`Invalid_timing (Option.value_exn !invalid_timing), timing)

        let make_zkapp (a : t) = a

        let unmake_zkapp (a : t) = a

        let proved_state (a : t) = a.data.zkapp.proved_state

        let set_proved_state proved_state ({ data = a; hash } : t) : t =
          { data = { a with zkapp = { a.zkapp with proved_state } }; hash }

        let app_state (a : t) = a.data.zkapp.app_state

        let set_app_state app_state ({ data = a; hash } : t) : t =
          { data = { a with zkapp = { a.zkapp with app_state } }; hash }

        let verification_key (a : t) : Verification_key.t =
          a.data.zkapp.verification_key

        let set_verification_key (verification_key : Verification_key.t)
            ({ data = a; hash } : t) : t =
          { data = { a with zkapp = { a.zkapp with verification_key } }; hash }

        let last_sequence_slot (a : t) = a.data.zkapp.last_sequence_slot

        let set_last_sequence_slot last_sequence_slot ({ data = a; hash } : t) :
            t =
          { data = { a with zkapp = { a.zkapp with last_sequence_slot } }
          ; hash
          }

        let sequence_state (a : t) = a.data.zkapp.sequence_state

        let set_sequence_state sequence_state ({ data = a; hash } : t) : t =
          { data = { a with zkapp = { a.zkapp with sequence_state } }; hash }

        let zkapp_uri (a : t) = a.data.zkapp_uri

        let set_zkapp_uri zkapp_uri ({ data = a; hash } : t) : t =
          { data = { a with zkapp_uri }; hash }

        let token_symbol (a : t) = a.data.token_symbol

        let set_token_symbol token_symbol ({ data = a; hash } : t) : t =
          { data = { a with token_symbol }; hash }

        let public_key (a : t) = a.data.public_key

        let set_public_key public_key ({ data = a; hash } : t) : t =
          { data = { a with public_key }; hash }

        let delegate (a : t) = a.data.delegate

        let set_delegate delegate ({ data = a; hash } : t) : t =
          { data = { a with delegate }; hash }

        let nonce (a : t) = a.data.nonce

        let set_nonce nonce ({ data = a; hash } : t) : t =
          { data = { a with nonce }; hash }

        let voting_for (a : t) = a.data.voting_for

        let set_voting_for voting_for ({ data = a; hash } : t) : t =
          { data = { a with voting_for }; hash }

        let permissions (a : t) = a.data.permissions

        let set_permissions permissions ({ data = a; hash } : t) : t =
          { data = { a with permissions }; hash }
      end

      module Opt = struct
        open Zkapp_basic

        type 'a t = (Bool.t, 'a) Flagged_option.t

        let is_some = Flagged_option.is_some

        let map x ~f = Flagged_option.map ~f x

        let or_default ~if_ x ~default =
          if_ (is_some x) ~then_:(Flagged_option.data x) ~else_:default

        let or_exn x =
          with_label "or_exn is_some" (fun () ->
              Bool.Assert.is_true (is_some x)) ;
          Flagged_option.data x
      end

      module Parties = struct
        module F = Parties.Digest.Forest.Checked

        type t =
          ( ( Party.t * unit
            , Parties.Digest.Party.t
            , Parties.Digest.Forest.t )
            Parties.Call_forest.t
            V.t
          , F.t )
          With_hash.t

        let if_ b ~then_:(t : t) ~else_:(e : t) : t =
          { hash = F.if_ b ~then_:t.hash ~else_:e.hash
          ; data = V.if_ b ~then_:t.data ~else_:e.data
          }

        let empty =
          Parties.Digest.Forest.constant Parties.Call_forest.With_hashes.empty

        let is_empty ({ hash = x; _ } : t) = F.equal empty x

        let empty () : t = { hash = empty; data = V.create (fun () -> []) }

        let pop_exn ({ hash = h; data = r } : t) : (party * t) * t =
          with_label "Parties.pop_exn" (fun () ->
              let hd_r =
                V.create (fun () ->
                    V.get r |> List.hd_exn |> With_stack_hash.elt)
              in
              let party = V.create (fun () -> (V.get hd_r).party |> fst) in
              let auth = V.(create (fun () -> (V.get party).authorization)) in
              let party =
                exists (Party.Body.typ ()) ~compute:(fun () ->
                    (V.get party).body)
              in
              let party =
                With_hash.of_data party
                  ~hash_data:Parties.Digest.Party.Checked.create
              in
              let subforest : t =
                let subforest = V.create (fun () -> (V.get hd_r).calls) in
                let subforest_hash =
                  exists Parties.Digest.Forest.typ ~compute:(fun () ->
                      Parties.Call_forest.hash (V.get subforest))
                in
                { hash = subforest_hash; data = subforest }
              in
              let tl_hash =
                exists Parties.Digest.Forest.typ ~compute:(fun () ->
                    V.get r |> List.tl_exn |> Parties.Call_forest.hash)
              in
              let tree_hash =
                Parties.Digest.Tree.Checked.create ~party:party.hash
                  ~calls:subforest.hash
              in
              let hash_cons =
                Parties.Digest.Forest.Checked.cons tree_hash tl_hash
              in
              F.Assert.equal hash_cons h ;
              ( ( ({ party; control = auth }, subforest)
                , { hash = tl_hash
                  ; data = V.(create (fun () -> List.tl_exn (get r)))
                  } )
                : (party * t) * t ))
      end

      module Stack_frame = struct
        type frame = (Token_id.Checked.t, Parties.t) Stack_frame.t

        type t = (frame, Stack_frame.Digest.Checked.t Lazy.t) With_hash.t

        let if_ b ~then_:(t1 : t) ~else_:(t2 : t) : t =
          { With_hash.hash =
              lazy
                (Stack_frame.Digest.Checked.if_ b ~then_:(Lazy.force t1.hash)
                   ~else_:(Lazy.force t2.hash))
          ; data =
              Stack_frame.Checked.if_ Parties.if_ b ~then_:t1.data
                ~else_:t2.data
          }

        let caller (t : t) = t.data.caller

        let caller_caller (t : t) = t.data.caller_caller

        let calls (t : t) = t.data.calls

        let of_frame (frame : frame) : t =
          { data = frame
          ; hash =
              lazy
                (Stack_frame.Digest.Checked.create
                   ~hash_parties:(fun (calls : Parties.t) -> calls.hash)
                   frame)
          }

        let make ~caller ~caller_caller ~calls : t =
          Stack_frame.make ~caller ~caller_caller ~calls |> of_frame

        let hash (t : t) : Stack_frame.Digest.Checked.t = Lazy.force t.hash

        let unhash (h : Stack_frame.Digest.Checked.t)
            (frame :
              ( Mina_base.Token_id.Stable.V1.t
              , unit Mina_base.Parties.Call_forest.With_hashes.Stable.V1.t )
              Stack_frame.Stable.V1.t
              V.t) : t =
          with_label "unhash" (fun () ->
              let frame : frame =
                { caller =
                    exists Token_id.typ ~compute:(fun () ->
                        (V.get frame).caller)
                ; caller_caller =
                    exists Token_id.typ ~compute:(fun () ->
                        (V.get frame).caller_caller)
                ; calls =
                    { hash =
                        exists Mina_base.Parties.Digest.Forest.typ
                          ~compute:(fun () ->
                            (V.get frame).calls
                            |> Mina_base.Parties.Call_forest.hash)
                    ; data = V.map frame ~f:(fun frame -> frame.calls)
                    }
                }
              in
              let t = of_frame frame in
              Stack_frame.Digest.Checked.Assert.equal (hash (of_frame frame)) h ;
              t)
      end

      module Call_stack = struct
        module Value = struct
          open Mina_base

          type caller = Token_id.t

          type frame =
            ( caller
            , ( Party.t * unit
              , Parties.Digest.Party.t
              , Parties.Digest.Forest.t )
              Parties.Call_forest.t )
            Stack_frame.t
        end

        type elt = Stack_frame.t

        module Elt = struct
          type t = (Value.frame, Mina_base.Stack_frame.Digest.t) With_hash.t

          let default : unit -> t =
            Memo.unit (fun () : t ->
                With_hash.of_data ~hash_data:Mina_base.Stack_frame.Digest.create
                  ( { caller = Mina_base.Token_id.default
                    ; caller_caller = Mina_base.Token_id.default
                    ; calls = []
                    }
                    : Value.frame ))
        end

        let hash (type a) (xs : (a, Call_stack_digest.t) With_stack_hash.t list)
            : Call_stack_digest.t =
          match xs with [] -> Call_stack_digest.empty | x :: _ -> x.stack_hash

        type t =
          ( (Elt.t, Call_stack_digest.t) With_stack_hash.t list V.t
          , Call_stack_digest.Checked.t )
          With_hash.t

        let if_ b ~then_:(t : t) ~else_:(e : t) : t =
          { hash = Call_stack_digest.Checked.if_ b ~then_:t.hash ~else_:e.hash
          ; data = V.if_ b ~then_:t.data ~else_:e.data
          }

        let empty = Call_stack_digest.(constant empty)

        let is_empty ({ hash = x; _ } : t) =
          Call_stack_digest.Checked.equal empty x

        let empty () : t = { hash = empty; data = V.create (fun () -> []) }

        let exists_elt (elt_ref : (Value.frame, _) With_hash.t V.t) :
            Stack_frame.t =
          let elt : Stack_frame.frame =
            let calls : Parties.t =
              { hash =
                  exists Mina_base.Parties.Digest.Forest.typ ~compute:(fun () ->
                      (V.get elt_ref).data.calls
                      |> Mina_base.Parties.Call_forest.hash)
              ; data = V.map elt_ref ~f:(fun frame -> frame.data.calls)
              }
            and caller =
              exists Mina_base.Token_id.typ ~compute:(fun () ->
                  (V.get elt_ref).data.caller)
            and caller_caller =
              exists Mina_base.Token_id.typ ~compute:(fun () ->
                  (V.get elt_ref).data.caller_caller)
            in
            { caller; caller_caller; calls }
          in
          Stack_frame.of_frame elt

        let pop_exn ({ hash = h; data = r } : t) : elt * t =
          let hd_r = V.create (fun () -> (V.get r |> List.hd_exn).elt) in
          let tl_r = V.create (fun () -> V.get r |> List.tl_exn) in
          let elt : Stack_frame.t = exists_elt hd_r in
          let stack =
            exists Call_stack_digest.typ ~compute:(fun () -> hash (V.get tl_r))
          in
          let h' =
            Call_stack_digest.Checked.cons (Stack_frame.hash elt) stack
          in
          with_label __LOC__ (fun () ->
              Call_stack_digest.Checked.Assert.equal h h') ;
          (elt, { hash = stack; data = tl_r })

        let pop ({ hash = h; data = r } as t : t) : (elt * t) Opt.t =
          let input_is_empty = is_empty t in
          let hd_r =
            V.create (fun () ->
                match V.get r |> List.hd with
                | None ->
                    Elt.default ()
                | Some x ->
                    x.elt)
          in
          let tl_r =
            V.create (fun () -> V.get r |> List.tl |> Option.value ~default:[])
          in
          let elt = exists_elt hd_r in
          let stack =
            exists Call_stack_digest.typ ~compute:(fun () -> hash (V.get tl_r))
          in
          let stack_frame_hash = Stack_frame.hash elt in
          let h' = Call_stack_digest.Checked.cons stack_frame_hash stack in
          with_label __LOC__ (fun () ->
              Boolean.Assert.any
                [ input_is_empty; Call_stack_digest.Checked.equal h h' ]) ;
          { is_some = Boolean.not input_is_empty
          ; data = (elt, { hash = stack; data = tl_r })
          }

        let read_elt (frame : elt) : Elt.t =
          { hash =
              As_prover.read Mina_base.Stack_frame.Digest.typ
                (Stack_frame.hash frame)
          ; data =
              { calls = V.get frame.data.calls.data
              ; caller = As_prover.read Token_id.typ frame.data.caller
              ; caller_caller =
                  As_prover.read Token_id.typ frame.data.caller_caller
              }
          }

        let push (elt : elt) ~onto:({ hash = h_tl; data = r_tl } : t) : t =
          let h = Call_stack_digest.Checked.cons (Stack_frame.hash elt) h_tl in
          let r =
            V.create
              (fun () : (Elt.t, Call_stack_digest.t) With_stack_hash.t list ->
                let hd = read_elt elt in
                let tl = V.get r_tl in
                { With_stack_hash.stack_hash =
                    As_prover.read Call_stack_digest.typ h
                ; elt = hd
                }
                :: tl)
          in
          { hash = h; data = r }
      end

      module Amount = struct
        type t = Amount.Checked.t

        type unsigned = t

        module Signed = struct
          type t = Amount.Signed.Checked.t

          let equal t t' = run_checked (Amount.Signed.Checked.equal t t')

          let if_ b ~then_ ~else_ =
            run_checked (Amount.Signed.Checked.if_ b ~then_ ~else_)

          let is_pos (t : t) =
            Sgn.Checked.is_pos
              (run_checked (Currency.Amount.Signed.Checked.sgn t))

          let negate = Amount.Signed.Checked.negate

          let of_unsigned = Amount.Signed.Checked.of_unsigned

          let add_flagged x y =
            run_checked (Amount.Signed.Checked.add_flagged x y)
        end

        let if_ b ~then_ ~else_ =
          run_checked (Amount.Checked.if_ b ~then_ ~else_)

        let equal t t' = run_checked (Amount.Checked.equal t t')

        let zero = Amount.(var_of_t zero)

        let add_flagged x y = run_checked (Amount.Checked.add_flagged x y)

        let add_signed_flagged (x : t) (y : Signed.t) =
          run_checked (Amount.Checked.add_signed_flagged x y)

        let of_constant_fee fee = Amount.var_of_t (Amount.of_fee fee)
      end

      module Token_id = struct
        type t = Token_id.Checked.t

        let if_ = Token_id.Checked.if_

        let equal x y = Token_id.Checked.equal x y

        let default = Token_id.(Checked.constant default)
      end

      module Public_key = struct
        type t = Public_key.Compressed.var

        let if_ b ~then_ ~else_ =
          run_checked (Public_key.Compressed.Checked.if_ b ~then_ ~else_)
      end

      module Protocol_state_precondition = struct
        type t = Zkapp_precondition.Protocol_state.Checked.t
      end

      module Field = Impl.Field

      module Local_state = struct
        type t =
          ( Stack_frame.t
          , Call_stack.t
          , Token_id.t
          , Amount.t
          , Ledger_hash.var * Sparse_ledger.t V.t
          , Bool.t
          , Transaction_commitment.t
          , Bool.failure_status_tbl )
          Mina_transaction_logic.Parties_logic.Local_state.t

        let add_check (t : t) _failure b =
          { t with success = Bool.(t.success &&& b) }

        let update_failure_status_tbl (t : t) _failure_status b =
          add_check
            (t : t)
            Transaction_status.Failure.Update_not_permitted_voting_for b

        let add_new_failure_status_bucket t = t
      end
    end

    module Single (I : Single_inputs) = struct
      open I

      let { auth_type; is_start = _ } = spec

      module V = Prover_value
      open Impl

      module Inputs = struct
        include Inputs

        module Account = struct
          include Account

          let register_verification_key ({ data = a; _ } : t) =
            Option.iter snapp_statement ~f:(fun (tag, _) ->
                let vk =
                  exists Side_loaded_verification_key.typ ~compute:(fun () ->
                      Option.value_exn
                        (As_prover.Ref.get
                           (Data_as_hash.ref a.zkapp.verification_key.data))
                          .data)
                in
                let expected_hash =
                  Data_as_hash.hash a.zkapp.verification_key.data
                in
                let actual_hash = Zkapp_account.Checked.digest_vk vk in
                Field.Assert.equal expected_hash actual_hash ;
                Pickles.Side_loaded.in_circuit (side_loaded tag) vk)
        end

        module Controller = struct
          type t = Permissions.Auth_required.Checked.t

          let if_ = Permissions.Auth_required.Checked.if_

          let check =
            match auth_type with
            | Proof ->
                fun ~proof_verifies:_ ~signature_verifies:_ perm ->
                  Permissions.Auth_required.Checked.eval_proof perm
            | Signature | None_given ->
                fun ~proof_verifies:_ ~signature_verifies perm ->
                  Permissions.Auth_required.Checked.eval_no_proof
                    ~signature_verifies perm
        end

        module Ledger = struct
          type t = Ledger_hash.var * Sparse_ledger.t V.t

          type inclusion_proof = (Boolean.var * Field.t) list

          let if_ b ~then_:((xt, rt) : t) ~else_:((xe, re) : t) =
            ( run_checked (Ledger_hash.if_ b ~then_:xt ~else_:xe)
            , V.if_ b ~then_:rt ~else_:re )

          let empty ~depth () : t =
            let t = Sparse_ledger.empty ~depth () in
            ( Ledger_hash.var_of_t (Sparse_ledger.merkle_root t)
            , V.create (fun () -> t) )

          let idx ledger id = Sparse_ledger.find_index_exn ledger id

          let body_id (body : Party.Body.Checked.t) =
            let open As_prover in
            Mina_base.Account_id.create
              (read Signature_lib.Public_key.Compressed.typ body.public_key)
              (read Mina_base.Token_id.typ body.token_id)

          let get_account { party; _ } ((_root, ledger) : t) =
            let idx = V.map ledger ~f:(fun l -> idx l (body_id party.data)) in
            let account =
              exists Mina_base.Account.Checked.Unhashed.typ ~compute:(fun () ->
                  Sparse_ledger.get_exn (V.get ledger) (V.get idx))
            in
            let account = Account.account_with_hash account in
            let incl =
              exists
                Typ.(
                  list ~length:constraint_constants.ledger_depth
                    (Boolean.typ * field))
                ~compute:(fun () ->
                  List.map
                    (Sparse_ledger.path_exn (V.get ledger) (V.get idx))
                    ~f:(fun x ->
                      match x with
                      | `Left h ->
                          (false, h)
                      | `Right h ->
                          (true, h)))
            in
            (account, incl)

          let set_account ((_root, ledger) : t) ((a, incl) : Account.t * _) : t
              =
            ( implied_root a incl |> Ledger_hash.var_of_hash_packed
            , V.map ledger
                ~f:
                  As_prover.(
                    fun ledger ->
                      let a : Mina_base.Account.t =
                        read Mina_base.Account.Checked.Unhashed.typ a.data
                      in
                      let idx = idx ledger (Mina_base.Account.identifier a) in
                      Sparse_ledger.set_exn ledger idx a) )

          let check_inclusion ((root, _) : t) (account, incl) =
            with_label __LOC__ (fun () ->
                Field.Assert.equal
                  (implied_root account incl)
                  (Ledger_hash.var_to_hash_packed root))

          let check_account public_key token_id
              (({ data = account; _ }, _) : Account.t * _) =
            let is_new =
              run_checked
                (Signature_lib.Public_key.Compressed.Checked.equal
                   account.public_key
                   Signature_lib.Public_key.Compressed.(var_of_t empty))
            in
            with_label __LOC__ (fun () ->
                Boolean.Assert.any
                  [ is_new
                  ; run_checked
                      (Signature_lib.Public_key.Compressed.Checked.equal
                         public_key account.public_key)
                  ]) ;
            with_label __LOC__ (fun () ->
                Boolean.Assert.any
                  [ is_new; Token_id.equal token_id account.token_id ]) ;
            `Is_new is_new
        end

        module Party = struct
          type t = party

          type parties = Parties.t

          type 'a or_ignore = 'a Zkapp_basic.Or_ignore.Checked.t

          type transaction_commitment = Transaction_commitment.t

          let balance_change (t : t) = t.party.data.balance_change

          let protocol_state_precondition (t : t) =
            t.party.data.protocol_state_precondition

          let token_id (t : t) = t.party.data.token_id

          let public_key (t : t) = t.party.data.public_key

          let caller (t : t) = t.party.data.caller

          let account_id (t : t) = Account_id.create (public_key t) (token_id t)

          let use_full_commitment (t : t) = t.party.data.use_full_commitment

          let increment_nonce (t : t) = t.party.data.increment_nonce

          let check_authorization ~commitment
              ~at_party:({ hash = at_party; _ } : Parties.t)
              ({ party; control; _ } : t) =
            let proof_verifies =
              match (auth_type, snapp_statement) with
              | Proof, Some (_i, s) ->
                  with_label __LOC__ (fun () ->
                      Zkapp_statement.Checked.Assert.equal
                        { transaction = commitment
                        ; at_party = (at_party :> Field.t)
                        }
                        s) ;
                  Boolean.true_
              | (Signature | None_given), None ->
                  Boolean.false_
              | Proof, None | (Signature | None_given), Some _ ->
                  assert false
            in
            let signature_verifies =
              match auth_type with
              | None_given | Proof ->
                  Boolean.false_
              | Signature ->
                  let signature =
                    exists Signature_lib.Schnorr.Chunked.Signature.typ
                      ~compute:(fun () ->
                        match V.get control with
                        | Signature s ->
                            s
                        | None_given ->
                            Signature.dummy
                        | Proof _ ->
                            assert false)
                  in
                  run_checked
                    (let%bind (module S) =
                       Tick.Inner_curve.Checked.Shifted.create ()
                     in
                     signature_verifies
                       ~shifted:(module S)
                       ~payload_digest:commitment signature
                       party.data.public_key)
            in
            ( `Proof_verifies proof_verifies
            , `Signature_verifies signature_verifies )

          module Update = struct
            open Zkapp_basic

            type 'a set_or_keep = 'a Set_or_keep.Checked.t

            let timing ({ party; _ } : t) : Account.timing set_or_keep =
              Set_or_keep.Checked.map
                ~f:Party.Update.Timing_info.Checked.to_account_timing
                party.data.update.timing

            let app_state ({ party; _ } : t) = party.data.update.app_state

            let verification_key ({ party; _ } : t) =
              party.data.update.verification_key

            let sequence_events ({ party; _ } : t) = party.data.sequence_events

            let zkapp_uri ({ party; _ } : t) = party.data.update.zkapp_uri

            let token_symbol ({ party; _ } : t) = party.data.update.token_symbol

            let delegate ({ party; _ } : t) = party.data.update.delegate

            let voting_for ({ party; _ } : t) = party.data.update.voting_for

            let permissions ({ party; _ } : t) = party.data.update.permissions
          end

          module Account_precondition = struct
            let nonce ({ party; _ } : t) = party.data.account_precondition.nonce
          end
        end

        module Set_or_keep = struct
          include Zkapp_basic.Set_or_keep.Checked
        end

        module Global_state = struct
          include Global_state

          let fee_excess { fee_excess; _ } = fee_excess

          let set_fee_excess t fee_excess = { t with fee_excess }

          let ledger { ledger; _ } = ledger

          let set_ledger ~should_update t ledger =
            { t with
              ledger = Ledger.if_ should_update ~then_:ledger ~else_:t.ledger
            }

          let global_slot_since_genesis { protocol_state; _ } =
            protocol_state.global_slot_since_genesis
        end

        module Nonce_precondition = struct
          let is_constant =
            Zkapp_precondition.Numeric.Checked.is_constant
              Zkapp_precondition.Numeric.Tc.nonce
        end

        let with_label ~label f = with_label label f
      end

      module Env = struct
        open Inputs

        type t =
          < party : Party.t
          ; account : Account.t
          ; ledger : Ledger.t
          ; amount : Amount.t
          ; signed_amount : Amount.Signed.t
          ; bool : Bool.t
          ; token_id : Token_id.t
          ; global_state : Global_state.t
          ; inclusion_proof : (Bool.t * Field.t) list
          ; parties : Parties.t
          ; local_state :
              ( Stack_frame.t
              , Call_stack.t
              , Token_id.t
              , Amount.t
              , Ledger.t
              , Bool.t
              , Transaction_commitment.t
              , unit )
              Mina_transaction_logic.Parties_logic.Local_state.t
          ; protocol_state_precondition :
              Zkapp_precondition.Protocol_state.Checked.t
          ; transaction_commitment : Transaction_commitment.t
          ; full_transaction_commitment : Transaction_commitment.t
          ; field : Field.t
          ; failure : unit >
      end

      include Mina_transaction_logic.Parties_logic.Make (Inputs)

      let perform (type r)
          (eff : (r, Env.t) Mina_transaction_logic.Parties_logic.Eff.t) : r =
        match eff with
        | Check_protocol_state_precondition
            (protocol_state_predicate, global_state) ->
            Zkapp_precondition.Protocol_state.Checked.check
              protocol_state_predicate global_state.protocol_state
        | Check_account_precondition (_is_start, { party; _ }, account, _global)
          ->
            Zkapp_precondition.Account.Checked.check
              party.data.account_precondition account.data
        | Init_account { party = { party; _ }; account } ->
            let account' : Account.Checked.Unhashed.t =
              { account.data with
                public_key = party.data.public_key
              ; token_id = party.data.token_id
              }
            in
            Inputs.Account.account_with_hash account'
    end

    let check_protocol_state ~pending_coinbase_stack_init
        ~pending_coinbase_stack_before ~pending_coinbase_stack_after state_body
        =
      [%with_label "Compute pending coinbase stack"]
        (let%bind state_body_hash =
           Mina_state.Protocol_state.Body.hash_checked state_body
         in
         let%bind computed_pending_coinbase_stack_after =
           Pending_coinbase.Stack.Checked.push_state state_body_hash
             pending_coinbase_stack_init
         in
         [%with_label "Check pending coinbase stack"]
           (let%bind correct_coinbase_target_stack =
              Pending_coinbase.Stack.equal_var
                computed_pending_coinbase_stack_after
                pending_coinbase_stack_after
            in
            let%bind valid_init_state =
              (* Stack update is performed once per scan state tree and the
                 following is true only for the first transaction per block per
                 tree*)
              let%bind equal_source =
                Pending_coinbase.Stack.equal_var pending_coinbase_stack_init
                  pending_coinbase_stack_before
              in
              (*for the rest, both source and target are the same*)
              let%bind equal_source_with_state =
                Pending_coinbase.Stack.equal_var
                  computed_pending_coinbase_stack_after
                  pending_coinbase_stack_before
              in
              Boolean.(equal_source ||| equal_source_with_state)
            in
            Boolean.Assert.all
              [ correct_coinbase_target_stack; valid_init_state ]))

    let main ?(witness : Witness.t option) (spec : Spec.t) ~constraint_constants
        snapp_statements (statement : Statement.With_sok.Checked.t) =
      let open Impl in
      run_checked (dummy_constraints ()) ;
      let ( ! ) x = Option.value_exn x in
      let state_body =
        exists (Mina_state.Protocol_state.Body.typ ~constraint_constants)
          ~compute:(fun () -> !witness.state_body)
      in
      let pending_coinbase_stack_init =
        exists Pending_coinbase.Stack.typ ~compute:(fun () ->
            !witness.init_stack)
      in
      let module V = Prover_value in
      run_checked
        (check_protocol_state ~pending_coinbase_stack_init
           ~pending_coinbase_stack_before:
             statement.source.pending_coinbase_stack
           ~pending_coinbase_stack_after:statement.target.pending_coinbase_stack
           state_body) ;
      let init :
          Global_state.t * _ Mina_transaction_logic.Parties_logic.Local_state.t
          =
        let g : Global_state.t =
          { ledger =
              ( statement.source.ledger
              , V.create (fun () -> !witness.global_ledger) )
          ; fee_excess = Amount.Signed.(Checked.constant zero)
          ; protocol_state =
              Mina_state.Protocol_state.Body.view_checked state_body
          }
        in
        let l : _ Mina_transaction_logic.Parties_logic.Local_state.t =
          { stack_frame =
              Inputs.Stack_frame.unhash statement.source.local_state.stack_frame
                (V.create (fun () -> !witness.local_state_init.stack_frame))
          ; call_stack =
              { With_hash.hash = statement.source.local_state.call_stack
              ; data = V.create (fun () -> !witness.local_state_init.call_stack)
              }
          ; transaction_commitment =
              statement.source.local_state.transaction_commitment
          ; full_transaction_commitment =
              statement.source.local_state.full_transaction_commitment
          ; token_id = statement.source.local_state.token_id
          ; excess = statement.source.local_state.excess
          ; ledger =
              ( statement.source.local_state.ledger
              , V.create (fun () -> !witness.local_state_init.ledger) )
          ; success = statement.source.local_state.success
          ; failure_status_tbl = ()
          }
        in
        (g, l)
      in
      let start_parties =
        As_prover.Ref.create (fun () -> !witness.start_parties)
      in
      let (global, local), snapp_statements =
        List.fold_left spec ~init:(init, snapp_statements)
          ~f:(fun (((_, local) as acc), statements) party_spec ->
            let snapp_statement, statements =
              match party_spec.auth_type with
              | Signature | None_given ->
                  (None, statements)
              | Proof -> (
                  match statements with
                  | [] ->
                      assert false
                  | s :: ss ->
                      (Some s, ss) )
            in
            let module S = Single (struct
              let constraint_constants = constraint_constants

              let spec = party_spec

              let snapp_statement = snapp_statement
            end) in
            let finish v =
              let open Mina_transaction_logic.Parties_logic.Start_data in
              let ps =
                V.map v ~f:(function
                  | `Skip ->
                      []
                  | `Start p ->
                      Parties.parties p.parties
                      |> Parties.Call_forest.map ~f:(fun party -> (party, ())))
              in
              let h =
                exists Parties.Digest.Forest.typ ~compute:(fun () ->
                    Parties.Call_forest.hash (V.get ps))
              in
              let start_data =
                { Mina_transaction_logic.Parties_logic.Start_data.parties =
                    { With_hash.hash = h; data = ps }
                ; memo_hash =
                    exists Field.typ ~compute:(fun () ->
                        match V.get v with
                        | `Skip ->
                            Field.Constant.zero
                        | `Start p ->
                            p.memo_hash)
                }
              in
              let global_state, local_state =
                with_label "apply" (fun () ->
                    S.apply ~constraint_constants
                      ~is_start:
                        ( match party_spec.is_start with
                        | `No ->
                            `No
                        | `Yes ->
                            `Yes start_data
                        | `Compute_in_circuit ->
                            `Compute start_data )
                      S.{ perform }
                      acc)
              in
              (* replace any transaction failure with unit value *)
              (global_state, { local_state with failure_status_tbl = () })
            in
            let acc' =
              match party_spec.is_start with
              | `No ->
                  let global_state, local_state =
                    S.apply ~constraint_constants ~is_start:`No
                      S.{ perform }
                      acc
                  in
                  (* replace any transaction failure with unit value *)
                  (global_state, { local_state with failure_status_tbl = () })
              | `Compute_in_circuit ->
                  V.create (fun () ->
                      match As_prover.Ref.get start_parties with
                      | [] ->
                          `Skip
                      | p :: ps ->
                          let should_pop =
                            Mina_base.Parties.Call_forest.is_empty
                              (V.get local.stack_frame.data.calls.data)
                          in
                          if should_pop then (
                            As_prover.Ref.set start_parties ps ;
                            `Start p )
                          else `Skip)
                  |> finish
              | `Yes ->
                  as_prover (fun () ->
                      assert (
                        Mina_base.Parties.Call_forest.is_empty
                          (V.get local.stack_frame.data.calls.data) )) ;
                  V.create (fun () ->
                      match As_prover.Ref.get start_parties with
                      | [] ->
                          assert false
                      | p :: ps ->
                          As_prover.Ref.set start_parties ps ;
                          `Start p)
                  |> finish
            in
            (acc', statements))
      in
      with_label __LOC__ (fun () -> assert (List.is_empty snapp_statements)) ;
      let local_state_ledger =
        (* The actual output ledger may differ from the one generated by
           transaction logic, because we handle failures differently between
           the two. However, in the case of failure, we never use this ledger:
           it will never be upgraded to the global ledger. If we have such a
           failure, we just pretend we achieved the target hash.
        *)
        Stack_frame.Digest.Checked.if_ local.success
          ~then_:(Inputs.Stack_frame.hash local.stack_frame)
          ~else_:statement.target.local_state.stack_frame
      in
      with_label __LOC__ (fun () ->
          Local_state.Checked.assert_equal statement.target.local_state
            { local with
              stack_frame = local_state_ledger
            ; call_stack = local.call_stack.hash
            ; ledger = fst local.ledger
            }) ;
      with_label __LOC__ (fun () ->
          run_checked
            (Frozen_ledger_hash.assert_equal (fst global.ledger)
               statement.target.ledger)) ;
      with_label __LOC__ (fun () ->
          run_checked
            (Amount.Checked.assert_equal statement.supply_increase
               Amount.(var_of_t zero))) ;
      with_label __LOC__ (fun () ->
          run_checked
            (let expected = statement.fee_excess in
             let got =
               { fee_token_l = Token_id.(Checked.constant default)
               ; fee_excess_l = Amount.Signed.Checked.to_fee global.fee_excess
               ; Fee_excess.fee_token_r = Token_id.(Checked.constant default)
               ; fee_excess_r =
                   Amount.Signed.Checked.to_fee (fst init).fee_excess
               }
             in
             Fee_excess.assert_equal_checked expected got)) ;
      let `Needs_some_work_for_zkapps_on_mainnet = Mina_base.Util.todo_zkapps in
      (* TODO: Check various consistency equalities between local and global and the statement *)
      ()

    (* Horrible hack :( *)
    let witness : Witness.t option ref = ref None

    let rule (type a b c d) ~constraint_constants ~proof_level
        (t : (a, b, c, d) Basic.t_typed) :
        ( a
        , b
        , c
        , d
        , Statement.With_sok.var
        , Statement.With_sok.t )
        Pickles.Inductive_rule.t =
      let open Hlist in
      let open Basic in
      let module M = H4.T (Pickles.Tag) in
      let s = Basic.spec t in
      let prev_should_verify =
        match proof_level with
        | Genesis_constants.Proof_level.Full ->
            true
        | _ ->
            false
      in
      let b = Boolean.var_of_value prev_should_verify in
      match t with
      | Proved ->
          { identifier = "proved"
          ; prevs = M.[ side_loaded 0 ]
          ; main_value = (fun [ _ ] _ -> [ prev_should_verify ])
          ; main =
              (fun [ snapp_statement ] stmt ->
                main ?witness:!witness s ~constraint_constants
                  (List.mapi [ snapp_statement ] ~f:(fun i x -> (i, x)))
                  stmt ;
                [ b ])
          }
      | Opt_signed_opt_signed ->
          { identifier = "opt_signed-opt_signed"
          ; prevs = M.[]
          ; main_value = (fun [] _ -> [])
          ; main =
              (fun [] stmt ->
                main ?witness:!witness s ~constraint_constants [] stmt ;
                [])
          }
      | Opt_signed ->
          { identifier = "opt_signed"
          ; prevs = M.[]
          ; main_value = (fun [] _ -> [])
          ; main =
              (fun [] stmt ->
                main ?witness:!witness s ~constraint_constants [] stmt ;
                [])
          }
  end

  type _ Snarky_backendless.Request.t +=
    | Transaction : Transaction_union.t Snarky_backendless.Request.t
    | State_body :
        Mina_state.Protocol_state.Body.Value.t Snarky_backendless.Request.t
    | Init_stack : Pending_coinbase.Stack.t Snarky_backendless.Request.t

  let%snarkydef apply_tagged_transaction
      ~(constraint_constants : Genesis_constants.Constraint_constants.t)
      (type shifted)
      (shifted : (module Inner_curve.Checked.Shifted.S with type t = shifted))
      root pending_coinbase_stack_init pending_coinbase_stack_before
      pending_coinbase_after state_body
      ({ signer; signature; payload } as txn : Transaction_union.var) =
    let tag = payload.body.tag in
    let is_user_command = Transaction_union.Tag.Unpacked.is_user_command tag in
    let%bind () =
      [%with_label "Check transaction signature"]
        (check_signature shifted ~payload ~is_user_command ~signer ~signature)
    in
    let%bind signer_pk = Public_key.compress_var signer in
    let%bind () =
      [%with_label "Fee-payer must sign the transaction"]
        ((* TODO: Enable multi-sig. *)
         Public_key.Compressed.Checked.Assert.equal signer_pk
           payload.common.fee_payer_pk)
    in
    (* Compute transaction kind. *)
    let is_payment = Transaction_union.Tag.Unpacked.is_payment tag in
    let is_mint_tokens = Transaction_union.Tag.Unpacked.is_mint_tokens tag in
    let is_stake_delegation =
      Transaction_union.Tag.Unpacked.is_stake_delegation tag
    in
    let is_create_account =
      Transaction_union.Tag.Unpacked.is_create_account tag
    in
    let is_fee_transfer = Transaction_union.Tag.Unpacked.is_fee_transfer tag in
    let is_coinbase = Transaction_union.Tag.Unpacked.is_coinbase tag in
    let fee_token = payload.common.fee_token in
    let%bind fee_token_default =
      make_checked (fun () ->
          Token_id.(Checked.equal fee_token (Checked.constant default)))
    in
    let token = payload.body.token_id in
    let%bind token_default =
      make_checked (fun () ->
          Token_id.(Checked.equal token (Checked.constant default)))
    in
    let%bind () =
      Checked.all_unit
        [ [%with_label
            "Token_locked value is compatible with the transaction kind"]
            (Boolean.Assert.any
               [ Boolean.not payload.body.token_locked; is_create_account ])
        ; [%with_label "Token_locked cannot be used with the default token"]
            (Boolean.Assert.any
               [ Boolean.not payload.body.token_locked
               ; Boolean.not token_default
               ])
        ]
    in
    let%bind () = Boolean.Assert.is_true token_default in
    let%bind () =
      [%with_label "Validate tokens"]
        (Checked.all_unit
           [ [%with_label
               "Fee token is default or command allows non-default fee"]
               (Boolean.Assert.any
                  [ fee_token_default
                  ; is_payment
                  ; is_stake_delegation
                  ; is_fee_transfer
                  ])
           ; (* TODO: Remove this check and update the transaction snark once we
                have an exchange rate mechanism. See issue #4447.
             *)
             [%with_label "Fees in tokens disabled"]
               (Boolean.Assert.is_true fee_token_default)
           ; [%with_label "Command allows default token"]
               Boolean.(
                 Assert.any
                   [ is_payment
                   ; is_stake_delegation
                   ; is_create_account
                   ; is_fee_transfer
                   ; is_coinbase
                   ])
           ])
    in
    let current_global_slot =
      Mina_state.Protocol_state.Body.consensus_state state_body
      |> Consensus.Data.Consensus_state.global_slot_since_genesis_var
    in
    (* Query user command predicted failure/success. *)
    let%bind user_command_failure =
      User_command_failure.compute_as_prover ~constraint_constants
        ~txn_global_slot:current_global_slot txn
    in
    let%bind user_command_fails =
      User_command_failure.any user_command_failure
    in
    let fee = payload.common.fee in
    let receiver = Account_id.Checked.create payload.body.receiver_pk token in
    let source = Account_id.Checked.create payload.body.source_pk token in
    (* Information for the fee-payer. *)
    let nonce = payload.common.nonce in
    let fee_payer =
      Account_id.Checked.create payload.common.fee_payer_pk fee_token
    in
    let%bind () =
      [%with_label "Check slot validity"]
        ( Global_slot.Checked.(current_global_slot <= payload.common.valid_until)
        >>= Boolean.Assert.is_true )
    in

    (* Check coinbase stack. Protocol state body is pushed into the Pending
       coinbase stack once per block. For example, consider any two
       transactions in a block. Their pending coinbase stacks would be:

       transaction1: s1 -> t1 = s1+ protocol_state_body + maybe_coinbase
       transaction2: t1 -> t1 + maybe_another_coinbase
         (Note: protocol_state_body is not pushed again)

       However, for each transaction, we need to constrain the protocol state
       body. This is done is by using the stack ([init_stack]) without the
       current protocol state body, pushing the state body to it in every
       transaction snark and checking if it matches the target.
       We also need to constrain the source for the merges to work correctly.
       Basically,

       init_stack + protocol_state_body + maybe_coinbase = target
       AND
       init_stack = source || init_stack + protocol_state_body = source *)

    (* These are all the possible cases:

        Init_stack     Source                 Target
       --------------------------------------------------------------
         i               i                       i + state
         i               i                       i + state + coinbase
         i               i + state               i + state
         i               i + state               i + state + coinbase
         i + coinbase    i + state + coinbase    i + state + coinbase
    *)
    let%bind () =
      [%with_label "Compute coinbase stack"]
        (let%bind state_body_hash =
           Mina_state.Protocol_state.Body.hash_checked state_body
         in
         let%bind pending_coinbase_stack_with_state =
           Pending_coinbase.Stack.Checked.push_state state_body_hash
             pending_coinbase_stack_init
         in
         let%bind computed_pending_coinbase_stack_after =
           let coinbase =
             (Account_id.Checked.public_key receiver, payload.body.amount)
           in
           let%bind stack' =
             Pending_coinbase.Stack.Checked.push_coinbase coinbase
               pending_coinbase_stack_with_state
           in
           Pending_coinbase.Stack.Checked.if_ is_coinbase ~then_:stack'
             ~else_:pending_coinbase_stack_with_state
         in
         [%with_label "Check coinbase stack"]
           (let%bind correct_coinbase_target_stack =
              Pending_coinbase.Stack.equal_var
                computed_pending_coinbase_stack_after pending_coinbase_after
            in
            let%bind valid_init_state =
              let%bind equal_source =
                Pending_coinbase.Stack.equal_var pending_coinbase_stack_init
                  pending_coinbase_stack_before
              in
              let%bind equal_source_with_state =
                Pending_coinbase.Stack.equal_var
                  pending_coinbase_stack_with_state
                  pending_coinbase_stack_before
              in
              Boolean.(equal_source ||| equal_source_with_state)
            in
            [%with_label "target stack and valid init state"]
              (Boolean.Assert.all
                 [ correct_coinbase_target_stack; valid_init_state ])))
    in
    (* Interrogate failure cases. This value is created without constraints;
       the failures should be checked against potential failures to ensure
       consistency.
    *)
    let%bind () =
      [%with_label "A failing user command is a user command"]
        Boolean.(Assert.any [ is_user_command; not user_command_fails ])
    in
    let predicate_deferred =
      (* Account_precondition check is to be performed later if this is true. *)
      is_create_account
    in
    let%bind predicate_result =
      let%bind is_own_account =
        Public_key.Compressed.Checked.equal payload.common.fee_payer_pk
          payload.body.source_pk
      in
      let predicate_result =
        (* TODO: Predicates. *)
        Boolean.false_
      in
      Boolean.(is_own_account ||| predicate_result)
    in
    let%bind () =
      [%with_label "Check account_precondition failure against predicted"]
        (let%bind predicate_failed =
           Boolean.((not predicate_result) &&& not predicate_deferred)
         in
         assert_r1cs
           (predicate_failed :> Field.Var.t)
           (is_user_command :> Field.Var.t)
           (user_command_failure.predicate_failed :> Field.Var.t))
    in
    let account_creation_amount =
      Amount.Checked.of_fee
        Fee.(var_of_t constraint_constants.account_creation_fee)
    in
    let%bind is_zero_fee = Fee.(equal_var fee (var_of_t zero)) in
    let is_coinbase_or_fee_transfer = Boolean.not is_user_command in
    let%bind can_create_fee_payer_account =
      (* Fee transfers and coinbases may create an account. We check the normal
         invariants to ensure that the account creation fee is paid.
      *)
      let%bind fee_may_be_charged =
        (* If the fee is zero, we do not create the account at all, so we allow
           this through. Otherwise, the fee must be the default.
        *)
        Boolean.(token_default ||| is_zero_fee)
      in
      Boolean.(is_coinbase_or_fee_transfer &&& fee_may_be_charged)
    in
    let%bind root_after_fee_payer_update =
      [%with_label "Update fee payer"]
        (Frozen_ledger_hash.modify_account_send
           ~depth:constraint_constants.ledger_depth root
           ~is_writeable:can_create_fee_payer_account fee_payer
           ~f:(fun ~is_empty_and_writeable account ->
             (* this account is:
                - the fee-payer for payments
                - the fee-payer for stake delegation
                - the fee-payer for account creation
                - the fee-payer for token minting
                - the fee-receiver for a coinbase
                - the second receiver for a fee transfer
             *)
             let%bind next_nonce =
               Account.Nonce.Checked.succ_if account.nonce is_user_command
             in
             let%bind () =
               [%with_label "Check fee nonce"]
                 (let%bind nonce_matches =
                    Account.Nonce.Checked.equal nonce account.nonce
                  in
                  Boolean.Assert.any
                    [ Boolean.not is_user_command; nonce_matches ])
             in
             let%bind receipt_chain_hash =
               let current = account.receipt_chain_hash in
               let%bind r =
                 Receipt.Chain_hash.Checked.cons (Signed_command payload)
                   current
               in
               Receipt.Chain_hash.Checked.if_ is_user_command ~then_:r
                 ~else_:current
             in
             let%bind is_empty_and_writeable =
               (* If this is a coinbase with zero fee, do not create the
                  account, since the fee amount won't be enough to pay for it.
               *)
               Boolean.(is_empty_and_writeable &&& not is_zero_fee)
             in
             let%bind should_pay_to_create =
               (* Coinbases and fee transfers may create, or we may be creating
                  a new token account. These are mutually exclusive, so we can
                  encode this as a boolean.
               *)
               let%bind is_create_account =
                 Boolean.(is_create_account &&& not user_command_fails)
               in
               Boolean.(is_empty_and_writeable ||| is_create_account)
             in
             let%bind amount =
               [%with_label "Compute fee payer amount"]
                 (let fee_payer_amount =
                    let sgn = Sgn.Checked.neg_if_true is_user_command in
                    Amount.Signed.create_var
                      ~magnitude:(Amount.Checked.of_fee fee)
                      ~sgn
                  in
                  (* Account creation fee for fee transfers/coinbases. *)
                  let%bind account_creation_fee =
                    let%map magnitude =
                      Amount.Checked.if_ should_pay_to_create
                        ~then_:account_creation_amount
                        ~else_:Amount.(var_of_t zero)
                    in
                    Amount.Signed.create_var ~magnitude ~sgn:Sgn.Checked.neg
                  in
                  Amount.Signed.Checked.(
                    add fee_payer_amount account_creation_fee))
             in
             let txn_global_slot = current_global_slot in
             let%bind `Min_balance _, timing =
               [%with_label "Check fee payer timing"]
                 (let%bind txn_amount =
                    let%bind sgn = Amount.Signed.Checked.sgn amount in
                    let%bind magnitude =
                      Amount.Signed.Checked.magnitude amount
                    in
                    Amount.Checked.if_ (Sgn.Checked.is_neg sgn) ~then_:magnitude
                      ~else_:Amount.(var_of_t zero)
                  in
                  let balance_check ok =
                    [%with_label "Check fee payer balance"]
                      (Boolean.Assert.is_true ok)
                  in
                  let timed_balance_check ok =
                    [%with_label "Check fee payer timed balance"]
                      (Boolean.Assert.is_true ok)
                  in
                  check_timing ~balance_check ~timed_balance_check ~account
                    ~txn_amount:(Some txn_amount) ~txn_global_slot)
             in
             let%bind balance =
               [%with_label "Check payer balance"]
                 (Balance.Checked.add_signed_amount account.balance amount)
             in
             let%map public_key =
               Public_key.Compressed.Checked.if_ is_empty_and_writeable
                 ~then_:(Account_id.Checked.public_key fee_payer)
                 ~else_:account.public_key
             and token_id =
               make_checked (fun () ->
                   Token_id.Checked.if_ is_empty_and_writeable
                     ~then_:(Account_id.Checked.token_id fee_payer)
                     ~else_:account.token_id)
             and delegate =
               Public_key.Compressed.Checked.if_ is_empty_and_writeable
                 ~then_:(Account_id.Checked.public_key fee_payer)
                 ~else_:account.delegate
             in
             { Account.Poly.balance
             ; public_key
             ; token_id
             ; token_permissions = account.token_permissions
             ; token_symbol = account.token_symbol
             ; nonce = next_nonce
             ; receipt_chain_hash
             ; delegate
             ; voting_for = account.voting_for
             ; timing
             ; permissions = account.permissions
             ; zkapp = account.zkapp
             ; zkapp_uri = account.zkapp_uri
             }))
    in
    let%bind receiver_increase =
      (* - payments:         payload.body.amount
         - stake delegation: 0
         - account creation: 0
         - token minting:    payload.body.amount
         - coinbase:         payload.body.amount - payload.common.fee
         - fee transfer:     payload.body.amount
      *)
      [%with_label "Compute receiver increase"]
        (let%bind base_amount =
           let%bind zero_transfer =
             Boolean.any [ is_stake_delegation; is_create_account ]
           in
           Amount.Checked.if_ zero_transfer
             ~then_:(Amount.var_of_t Amount.zero)
             ~else_:payload.body.amount
         in
         (* The fee for entering the coinbase transaction is paid up front. *)
         let%bind coinbase_receiver_fee =
           Amount.Checked.if_ is_coinbase
             ~then_:(Amount.Checked.of_fee fee)
             ~else_:(Amount.var_of_t Amount.zero)
         in
         Amount.Checked.sub base_amount coinbase_receiver_fee)
    in
    let receiver_overflow = ref Boolean.false_ in
    let%bind root_after_receiver_update =
      [%with_label "Update receiver"]
        (Frozen_ledger_hash.modify_account_recv
           ~depth:constraint_constants.ledger_depth root_after_fee_payer_update
           receiver ~f:(fun ~is_empty_and_writeable account ->
             (* this account is:
                - the receiver for payments
                - the delegated-to account for stake delegation
                - the created account for an account creation
                - the receiver for minted tokens
                - the receiver for a coinbase
                - the first receiver for a fee transfer
             *)
             let%bind is_empty_failure =
               let%bind must_not_be_empty =
                 Boolean.(is_stake_delegation ||| is_mint_tokens)
               in
               Boolean.(is_empty_and_writeable &&& must_not_be_empty)
             in
             let%bind () =
               [%with_label "Receiver existence failure matches predicted"]
                 (Boolean.Assert.( = ) is_empty_failure
                    user_command_failure.receiver_not_present)
             in
             let is_empty_and_writeable =
               (* is_empty_and_writable && not is_empty_failure *)
               Boolean.Unsafe.of_cvar
               @@ Field.Var.(
                    sub (is_empty_and_writeable :> t) (is_empty_failure :> t))
             in
             let%bind should_pay_to_create =
               Boolean.(is_empty_and_writeable &&& not is_create_account)
             in
             let%bind () =
               [%with_label
                 "Check whether creation fails due to a non-default token"]
                 (let%bind token_should_not_create =
                    Boolean.(should_pay_to_create &&& Boolean.not token_default)
                  in
                  let%bind token_cannot_create =
                    Boolean.(token_should_not_create &&& is_user_command)
                  in
                  let%bind () =
                    [%with_label
                      "Check that account creation is paid in the default \
                       token for non-user-commands"]
                      ((* This expands to
                          [token_should_not_create =
                            token_should_not_create && is_user_command]
                          which is
                          - [token_should_not_create = token_should_not_create]
                            (ie. always satisfied) for user commands
                          - [token_should_not_create = false] for coinbases/fee
                            transfers.
                       *)
                       Boolean.Assert.( = ) token_should_not_create
                         token_cannot_create)
                  in
                  [%with_label "equal token_cannot_create"]
                    (Boolean.Assert.( = ) token_cannot_create
                       user_command_failure.token_cannot_create))
             in
             let%bind balance =
               (* [receiver_increase] will be zero in the stake delegation
                  case.
               *)
               let%bind receiver_amount =
                 let%bind account_creation_amount =
                   Amount.Checked.if_ should_pay_to_create
                     ~then_:account_creation_amount
                     ~else_:Amount.(var_of_t zero)
                 in
                 let%bind amount_for_new_account, `Underflow underflow =
                   Amount.Checked.sub_flagged receiver_increase
                     account_creation_amount
                 in
                 let%bind () =
                   [%with_label
                     "Receiver creation fee failure matches predicted"]
                     (Boolean.Assert.( = ) underflow
                        user_command_failure.amount_insufficient_to_create)
                 in
                 Currency.Amount.Checked.if_ user_command_fails
                   ~then_:Amount.(var_of_t zero)
                   ~else_:amount_for_new_account
               in

               (* NOTE: Instead of capturing this as part of the user command
                  failures, we capture it inline here and bubble it out to a
                  reference. This behavior is still in line with the
                  out-of-snark transaction logic.

                  Updating [user_command_fails] to include this value from here
                  onwards will ensure that we do not update the source or
                  receiver accounts. The only places where [user_command_fails]
                  may have already affected behaviour are
                  * when the fee-payer is paying the account creation fee, and
                  * when a new token is created.
                  In both of these, this account is new, and will have a
                  balance of 0, so we can guarantee that there is no overflow.
               *)
               let%bind balance, `Overflow overflow =
                 Balance.Checked.add_amount_flagged account.balance
                   receiver_amount
               in
               let%bind () =
                 [%with_label "Overflow error only occurs in user commands"]
                   Boolean.(Assert.any [ is_user_command; not overflow ])
               in
               receiver_overflow := overflow ;
               Balance.Checked.if_ overflow ~then_:account.balance
                 ~else_:balance
             in
             let%bind user_command_fails =
               Boolean.(!receiver_overflow ||| user_command_fails)
             in
             let%bind is_empty_and_writeable =
               (* Do not create a new account if the user command will fail. *)
               Boolean.(is_empty_and_writeable &&& not user_command_fails)
             in
             let%bind may_delegate =
               (* Only default tokens may participate in delegation. *)
               Boolean.(is_empty_and_writeable &&& token_default)
             in
             let%map delegate =
               Public_key.Compressed.Checked.if_ may_delegate
                 ~then_:(Account_id.Checked.public_key receiver)
                 ~else_:account.delegate
             and public_key =
               Public_key.Compressed.Checked.if_ is_empty_and_writeable
                 ~then_:(Account_id.Checked.public_key receiver)
                 ~else_:account.public_key
             and token_id =
               make_checked (fun () ->
                   Token_id.Checked.if_ is_empty_and_writeable ~then_:token
                     ~else_:account.token_id)
             and token_owner =
               (* TODO: Delete token permissions *)
               Boolean.if_ is_empty_and_writeable ~then_:Boolean.false_
                 ~else_:account.token_permissions.token_owner
             and token_locked =
               Boolean.if_ is_empty_and_writeable
                 ~then_:payload.body.token_locked
                 ~else_:account.token_permissions.token_locked
             in
             { Account.Poly.balance
             ; public_key
             ; token_id
             ; token_permissions =
                 { Token_permissions.token_owner; token_locked }
             ; token_symbol = account.token_symbol
             ; nonce = account.nonce
             ; receipt_chain_hash = account.receipt_chain_hash
             ; delegate
             ; voting_for = account.voting_for
             ; timing = account.timing
             ; permissions = account.permissions
             ; zkapp = account.zkapp
             ; zkapp_uri = account.zkapp_uri
             }))
    in
    let%bind user_command_fails =
      Boolean.(!receiver_overflow ||| user_command_fails)
    in
    let%bind fee_payer_is_source = Account_id.Checked.equal fee_payer source in
    let%bind root_after_source_update =
      [%with_label "Update source"]
        (Frozen_ledger_hash.modify_account_send
           ~depth:constraint_constants.ledger_depth
           ~is_writeable:
             (* [modify_account_send] does this failure check for us. *)
             user_command_failure.source_not_present root_after_receiver_update
           source ~f:(fun ~is_empty_and_writeable account ->
             (* this account is:
                - the source for payments
                - the delegator for stake delegation
                - the token owner for account creation
                - the token owner for token minting
                - the fee-receiver for a coinbase
                - the second receiver for a fee transfer
             *)
             let%bind () =
               [%with_label "Check source presence failure matches predicted"]
                 (Boolean.Assert.( = ) is_empty_and_writeable
                    user_command_failure.source_not_present)
             in
             let%bind () =
               [%with_label
                 "Check source failure cases do not apply when fee-payer is \
                  source"]
                 (let num_failures =
                    let open Field.Var in
                    add
                      (user_command_failure.source_insufficient_balance :> t)
                      (user_command_failure.source_bad_timing :> t)
                  in
                  let not_fee_payer_is_source =
                    (Boolean.not fee_payer_is_source :> Field.Var.t)
                  in
                  (* Equivalent to:
                     if fee_payer_is_source then
                       num_failures = 0
                     else
                       num_failures = num_failures
                  *)
                  [%with_label "Check num_failures"]
                    (assert_r1cs not_fee_payer_is_source num_failures
                       num_failures))
             in
             let%bind amount =
               (* Only payments should affect the balance at this stage. *)
               if_ is_payment ~typ:Amount.typ ~then_:payload.body.amount
                 ~else_:Amount.(var_of_t zero)
             in
             let txn_global_slot = current_global_slot in
             let%bind `Min_balance _, timing =
               [%with_label "Check source timing"]
                 (let balance_check ok =
                    [%with_label
                      "Check source balance failure matches predicted"]
                      (Boolean.Assert.( = ) ok
                         (Boolean.not
                            user_command_failure.source_insufficient_balance))
                  in
                  let timed_balance_check ok =
                    [%with_label
                      "Check source timed balance failure matches predicted"]
                      (let%bind not_ok =
                         Boolean.(
                           (not ok)
                           &&& not
                                 user_command_failure
                                   .source_insufficient_balance)
                       in
                       Boolean.Assert.( = ) not_ok
                         user_command_failure.source_bad_timing)
                  in
                  check_timing ~balance_check ~timed_balance_check ~account
                    ~txn_amount:(Some amount) ~txn_global_slot)
             in
             let%bind balance, `Underflow underflow =
               Balance.Checked.sub_amount_flagged account.balance amount
             in
             let%bind () =
               (* TODO: Remove the redundancy in balance calculation between
                  here and [check_timing].
               *)
               [%with_label "Check source balance failure matches predicted"]
                 (Boolean.Assert.( = ) underflow
                    user_command_failure.source_insufficient_balance)
             in
             let%map delegate =
               Public_key.Compressed.Checked.if_ is_stake_delegation
                 ~then_:(Account_id.Checked.public_key receiver)
                 ~else_:account.delegate
             in
             (* NOTE: Technically we update the account here even in the case
                of [user_command_fails], but we throw the resulting hash away
                in [final_root] below, so it shouldn't matter.
             *)
             { Account.Poly.balance
             ; public_key = account.public_key
             ; token_id = account.token_id
             ; token_permissions = account.token_permissions
             ; token_symbol = account.token_symbol
             ; nonce = account.nonce
             ; receipt_chain_hash = account.receipt_chain_hash
             ; delegate
             ; voting_for = account.voting_for
             ; timing
             ; permissions = account.permissions
             ; zkapp = account.zkapp
             ; zkapp_uri = account.zkapp_uri
             }))
    in
    let%bind fee_excess =
      (* - payments:         payload.common.fee
         - stake delegation: payload.common.fee
         - account creation: payload.common.fee
         - token minting:    payload.common.fee
         - coinbase:         0 (fee already paid above)
         - fee transfer:     - payload.body.amount - payload.common.fee
      *)
      let open Amount in
      chain Signed.Checked.if_ is_coinbase
        ~then_:(return (Signed.Checked.of_unsigned (var_of_t zero)))
        ~else_:
          (let user_command_excess =
             Signed.Checked.of_unsigned (Checked.of_fee payload.common.fee)
           in
           let%bind fee_transfer_excess, fee_transfer_excess_overflowed =
             let%map magnitude, `Overflow overflowed =
               Checked.(
                 add_flagged payload.body.amount (of_fee payload.common.fee))
             in
             (Signed.create_var ~magnitude ~sgn:Sgn.Checked.neg, overflowed)
           in
           let%bind () =
             (* TODO: Reject this in txn pool before fees-in-tokens. *)
             [%with_label "Fee excess does not overflow"]
               Boolean.(
                 Assert.any
                   [ not is_fee_transfer; not fee_transfer_excess_overflowed ])
           in
           Signed.Checked.if_ is_fee_transfer ~then_:fee_transfer_excess
             ~else_:user_command_excess)
    in
    let%bind supply_increase =
      Amount.Checked.if_ is_coinbase ~then_:payload.body.amount
        ~else_:Amount.(var_of_t zero)
    in
    let%map final_root =
      (* Ensure that only the fee-payer was charged if this was an invalid user
         command.
      *)
      Frozen_ledger_hash.if_ user_command_fails
        ~then_:root_after_fee_payer_update ~else_:root_after_source_update
    in
    (final_root, fee_excess, supply_increase)

  (* Someday:
     write the following soundness tests:
     - apply a transaction where the signature is incorrect
     - apply a transaction where the sender does not have enough money in their account
     - apply a transaction and stuff in the wrong target hash
  *)

  (* spec for [main statement]:
     constraints pass iff there exists
        t : Tagged_transaction.t
     such that
      - applying [t] to ledger with merkle hash [l1] results in ledger with merkle hash [l2].
      - applying [t] to [pc.source] with results in pending coinbase stack [pc.target]
      - t has fee excess equal to [fee_excess]
      - t has supply increase equal to [supply_increase]
     where statement includes
        l1 : Frozen_ledger_hash.t,
        l2 : Frozen_ledger_hash.t,
        fee_excess : Amount.Signed.t,
        supply_increase : Amount.t
        pc: Pending_coinbase_stack_state.t
  *)
  let%snarkydef main ~constraint_constants
      (statement : Statement.With_sok.Checked.t) =
    let%bind () = dummy_constraints () in
    let%bind (module Shifted) = Tick.Inner_curve.Checked.Shifted.create () in
    let%bind t =
      with_label __LOC__
        (exists Transaction_union.typ ~request:(As_prover.return Transaction))
    in
    let%bind pending_coinbase_init =
      exists Pending_coinbase.Stack.typ ~request:(As_prover.return Init_stack)
    in
    let%bind state_body =
      exists
        (Mina_state.Protocol_state.Body.typ ~constraint_constants)
        ~request:(As_prover.return State_body)
    in
    let%bind root_after, fee_excess, supply_increase =
      apply_tagged_transaction ~constraint_constants
        (module Shifted)
        statement.source.ledger pending_coinbase_init
        statement.source.pending_coinbase_stack
        statement.target.pending_coinbase_stack state_body t
    in
    let%bind fee_excess =
      (* Use the default token for the fee excess if it is zero.
         This matches the behaviour of [Fee_excess.rebalance], which allows
         [verify_complete_merge] to verify a proof without knowledge of the
         particular fee tokens used.
      *)
      let%bind fee_excess_zero =
        Amount.Signed.Checked.equal fee_excess
          Amount.Signed.(Checked.constant zero)
      in
      let%map fee_token_l =
        make_checked (fun () ->
            Token_id.Checked.if_ fee_excess_zero
              ~then_:Token_id.(Checked.constant default)
              ~else_:t.payload.common.fee_token)
      in
      { Fee_excess.fee_token_l
      ; fee_excess_l = Amount.Signed.Checked.to_fee fee_excess
      ; fee_token_r = Token_id.(Checked.constant default)
      ; fee_excess_r = Fee.Signed.(Checked.constant zero)
      }
    in
    let%bind () =
      [%with_label "local state check"]
        (make_checked (fun () ->
             Local_state.Checked.assert_equal statement.source.local_state
               statement.target.local_state))
    in
    Checked.all_unit
      [ [%with_label "equal roots"]
          (Frozen_ledger_hash.assert_equal root_after statement.target.ledger)
      ; [%with_label "equal supply_increases"]
          (Currency.Amount.Checked.assert_equal supply_increase
             statement.supply_increase)
      ; [%with_label "equal fee excesses"]
          (Fee_excess.assert_equal_checked fee_excess statement.fee_excess)
      ]

  let rule ~constraint_constants : _ Pickles.Inductive_rule.t =
    { identifier = "transaction"
    ; prevs = []
    ; main =
        (fun [] x ->
          Run.run_checked (main ~constraint_constants x) ;
          [])
    ; main_value = (fun [] _ -> [])
    }

  let transaction_union_handler handler (transaction : Transaction_union.t)
      (state_body : Mina_state.Protocol_state.Body.Value.t)
      (init_stack : Pending_coinbase.Stack.t) :
      Snarky_backendless.Request.request -> _ =
   fun (With { request; respond } as r) ->
    match request with
    | Transaction ->
        respond (Provide transaction)
    | State_body ->
        respond (Provide state_body)
    | Init_stack ->
        respond (Provide init_stack)
    | _ ->
        handler r
end

module Transition_data = struct
  type t =
    { proof : Proof_type.t
    ; supply_increase : Amount.t
    ; fee_excess : Fee_excess.t
    ; sok_digest : Sok_message.Digest.t
    ; pending_coinbase_stack_state : Pending_coinbase_stack_state.t
    }
  [@@deriving fields]
end

module Merge = struct
  open Tick

  (* spec for [main top_hash]:
     constraints pass iff
     there exist digest, s1, s3, fee_excess, supply_increase pending_coinbase_stack12.source, pending_coinbase_stack23.target, tock_vk such that
     H(digest,s1, s3, pending_coinbase_stack12.source, pending_coinbase_stack23.target, fee_excess, supply_increase, tock_vk) = top_hash,
     verify_transition tock_vk _ s1 s2 pending_coinbase_stack12.source, pending_coinbase_stack12.target is true
     verify_transition tock_vk _ s2 s3 pending_coinbase_stack23.source, pending_coinbase_stack23.target is true
  *)
  let%snarkydef main
      ([ s1; s2 ] :
        (Statement.With_sok.var * (Statement.With_sok.var * _))
        Pickles_types.Hlist.HlistId.t) (s : Statement.With_sok.Checked.t) =
    let%bind fee_excess =
      Fee_excess.combine_checked s1.Statement.fee_excess s2.Statement.fee_excess
    in
    let%bind () =
      with_label __LOC__
        (let%bind valid_pending_coinbase_stack_transition =
           Pending_coinbase.Stack.Checked.check_merge
             ~transition1:
               ( s1.source.pending_coinbase_stack
               , s1.target.pending_coinbase_stack )
             ~transition2:
               ( s2.source.pending_coinbase_stack
               , s2.target.pending_coinbase_stack )
         in
         Boolean.Assert.is_true valid_pending_coinbase_stack_transition)
    in
    let%bind supply_increase =
      Amount.Checked.add s1.supply_increase s2.supply_increase
    in
    let%bind () =
      make_checked (fun () ->
          Local_state.Checked.assert_equal s.source.local_state
            s1.source.local_state ;
          Local_state.Checked.assert_equal s.target.local_state
            s2.target.local_state)
    in
    Checked.all_unit
      [ [%with_label "equal fee excesses"]
          (Fee_excess.assert_equal_checked fee_excess s.fee_excess)
      ; [%with_label "equal supply increases"]
          (Amount.Checked.assert_equal supply_increase s.supply_increase)
      ; [%with_label "equal source ledger hashes"]
          (Frozen_ledger_hash.assert_equal s.source.ledger s1.source.ledger)
      ; [%with_label "equal target, source ledger hashes"]
          (Frozen_ledger_hash.assert_equal s1.target.ledger s2.source.ledger)
      ; [%with_label "equal target ledger hashes"]
          (Frozen_ledger_hash.assert_equal s2.target.ledger s.target.ledger)
      ]

  let rule ~proof_level self : _ Pickles.Inductive_rule.t =
    let prev_should_verify =
      match proof_level with
      | Genesis_constants.Proof_level.Full ->
          true
      | _ ->
          false
    in
    let b = Boolean.var_of_value prev_should_verify in
    { identifier = "merge"
    ; prevs = [ self; self ]
    ; main =
        (fun ps x ->
          Run.run_checked (main ps x) ;
          [ b; b ])
    ; main_value = (fun _ _ -> [ prev_should_verify; prev_should_verify ])
    }
end

open Pickles_types

type tag =
  ( Statement.With_sok.Checked.t
  , Statement.With_sok.t
  , Nat.N2.n
  , Nat.N5.n )
  Pickles.Tag.t

let time lab f =
  let start = Time.now () in
  let x = f () in
  let stop = Time.now () in
  printf "%s: %s\n%!" lab (Time.Span.to_string_hum (Time.diff stop start)) ;
  x

let system ~proof_level ~constraint_constants =
  time "Transaction_snark.system" (fun () ->
      Pickles.compile ~cache:Cache_dir.cache
        (module Statement.With_sok.Checked)
        (module Statement.With_sok)
        ~typ:Statement.With_sok.typ
<<<<<<< HEAD
        ~branches:(module Nat.N6)
        ~max_proofs_verified:(module Nat.N2)
=======
        ~branches:(module Nat.N5)
        ~max_branching:(module Nat.N2)
>>>>>>> d002094f
        ~name:"transaction-snark"
        ~constraint_constants:
          (Genesis_constants.Constraint_constants.to_snark_keys_header
             constraint_constants)
        ~choices:(fun ~self ->
          let parties x =
            Base.Parties_snark.rule ~constraint_constants ~proof_level x
          in
          [ Base.rule ~constraint_constants
          ; Merge.rule ~proof_level self
          ; parties Opt_signed_opt_signed
          ; parties Opt_signed
          ; parties Proved
          ]))

module Verification = struct
  module type S = sig
    val tag : tag

    val verify : (t * Sok_message.t) list -> bool Async.Deferred.t

    val id : Pickles.Verification_key.Id.t Lazy.t

    val verification_key : Pickles.Verification_key.t Lazy.t

    val verify_against_digest : t -> bool Async.Deferred.t

    val constraint_system_digests : (string * Md5_lib.t) list Lazy.t
  end
end

module type S = sig
  include Verification.S

  val constraint_constants : Genesis_constants.Constraint_constants.t

  val cache_handle : Pickles.Cache_handle.t

  val of_non_parties_transaction :
       statement:Statement.With_sok.t
    -> init_stack:Pending_coinbase.Stack.t
    -> Transaction.Valid.t Transaction_protocol_state.t
    -> Tick.Handler.t
    -> t Async.Deferred.t

  val of_user_command :
       statement:Statement.With_sok.t
    -> init_stack:Pending_coinbase.Stack.t
    -> Signed_command.With_valid_signature.t Transaction_protocol_state.t
    -> Tick.Handler.t
    -> t Async.Deferred.t

  val of_fee_transfer :
       statement:Statement.With_sok.t
    -> init_stack:Pending_coinbase.Stack.t
    -> Fee_transfer.t Transaction_protocol_state.t
    -> Tick.Handler.t
    -> t Async.Deferred.t

  val of_parties_segment_exn :
       statement:Statement.With_sok.t
    -> snapp_statement:(int * Zkapp_statement.t) option
    -> witness:Parties_segment.Witness.t
    -> spec:Parties_segment.Basic.t
    -> t Async.Deferred.t

  val merge :
    t -> t -> sok_digest:Sok_message.Digest.t -> t Async.Deferred.Or_error.t
end

let check_transaction_union ?(preeval = false) ~constraint_constants sok_message
    source target init_stack pending_coinbase_stack_state transaction state_body
    handler =
  if preeval then failwith "preeval currently disabled" ;
  let sok_digest = Sok_message.digest sok_message in
  let handler =
    Base.transaction_union_handler handler transaction state_body init_stack
  in
  let statement : Statement.With_sok.t =
    Statement.Poly.with_empty_local_state ~source ~target
      ~supply_increase:(Transaction_union.supply_increase transaction)
      ~pending_coinbase_stack_state
      ~fee_excess:(Transaction_union.fee_excess transaction)
      ~sok_digest
  in
  let open Tick in
  ignore
    ( Or_error.ok_exn
        (run_and_check
           (handle
              (Checked.map ~f:As_prover.return
                 (let open Checked in
                 exists Statement.With_sok.typ
                   ~compute:(As_prover.return statement)
                 >>= Base.main ~constraint_constants))
              handler))
      : unit )

let check_transaction ?preeval ~constraint_constants ~sok_message ~source
    ~target ~init_stack ~pending_coinbase_stack_state ~zkapp_account1:_
    ~zkapp_account2:_
    (transaction_in_block : Transaction.Valid.t Transaction_protocol_state.t)
    handler =
  let transaction =
    Transaction_protocol_state.transaction transaction_in_block
  in
  let state_body = Transaction_protocol_state.block_data transaction_in_block in
  match to_preunion (transaction :> Transaction.t) with
  | `Parties _ ->
      failwith "Called non-party transaction with parties transaction"
  | `Transaction t ->
      check_transaction_union ?preeval ~constraint_constants sok_message source
        target init_stack pending_coinbase_stack_state
        (Transaction_union.of_transaction t)
        state_body handler

let check_user_command ~constraint_constants ~sok_message ~source ~target
    ~init_stack ~pending_coinbase_stack_state t_in_block handler =
  let user_command = Transaction_protocol_state.transaction t_in_block in
  check_transaction ~constraint_constants ~sok_message ~source ~target
    ~init_stack ~pending_coinbase_stack_state ~zkapp_account1:None
    ~zkapp_account2:None
    { t_in_block with transaction = Command (Signed_command user_command) }
    handler

let generate_transaction_union_witness ?(preeval = false) ~constraint_constants
    sok_message source target transaction_in_block init_stack
    pending_coinbase_stack_state handler =
  if preeval then failwith "preeval currently disabled" ;
  let transaction =
    Transaction_protocol_state.transaction transaction_in_block
  in
  let state_body = Transaction_protocol_state.block_data transaction_in_block in
  let sok_digest = Sok_message.digest sok_message in
  let handler =
    Base.transaction_union_handler handler transaction state_body init_stack
  in
  let statement : Statement.With_sok.t =
    Statement.Poly.with_empty_local_state ~source ~target
      ~supply_increase:(Transaction_union.supply_increase transaction)
      ~pending_coinbase_stack_state
      ~fee_excess:(Transaction_union.fee_excess transaction)
      ~sok_digest
  in
  let open Tick in
  let main x = handle (Base.main ~constraint_constants x) handler in
  generate_auxiliary_input [ Statement.With_sok.typ ] main statement

let generate_transaction_witness ?preeval ~constraint_constants ~sok_message
    ~source ~target ~init_stack ~pending_coinbase_stack_state ~zkapp_account1:_
    ~zkapp_account2:_
    (transaction_in_block : Transaction.Valid.t Transaction_protocol_state.t)
    handler =
  match
    to_preunion
      ( Transaction_protocol_state.transaction transaction_in_block
        :> Transaction.t )
  with
  | `Parties _ ->
      failwith "Called non-party transaction with parties transaction"
  | `Transaction t ->
      generate_transaction_union_witness ?preeval ~constraint_constants
        sok_message source target
        { transaction_in_block with
          transaction = Transaction_union.of_transaction t
        }
        init_stack pending_coinbase_stack_state handler

let verify (ts : (t * _) list) ~key =
  if
    List.for_all ts ~f:(fun ({ statement; _ }, message) ->
        Sok_message.Digest.equal
          (Sok_message.digest message)
          statement.sok_digest)
  then
    Pickles.verify
      (module Nat.N2)
      (module Statement.With_sok)
      key
      (List.map ts ~f:(fun ({ statement; proof }, _) -> (statement, proof)))
  else Async.return false

let constraint_system_digests ~constraint_constants () =
  let digest = Tick.R1CS_constraint_system.digest in
  [ ( "transaction-merge"
    , digest
        Merge.(
          Tick.constraint_system ~exposing:[ Statement.With_sok.typ ] (fun x ->
              let open Tick in
              let%bind x1 = exists Statement.With_sok.typ in
              let%bind x2 = exists Statement.With_sok.typ in
              main [ x1; x2 ] x)) )
  ; ( "transaction-base"
    , digest
        Base.(
          Tick.constraint_system ~exposing:[ Statement.With_sok.typ ]
            (main ~constraint_constants)) )
  ]

type local_state =
  ( Stack_frame.value
  , Stack_frame.value list
  , Token_id.t
  , Currency.Amount.t
  , Sparse_ledger.t
  , bool
  , unit
  , Transaction_status.Failure.Collection.t )
  Mina_transaction_logic.Parties_logic.Local_state.t

type global_state = Sparse_ledger.Global_state.t

module Parties_intermediate_state = struct
  type state = { global : global_state; local : local_state }

  type t =
    { kind : [ `Same | `New | `Two_new ]
    ; spec : Parties_segment.Basic.t
    ; state_before : state
    ; state_after : state
    ; use_full_commitment : [ `Others | `Proved_use_full_commitment of bool ]
    }
end

(** [group_by_parties_rev partiess stmtss] identifies before/after pairs of
    statements, corresponding to parties in [partiess] which minimize the
    number of snark proofs needed to prove all of the parties.

    This function is intended to take the parties from multiple transactions as
    its input, which may be converted from a [Parties.t list] using
    [List.map ~f:Parties.parties]. The [stmtss] argument should be a list of
    the same length, with 1 more state than the number of parties for each
    transaction.

    For example, two transactions made up of parties [[p1; p2; p3]] and
    [[p4; p5]] should have the statements [[[s0; s1; s2; s3]; [s3; s4; s5]]],
    where each [s_n] is the state after applying [p_n] on top of [s_{n-1}], and
    where [s0] is the initial state before any of the transactions have been
    applied.

    Each pair is also identified with one of [`Same], [`New], or [`Two_new],
    indicating that the next one ([`New]) or next two ([`Two_new]) [Parties.t]s
    will need to be passed as part of the snark witness while applying that
    pair.
*)
let group_by_parties_rev (partiess : Party.t list list)
    (stmtss : (global_state * local_state) list list) :
    Parties_intermediate_state.t list =
  let use_full_commitment (p : Party.t) =
    match p.authorization with
    | Proof _ ->
        `Proved_use_full_commitment p.body.use_full_commitment
    | _ ->
        `Others
  in
  let intermediate_state p ~kind ~spec ~before ~after =
    { Parties_intermediate_state.kind
    ; spec
    ; state_before = { global = fst before; local = snd before }
    ; state_after = { global = fst after; local = snd after }
    ; use_full_commitment = use_full_commitment p
    }
  in
  let rec group_by_parties_rev (partiess : Party.t list list) stmtss acc =
    match (partiess, stmtss) with
    | ([] | [ [] ]), [ _ ] ->
        (* We've associated statements with all given parties. *)
        acc
    | [ [ ({ authorization = a1; _ } as p) ] ], [ [ before; after ] ] ->
        (* There are no later parties to pair this one with. Prove it on its
           own.
        *)
        intermediate_state p ~kind:`Same
          ~spec:(Parties_segment.Basic.of_controls [ a1 ])
          ~before ~after
        :: acc
    | [ []; [ ({ authorization = a1; _ } as p) ] ], [ [ _ ]; [ before; after ] ]
      ->
        (* This party is part of a new transaction, and there are no later
           parties to pair it with. Prove it on its own.
        *)
        intermediate_state p ~kind:`New
          ~spec:(Parties_segment.Basic.of_controls [ a1 ])
          ~before ~after
        :: acc
    | ( (({ authorization = Proof _ as a1; _ } as p) :: parties) :: partiess
      , (before :: (after :: _ as stmts)) :: stmtss ) ->
        (* This party contains a proof, don't pair it with other parties. *)
        group_by_parties_rev (parties :: partiess) (stmts :: stmtss)
          ( intermediate_state p ~kind:`Same
              ~spec:(Parties_segment.Basic.of_controls [ a1 ])
              ~before ~after
          :: acc )
    | ( []
        :: (({ authorization = Proof _ as a1; _ } as p) :: parties) :: partiess
      , [ _ ] :: (before :: (after :: _ as stmts)) :: stmtss ) ->
        (* This party is part of a new transaction, and contains a proof, don't
           pair it with other parties.
        *)
        group_by_parties_rev (parties :: partiess) (stmts :: stmtss)
          ( intermediate_state p ~kind:`New
              ~spec:(Parties_segment.Basic.of_controls [ a1 ])
              ~before ~after
          :: acc )
    | ( (({ authorization = a1; _ } as p)
        :: ({ authorization = Proof _; _ } :: _ as parties))
        :: partiess
      , (before :: (after :: _ as stmts)) :: stmtss ) ->
        (* The next party contains a proof, don't pair it with this party. *)
        group_by_parties_rev (parties :: partiess) (stmts :: stmtss)
          ( intermediate_state p ~kind:`Same
              ~spec:(Parties_segment.Basic.of_controls [ a1 ])
              ~before ~after
          :: acc )
    | ( (({ authorization = a1; _ } as p) :: ([] as parties))
        :: (({ authorization = Proof _; _ } :: _) :: _ as partiess)
      , (before :: (after :: _ as stmts)) :: stmtss ) ->
        (* The next party is in the next transaction and contains a proof,
           don't pair it with this party.
        *)
        group_by_parties_rev (parties :: partiess) (stmts :: stmtss)
          ( intermediate_state p ~kind:`Same
              ~spec:(Parties_segment.Basic.of_controls [ a1 ])
              ~before ~after
          :: acc )
    | ( (({ authorization = (Signature _ | None_given) as a1; _ } as p)
        :: { authorization = (Signature _ | None_given) as a2; _ } :: parties)
        :: partiess
      , (before :: _ :: (after :: _ as stmts)) :: stmtss ) ->
        (* The next two parties do not contain proofs, and are within the same
           transaction. Pair them.
           Ok to get "use_full_commitment" of [a1] because neither of them
           contain a proof.
        *)
        group_by_parties_rev (parties :: partiess) (stmts :: stmtss)
          ( intermediate_state p ~kind:`Same
              ~spec:(Parties_segment.Basic.of_controls [ a1; a2 ])
              ~before ~after
          :: acc )
    | ( []
        :: (({ authorization = a1; _ } as p)
           :: ({ authorization = Proof _; _ } :: _ as parties))
           :: partiess
      , [ _ ] :: (before :: (after :: _ as stmts)) :: stmtss ) ->
        (* This party is in the next transaction, and the next party contains a
           proof, don't pair it with this party.
        *)
        group_by_parties_rev (parties :: partiess) (stmts :: stmtss)
          ( intermediate_state p ~kind:`New
              ~spec:(Parties_segment.Basic.of_controls [ a1 ])
              ~before ~after
          :: acc )
    | ( []
        :: (({ authorization = (Signature _ | None_given) as a1; _ } as p)
           :: { authorization = (Signature _ | None_given) as a2; _ } :: parties)
           :: partiess
      , [ _ ] :: (before :: _ :: (after :: _ as stmts)) :: stmtss ) ->
        (* The next two parties do not contain proofs, and are within the same
           new transaction. Pair them.
           Ok to get "use_full_commitment" of [a1] because neither of them
           contain a proof.
        *)
        group_by_parties_rev (parties :: partiess) (stmts :: stmtss)
          ( intermediate_state p ~kind:`New
              ~spec:(Parties_segment.Basic.of_controls [ a1; a2 ])
              ~before ~after
          :: acc )
    | ( [ ({ authorization = (Signature _ | None_given) as a1; _ } as p) ]
        :: ({ authorization = (Signature _ | None_given) as a2; _ } :: parties)
           :: partiess
      , (before :: _after1) :: (_before2 :: (after :: _ as stmts)) :: stmtss )
      ->
        (* The next two parties do not contain proofs, and the second is within
           a new transaction. Pair them.
           Ok to get "use_full_commitment" of [a1] because neither of them
           contain a proof.
        *)
        group_by_parties_rev (parties :: partiess) (stmts :: stmtss)
          ( intermediate_state p ~kind:`New
              ~spec:(Parties_segment.Basic.of_controls [ a1; a2 ])
              ~before ~after
          :: acc )
    | ( []
        :: (({ authorization = a1; _ } as p) :: parties)
           :: (({ authorization = Proof _; _ } :: _) :: _ as partiess)
      , [ _ ] :: (before :: ([ after ] as stmts)) :: (_ :: _ as stmtss) ) ->
        (* The next transaction contains a proof, and this party is in a new
           transaction, don't pair it with the next party.
        *)
        group_by_parties_rev (parties :: partiess) (stmts :: stmtss)
          ( intermediate_state p ~kind:`New
              ~spec:(Parties_segment.Basic.of_controls [ a1 ])
              ~before ~after
          :: acc )
    | ( []
        :: [ ({ authorization = (Signature _ | None_given) as a1; _ } as p) ]
           :: ({ authorization = (Signature _ | None_given) as a2; _ }
              :: parties)
              :: partiess
      , [ _ ]
        :: [ before; _after1 ] :: (_before2 :: (after :: _ as stmts)) :: stmtss
      ) ->
        (* The next two parties do not contain proofs, the first is within a
           new transaction, and the second is within another new transaction.
           Pair them.
           Ok to get "use_full_commitment" of [a1] because neither of them
           contain a proof.
        *)
        group_by_parties_rev (parties :: partiess) (stmts :: stmtss)
          ( intermediate_state p ~kind:`Two_new
              ~spec:(Parties_segment.Basic.of_controls [ a1; a2 ])
              ~before ~after
          :: acc )
    | [ [ ({ authorization = a1; _ } as p) ] ], (before :: after :: _) :: _ ->
        (* This party is the final party given. Prove it on its own. *)
        intermediate_state p ~kind:`Same
          ~spec:(Parties_segment.Basic.of_controls [ a1 ])
          ~before ~after
        :: acc
    | ( [] :: [ ({ authorization = a1; _ } as p) ] :: [] :: _
      , [ _ ] :: (before :: after :: _) :: _ ) ->
        (* This party is the final party given, in a new transaction. Prove it
           on its own.
        *)
        intermediate_state p ~kind:`New
          ~spec:(Parties_segment.Basic.of_controls [ a1 ])
          ~before ~after
        :: acc
    | _, [] ->
        failwith "group_by_parties_rev: No statements remaining"
    | ([] | [ [] ]), _ ->
        failwith "group_by_parties_rev: Unmatched statements remaining"
    | [] :: _, [] :: _ ->
        failwith
          "group_by_parties_rev: No final statement for current transaction"
    | [] :: _, (_ :: _ :: _) :: _ ->
        failwith
          "group_by_parties_rev: Unmatched statements for current transaction"
    | [] :: [ _ ] :: _, [ _ ] :: (_ :: _ :: _ :: _) :: _ ->
        failwith
          "group_by_parties_rev: Unmatched statements for next transaction"
    | [ []; [ _ ] ], [ _ ] :: [ _; _ ] :: _ :: _ ->
        failwith
          "group_by_parties_rev: Unmatched statements after next transaction"
    | (_ :: _) :: _, ([] | [ _ ]) :: _ | (_ :: _ :: _) :: _, [ _; _ ] :: _ ->
        failwith
          "group_by_parties_rev: Too few statements remaining for the current \
           transaction"
    | ([] | [ _ ]) :: [] :: _, _ ->
        failwith "group_by_parties_rev: The next transaction has no parties"
    | [] :: (_ :: _) :: _, _ :: ([] | [ _ ]) :: _
    | [] :: (_ :: _ :: _) :: _, _ :: [ _; _ ] :: _ ->
        failwith
          "group_by_parties_rev: Too few statements remaining for the next \
           transaction"
    | [ _ ] :: (_ :: _) :: _, _ :: ([] | [ _ ]) :: _ ->
        failwith
          "group_by_parties_rev: Too few statements remaining for the next \
           transaction"
    | [] :: [ _ ] :: (_ :: _) :: _, _ :: _ :: ([] | [ _ ]) :: _ ->
        failwith
          "group_by_parties_rev: Too few statements remaining for the \
           transaction after next"
    | ([] | [ _ ]) :: (_ :: _) :: _, [ _ ] ->
        failwith
          "group_by_parties_rev: No statements given for the next transaction"
    | [] :: [ _ ] :: (_ :: _) :: _, [ _; (_ :: _ :: _) ] ->
        failwith
          "group_by_parties_rev: No statements given for transaction after next"
  in
  group_by_parties_rev partiess stmtss []

let rec accumulate_call_stack_hashes
    ~(hash_frame : 'frame -> Stack_frame.Digest.t) (frames : 'frame list) :
    ('frame, Call_stack_digest.t) With_stack_hash.t list =
  match frames with
  | [] ->
      []
  | f :: fs ->
      let h_f = hash_frame f in
      let tl = accumulate_call_stack_hashes ~hash_frame fs in
      let h_tl =
        match tl with [] -> Call_stack_digest.empty | t :: _ -> t.stack_hash
      in
      { stack_hash = Call_stack_digest.cons h_f h_tl; elt = f } :: tl

let parties_witnesses_exn ~constraint_constants ~state_body ~fee_excess ledger
    (partiess :
      ( [ `Pending_coinbase_init_stack of Pending_coinbase.Stack.t ]
      * [ `Pending_coinbase_of_statement of Pending_coinbase_stack_state.t ]
      * Parties.t )
      list) =
  let sparse_ledger =
    match ledger with
    | `Ledger ledger ->
        Sparse_ledger.of_ledger_subset_exn ledger
          (List.concat_map
             ~f:(fun (_, _, parties) -> Parties.accounts_accessed parties)
             partiess)
    | `Sparse_ledger sparse_ledger ->
        sparse_ledger
  in
  let state_view = Mina_state.Protocol_state.Body.view state_body in
  let _, _, states_rev =
    List.fold_left ~init:(fee_excess, sparse_ledger, []) partiess
      ~f:(fun (fee_excess, sparse_ledger, statess_rev) (_, _, parties) ->
        let _, states =
          Sparse_ledger.apply_parties_unchecked_with_states sparse_ledger
            ~constraint_constants ~state_view ~fee_excess parties
          |> Or_error.ok_exn
        in
        let final_state = fst (List.last_exn states) in
        (final_state.fee_excess, final_state.ledger, states :: statess_rev))
  in
  let states = List.rev states_rev in
  let states_rev =
    group_by_parties_rev
      ( []
      :: List.map
           ~f:(fun (_, _, parties) -> Parties.parties_list parties)
           partiess )
      ([ List.hd_exn (List.hd_exn states) ] :: states)
  in
  let tx_statement commitment full_commitment use_full_commitment
      (remaining_parties : (Party.t, _, _) Parties.Call_forest.t) :
      Zkapp_statement.t =
    let at_party =
      Parties.Call_forest.(hash (accumulate_hashes' remaining_parties))
    in
    let transaction =
      match use_full_commitment with
      | `Proved_use_full_commitment b ->
          if b then full_commitment else commitment
      | _ ->
          failwith "Expected `Proof for party that has a proof"
    in
    { transaction; at_party = (at_party :> Field.t) }
  in
  let commitment = ref (Local_state.dummy ()).transaction_commitment in
  let full_commitment =
    ref (Local_state.dummy ()).full_transaction_commitment
  in
  let remaining_parties =
    let partiess =
      List.map partiess
        ~f:(fun
             (pending_coinbase_init_stack, pending_coinbase_stack_state, parties)
           ->
          ( pending_coinbase_init_stack
          , pending_coinbase_stack_state
          , { Mina_transaction_logic.Parties_logic.Start_data.parties
            ; memo_hash = Signed_command_memo.hash parties.memo
            } ))
    in
    ref partiess
  in
  let pending_coinbase_init_stack = ref Pending_coinbase.Stack.empty in
  let pending_coinbase_stack_state =
    ref
      { Pending_coinbase_stack_state.source = Pending_coinbase.Stack.empty
      ; target = Pending_coinbase.Stack.empty
      }
  in
  let final_ledger =
    match states_rev with
    | [] ->
        sparse_ledger
    | { Parties_intermediate_state.state_after = { global = { ledger; _ }; _ }
      ; _
      }
      :: _ ->
        ledger
  in
  ( List.fold_right states_rev ~init:[]
      ~f:(fun
           { Parties_intermediate_state.kind
           ; spec
           ; state_before = { global = source_global; local = source_local }
           ; state_after = { global = target_global; local = target_local }
           ; use_full_commitment
           }
           witnesses
         ->
        (*Transaction snark says nothing about failure status*)
        let source_local = { source_local with failure_status_tbl = [] } in
        let target_local = { target_local with failure_status_tbl = [] } in
        let current_commitment = !commitment in
        let current_full_commitment = !full_commitment in
        let snapp_stmt =
          match spec with
          | Proved ->
              (* NB: This is only correct if we assume that a proved party will
                 never appear first in a transaction.
              *)
              Some
                ( 0
                , tx_statement current_commitment current_full_commitment
                    use_full_commitment source_local.stack_frame.calls )
          | _ ->
              None
        in
        let ( start_parties
            , next_commitment
            , next_full_commitment
            , pending_coinbase_init_stack
            , pending_coinbase_stack_state ) =
          let empty_if_last (mk : unit -> field * field) : field * field =
            match (target_local.stack_frame.calls, target_local.call_stack) with
            | [], [] ->
                (* The commitment will be cleared, because this is the last
                   party.
                *)
                Parties.Transaction_commitment.(empty, empty)
            | _ ->
                mk ()
          in
          let mk_next_commitments (parties : Parties.t) =
            empty_if_last (fun () ->
                let next_commitment = Parties.commitment parties in
                let memo_hash = Signed_command_memo.hash parties.memo in
                let fee_payer_hash =
                  Parties.Digest.Party.create
                    (Party.of_fee_payer parties.fee_payer)
                in
                let next_full_commitment =
                  Parties.Transaction_commitment.create_complete next_commitment
                    ~memo_hash ~fee_payer_hash
                in
                (next_commitment, next_full_commitment))
          in
          match kind with
          | `Same ->
              let next_commitment, next_full_commitment =
                empty_if_last (fun () ->
                    (current_commitment, current_full_commitment))
              in
              ( []
              , next_commitment
              , next_full_commitment
              , !pending_coinbase_init_stack
              , !pending_coinbase_stack_state )
          | `New -> (
              match !remaining_parties with
              | ( `Pending_coinbase_init_stack pending_coinbase_init_stack1
                , `Pending_coinbase_of_statement pending_coinbase_stack_state1
                , parties )
                :: rest ->
                  let commitment', full_commitment' =
                    mk_next_commitments parties.parties
                  in
                  remaining_parties := rest ;
                  commitment := commitment' ;
                  full_commitment := full_commitment' ;
                  pending_coinbase_init_stack := pending_coinbase_init_stack1 ;
                  pending_coinbase_stack_state := pending_coinbase_stack_state1 ;
                  ( [ parties ]
                  , commitment'
                  , full_commitment'
                  , !pending_coinbase_init_stack
                  , !pending_coinbase_stack_state )
              | _ ->
                  failwith "Not enough remaining parties" )
          | `Two_new -> (
              match !remaining_parties with
              | ( `Pending_coinbase_init_stack pending_coinbase_init_stack1
                , `Pending_coinbase_of_statement pending_coinbase_stack_state1
                , parties1 )
                :: ( `Pending_coinbase_init_stack _pending_coinbase_init_stack2
                   , `Pending_coinbase_of_statement
                       pending_coinbase_stack_state2
                   , parties2 )
                   :: rest ->
                  let commitment', full_commitment' =
                    mk_next_commitments parties2.parties
                  in
                  remaining_parties := rest ;
                  commitment := commitment' ;
                  full_commitment := full_commitment' ;
                  (*TODO: Remove `Two_new case because the resulting pending_coinbase_init_stack will not be correct for parties2 if it is in a different scan state tree*)
                  pending_coinbase_init_stack := pending_coinbase_init_stack1 ;
                  pending_coinbase_stack_state :=
                    { pending_coinbase_stack_state1 with
                      Pending_coinbase_stack_state.target =
                        pending_coinbase_stack_state2
                          .Pending_coinbase_stack_state.target
                    } ;
                  ( [ parties1; parties2 ]
                  , commitment'
                  , full_commitment'
                  , !pending_coinbase_init_stack
                  , !pending_coinbase_stack_state )
              | _ ->
                  failwith "Not enough remaining parties" )
        in
        let hash_local_state
            (local :
              ( Stack_frame.value
              , Stack_frame.value list
              , _
              , _
              , _
              , _
              , _
              , _ )
              Mina_transaction_logic.Parties_logic.Local_state.t) =
          let stack_frame (stack_frame : Stack_frame.value) =
            { stack_frame with
              calls =
                Parties.Call_forest.map stack_frame.calls ~f:(fun p -> (p, ()))
            }
          in
          { local with
            stack_frame = stack_frame local.stack_frame
          ; call_stack =
              List.map local.call_stack ~f:(fun f ->
                  With_hash.of_data (stack_frame f)
                    ~hash_data:Stack_frame.Digest.create)
              |> accumulate_call_stack_hashes ~hash_frame:(fun x ->
                     x.With_hash.hash)
          }
        in
        let source_local =
          { (hash_local_state source_local) with
            transaction_commitment = current_commitment
          ; full_transaction_commitment = current_full_commitment
          }
        in
        let target_local =
          { (hash_local_state target_local) with
            transaction_commitment = next_commitment
          ; full_transaction_commitment = next_full_commitment
          }
        in
        let w : Parties_segment.Witness.t =
          { global_ledger = source_global.ledger
          ; local_state_init = source_local
          ; start_parties
          ; state_body
          ; init_stack = pending_coinbase_init_stack
          }
        in
        let fee_excess =
          (*capture only the difference in the fee excess*)
          let fee_excess =
            match
              Amount.Signed.(
                add target_global.fee_excess (negate source_global.fee_excess))
            with
            | None ->
                failwith
                  (sprintf
                     !"unexpected fee excess. source %{sexp: Amount.Signed.t} \
                       target %{sexp: Amount.Signed.t}"
                     target_global.fee_excess source_global.fee_excess)
            | Some balance_change ->
                balance_change
          in
          { fee_token_l = Token_id.default
          ; fee_excess_l = Amount.Signed.to_fee fee_excess
          ; Mina_base.Fee_excess.fee_token_r = Token_id.default
          ; fee_excess_r = Fee.Signed.zero
          }
        in
        let call_stack_hash s =
          List.hd s
          |> Option.value_map ~default:Call_stack_digest.empty
               ~f:With_stack_hash.stack_hash
        in
        let statement : Statement.With_sok.t =
          (* empty ledger hash in the local state at the beginning of each
             transaction
             `parties` in local state is empty for the first segment*)
          let source_local_ledger =
            if Parties.Call_forest.is_empty source_local.stack_frame.calls then
              Frozen_ledger_hash.empty_hash
            else Sparse_ledger.merkle_root source_local.ledger
          in
          { source =
              { ledger = Sparse_ledger.merkle_root source_global.ledger
              ; pending_coinbase_stack = pending_coinbase_stack_state.source
              ; local_state =
                  { source_local with
                    stack_frame =
                      Stack_frame.Digest.create source_local.stack_frame
                  ; call_stack = call_stack_hash source_local.call_stack
                  ; ledger = source_local_ledger
                  }
              }
          ; target =
              { ledger = Sparse_ledger.merkle_root target_global.ledger
              ; pending_coinbase_stack = pending_coinbase_stack_state.target
              ; local_state =
                  { target_local with
                    stack_frame =
                      Stack_frame.Digest.create target_local.stack_frame
                  ; call_stack = call_stack_hash target_local.call_stack
                  ; ledger = Sparse_ledger.merkle_root target_local.ledger
                  }
              }
          ; supply_increase = Amount.zero
          ; fee_excess
          ; sok_digest = Sok_message.Digest.default
          }
        in
        (w, spec, statement, snapp_stmt) :: witnesses)
  , final_ledger )

module Make (Inputs : sig
  val constraint_constants : Genesis_constants.Constraint_constants.t

  val proof_level : Genesis_constants.Proof_level.t
end) =
struct
  open Inputs

  let constraint_constants = constraint_constants

  let ( tag
      , cache_handle
      , p
      , Pickles.Provers.
          [ base; merge; opt_signed_opt_signed; opt_signed; proved ] ) =
    system ~proof_level ~constraint_constants

  module Proof = (val p)

  let id = Proof.id

  let verification_key = Proof.verification_key

  let verify_against_digest { statement; proof } =
    Proof.verify [ (statement, proof) ]

  let verify ts =
    if
      List.for_all ts ~f:(fun (p, m) ->
          Sok_message.Digest.equal (Sok_message.digest m) p.statement.sok_digest)
    then
      Proof.verify
        (List.map ts ~f:(fun ({ statement; proof }, _) -> (statement, proof)))
    else Async.return false

  let first_party (witness : Transaction_witness.Parties_segment_witness.t) =
    match witness.local_state_init.stack_frame.calls with
    | [] ->
        with_return (fun { return } ->
            List.iter witness.start_parties ~f:(fun s ->
                Parties.Call_forest.iteri
                  ~f:(fun _i x -> return (Some x))
                  s.parties.other_parties) ;
            None)
    | xs ->
        Parties.Call_forest.hd_party xs |> Option.map ~f:fst

  let party_proof (p : Party.t) =
    match p.authorization with
    | Proof p ->
        Some p
    | Signature _ | None_given ->
        None

  let snapp_proof_data ~(snapp_statement : (int * Zkapp_statement.t) option)
      ~(witness : Transaction_witness.Parties_segment_witness.t) =
    let open Option.Let_syntax in
    let%bind p = first_party witness in
    let%bind tag, snapp_statement = snapp_statement in
    let%map pi = party_proof p in
    let vk =
      let account_id = Account_id.create p.body.public_key p.body.token_id in
      let account : Account.t =
        Sparse_ledger.(
          get_exn witness.local_state_init.ledger
            (find_index_exn witness.local_state_init.ledger account_id))
      in
      match
        Option.value_map ~default:None account.zkapp ~f:(fun s ->
            s.verification_key)
      with
      | None ->
          failwith "No verification key found in the account"
      | Some s ->
          s
    in
    (snapp_statement, pi, vk, tag)

  let of_parties_segment_exn ~statement ~snapp_statement ~witness
      ~(spec : Parties_segment.Basic.t) : t Async.Deferred.t =
    Base.Parties_snark.witness := Some witness ;
    let res =
      match spec with
      | Opt_signed ->
          opt_signed [] statement
      | Opt_signed_opt_signed ->
          opt_signed_opt_signed [] statement
      | Proved -> (
          match snapp_proof_data ~snapp_statement ~witness with
          | None ->
              failwith "of_parties_segment: Expected exactly one proof"
          | Some (s, p, v, tag) ->
              (* TODO: We should not have to pass the statement in here. *)
              proved
                ( Pickles.Side_loaded.in_prover (Base.side_loaded tag) v.data ;
                  [ (s, p) ] )
                statement )
    in
    let open Async in
    let%map proof = res in
    Base.Parties_snark.witness := None ;
    { proof; statement }

  let of_transaction_union ~statement ~init_stack transaction state_body handler
      =
    let open Async in
    let%map proof =
      base []
        ~handler:
          (Base.transaction_union_handler handler transaction state_body
             init_stack)
        statement
    in
    { statement; proof }

  let of_non_parties_transaction ~statement ~init_stack transaction_in_block
      handler =
    let transaction : Transaction.t =
      Transaction.forget
        (Transaction_protocol_state.transaction transaction_in_block)
    in
    let state_body =
      Transaction_protocol_state.block_data transaction_in_block
    in
    match to_preunion transaction with
    | `Parties _ ->
        failwith "Called Non-parties transaction with parties transaction"
    | `Transaction t ->
        of_transaction_union ~statement ~init_stack
          (Transaction_union.of_transaction t)
          state_body handler

  let of_user_command ~statement ~init_stack user_command_in_block handler =
    of_non_parties_transaction ~statement ~init_stack
      { user_command_in_block with
        transaction =
          Command
            (Signed_command
               (Transaction_protocol_state.transaction user_command_in_block))
      }
      handler

  let of_fee_transfer ~statement ~init_stack transfer_in_block handler =
    of_non_parties_transaction ~statement ~init_stack
      { transfer_in_block with
        transaction =
          Fee_transfer
            (Transaction_protocol_state.transaction transfer_in_block)
      }
      handler

  let merge ({ statement = t12; _ } as x12) ({ statement = t23; _ } as x23)
      ~sok_digest =
    let open Async.Deferred.Or_error.Let_syntax in
    let%bind s = Async.return (Statement.merge t12 t23) in
    let s = { s with sok_digest } in
    let open Async in
    let%map proof =
      merge [ (x12.statement, x12.proof); (x23.statement, x23.proof) ] s
    in
    Ok { statement = s; proof }

  let constraint_system_digests =
    lazy (constraint_system_digests ~constraint_constants ())
end

module For_tests = struct
  module Spec = struct
    type t =
      { fee : Currency.Fee.t
      ; sender : Signature_lib.Keypair.t * Mina_base.Account.Nonce.t
      ; fee_payer : (Signature_lib.Keypair.t * Mina_base.Account.Nonce.t) option
      ; receivers :
          (Signature_lib.Public_key.Compressed.t * Currency.Amount.t) list
      ; amount : Currency.Amount.t
      ; zkapp_account_keypairs : Signature_lib.Keypair.t list
      ; memo : Signed_command_memo.t
      ; new_zkapp_account : bool
      ; snapp_update : Party.Update.t
            (* Authorization for the update being performed *)
      ; current_auth : Permissions.Auth_required.t
      ; sequence_events : Tick.Field.t array list
      ; events : Tick.Field.t array list
      ; call_data : Tick.Field.t
      ; protocol_state_precondition : Zkapp_precondition.Protocol_state.t option
      ; account_precondition : Party.Account_precondition.t option
      }
    [@@deriving sexp]
  end

  let create_trivial_snapp ~constraint_constants () =
    let tag, _, (module P), Pickles.Provers.[ trivial_prover; _ ] =
      let trivial_rule : _ Pickles.Inductive_rule.t =
        let trivial_main (tx_commitment : Zkapp_statement.Checked.t) :
            unit Checked.t =
          Impl.run_checked (dummy_constraints ())
          |> fun () ->
          Zkapp_statement.Checked.Assert.equal tx_commitment tx_commitment
          |> return
        in
        { identifier = "trivial-rule"
        ; prevs = []
        ; main =
            (fun [] x ->
              trivial_main x |> Run.run_checked
              |> fun _ :
                     unit
                     Pickles_types.Hlist0.H1
                       (Pickles_types.Hlist.E01(Pickles.Inductive_rule.B))
                     .t ->
              [])
        ; main_value = (fun [] _ -> [])
        }
      in
      Pickles.compile ~cache:Cache_dir.cache
        (module Zkapp_statement.Checked)
        (module Zkapp_statement)
        ~typ:Zkapp_statement.typ
        ~branches:(module Nat.N2)
        ~max_proofs_verified:(module Nat.N2) (* You have to put 2 here... *)
        ~name:"trivial"
        ~constraint_constants:
          (Genesis_constants.Constraint_constants.to_snark_keys_header
             constraint_constants)
        ~choices:(fun ~self ->
          [ trivial_rule
          ; { identifier = "dummy"
            ; prevs = [ self; self ]
            ; main_value = (fun [ _; _ ] _ -> [ true; true ])
            ; main =
                (fun [ _; _ ] _ ->
                  Impl.run_checked (dummy_constraints ())
                  |> fun () ->
                  (* Unsatisfiable. *)
                  Run.exists Field.typ ~compute:(fun () ->
                      Run.Field.Constant.zero)
                  |> fun s ->
                  Run.Field.(Assert.equal s (s + one))
                  |> fun () :
                         ( Zkapp_statement.Checked.t
                         * (Zkapp_statement.Checked.t * unit) )
                         Pickles_types.Hlist0.H1
                           (Pickles_types.Hlist.E01(Pickles.Inductive_rule.B))
                         .t ->
                  [ Boolean.true_; Boolean.true_ ])
            }
          ])
    in
    let vk = Pickles.Side_loaded.Verification_key.of_compiled tag in
    ( `VK (With_hash.of_data ~hash_data:Zkapp_account.digest_vk vk)
    , `Prover trivial_prover )

  let create_parties
      ~(constraint_constants : Genesis_constants.Constraint_constants.t) spec
      ~update =
    let { Spec.fee
        ; sender = sender, sender_nonce
        ; fee_payer = fee_payer_opt
        ; receivers
        ; amount
        ; new_zkapp_account
        ; zkapp_account_keypairs
        ; memo
        ; sequence_events
        ; events
        ; call_data
        ; protocol_state_precondition
        ; account_precondition
        ; _
        } =
      spec
    in
    let protocol_state_precondition =
      Option.value protocol_state_precondition
        ~default:Zkapp_precondition.Protocol_state.accept
    in
    let sender_pk = sender.public_key |> Public_key.compress in
    let fee_payer : Party.Fee_payer.t =
      let public_key, nonce =
        match fee_payer_opt with
        | None ->
            (sender_pk, sender_nonce)
        | Some (fee_payer_kp, fee_payer_nonce) ->
            (fee_payer_kp.public_key |> Public_key.compress, fee_payer_nonce)
      in

      { body =
          { public_key
          ; update = Party.Update.noop
          ; fee
          ; events = []
          ; sequence_events = []
          ; protocol_state_precondition
          ; nonce
          }
      ; authorization = Signature.dummy
      }
    in
    let sender_party : Party.Wire.t option =
      let sender_party_body : Party.Body.Wire.t =
        { public_key = sender_pk
        ; update = Party.Update.noop
        ; token_id = Token_id.default
        ; balance_change = Amount.(Signed.(negate (of_unsigned amount)))
        ; increment_nonce = true
        ; events = []
        ; sequence_events = []
        ; call_data = Field.zero
        ; call_depth = 0
        ; protocol_state_precondition
        ; account_precondition =
            ( if Option.is_none fee_payer_opt then
              Nonce (Account.Nonce.succ sender_nonce)
            else Nonce sender_nonce )
        ; use_full_commitment = false
        ; caller = Call
        }
      in
      Option.some_if
        ((not (List.is_empty receivers)) || new_zkapp_account)
        ( { body = sender_party_body
          ; authorization =
              Control.Signature Signature.dummy (*To be updated later*)
          }
          : Party.Wire.t )
    in
    let snapp_parties : Party.Wire.t list =
      let num_keypairs = List.length zkapp_account_keypairs in
      let account_creation_fee =
        Amount.of_fee constraint_constants.account_creation_fee
      in
      (* if creating new snapp accounts, amount must be enough for account creation fees for each *)
      assert (
        (not new_zkapp_account) || num_keypairs = 0
        ||
        match Currency.Amount.scale account_creation_fee num_keypairs with
        | None ->
            false
        | Some product ->
            Currency.Amount.( >= ) amount product ) ;
      (* "fudge factor" so that balances sum to zero *)
      let zeroing_allotment =
        if new_zkapp_account then
          (* value doesn't matter when num_keypairs = 0 *)
          if num_keypairs = 0 then amount
          else
            let otherwise_allotted =
              Option.value_exn
                (Currency.Amount.scale account_creation_fee num_keypairs)
            in
            Option.value_exn (Currency.Amount.sub amount otherwise_allotted)
        else Currency.Amount.zero
      in
      List.mapi zkapp_account_keypairs ~f:(fun ndx zkapp_account_keypair ->
          let public_key =
            Signature_lib.Public_key.compress zkapp_account_keypair.public_key
          in
          let delta =
            if new_zkapp_account && ndx = 0 then
              Amount.Signed.(of_unsigned zeroing_allotment)
            else Amount.Signed.zero
          in
          ( { body =
                { public_key
                ; update
                ; token_id = Token_id.default
                ; balance_change = delta
                ; increment_nonce = false
                ; events
                ; sequence_events
                ; call_data
                ; call_depth = 0
                ; protocol_state_precondition
                ; account_precondition =
                    Option.value ~default:Accept account_precondition
                ; use_full_commitment = true
                ; caller = Call
                }
            ; authorization =
                Control.Signature Signature.dummy (*To be updated later*)
            }
            : Party.Wire.t ))
    in
    let other_receivers =
      List.map receivers ~f:(fun (receiver, amt) : Party.Wire.t ->
          { body =
              { public_key = receiver
              ; update
              ; token_id = Token_id.default
              ; balance_change = Amount.Signed.of_unsigned amt
              ; increment_nonce = false
              ; events = []
              ; sequence_events = []
              ; call_data = Field.zero
              ; call_depth = 0
              ; protocol_state_precondition
              ; account_precondition = Accept
              ; use_full_commitment = false
              ; caller = Call
              }
          ; authorization = Control.None_given
          })
    in
    let other_parties_data =
      Option.value_map ~default:[] sender_party ~f:(fun p -> [ p ])
      @ snapp_parties @ other_receivers
    in
    let ps =
      Parties.Call_forest.With_hashes.of_parties_list
        (List.map ~f:(fun p -> (p, ())) other_parties_data)
    in
    let other_parties_hash = Parties.Call_forest.hash ps in
    let commitment : Parties.Transaction_commitment.t =
      Parties.Transaction_commitment.create ~other_parties_hash
    in
    let full_commitment =
      Parties.Transaction_commitment.create_complete commitment
        ~memo_hash:(Signed_command_memo.hash memo)
        ~fee_payer_hash:
          (Parties.Digest.Party.create (Party.of_fee_payer fee_payer))
    in
    let fee_payer =
      let fee_payer_signature_auth =
        match fee_payer_opt with
        | None ->
            Signature_lib.Schnorr.Chunked.sign sender.private_key
              (Random_oracle.Input.Chunked.field full_commitment)
        | Some (fee_payer_kp, _) ->
            Signature_lib.Schnorr.Chunked.sign fee_payer_kp.private_key
              (Random_oracle.Input.Chunked.field full_commitment)
      in
      { fee_payer with authorization = fee_payer_signature_auth }
    in
    let sender_party =
      Option.map sender_party ~f:(fun s : Party.Wire.t ->
          let commitment =
            if s.body.use_full_commitment then full_commitment else commitment
          in
          let sender_signature_auth =
            Signature_lib.Schnorr.Chunked.sign sender.private_key
              (Random_oracle.Input.Chunked.field commitment)
          in
          { body = s.body; authorization = Signature sender_signature_auth })
    in
    ( `Parties
        (Parties.of_wire { fee_payer; other_parties = other_receivers; memo })
    , `Sender_party sender_party
    , `Proof_parties snapp_parties
    , `Txn_commitment commitment
    , `Full_txn_commitment full_commitment )

  let deploy_snapp ~constraint_constants (spec : Spec.t) =
    let `VK vk, `Prover _trivial_prover =
      create_trivial_snapp ~constraint_constants ()
    in
    (* only allow timing on a single new snapp account
       balance changes for other new snapp accounts are just the account creation fee
    *)
    assert (
      Zkapp_basic.Set_or_keep.is_keep spec.snapp_update.timing
      || (spec.new_zkapp_account && List.length spec.zkapp_account_keypairs = 1)
    ) ;
    let update_vk =
      let update = spec.snapp_update in
      { update with
        verification_key = Zkapp_basic.Set_or_keep.Set vk
      ; permissions =
          Zkapp_basic.Set_or_keep.Set
            { Permissions.user_default with
              edit_state = Permissions.Auth_required.Proof
            ; edit_sequence_state = Proof
            }
      }
    in
    let ( `Parties { Parties.fee_payer; other_parties; memo }
        , `Sender_party sender_party
        , `Proof_parties snapp_parties
        , `Txn_commitment commitment
        , `Full_txn_commitment full_commitment ) =
      create_parties ~constraint_constants spec ~update:update_vk
    in
    assert (List.is_empty other_parties) ;
    (* invariant: same number of keypairs, snapp_parties *)
    let snapp_parties_keypairs =
      List.zip_exn snapp_parties spec.zkapp_account_keypairs
    in
    let snapp_parties =
      List.map snapp_parties_keypairs ~f:(fun (snapp_party, keypair) ->
          let commitment =
            if snapp_party.body.use_full_commitment then full_commitment
            else commitment
          in
          let signature =
            Signature_lib.Schnorr.Chunked.sign keypair.private_key
              (Random_oracle.Input.Chunked.field commitment)
          in
          ( { body = snapp_party.body; authorization = Signature signature }
            : Party.Wire.t ))
    in
    let other_parties = Option.to_list sender_party @ snapp_parties in
    let parties : Parties.t =
      Parties.of_wire { fee_payer; other_parties; memo }
    in
    parties

  let update_states ?snapp_prover ~constraint_constants (spec : Spec.t) =
    let ( `Parties { Parties.fee_payer; other_parties; memo }
        , `Sender_party sender_party
        , `Proof_parties snapp_parties
        , `Txn_commitment commitment
        , `Full_txn_commitment full_commitment ) =
      create_parties ~constraint_constants spec ~update:spec.snapp_update
    in
    assert (List.is_empty other_parties) ;
    assert (Option.is_none sender_party) ;
    assert (not @@ List.is_empty snapp_parties) ;
    let snapp_parties_keypairs =
      List.zip_exn snapp_parties spec.zkapp_account_keypairs
    in
    let%map.Async.Deferred snapp_parties =
      Async.Deferred.List.mapi snapp_parties_keypairs
        ~f:(fun ndx (snapp_party, snapp_keypair) ->
          match spec.current_auth with
          | Permissions.Auth_required.Proof ->
              let proof_party =
                let ps =
                  Parties.Call_forest.With_hashes.of_parties_list
                    (List.map
                       ~f:(fun p -> (p, ()))
                       (List.drop snapp_parties ndx))
                in
                Parties.Call_forest.hash ps
              in
              let tx_statement : Zkapp_statement.t =
                let commitment =
                  if snapp_party.body.use_full_commitment then full_commitment
                  else commitment
                in
                { transaction = commitment
                ; at_party = (proof_party :> Field.t)
                }
              in
              let handler (Snarky_backendless.Request.With { request; respond })
                  =
                match request with _ -> respond Unhandled
              in
              let prover =
                match snapp_prover with
                | Some prover ->
                    prover
                | None ->
                    let _, `Prover p =
                      create_trivial_snapp ~constraint_constants ()
                    in
                    p
              in
              let%map.Async.Deferred (pi : Pickles.Side_loaded.Proof.t) =
                prover ~handler [] tx_statement
              in
              ( { body = snapp_party.body; authorization = Proof pi }
                : Party.Wire.t )
          | Signature ->
              let commitment =
                if snapp_party.body.use_full_commitment then full_commitment
                else commitment
              in
              let signature =
                Signature_lib.Schnorr.Chunked.sign snapp_keypair.private_key
                  (Random_oracle.Input.Chunked.field commitment)
              in
              Async.Deferred.return
                ( { body = snapp_party.body
                  ; authorization = Signature signature
                  }
                  : Party.Wire.t )
          | None ->
              Async.Deferred.return
                ( { body = snapp_party.body; authorization = None_given }
                  : Party.Wire.t )
          | _ ->
              failwith
                "Current authorization not Proof or Signature or None_given")
    in
    let other_parties = snapp_parties in
    let parties : Parties.t =
      Parties.of_wire { fee_payer; other_parties; memo }
    in
    parties

  let multiple_transfers (spec : Spec.t) =
    let ( `Parties parties
        , `Sender_party sender_party
        , `Proof_parties snapp_parties
        , `Txn_commitment _commitment
        , `Full_txn_commitment _full_commitment ) =
      create_parties
        ~constraint_constants:Genesis_constants.Constraint_constants.compiled
        spec ~update:spec.snapp_update
    in
    assert (Option.is_some sender_party) ;
    assert (List.is_empty snapp_parties) ;
    let other_parties =
      let sender_party = Option.value_exn sender_party in
      Parties.Call_forest.cons
        (Parties.add_caller sender_party Token_id.default)
        parties.other_parties
    in
    { parties with other_parties }

  let trivial_zkapp_account ?(permissions = Permissions.user_default) ~vk pk =
    let id = Account_id.create pk Token_id.default in
    { (Account.create id Balance.(of_int 1_000_000_000_000_000)) with
      permissions
    ; zkapp = Some { Zkapp_account.default with verification_key = Some vk }
    }

  let create_trivial_zkapp_account ?(permissions = Permissions.user_default) ~vk
      ~ledger pk =
    let create ledger id account =
      match Ledger.location_of_account ledger id with
      | Some _loc ->
          failwith "Account already present"
      | None ->
          let _loc, _new =
            Ledger.get_or_create_account ledger id account |> Or_error.ok_exn
          in
          ()
    in
    let id = Account_id.create pk Token_id.default in
    let account : Account.t = trivial_zkapp_account ~permissions ~vk pk in
    create ledger id account

  let create_trivial_predicate_snapp ~constraint_constants
      ?(protocol_state_predicate = Zkapp_precondition.Protocol_state.accept)
      ~(snapp_kp : Signature_lib.Keypair.t) spec ledger =
    let { Mina_transaction_logic.For_tests.Transaction_spec.fee
        ; sender = sender, sender_nonce
        ; receiver = _
        ; receiver_is_new = _
        ; amount
        } =
      spec
    in
    let trivial_account_pk =
      Signature_lib.Public_key.compress snapp_kp.public_key
    in
    let `VK vk, `Prover trivial_prover =
      create_trivial_snapp ~constraint_constants ()
    in
    let _v =
      let id =
        Public_key.compress sender.public_key
        |> fun pk -> Account_id.create pk Token_id.default
      in
      Ledger.get_or_create_account ledger id
        (Account.create id Balance.(of_int 888_888))
      |> Or_error.ok_exn
    in
    let () =
      create_trivial_zkapp_account trivial_account_pk ~ledger ~vk
        ~permissions:{ Permissions.user_default with set_permissions = Proof }
    in
    let update_empty_permissions =
      let permissions =
        { Permissions.user_default with send = Permissions.Auth_required.Proof }
        |> Zkapp_basic.Set_or_keep.Set
      in
      { Party.Update.dummy with permissions }
    in
    let sender_pk = sender.public_key |> Public_key.compress in
    let fee_payer : Party.Fee_payer.t =
      { body =
          { public_key = sender_pk
          ; update = Party.Update.noop
          ; fee
          ; events = []
          ; sequence_events = []
          ; protocol_state_precondition = protocol_state_predicate
          ; nonce = sender_nonce
          }
          (* Real signature added in below *)
      ; authorization = Signature.dummy
      }
    in
    let sender_party_data : Party.Wire.t =
      { body =
          { public_key = sender_pk
          ; update = Party.Update.noop
          ; token_id = Token_id.default
          ; balance_change = Amount.(Signed.(negate (of_unsigned amount)))
          ; increment_nonce = true
          ; events = []
          ; sequence_events = []
          ; call_data = Field.zero
          ; call_depth = 0
          ; protocol_state_precondition = protocol_state_predicate
          ; account_precondition = Nonce (Account.Nonce.succ sender_nonce)
          ; use_full_commitment = false
          ; caller = Call
          }
      ; authorization = Signature Signature.dummy
      }
    in
    let snapp_party_data : Party.Wire.t =
      { body =
          { public_key = trivial_account_pk
          ; update = update_empty_permissions
          ; token_id = Token_id.default
          ; balance_change = Amount.Signed.(of_unsigned amount)
          ; increment_nonce = false
          ; events = []
          ; sequence_events = []
          ; call_data = Field.zero
          ; call_depth = 0
          ; protocol_state_precondition = protocol_state_predicate
          ; use_full_commitment = false
          ; caller = Call
          ; account_precondition = Full Zkapp_precondition.Account.accept
          }
      ; authorization = Proof Mina_base.Proof.blockchain_dummy
      }
    in
    let memo = Signed_command_memo.empty in
    let ps =
      Parties.Call_forest.With_hashes.of_parties_list
        [ (sender_party_data, ()); (snapp_party_data, ()) ]
    in
    let other_parties_hash = Parties.Call_forest.hash ps in
    let transaction : Parties.Transaction_commitment.t =
      (*FIXME: is this correct? *)
      Parties.Transaction_commitment.create ~other_parties_hash
    in
    let proof_party =
      let ps =
        Parties.Call_forest.With_hashes.of_parties_list
          [ (snapp_party_data, ()) ]
      in
      Parties.Call_forest.hash ps
    in
    let tx_statement : Zkapp_statement.t =
      { transaction; at_party = (proof_party :> Field.t) }
    in
    let handler (Snarky_backendless.Request.With { request; respond }) =
      match request with _ -> respond Unhandled
    in
    let%map.Async.Deferred (pi : Pickles.Side_loaded.Proof.t) =
      trivial_prover ~handler [] tx_statement
    in
    let fee_payer_signature_auth =
      let txn_comm =
        Parties.Transaction_commitment.create_complete transaction
          ~memo_hash:(Signed_command_memo.hash memo)
          ~fee_payer_hash:
            (Parties.Digest.Party.create (Party.of_fee_payer fee_payer))
      in
      Signature_lib.Schnorr.Chunked.sign sender.private_key
        (Random_oracle.Input.Chunked.field txn_comm)
    in
    let fee_payer =
      { fee_payer with authorization = fee_payer_signature_auth }
    in
    let sender_signature_auth =
      Signature_lib.Schnorr.Chunked.sign sender.private_key
        (Random_oracle.Input.Chunked.field transaction)
    in
    let sender : Party.Wire.t =
      { sender_party_data with authorization = Signature sender_signature_auth }
    in
    let other_parties =
      [ sender; { body = snapp_party_data.body; authorization = Proof pi } ]
    in
    let parties : Parties.t =
      Parties.of_wire { fee_payer; other_parties; memo }
    in
    parties
end<|MERGE_RESOLUTION|>--- conflicted
+++ resolved
@@ -3186,13 +3186,8 @@
         (module Statement.With_sok.Checked)
         (module Statement.With_sok)
         ~typ:Statement.With_sok.typ
-<<<<<<< HEAD
-        ~branches:(module Nat.N6)
+        ~branches:(module Nat.N5)
         ~max_proofs_verified:(module Nat.N2)
-=======
-        ~branches:(module Nat.N5)
-        ~max_branching:(module Nat.N2)
->>>>>>> d002094f
         ~name:"transaction-snark"
         ~constraint_constants:
           (Genesis_constants.Constraint_constants.to_snark_keys_header
