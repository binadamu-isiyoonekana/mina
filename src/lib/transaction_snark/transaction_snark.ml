open Core
open Signature_lib
open Mina_base
open Mina_transaction
open Mina_state
open Snark_params
module Global_slot_since_genesis = Mina_numbers.Global_slot_since_genesis
open Currency
open Pickles_types
module Wire_types = Mina_wire_types.Transaction_snark

let proof_cache = ref None

module Make_sig (A : Wire_types.Types.S) = struct
  module type S = Transaction_snark_intf.Full with type Stable.V2.t = A.V2.t
end

module Make_str (A : Wire_types.Concrete) = struct
  module Impl = Pickles.Impls.Step
  module Ledger = Mina_ledger.Ledger
  module Sparse_ledger = Mina_ledger.Sparse_ledger
  module Transaction_validator = Transaction_validator

  let top_hash_logging_enabled = ref false

  let to_preunion (t : Transaction.t) =
    match t with
    | Command (Signed_command x) ->
        `Transaction (Transaction.Command x)
    | Fee_transfer x ->
        `Transaction (Fee_transfer x)
    | Coinbase x ->
        `Transaction (Coinbase x)
    | Command (Zkapp_command x) ->
        `Zkapp_command x

  let with_top_hash_logging f =
    let old = !top_hash_logging_enabled in
    top_hash_logging_enabled := true ;
    try
      let ret = f () in
      top_hash_logging_enabled := old ;
      ret
    with err ->
      top_hash_logging_enabled := old ;
      raise err

  module Proof_type = struct
    [%%versioned
    module Stable = struct
      module V1 = struct
        type t = [ `Base | `Merge ]
        [@@deriving compare, equal, hash, sexp, yojson]

        let to_latest = Fn.id
      end
    end]
  end

  module Pending_coinbase_stack_state =
    Mina_state.Snarked_ledger_state.Pending_coinbase_stack_state

  module Statement = Mina_state.Snarked_ledger_state

  module Proof = struct
    [%%versioned
    module Stable = struct
      module V2 = struct
        type t = Pickles.Proof.Proofs_verified_2.Stable.V2.t
        [@@deriving yojson, compare, equal, sexp, hash]

        let to_latest = Fn.id
      end
    end]
  end

  [%%versioned
  module Stable = struct
    module V2 = struct
      type t = A.V2.t =
        { statement : Mina_state.Snarked_ledger_state.With_sok.Stable.V2.t
        ; proof : Proof.Stable.V2.t
        }
      [@@deriving compare, equal, fields, sexp, version, yojson, hash]

      let to_latest = Fn.id
    end
  end]

  let proof t = t.proof

  let statement t = { t.statement with sok_digest = () }

  let statement_with_sok t = t.statement

  let sok_digest t = t.statement.sok_digest

  let to_yojson = Stable.Latest.to_yojson

  let create ~statement ~proof = { statement; proof }

  open Tick
  open Let_syntax

  let chain if_ b ~then_ ~else_ =
    let%bind then_ = then_ and else_ = else_ in
    if_ b ~then_ ~else_

  module Zkapp_command_segment = struct
    module Spec = struct
      type single =
        { auth_type : Control.Tag.t
        ; is_start : [ `Yes | `No | `Compute_in_circuit ]
        }

      type t = single list
    end

    module Basic = struct
      module N = Side_loaded_verification_key.Max_branches

      [%%versioned
      module Stable = struct
        module V1 = struct
          type t = Opt_signed_opt_signed | Opt_signed | Proved
          [@@deriving sexp, yojson]

          let to_latest = Fn.id
        end
      end]

      let of_controls = function
        | [ Control.Proof _ ] ->
            Proved
        | [ (Control.Signature _ | Control.None_given) ] ->
            Opt_signed
        | [ Control.(Signature _ | None_given)
          ; Control.(Signature _ | None_given)
          ] ->
            Opt_signed_opt_signed
        | _ ->
            failwith
              "Zkapp_command_segment.Basic.of_controls: Unsupported combination"

      let opt_signed ~is_start : Spec.single =
        { auth_type = Signature; is_start }

      let opt_signed = opt_signed ~is_start:`Compute_in_circuit

      let to_single_list : t -> Spec.single list =
       fun t ->
        match t with
        | Opt_signed_opt_signed ->
            [ opt_signed; opt_signed ]
        | Opt_signed ->
            [ opt_signed ]
        | Proved ->
            [ { auth_type = Proof; is_start = `No } ]

      type (_, _, _, _) t_typed =
        | Opt_signed_opt_signed : (unit, unit, unit, unit) t_typed
        | Opt_signed : (unit, unit, unit, unit) t_typed
        | Proved
            : ( Zkapp_statement.Checked.t * unit
              , Zkapp_statement.t * unit
              , Nat.N2.n * unit
              , N.n * unit )
              t_typed

      let spec : type a b c d. (a, b, c, d) t_typed -> Spec.single list =
       fun t ->
        match t with
        | Opt_signed_opt_signed ->
            [ opt_signed; opt_signed ]
        | Opt_signed ->
            [ opt_signed ]
        | Proved ->
            [ { auth_type = Proof; is_start = `No } ]
    end

    module Witness = Transaction_witness.Zkapp_command_segment_witness
  end

  (* Currently, a circuit must have at least 1 of every type of constraint. *)
  let dummy_constraints () =
    make_checked
      Impl.(
        fun () ->
          let x =
            exists Field.typ ~compute:(fun () -> Field.Constant.of_int 3)
          in
          let g = exists Inner_curve.typ ~compute:(fun _ -> Inner_curve.one) in
          ignore
            ( Pickles.Scalar_challenge.to_field_checked'
                (module Impl)
                ~num_bits:16
                (Kimchi_backend_common.Scalar_challenge.create x)
              : Field.t * Field.t * Field.t ) ;
          ignore
            ( Pickles.Step_main_inputs.Ops.scale_fast g ~num_bits:5
                (Shifted_value x)
              : Pickles.Step_main_inputs.Inner_curve.t ) ;
          ignore
            ( Pickles.Step_main_inputs.Ops.scale_fast g ~num_bits:5
                (Shifted_value x)
              : Pickles.Step_main_inputs.Inner_curve.t ) ;
          ignore
            ( Pickles.Step_verifier.Scalar_challenge.endo g ~num_bits:4
                (Kimchi_backend_common.Scalar_challenge.create x)
              : Field.t * Field.t ))

  module Base = struct
    module User_command_failure = struct
      (** The various ways that a user command may fail. These should be computed
        before applying the snark, to ensure that only the base fee is charged
        to the fee-payer if executing the user command will later fail.
    *)
      type 'bool t =
        { predicate_failed : 'bool (* User commands *)
        ; source_not_present : 'bool (* User commands *)
        ; receiver_not_present : 'bool (* Delegate *)
        ; amount_insufficient_to_create : 'bool (* Payment only *)
        ; token_cannot_create : 'bool (* Payment only, token<>default *)
        ; source_insufficient_balance : 'bool (* Payment only *)
        ; source_minimum_balance_violation : 'bool (* Payment only *)
        ; source_bad_timing : 'bool (* Payment only *)
        }

      let num_fields = 8

      let to_list
          { predicate_failed
          ; source_not_present
          ; receiver_not_present
          ; amount_insufficient_to_create
          ; token_cannot_create
          ; source_insufficient_balance
          ; source_minimum_balance_violation
          ; source_bad_timing
          } =
        [ predicate_failed
        ; source_not_present
        ; receiver_not_present
        ; amount_insufficient_to_create
        ; token_cannot_create
        ; source_insufficient_balance
        ; source_minimum_balance_violation
        ; source_bad_timing
        ]

      let of_list = function
        | [ predicate_failed
          ; source_not_present
          ; receiver_not_present
          ; amount_insufficient_to_create
          ; token_cannot_create
          ; source_insufficient_balance
          ; source_minimum_balance_violation
          ; source_bad_timing
          ] ->
            { predicate_failed
            ; source_not_present
            ; receiver_not_present
            ; amount_insufficient_to_create
            ; token_cannot_create
            ; source_insufficient_balance
            ; source_minimum_balance_violation
            ; source_bad_timing
            }
        | _ ->
            failwith
              "Transaction_snark.Base.User_command_failure.to_list: bad length"

      let typ : (Boolean.var t, bool t) Typ.t =
        let open Typ in
        list ~length:num_fields Boolean.typ
        |> transport ~there:to_list ~back:of_list
        |> transport_var ~there:to_list ~back:of_list

      let any t = Boolean.any (to_list t)

      (** Compute which -- if any -- of the failure cases will be hit when
          evaluating the given user command, and indicate whether the fee-payer
          would need to pay the account creation fee if the user command were to
          succeed (irrespective or whether it actually will or not).
      *)
      let compute_unchecked
          ~(constraint_constants : Genesis_constants.Constraint_constants.t)
          ~txn_global_slot ~(fee_payer_account : Account.t)
          ~(receiver_account : Account.t) ~(source_account : Account.t)
          ({ payload; signature = _; signer = _ } : Transaction_union.t) =
        match payload.body.tag with
        | Fee_transfer | Coinbase ->
            (* Not user commands, return no failure. *)
            of_list (List.init num_fields ~f:(fun _ -> false))
        | _ -> (
            let fail s =
              failwithf
                "Transaction_snark.Base.User_command_failure.compute_unchecked: \
                 %s"
                s ()
            in
            let fee_token = payload.common.fee_token in
            let token = payload.body.token_id in
            let fee_payer =
              Account_id.create payload.common.fee_payer_pk fee_token
            in
            let source = Account_id.create payload.body.source_pk token in
            let receiver = Account_id.create payload.body.receiver_pk token in
            (* This should shadow the logic in [Sparse_ledger]. *)
            let fee_payer_account =
              { fee_payer_account with
                balance =
                  Option.value_exn ?here:None ?error:None ?message:None
                  @@ Balance.sub_amount fee_payer_account.balance
                       (Amount.of_fee payload.common.fee)
              }
            in
            let predicate_failed =
              if
                Public_key.Compressed.equal payload.common.fee_payer_pk
                  payload.body.source_pk
              then false
              else
                match payload.body.tag with
                | Payment | Stake_delegation ->
                    (* TODO(#4554): Hook account_precondition evaluation in here once
                       implemented.
                    *)
                    true
                | Fee_transfer | Coinbase ->
                    assert false
            in
            match payload.body.tag with
            | Fee_transfer | Coinbase ->
                assert false
            | Stake_delegation ->
                let receiver_account =
                  if Account_id.equal receiver fee_payer then fee_payer_account
                  else receiver_account
                in
                let receiver_not_present =
                  let id = Account.identifier receiver_account in
                  if Account_id.equal Account_id.empty id then true
                  else if Account_id.equal receiver id then false
                  else fail "bad receiver account ID"
                in
                let source_account =
                  if Account_id.equal source fee_payer then fee_payer_account
                  else source_account
                in
                let source_not_present =
                  let id = Account.identifier source_account in
                  if Account_id.equal Account_id.empty id then true
                  else if Account_id.equal source id then false
                  else fail "bad source account ID"
                in
                { predicate_failed
                ; source_not_present
                ; receiver_not_present
                ; amount_insufficient_to_create = false
                ; token_cannot_create = false
                ; source_insufficient_balance = false
                ; source_minimum_balance_violation = false
                ; source_bad_timing = false
                }
            | Payment ->
                let receiver_account =
                  if Account_id.equal receiver fee_payer then fee_payer_account
                  else receiver_account
                in
                let receiver_needs_creating =
                  let id = Account.identifier receiver_account in
                  if Account_id.equal Account_id.empty id then true
                  else if Account_id.equal receiver id then false
                  else fail "bad receiver account ID"
                in
                let token_is_default = true in
                let token_cannot_create =
                  receiver_needs_creating && not token_is_default
                in
                let amount_insufficient_to_create =
                  let creation_amount =
                    Amount.of_fee constraint_constants.account_creation_fee
                  in
                  receiver_needs_creating
                  && Option.is_none
                       (Amount.sub payload.body.amount creation_amount)
                in
                let fee_payer_is_source = Account_id.equal fee_payer source in
                let source_account =
                  if fee_payer_is_source then fee_payer_account
                  else source_account
                in
                let source_not_present =
                  let id = Account.identifier source_account in
                  if Account_id.equal Account_id.empty id then true
                  else if Account_id.equal source id then false
                  else fail "bad source account ID"
                in
                let source_insufficient_balance =
                  (* This failure is fatal if fee-payer and source account are
                     the same. This is checked in the transaction pool.
                  *)
                  (not fee_payer_is_source)
                  &&
                  if Account_id.equal source receiver then
                    (* The final balance will be [0 - account_creation_fee]. *)
                    receiver_needs_creating
                  else
                    Amount.(
                      Balance.to_amount source_account.balance
                      < payload.body.amount)
                in
                let timing_or_error =
                  Mina_transaction_logic.validate_timing
                    ~txn_amount:payload.body.amount ~txn_global_slot
                    ~account:source_account
                in
                let source_minimum_balance_violation =
                  match timing_or_error with
                  | Ok _ ->
                      false
                  | Error err ->
                      let open Mina_base in
                      Transaction_status.Failure.equal
                        (Mina_transaction_logic
                         .timing_error_to_user_command_status err )
                        Transaction_status.Failure
                        .Source_minimum_balance_violation
                in
                let source_bad_timing =
                  (* This failure is fatal if fee-payer and source account are
                     the same. This is checked in the transaction pool.
                  *)
                  (not fee_payer_is_source)
                  && (not source_insufficient_balance)
                  && Or_error.is_error timing_or_error
                in
                { predicate_failed
                ; source_not_present
                ; receiver_not_present = false
                ; amount_insufficient_to_create
                ; token_cannot_create
                ; source_insufficient_balance
                ; source_minimum_balance_violation
                ; source_bad_timing
                } )

      let%snarkydef_ compute_as_prover ~constraint_constants ~txn_global_slot
          (txn : Transaction_union.var) =
        let%bind data =
          exists (Typ.Internal.ref ())
            ~compute:
              As_prover.(
                let%map txn = read Transaction_union.typ txn in
                let fee_token = txn.payload.common.fee_token in
                let token = txn.payload.body.token_id in
                let fee_payer =
                  Account_id.create txn.payload.common.fee_payer_pk fee_token
                in
                let source =
                  Account_id.create txn.payload.body.source_pk token
                in
                let receiver =
                  Account_id.create txn.payload.body.receiver_pk token
                in
                (txn, fee_payer, source, receiver))
        in
        let%bind fee_payer_idx =
          exists (Typ.Internal.ref ())
            ~request:
              As_prover.(
                let%map _txn, fee_payer, _source, _receiver =
                  read (Typ.Internal.ref ()) data
                in
                Ledger_hash.Find_index fee_payer)
        in
        let%bind fee_payer_account =
          exists (Typ.Internal.ref ())
            ~request:
              As_prover.(
                let%map fee_payer_idx =
                  read (Typ.Internal.ref ()) fee_payer_idx
                in
                Ledger_hash.Get_element fee_payer_idx)
        in
        let%bind source_idx =
          exists (Typ.Internal.ref ())
            ~request:
              As_prover.(
                let%map _txn, _fee_payer, source, _receiver =
                  read (Typ.Internal.ref ()) data
                in
                Ledger_hash.Find_index source)
        in
        let%bind source_account =
          exists (Typ.Internal.ref ())
            ~request:
              As_prover.(
                let%map source_idx = read (Typ.Internal.ref ()) source_idx in
                Ledger_hash.Get_element source_idx)
        in
        let%bind receiver_idx =
          exists (Typ.Internal.ref ())
            ~request:
              As_prover.(
                let%map _txn, _fee_payer, _source, receiver =
                  read (Typ.Internal.ref ()) data
                in
                Ledger_hash.Find_index receiver)
        in
        let%bind receiver_account =
          exists (Typ.Internal.ref ())
            ~request:
              As_prover.(
                let%map receiver_idx =
                  read (Typ.Internal.ref ()) receiver_idx
                in
                Ledger_hash.Get_element receiver_idx)
        in
        exists typ
          ~compute:
            As_prover.(
              let%bind txn, _fee_payer, _source, _receiver =
                read (Typ.Internal.ref ()) data
              in
              let%bind fee_payer_account, _path =
                read (Typ.Internal.ref ()) fee_payer_account
              in
              let%bind source_account, _path =
                read (Typ.Internal.ref ()) source_account
              in
              let%bind receiver_account, _path =
                read (Typ.Internal.ref ()) receiver_account
              in
              let%map txn_global_slot =
                read Mina_numbers.Global_slot_since_genesis.typ txn_global_slot
              in
              compute_unchecked ~constraint_constants ~txn_global_slot
                ~fee_payer_account ~source_account ~receiver_account txn)
    end

    let%snarkydef_ check_signature shifted ~payload ~is_user_command ~signer
        ~signature =
      let%bind input =
        Transaction_union_payload.Checked.to_input_legacy payload
      in
      let%bind verifies =
        Schnorr.Legacy.Checked.verifies shifted signature signer input
      in
      [%with_label_ "check signature"] (fun () ->
          Boolean.Assert.any [ Boolean.not is_user_command; verifies ] )

    let check_timing ~balance_check ~timed_balance_check ~account ~txn_amount
        ~txn_global_slot =
      (* calculations should track Mina_transaction_logic.validate_timing *)
      let open Account.Poly in
      let open Account.Timing.As_record in
      let { is_timed
          ; initial_minimum_balance
          ; cliff_time
          ; cliff_amount
          ; vesting_period
          ; vesting_increment
          } =
        account.timing
      in
      let%bind curr_min_balance =
        Account.Checked.min_balance_at_slot ~global_slot:txn_global_slot
          ~cliff_time ~cliff_amount ~vesting_period ~vesting_increment
          ~initial_minimum_balance
      in
      let%bind proposed_balance =
        match txn_amount with
        | Some txn_amount ->
            let%bind proposed_balance, `Underflow underflow =
              Balance.Checked.sub_amount_flagged account.balance txn_amount
            in
            (* underflow indicates insufficient balance *)
            let%map () = balance_check (Boolean.not underflow) in
            proposed_balance
        | None ->
            return account.balance
      in
      let%bind sufficient_timed_balance =
        Balance.Checked.( >= ) proposed_balance curr_min_balance
      in
      let%bind () =
        let%bind ok =
          Boolean.(any [ not is_timed; sufficient_timed_balance ])
        in
        timed_balance_check ok
      in
      let%bind is_timed_balance_zero =
        Balance.Checked.equal curr_min_balance
          (Balance.Checked.Unsafe.of_field Field.(Var.constant zero))
      in
      (* if current min balance is zero, then timing becomes untimed *)
      let%bind is_untimed =
        Boolean.((not is_timed) ||| is_timed_balance_zero)
      in
      let%map timing =
        Account.Timing.if_ is_untimed ~then_:Account.Timing.untimed_var
          ~else_:account.timing
      in
      (`Min_balance curr_min_balance, timing)

    let side_loaded =
      let feature_flags =
        let open Pickles_types.Plonk_types in
        { Features.range_check0 = Opt.Flag.Maybe
        ; range_check1 = Opt.Flag.Maybe
        ; foreign_field_add = Opt.Flag.Maybe
        ; foreign_field_mul = Opt.Flag.Maybe
        ; xor = Opt.Flag.Maybe
        ; rot = Opt.Flag.Maybe
        ; lookup = Opt.Flag.Maybe
        ; runtime_tables = Opt.Flag.Maybe
        }
      in
      Memo.of_comparable
        (module Int)
        (fun i ->
          let open Zkapp_statement in
          Pickles.Side_loaded.create ~typ ~name:(sprintf "zkapp_%d" i)
            ~feature_flags
            ~max_proofs_verified:
              (module Pickles.Side_loaded.Verification_key.Max_width) )

    let signature_verifies ~shifted ~payload_digest signature pk =
      let%bind pk =
        Public_key.decompress_var pk
        (*           (Account_id.Checked.public_key fee_payer_id) *)
      in
      Schnorr.Chunked.Checked.verifies shifted signature pk
        (Random_oracle.Input.Chunked.field payload_digest)

    module Zkapp_command_snark = struct
      open Zkapp_command_segment
      open Spec

      module Global_state = struct
        type t =
          { first_pass_ledger : Ledger_hash.var * Sparse_ledger.t Prover_value.t
          ; second_pass_ledger :
              Ledger_hash.var * Sparse_ledger.t Prover_value.t
          ; fee_excess : Amount.Signed.var
          ; supply_increase : Amount.Signed.var
          ; protocol_state : Zkapp_precondition.Protocol_state.View.Checked.t
          ; block_global_slot :
              Mina_numbers.Global_slot_since_genesis.Checked.var
          }
      end

      let implied_root account incl =
        let open Impl in
        List.foldi incl
          ~init:(Lazy.force (With_hash.hash account))
          ~f:(fun height acc (b, h) ->
            let l = Field.if_ b ~then_:h ~else_:acc
            and r = Field.if_ b ~then_:acc ~else_:h in
            let acc' = Ledger_hash.merge_var ~height l r in
            acc' )

      module type Single_inputs = sig
        val constraint_constants : Genesis_constants.Constraint_constants.t

        val spec : single

        val set_zkapp_input : Zkapp_statement.Checked.t -> unit

        val set_must_verify : Boolean.var -> unit
      end

      type account_update = Zkapp_call_forest.Checked.account_update =
        { account_update :
            ( Account_update.Body.Checked.t
            , Zkapp_command.Digest.Account_update.Checked.t )
            With_hash.t
        ; control : Control.t Prover_value.t
        }

      module Inputs = struct
        module V = Prover_value
        open Impl

        module Transaction_commitment = struct
          type t = Field.t

          let if_ = Field.if_

          let empty = Field.constant Zkapp_command.Transaction_commitment.empty

          let commitment
              ~account_updates:{ With_hash.hash = account_updates_hash; _ } =
            Zkapp_command.Transaction_commitment.Checked.create
              ~account_updates_hash

          let full_commitment ~account_update:{ account_update; _ } ~memo_hash
              ~commitment =
            Zkapp_command.Transaction_commitment.Checked.create_complete
              commitment ~memo_hash ~fee_payer_hash:account_update.hash
        end

        module Bool = struct
          type t = Boolean.var

          [%%define_locally
          Boolean.(( ||| ), ( &&& ), if_, true_, false_, equal, not, all)]

          module Assert = struct
            let raise_failure ~pos msg =
              let file, line, col, ecol = pos in
              raise
                (Failure
                   (sprintf "File %S, line %d, characters %d-%d: %s" file line
                      col ecol msg ) )

            let is_true ~pos b =
              try Boolean.Assert.is_true b
              with Failure msg -> raise_failure ~pos msg

            let any ~pos bs =
              try Boolean.Assert.any bs
              with Failure msg -> raise_failure ~pos msg
          end

          let display _b ~label:_ = ""

          type failure_status = unit

          type failure_status_tbl = unit

          let assert_with_failure_status_tbl ~pos b _failure_status_tbl =
            Assert.is_true ~pos b
        end

        module Index = struct
          open Mina_numbers.Index.Checked

          type t = var

          let zero = zero

          let succ t = succ t |> run_checked

          let if_ b ~then_ ~else_ = if_ b ~then_ ~else_ |> run_checked
        end

        module Account_id = struct
          type t = Account_id.var

          let if_ b ~then_ ~else_ =
            run_checked (Account_id.Checked.if_ b ~then_ ~else_)

          let derive_token_id = Account_id.Checked.derive_token_id

          let constant id =
            Account_id.(
              Checked.create
                (Public_key.Compressed.var_of_t (public_key id))
                (Token_id.Checked.constant (token_id id)))

          let invalid = constant Account_id.invalid

          let equal x y = Account_id.Checked.equal x y |> run_checked

          let create = Account_id.Checked.create
        end

        module Global_slot_since_genesis = struct
          include Mina_numbers.Global_slot_since_genesis.Checked

          let ( > ) x y = run_checked (x > y)

          let if_ b ~then_ ~else_ = run_checked (if_ b ~then_ ~else_)

          let equal x y = run_checked (equal x y)
        end

        module Global_slot_span = struct
          include Mina_numbers.Global_slot_span.Checked

          let ( > ) x y = run_checked (x > y)

          let if_ b ~then_ ~else_ = run_checked (if_ b ~then_ ~else_)
        end

        module Nonce = struct
          type t = Account.Nonce.Checked.t

          let if_ b ~then_ ~else_ =
            run_checked (Account.Nonce.Checked.if_ b ~then_ ~else_)

          let succ t = run_checked (Account.Nonce.Checked.succ t)
        end

        module State_hash = struct
          type t = State_hash.var

          let if_ b ~then_ ~else_ = run_checked (State_hash.if_ b ~then_ ~else_)
        end

        module Timing = struct
          type t = Account_timing.var

          let if_ b ~then_ ~else_ =
            run_checked (Account_timing.if_ b ~then_ ~else_)

          let vesting_period (t : t) = t.vesting_period
        end

        module Balance = struct
          include Balance.Checked

          let if_ b ~then_ ~else_ = run_checked (if_ b ~then_ ~else_)

          let sub_amount_flagged x y = run_checked (sub_amount_flagged x y)

          let add_signed_amount_flagged x y =
            run_checked (add_signed_amount_flagged x y)
        end

        module Receipt_chain_hash = struct
          open Receipt.Chain_hash.Checked

          type nonrec t = t

          module Elt = struct
            type t = Zkapp_command_elt.t

            let of_transaction_commitment tc =
              Zkapp_command_elt.Zkapp_command_commitment tc
          end

          let cons_zkapp_command_commitment index elt t =
            run_checked (cons_zkapp_command_commitment index elt t)

          let if_ b ~then_ ~else_ = run_checked (if_ b ~then_ ~else_)
        end

        module Verification_key = struct
          type t =
            ( Boolean.var
            , ( Side_loaded_verification_key.t option
              , Field.Constant.t )
              With_hash.t
              Data_as_hash.t )
            Zkapp_basic.Flagged_option.t

          let if_ b ~(then_ : t) ~(else_ : t) : t =
            Zkapp_basic.Flagged_option.if_ ~if_:Data_as_hash.if_ b ~then_ ~else_
        end

        module Verification_key_hash = struct
          type t = Field.t

          let equal = Field.equal
        end

        module Actions = struct
          type t = Zkapp_account.Actions.var

          let is_empty x = run_checked (Account_update.Actions.is_empty_var x)

          let push_events = Account_update.Actions.push_events_checked
        end

        module Zkapp_uri = struct
          type t = string Data_as_hash.t

          let if_ = Data_as_hash.if_
        end

        module Token_symbol = struct
          type t = Account.Token_symbol.var

          let if_ = Account.Token_symbol.if_
        end

        module Account = struct
          type t = (Account.Checked.Unhashed.t, Field.t Lazy.t) With_hash.t

          module Permissions = struct
            type controller = Permissions.Auth_required.Checked.t

            let edit_state : t -> controller =
             fun a -> a.data.permissions.edit_state

            let send : t -> controller = fun a -> a.data.permissions.send

            let receive : t -> controller = fun a -> a.data.permissions.receive

            let access : t -> controller = fun a -> a.data.permissions.access

            let set_delegate : t -> controller =
             fun a -> a.data.permissions.set_delegate

            let set_permissions : t -> controller =
             fun a -> a.data.permissions.set_permissions

            let set_verification_key : t -> controller =
             fun a -> a.data.permissions.set_verification_key

            let set_zkapp_uri : t -> controller =
             fun a -> a.data.permissions.set_zkapp_uri

            let edit_action_state : t -> controller =
             fun a -> a.data.permissions.edit_action_state

            let set_token_symbol : t -> controller =
             fun a -> a.data.permissions.set_token_symbol

            let increment_nonce : t -> controller =
             fun a -> a.data.permissions.increment_nonce

            let set_voting_for : t -> controller =
             fun a -> a.data.permissions.set_voting_for

            let set_timing : t -> controller =
             fun a -> a.data.permissions.set_timing

            type t = Permissions.Checked.t

            let if_ b ~then_ ~else_ = Permissions.Checked.if_ b ~then_ ~else_
          end

          let account_with_hash (account : Account.Checked.Unhashed.t) : t =
            With_hash.of_data account ~hash_data:(fun a ->
                lazy
                  (let a =
                     { a with
                       zkapp =
                         ( Zkapp_account.Checked.digest a.zkapp
                         , As_prover.Ref.create (fun () -> None) )
                     }
                   in
                   run_checked (Account.Checked.digest a) ) )

          type timing = Account_timing.var

          let timing (account : t) : timing = account.data.timing

          let set_timing (account : t) (timing : timing) : t =
            { account with data = { account.data with timing } }

          let is_timed ({ data = account; _ } : t) =
            let open Account.Poly in
            let open Account.Timing.As_record in
            let { is_timed; _ } = account.timing in
            is_timed

          let set_token_id (account : t) (token_id : Token_id.Checked.t) : t =
            account_with_hash { account.data with token_id }

          let balance (a : t) : Balance.t = a.data.balance

          let set_balance (balance : Balance.t) ({ data = a; hash } : t) : t =
            { data = { a with balance }; hash }

          let check_timing ~txn_global_slot ({ data = account; _ } : t) =
            let invalid_timing = ref None in
            let balance_check _ = failwith "Should not be called" in
            let timed_balance_check b =
              invalid_timing := Some (Boolean.not b) ;
              return ()
            in
            let `Min_balance _, timing =
              run_checked
              @@ [%with_label.Snark_params.Tick "Check zkapp timing"] (fun () ->
                     check_timing ~balance_check ~timed_balance_check ~account
                       ~txn_amount:None ~txn_global_slot )
            in
            (`Invalid_timing (Option.value_exn !invalid_timing), timing)

          let receipt_chain_hash (a : t) : Receipt_chain_hash.t =
            a.data.receipt_chain_hash

          let set_receipt_chain_hash (a : t)
              (receipt_chain_hash : Receipt_chain_hash.t) : t =
            { a with data = { a.data with receipt_chain_hash } }

          let make_zkapp (a : t) = a

          let unmake_zkapp (a : t) = a

          let proved_state (a : t) = a.data.zkapp.proved_state

          let set_proved_state proved_state ({ data = a; hash } : t) : t =
            { data = { a with zkapp = { a.zkapp with proved_state } }; hash }

          let app_state (a : t) = a.data.zkapp.app_state

          let set_app_state app_state ({ data = a; hash } : t) : t =
            { data = { a with zkapp = { a.zkapp with app_state } }; hash }

          let verification_key (a : t) : Verification_key.t =
            a.data.zkapp.verification_key

          let set_verification_key (verification_key : Verification_key.t)
              ({ data = a; hash } : t) : t =
            { data = { a with zkapp = { a.zkapp with verification_key } }
            ; hash
            }

          let verification_key_hash (a : t) : Verification_key_hash.t =
            verification_key a |> Zkapp_basic.Flagged_option.data
            |> Data_as_hash.hash

          let last_action_slot (a : t) = a.data.zkapp.last_action_slot

          let set_last_action_slot last_action_slot ({ data = a; hash } : t) : t
              =
            { data = { a with zkapp = { a.zkapp with last_action_slot } }
            ; hash
            }

          let action_state (a : t) = a.data.zkapp.action_state

          let set_action_state action_state ({ data = a; hash } : t) : t =
            { data = { a with zkapp = { a.zkapp with action_state } }; hash }

          let zkapp_uri (a : t) = a.data.zkapp.zkapp_uri

          let set_zkapp_uri zkapp_uri ({ data = a; hash } : t) : t =
            { data = { a with zkapp = { a.zkapp with zkapp_uri } }; hash }

          let token_symbol (a : t) = a.data.token_symbol

          let set_token_symbol token_symbol ({ data = a; hash } : t) : t =
            { data = { a with token_symbol }; hash }

          let public_key (a : t) = a.data.public_key

          let set_public_key public_key ({ data = a; hash } : t) : t =
            { data = { a with public_key }; hash }

          let delegate (a : t) = a.data.delegate

          let set_delegate delegate ({ data = a; hash } : t) : t =
            { data = { a with delegate }; hash }

          let nonce (a : t) = a.data.nonce

          let set_nonce nonce ({ data = a; hash } : t) : t =
            { data = { a with nonce }; hash }

          let voting_for (a : t) = a.data.voting_for

          let set_voting_for voting_for ({ data = a; hash } : t) : t =
            { data = { a with voting_for }; hash }

          let permissions (a : t) = a.data.permissions

          let set_permissions permissions ({ data = a; hash } : t) : t =
            { data = { a with permissions }; hash }
        end

        module Opt = struct
          open Zkapp_basic

          type 'a t = (Bool.t, 'a) Flagged_option.t

          let is_some = Flagged_option.is_some

          let map x ~f = Flagged_option.map ~f x

          let or_default ~if_ x ~default =
            if_ (is_some x) ~then_:(Flagged_option.data x) ~else_:default

          let or_exn x =
            with_label "or_exn is_some" (fun () ->
                Bool.Assert.is_true ~pos:__POS__ (is_some x) ) ;
            Flagged_option.data x
        end

        module Call_forest = Zkapp_call_forest.Checked

        module Stack_frame = struct
          type frame = (Token_id.Checked.t, Call_forest.t) Stack_frame.t

          type t = (frame, Stack_frame.Digest.Checked.t Lazy.t) With_hash.t

          let if_ b ~then_:(t1 : t) ~else_:(t2 : t) : t =
            { With_hash.hash =
                lazy
                  (Stack_frame.Digest.Checked.if_ b ~then_:(Lazy.force t1.hash)
                     ~else_:(Lazy.force t2.hash) )
            ; data =
                Stack_frame.Checked.if_ Call_forest.if_ b ~then_:t1.data
                  ~else_:t2.data
            }

          let caller (t : t) = t.data.caller

          let caller_caller (t : t) = t.data.caller_caller

          let calls (t : t) = t.data.calls

          let of_frame (frame : frame) : t =
            { data = frame
            ; hash =
                lazy
                  (Stack_frame.Digest.Checked.create
                     ~hash_zkapp_command:(fun (calls : Call_forest.t) ->
                       calls.hash )
                     frame )
            }

          let make ~caller ~caller_caller ~calls : t =
            Stack_frame.make ~caller ~caller_caller ~calls |> of_frame

          let hash (t : t) : Stack_frame.Digest.Checked.t = Lazy.force t.hash

          let unhash (h : Stack_frame.Digest.Checked.t)
              (frame :
                ( Mina_base.Token_id.Stable.V2.t
                , Mina_base.Zkapp_command.Call_forest.With_hashes.Stable.V1.t
                )
                Stack_frame.Stable.V1.t
                V.t ) : t =
            with_label "unhash" (fun () ->
                let frame : frame =
                  { caller =
                      exists Token_id.typ ~compute:(fun () ->
                          (V.get frame).caller )
                  ; caller_caller =
                      exists Token_id.typ ~compute:(fun () ->
                          (V.get frame).caller_caller )
                  ; calls =
                      { hash =
                          exists Mina_base.Zkapp_command.Digest.Forest.typ
                            ~compute:(fun () ->
                              (V.get frame).calls
                              |> Mina_base.Zkapp_command.Call_forest.hash )
                      ; data = V.map frame ~f:(fun frame -> frame.calls)
                      }
                  }
                in
                let t = of_frame frame in
                Stack_frame.Digest.Checked.Assert.equal
                  (hash (of_frame frame))
                  h ;
                t )
        end

        module Call_stack = struct
          module Value = struct
            open Mina_base

            type caller = Token_id.t

            type frame =
              ( caller
              , ( Account_update.t
                , Zkapp_command.Digest.Account_update.t
                , Zkapp_command.Digest.Forest.t )
                Zkapp_command.Call_forest.t )
              Stack_frame.t
          end

          type elt = Stack_frame.t

          module Elt = struct
            type t = (Value.frame, Mina_base.Stack_frame.Digest.t) With_hash.t

            let default : unit -> t =
              Memo.unit (fun () : t ->
                  With_hash.of_data
                    ~hash_data:Mina_base.Stack_frame.Digest.create
                    ( { caller = Mina_base.Token_id.default
                      ; caller_caller = Mina_base.Token_id.default
                      ; calls = []
                      }
                      : Value.frame ) )
          end

          let hash (type a)
              (xs : (a, Call_stack_digest.t) With_stack_hash.t list) :
              Call_stack_digest.t =
            match xs with
            | [] ->
                Call_stack_digest.empty
            | x :: _ ->
                x.stack_hash

          type t =
            ( (Elt.t, Call_stack_digest.t) With_stack_hash.t list V.t
            , Call_stack_digest.Checked.t )
            With_hash.t

          let if_ b ~then_:(t : t) ~else_:(e : t) : t =
            { hash = Call_stack_digest.Checked.if_ b ~then_:t.hash ~else_:e.hash
            ; data = V.if_ b ~then_:t.data ~else_:e.data
            }

          let empty = Call_stack_digest.(constant empty)

          let is_empty ({ hash = x; _ } : t) =
            Call_stack_digest.Checked.equal empty x

          let empty () : t = { hash = empty; data = V.create (fun () -> []) }

          let exists_elt (elt_ref : (Value.frame, _) With_hash.t V.t) :
              Stack_frame.t =
            let elt : Stack_frame.frame =
              let calls : Call_forest.t =
                { hash =
                    exists Mina_base.Zkapp_command.Digest.Forest.typ
                      ~compute:(fun () ->
                        (V.get elt_ref).data.calls
                        |> Mina_base.Zkapp_command.Call_forest.hash )
                ; data = V.map elt_ref ~f:(fun frame -> frame.data.calls)
                }
              and caller =
                exists Mina_base.Token_id.typ ~compute:(fun () ->
                    (V.get elt_ref).data.caller )
              and caller_caller =
                exists Mina_base.Token_id.typ ~compute:(fun () ->
                    (V.get elt_ref).data.caller_caller )
              in
              { caller; caller_caller; calls }
            in
            Stack_frame.of_frame elt

          let pop_exn ({ hash = h; data = r } : t) : elt * t =
            let hd_r = V.create (fun () -> (V.get r |> List.hd_exn).elt) in
            let tl_r = V.create (fun () -> V.get r |> List.tl_exn) in
            let elt : Stack_frame.t = exists_elt hd_r in
            let stack =
              exists Call_stack_digest.typ ~compute:(fun () ->
                  hash (V.get tl_r) )
            in
            let h' =
              Call_stack_digest.Checked.cons (Stack_frame.hash elt) stack
            in
            with_label __LOC__ (fun () ->
                Call_stack_digest.Checked.Assert.equal h h' ) ;
            (elt, { hash = stack; data = tl_r })

          let pop ({ hash = h; data = r } as t : t) : (elt * t) Opt.t =
            let input_is_empty = is_empty t in
            let hd_r =
              V.create (fun () ->
                  match V.get r |> List.hd with
                  | None ->
                      Elt.default ()
                  | Some x ->
                      x.elt )
            in
            let tl_r =
              V.create (fun () ->
                  V.get r |> List.tl |> Option.value ~default:[] )
            in
            let elt = exists_elt hd_r in
            let stack =
              exists Call_stack_digest.typ ~compute:(fun () ->
                  hash (V.get tl_r) )
            in
            let stack_frame_hash = Stack_frame.hash elt in
            let h' = Call_stack_digest.Checked.cons stack_frame_hash stack in
            with_label __LOC__ (fun () ->
                Boolean.Assert.any
                  [ input_is_empty; Call_stack_digest.Checked.equal h h' ] ) ;
            { is_some = Boolean.not input_is_empty
            ; data = (elt, { hash = stack; data = tl_r })
            }

          let read_elt (frame : elt) : Elt.t =
            { hash =
                As_prover.read Mina_base.Stack_frame.Digest.typ
                  (Stack_frame.hash frame)
            ; data =
                { calls = V.get frame.data.calls.data
                ; caller = As_prover.read Token_id.typ frame.data.caller
                ; caller_caller =
                    As_prover.read Token_id.typ frame.data.caller_caller
                }
            }

          let push (elt : elt) ~onto:({ hash = h_tl; data = r_tl } : t) : t =
            let h =
              Call_stack_digest.Checked.cons (Stack_frame.hash elt) h_tl
            in
            let r =
              V.create
                (fun () : (Elt.t, Call_stack_digest.t) With_stack_hash.t list ->
                  let hd = read_elt elt in
                  let tl = V.get r_tl in
                  { With_stack_hash.stack_hash =
                      As_prover.read Call_stack_digest.typ h
                  ; elt = hd
                  }
                  :: tl )
            in
            { hash = h; data = r }
        end

        module Amount = struct
          type t = Amount.Checked.t

          type unsigned = t

          module Signed = struct
            type t = Amount.Signed.Checked.t

            let equal t t' = run_checked (Amount.Signed.Checked.equal t t')

            let if_ b ~then_ ~else_ =
              run_checked (Amount.Signed.Checked.if_ b ~then_ ~else_)

            let is_non_neg (t : t) =
              Sgn.Checked.is_pos
                (run_checked (Currency.Amount.Signed.Checked.sgn t))

            let is_neg (t : t) =
              Sgn.Checked.is_neg
                (run_checked (Currency.Amount.Signed.Checked.sgn t))

            let negate = Amount.Signed.Checked.negate

            let of_unsigned = Amount.Signed.Checked.of_unsigned

            let add_flagged x y =
              run_checked (Amount.Signed.Checked.add_flagged x y)
          end

          let if_ b ~then_ ~else_ =
            run_checked (Amount.Checked.if_ b ~then_ ~else_)

          let equal t t' = run_checked (Amount.Checked.equal t t')

          let zero = Amount.(var_of_t zero)

          let add_flagged x y = run_checked (Amount.Checked.add_flagged x y)

          let add_signed_flagged (x : t) (y : Signed.t) =
            run_checked (Amount.Checked.add_signed_flagged x y)

          let of_constant_fee fee = Amount.var_of_t (Amount.of_fee fee)
        end

        module Token_id = struct
          type t = Token_id.Checked.t

          let if_ = Token_id.Checked.if_

          let equal x y = Token_id.Checked.equal x y

          let default = Token_id.(Checked.constant default)
        end

        module Public_key = struct
          type t = Public_key.Compressed.var

          let if_ b ~then_ ~else_ =
            run_checked (Public_key.Compressed.Checked.if_ b ~then_ ~else_)
        end

        module Protocol_state_precondition = struct
          type t = Zkapp_precondition.Protocol_state.Checked.t
        end

        module Valid_while_precondition = struct
          type t = Zkapp_precondition.Valid_while.Checked.t
        end

        module Field = Impl.Field

        module Local_state = struct
          type t =
            ( Stack_frame.t
            , Call_stack.t
            , Amount.Signed.t
            , Ledger_hash.var * Sparse_ledger.t V.t
            , Bool.t
            , Transaction_commitment.t
            , Index.t
            , Bool.failure_status_tbl )
            Mina_transaction_logic.Zkapp_command_logic.Local_state.t

          let add_check (t : t) _failure b =
            { t with success = Bool.(t.success &&& b) }

          let update_failure_status_tbl (t : t) _failure_status b =
            add_check
              (t : t)
              Transaction_status.Failure.Update_not_permitted_voting_for b

          let add_new_failure_status_bucket t = t
        end
      end

      type _ Snarky_backendless.Request.t +=
        | Zkapp_proof :
            (Nat.N2.n, Nat.N2.n) Pickles.Proof.t Snarky_backendless.Request.t

      let handle_zkapp_proof (proof : _ Pickles.Proof.t)
          (Snarky_backendless.Request.With { request; respond }) =
        match request with
        | Zkapp_proof ->
            respond (Provide proof)
        | _ ->
            respond Unhandled

      module Single (I : Single_inputs) = struct
        open I

        let { auth_type; is_start = _ } = spec

        module V = Prover_value
        open Impl

        module Inputs = struct
          include Inputs

          module Account = struct
            include Account

            let register_verification_key ({ data = a; _ } : t) =
              match spec.auth_type with
              | Proof ->
                  let vk =
                    exists Side_loaded_verification_key.typ ~compute:(fun () ->
                        Option.value_exn
                          (As_prover.Ref.get
                             (Data_as_hash.ref a.zkapp.verification_key.data) )
                            .data )
                  in
                  let expected_hash =
                    Data_as_hash.hash a.zkapp.verification_key.data
                  in
                  let actual_hash = Zkapp_account.Checked.digest_vk vk in
                  Field.Assert.equal expected_hash actual_hash ;
                  Pickles.Side_loaded.in_circuit (side_loaded 0) vk
              | Signature | None_given ->
                  ()
          end

          module Controller = struct
            type t = Permissions.Auth_required.Checked.t

            let if_ = Permissions.Auth_required.Checked.if_

            let check =
              match auth_type with
              | Proof ->
                  fun ~proof_verifies:_ ~signature_verifies:_ perm ->
                    Permissions.Auth_required.Checked.eval_proof perm
              | Signature | None_given ->
                  fun ~proof_verifies:_ ~signature_verifies perm ->
                    Permissions.Auth_required.Checked.eval_no_proof
                      ~signature_verifies perm
          end

          module Ledger = struct
            type t = Ledger_hash.var * Sparse_ledger.t V.t

            type inclusion_proof = (Boolean.var * Field.t) list

            let if_ b ~then_:((xt, rt) : t) ~else_:((xe, re) : t) =
              ( run_checked (Ledger_hash.if_ b ~then_:xt ~else_:xe)
              , V.if_ b ~then_:rt ~else_:re )

            let empty ~depth () : t =
              let t = Sparse_ledger.empty ~depth () in
              ( Ledger_hash.var_of_t (Sparse_ledger.merkle_root t)
              , V.create (fun () -> t) )

            let idx ledger id = Sparse_ledger.find_index_exn ledger id

            let body_id (body : Account_update.Body.Checked.t) =
              let open As_prover in
              Mina_base.Account_id.create
                (read Signature_lib.Public_key.Compressed.typ body.public_key)
                (read Mina_base.Token_id.typ body.token_id)

            let get_account { account_update; _ } ((_root, ledger) : t) =
              let idx =
                V.map ledger ~f:(fun l -> idx l (body_id account_update.data))
              in
              let account =
                exists Mina_base.Account.Checked.Unhashed.typ
                  ~compute:(fun () ->
                    Sparse_ledger.get_exn (V.get ledger) (V.get idx) )
              in
              let account = Account.account_with_hash account in
              let incl =
                exists
                  Typ.(
                    list ~length:constraint_constants.ledger_depth
                      (Boolean.typ * field))
                  ~compute:(fun () ->
                    List.map
                      (Sparse_ledger.path_exn (V.get ledger) (V.get idx))
                      ~f:(fun x ->
                        match x with
                        | `Left h ->
                            (false, h)
                        | `Right h ->
                            (true, h) ) )
              in
              (account, incl)

            let set_account ((_root, ledger) : t) ((a, incl) : Account.t * _) :
                t =
              ( implied_root a incl |> Ledger_hash.var_of_hash_packed
              , V.map ledger
                  ~f:
                    As_prover.(
                      fun ledger ->
                        let a : Mina_base.Account.t =
                          read Mina_base.Account.Checked.Unhashed.typ a.data
                        in
                        let idx = idx ledger (Mina_base.Account.identifier a) in
                        Sparse_ledger.set_exn ledger idx a) )

            let check_inclusion ((root, _) : t) (account, incl) =
              with_label __LOC__ (fun () ->
                  Field.Assert.equal
                    (implied_root account incl)
                    (Ledger_hash.var_to_hash_packed root) )

            let check_account public_key token_id
                (({ data = account; _ }, _) : Account.t * _) =
              let is_new =
                run_checked
                  (Signature_lib.Public_key.Compressed.Checked.equal
                     account.public_key
                     Signature_lib.Public_key.Compressed.(var_of_t empty) )
              in
              with_label __LOC__ (fun () ->
                  Boolean.Assert.any
                    [ is_new
                    ; run_checked
                        (Signature_lib.Public_key.Compressed.Checked.equal
                           public_key account.public_key )
                    ] ) ;
              with_label __LOC__ (fun () ->
                  Boolean.Assert.any
                    [ is_new; Token_id.equal token_id account.token_id ] ) ;
              `Is_new is_new
          end

          module Account_update = struct
            type t = account_update

            type call_forest = Call_forest.t

            type 'a or_ignore = 'a Zkapp_basic.Or_ignore.Checked.t

            type transaction_commitment = Transaction_commitment.t

            let balance_change (t : t) = t.account_update.data.balance_change

            let protocol_state_precondition (t : t) =
              t.account_update.data.preconditions.network

            let valid_while_precondition (t : t) =
              t.account_update.data.preconditions.valid_while

            let token_id (t : t) = t.account_update.data.token_id

            let public_key (t : t) = t.account_update.data.public_key

            let may_use_parents_own_token (t : t) =
              Account_update.May_use_token.Checked.parents_own_token
                t.account_update.data.may_use_token

            let may_use_token_inherited_from_parent (t : t) =
              Account_update.May_use_token.Checked.inherit_from_parent
                t.account_update.data.may_use_token

            let account_id (t : t) =
              Account_id.create (public_key t) (token_id t)

            let use_full_commitment (t : t) =
              t.account_update.data.use_full_commitment

            let implicit_account_creation_fee (t : t) =
              t.account_update.data.implicit_account_creation_fee

            let increment_nonce (t : t) = t.account_update.data.increment_nonce

            let check_authorization ~will_succeed ~commitment
                ~calls:({ hash = calls; _ } : Call_forest.t)
                ({ account_update; control; _ } : t) =
              let proof_verifies =
                match auth_type with
                | Proof ->
                    set_zkapp_input
                      { account_update = (account_update.hash :> Field.t)
                      ; calls = (calls :> Field.t)
                      } ;
                    set_must_verify will_succeed ;
                    Boolean.true_
                | Signature | None_given ->
                    Boolean.false_
              in
              let signature_verifies =
                match auth_type with
                | None_given | Proof ->
                    Boolean.false_
                | Signature ->
                    let signature =
                      exists Signature_lib.Schnorr.Chunked.Signature.typ
                        ~compute:(fun () ->
                          match V.get control with
                          | Signature s ->
                              s
                          | None_given ->
                              Signature.dummy
                          | Proof _ ->
                              assert false )
                    in
                    run_checked
                      (let%bind (module S) =
                         Tick.Inner_curve.Checked.Shifted.create ()
                       in
                       signature_verifies
                         ~shifted:(module S)
                         ~payload_digest:commitment signature
                         account_update.data.public_key )
              in
              ( `Proof_verifies proof_verifies
              , `Signature_verifies signature_verifies )

            let is_proved ({ account_update; _ } : t) =
              account_update.data.authorization_kind.is_proved

            let is_signed ({ account_update; _ } : t) =
              account_update.data.authorization_kind.is_signed

            let verification_key_hash ({ account_update; _ } : t) =
              account_update.data.authorization_kind.verification_key_hash

            module Update = struct
              open Zkapp_basic

              type 'a set_or_keep = 'a Set_or_keep.Checked.t

              let timing ({ account_update; _ } : t) :
                  Account.timing set_or_keep =
                Set_or_keep.Checked.map
                  ~f:Account_update.Update.Timing_info.Checked.to_account_timing
                  account_update.data.update.timing

              let app_state ({ account_update; _ } : t) =
                account_update.data.update.app_state

              let verification_key ({ account_update; _ } : t) =
                account_update.data.update.verification_key

              let actions ({ account_update; _ } : t) =
                account_update.data.actions

              let zkapp_uri ({ account_update; _ } : t) =
                account_update.data.update.zkapp_uri

              let token_symbol ({ account_update; _ } : t) =
                account_update.data.update.token_symbol

              let delegate ({ account_update; _ } : t) =
                account_update.data.update.delegate

              let voting_for ({ account_update; _ } : t) =
                account_update.data.update.voting_for

              let permissions ({ account_update; _ } : t) =
                account_update.data.update.permissions
            end

            module Account_precondition = struct
              let nonce ({ account_update; _ } : t) =
                account_update.data.preconditions.account.nonce
            end
          end

          module Set_or_keep = struct
            include Zkapp_basic.Set_or_keep.Checked
          end

          module Global_state = struct
            include Global_state

            let fee_excess { fee_excess; _ } = fee_excess

            let set_fee_excess t fee_excess = { t with fee_excess }

            let supply_increase { supply_increase; _ } = supply_increase

            let set_supply_increase t supply_increase =
              { t with supply_increase }

            let first_pass_ledger { first_pass_ledger; _ } = first_pass_ledger

            let second_pass_ledger { second_pass_ledger; _ } =
              second_pass_ledger

            let set_first_pass_ledger ~should_update t ledger =
              { t with
                first_pass_ledger =
                  Ledger.if_ should_update ~then_:ledger
                    ~else_:t.first_pass_ledger
              }

            let set_second_pass_ledger ~should_update t ledger =
              { t with
                second_pass_ledger =
                  Ledger.if_ should_update ~then_:ledger
                    ~else_:t.second_pass_ledger
              }

            let block_global_slot { block_global_slot; _ } = block_global_slot
          end

          module Nonce_precondition = struct
            let is_constant =
              Zkapp_precondition.Numeric.Checked.is_constant
                Zkapp_precondition.Numeric.Tc.nonce
          end

          let with_label ~label f = with_label label f
        end

        module Env = struct
          open Inputs

          type t =
            < account_update : Account_update.t
            ; account : Account.t
            ; ledger : Ledger.t
            ; amount : Amount.t
            ; signed_amount : Amount.Signed.t
            ; bool : Bool.t
            ; token_id : Token_id.t
            ; global_state : Global_state.t
            ; inclusion_proof : (Bool.t * Field.t) list
            ; zkapp_command : Zkapp_command.t
            ; local_state :
                ( Stack_frame.t
                , Call_stack.t
                , Amount.Signed.t
                , Ledger.t
                , Bool.t
                , Transaction_commitment.t
                , Index.t
                , unit )
                Mina_transaction_logic.Zkapp_command_logic.Local_state.t
            ; protocol_state_precondition :
                Zkapp_precondition.Protocol_state.Checked.t
            ; valid_while_precondition :
                Zkapp_precondition.Valid_while.Checked.t
            ; transaction_commitment : Transaction_commitment.t
            ; full_transaction_commitment : Transaction_commitment.t
            ; field : Field.t
            ; failure : unit >
        end

        include Mina_transaction_logic.Zkapp_command_logic.Make (Inputs)

        let perform (type r)
            (eff : (r, Env.t) Mina_transaction_logic.Zkapp_command_logic.Eff.t)
            : r =
          match eff with
          | Check_valid_while_precondition (valid_while, global_state) ->
              Zkapp_precondition.Valid_while.Checked.check valid_while
                global_state.block_global_slot
          | Check_protocol_state_precondition
              (protocol_state_predicate, global_state) ->
              Zkapp_precondition.Protocol_state.Checked.check
                protocol_state_predicate global_state.protocol_state
          | Check_account_precondition
              ({ account_update; _ }, account, new_account, local_state) ->
              let local_state = ref local_state in
              let check failure b =
                local_state :=
                  Inputs.Local_state.add_check !local_state failure b
              in
              Zkapp_precondition.Account.Checked.check ~new_account ~check
                account_update.data.preconditions.account account.data ;
              !local_state
          | Init_account { account_update = { account_update; _ }; account } ->
              let account' : Account.Checked.Unhashed.t =
                { account.data with
                  public_key = account_update.data.public_key
                ; token_id = account_update.data.token_id
                }
              in
              Inputs.Account.account_with_hash account'
      end

      let check_protocol_state ~pending_coinbase_stack_init
          ~pending_coinbase_stack_before ~pending_coinbase_stack_after
          ~block_global_slot state_body =
        [%with_label_ "Compute pending coinbase stack"] (fun () ->
            let%bind state_body_hash =
              Mina_state.Protocol_state.Body.hash_checked state_body
            in
            let global_slot = block_global_slot in
            let%bind computed_pending_coinbase_stack_after =
              Pending_coinbase.Stack.Checked.push_state state_body_hash
                global_slot pending_coinbase_stack_init
            in
            [%with_label_ "Check pending coinbase stack"] (fun () ->
                let%bind correct_coinbase_target_stack =
                  Pending_coinbase.Stack.equal_var
                    computed_pending_coinbase_stack_after
                    pending_coinbase_stack_after
                in
                let%bind valid_init_state =
                  (* Stack update is performed once per scan state tree and the
                     following is true only for the first transaction per block per
                     tree*)
                  let%bind equal_source =
                    Pending_coinbase.Stack.equal_var pending_coinbase_stack_init
                      pending_coinbase_stack_before
                  in
                  (*for the rest, both source and target are the same*)
                  let%bind equal_source_with_state =
                    Pending_coinbase.Stack.equal_var
                      computed_pending_coinbase_stack_after
                      pending_coinbase_stack_before
                  in
                  Boolean.(equal_source ||| equal_source_with_state)
                in
                Boolean.Assert.all
                  [ correct_coinbase_target_stack; valid_init_state ] ) )

      let main ?(witness : Witness.t option) (spec : Spec.t)
          ~constraint_constants (statement : Statement.With_sok.Checked.t) =
        let open Impl in
        run_checked (dummy_constraints ()) ;
        let ( ! ) x = Option.value_exn x in
        let state_body =
          exists (Mina_state.Protocol_state.Body.typ ~constraint_constants)
            ~compute:(fun () -> !witness.state_body)
        in
        let block_global_slot =
          exists Mina_numbers.Global_slot_since_genesis.typ ~compute:(fun () ->
              !witness.block_global_slot )
        in
        let pending_coinbase_stack_init =
          exists Pending_coinbase.Stack.typ ~compute:(fun () ->
              !witness.init_stack )
        in
        let module V = Prover_value in
        run_checked
          (check_protocol_state ~pending_coinbase_stack_init
             ~pending_coinbase_stack_before:
               statement.source.pending_coinbase_stack
             ~pending_coinbase_stack_after:
               statement.target.pending_coinbase_stack ~block_global_slot
             state_body ) ;
        let init :
            Global_state.t
            * _ Mina_transaction_logic.Zkapp_command_logic.Local_state.t =
          let g : Global_state.t =
            { first_pass_ledger =
                ( statement.source.first_pass_ledger
                , V.create (fun () -> !witness.global_first_pass_ledger) )
            ; second_pass_ledger =
                ( statement.source.second_pass_ledger
                , V.create (fun () -> !witness.global_second_pass_ledger) )
            ; fee_excess = Amount.Signed.(Checked.constant zero)
            ; supply_increase = Amount.Signed.(Checked.constant zero)
            ; protocol_state =
                Mina_state.Protocol_state.Body.view_checked state_body
            ; block_global_slot
            }
          in
          let l : _ Mina_transaction_logic.Zkapp_command_logic.Local_state.t =
            { stack_frame =
                Inputs.Stack_frame.unhash
                  statement.source.local_state.stack_frame
                  (V.create (fun () -> !witness.local_state_init.stack_frame))
            ; call_stack =
                { With_hash.hash = statement.source.local_state.call_stack
                ; data =
                    V.create (fun () -> !witness.local_state_init.call_stack)
                }
            ; transaction_commitment =
                statement.source.local_state.transaction_commitment
            ; full_transaction_commitment =
                statement.source.local_state.full_transaction_commitment
            ; excess = statement.source.local_state.excess
            ; supply_increase = statement.source.local_state.supply_increase
            ; ledger =
                ( statement.source.local_state.ledger
                , V.create (fun () -> !witness.local_state_init.ledger) )
            ; success = statement.source.local_state.success
            ; account_update_index =
                statement.source.local_state.account_update_index
            ; failure_status_tbl = ()
            ; will_succeed = statement.source.local_state.will_succeed
            }
          in
          (g, l)
        in
        let start_zkapp_command =
          As_prover.Ref.create (fun () -> !witness.start_zkapp_command)
        in
        let zkapp_input = ref None in
        let must_verify = ref Boolean.true_ in
        let global, local =
          List.fold_left spec ~init
            ~f:(fun ((_, local) as acc) account_update_spec ->
              let module S = Single (struct
                let constraint_constants = constraint_constants

                let spec = account_update_spec

                let set_zkapp_input x = zkapp_input := Some x

                let set_must_verify x = must_verify := x
              end) in
              let finish v =
                let open Mina_transaction_logic.Zkapp_command_logic.Start_data in
                let ps =
                  V.map v ~f:(function
                    | `Skip ->
                        []
                    | `Start p ->
                        Zkapp_command.all_account_updates p.account_updates )
                in
                let h =
                  exists Zkapp_command.Digest.Forest.typ ~compute:(fun () ->
                      Zkapp_command.Call_forest.hash (V.get ps) )
                in
                let start_data =
                  { Mina_transaction_logic.Zkapp_command_logic.Start_data
                    .account_updates = { With_hash.hash = h; data = ps }
                  ; memo_hash =
                      exists Field.typ ~compute:(fun () ->
                          match V.get v with
                          | `Skip ->
                              Field.Constant.zero
                          | `Start p ->
                              p.memo_hash )
                  ; will_succeed =
                      exists Boolean.typ ~compute:(fun () ->
                          match V.get v with
                          | `Skip ->
                              false
                          | `Start p ->
                              p.will_succeed )
                  }
                in
                let global_state, local_state =
                  with_label "apply" (fun () ->
                      S.apply ~constraint_constants
                        ~is_start:
                          ( match account_update_spec.is_start with
                          | `No ->
                              `No
                          | `Yes ->
                              `Yes start_data
                          | `Compute_in_circuit ->
                              `Compute start_data )
                        S.{ perform }
                        acc )
                in
                (global_state, local_state)
              in
              let acc' =
                match account_update_spec.is_start with
                | `No ->
                    let global_state, local_state =
                      S.apply ~constraint_constants ~is_start:`No
                        S.{ perform }
                        acc
                    in
                    (global_state, local_state)
                | `Compute_in_circuit ->
                    V.create (fun () ->
                        match As_prover.Ref.get start_zkapp_command with
                        | [] ->
                            `Skip
                        | p :: ps ->
                            let should_pop =
                              Mina_base.Zkapp_command.Call_forest.is_empty
                                (V.get local.stack_frame.data.calls.data)
                            in
                            if should_pop then (
                              As_prover.Ref.set start_zkapp_command ps ;
                              `Start p )
                            else `Skip )
                    |> finish
                | `Yes ->
                    as_prover (fun () ->
                        assert (
                          Mina_base.Zkapp_command.Call_forest.is_empty
                            (V.get local.stack_frame.data.calls.data) ) ) ;
                    V.create (fun () ->
                        match As_prover.Ref.get start_zkapp_command with
                        | [] ->
                            assert false
                        | p :: ps ->
                            As_prover.Ref.set start_zkapp_command ps ;
                            `Start p )
                    |> finish
              in
              acc' )
        in
        let local_state_ledger =
          (* The actual output ledger may differ from the one generated by
             transaction logic, because we handle failures differently between
             the two. However, in the case of failure, we never use this ledger:
             it will never be upgraded to the global ledger. If we have such a
             failure, we just pretend we achieved the target hash.
          *)
          Stack_frame.Digest.Checked.if_ local.success
            ~then_:(Inputs.Stack_frame.hash local.stack_frame)
            ~else_:statement.target.local_state.stack_frame
        in
        with_label __LOC__ (fun () ->
            Local_state.Checked.assert_equal statement.target.local_state
              { local with
                stack_frame = local_state_ledger
              ; call_stack = local.call_stack.hash
              ; ledger = fst local.ledger
              } ) ;
        with_label __LOC__ (fun () ->
            run_checked
              (Frozen_ledger_hash.assert_equal
                 (fst global.first_pass_ledger)
                 statement.target.first_pass_ledger ) ) ;
        with_label __LOC__ (fun () ->
            run_checked
              (Frozen_ledger_hash.assert_equal
                 (fst global.second_pass_ledger)
                 statement.target.second_pass_ledger ) ) ;
        with_label __LOC__ (fun () ->
            run_checked
              (Frozen_ledger_hash.assert_equal statement.connecting_ledger_left
                 statement.connecting_ledger_right ) ) ;
        with_label __LOC__ (fun () ->
            run_checked
              (Amount.Signed.Checked.assert_equal statement.supply_increase
                 global.supply_increase ) ) ;
        with_label __LOC__ (fun () ->
            run_checked
              (let expected = statement.fee_excess in
               let got : Fee_excess.var =
                 { fee_token_l = Token_id.(Checked.constant default)
                 ; fee_excess_l = Amount.Signed.Checked.to_fee global.fee_excess
                 ; fee_token_r = Token_id.(Checked.constant default)
                 ; fee_excess_r =
                     Amount.Signed.Checked.to_fee (fst init).fee_excess
                 }
               in
               Fee_excess.assert_equal_checked expected got ) ) ;
        (Stdlib.( ! ) zkapp_input, `Must_verify (Stdlib.( ! ) must_verify))

      (* Horrible hack :( *)
      let witness : Witness.t option ref = ref None

      let rule (type a b c d) ~constraint_constants ~proof_level
          (t : (a, b, c, d) Basic.t_typed) :
          ( a
          , b
          , c
          , d
          , Statement.With_sok.var
          , Statement.With_sok.t
          , unit
          , unit
          , unit
          , unit )
          Pickles.Inductive_rule.t =
        let open Hlist in
        let open Basic in
        let module M = H4.T (Pickles.Tag) in
        let s = Basic.spec t in
        let prev_should_verify =
          match proof_level with
          | Genesis_constants.Proof_level.Full ->
              true
          | _ ->
              false
        in
        let b = Boolean.var_of_value prev_should_verify in
        match t with
        | Proved ->
            { identifier = "proved"
            ; prevs = M.[ side_loaded 0 ]
            ; main =
                (fun { public_input = stmt } ->
                  let zkapp_input, `Must_verify must_verify =
                    main ?witness:!witness s ~constraint_constants stmt
                  in
                  let proof =
                    Run.exists (Typ.Internal.ref ()) ~request:(fun () ->
                        Zkapp_proof )
                  in
                  { previous_proof_statements =
                      [ { public_input = Option.value_exn zkapp_input
                        ; proof
                        ; proof_must_verify = Run.Boolean.( &&& ) b must_verify
                        }
                      ]
                  ; public_output = ()
                  ; auxiliary_output = ()
                  } )
            ; feature_flags = Pickles_types.Plonk_types.Features.none_bool
            }
        | Opt_signed_opt_signed ->
            { identifier = "opt_signed-opt_signed"
            ; prevs = M.[]
            ; main =
                (fun { public_input = stmt } ->
                  let zkapp_input_opt, _ =
                    main ?witness:!witness s ~constraint_constants stmt
                  in
                  assert (Option.is_none zkapp_input_opt) ;
                  { previous_proof_statements = []
                  ; public_output = ()
                  ; auxiliary_output = ()
                  } )
            ; feature_flags = Pickles_types.Plonk_types.Features.none_bool
            }
        | Opt_signed ->
            { identifier = "opt_signed"
            ; prevs = M.[]
            ; main =
                (fun { public_input = stmt } ->
                  let zkapp_input_opt, _ =
                    main ?witness:!witness s ~constraint_constants stmt
                  in
                  assert (Option.is_none zkapp_input_opt) ;
                  { previous_proof_statements = []
                  ; public_output = ()
                  ; auxiliary_output = ()
                  } )
            ; feature_flags = Pickles_types.Plonk_types.Features.none_bool
            }
    end

    type _ Snarky_backendless.Request.t +=
      | Transaction : Transaction_union.t Snarky_backendless.Request.t
      | State_body :
          Mina_state.Protocol_state.Body.Value.t Snarky_backendless.Request.t
      | Init_stack : Pending_coinbase.Stack.t Snarky_backendless.Request.t
      | Global_slot :
          Mina_numbers.Global_slot_since_genesis.t Snarky_backendless.Request.t

    let%snarkydef_ add_burned_tokens acc_burned_tokens amount
        ~is_coinbase_or_fee_transfer ~update_account =
      let%bind accumulate_burned_tokens =
        Boolean.all [ is_coinbase_or_fee_transfer; Boolean.not update_account ]
      in
      let%bind amt, `Overflow overflow =
        Amount.Checked.add_flagged acc_burned_tokens amount
      in
      let%bind () =
        Boolean.(Assert.any [ not accumulate_burned_tokens; not overflow ])
      in
      Amount.Checked.if_ accumulate_burned_tokens ~then_:amt
        ~else_:acc_burned_tokens

    let%snarkydef_ apply_tagged_transaction
        ~(constraint_constants : Genesis_constants.Constraint_constants.t)
        (type shifted)
        (shifted : (module Inner_curve.Checked.Shifted.S with type t = shifted))
        fee_payment_root global_slot pending_coinbase_stack_init
        pending_coinbase_stack_before pending_coinbase_after state_body
        ({ signer; signature; payload } as txn : Transaction_union.var) =
      let tag = payload.body.tag in
      let is_user_command =
        Transaction_union.Tag.Unpacked.is_user_command tag
      in
      let%bind () =
        [%with_label_ "Check transaction signature"] (fun () ->
            check_signature shifted ~payload ~is_user_command ~signer ~signature )
      in
      let%bind signer_pk = Public_key.compress_var signer in
      let%bind () =
        [%with_label_ "Fee-payer must sign the transaction"] (fun () ->
            (* TODO: Enable multi-sig. *)
            Public_key.Compressed.Checked.Assert.equal signer_pk
              payload.common.fee_payer_pk )
      in
      (* Compute transaction kind. *)
      let is_payment = Transaction_union.Tag.Unpacked.is_payment tag in
      let is_stake_delegation =
        Transaction_union.Tag.Unpacked.is_stake_delegation tag
      in
      let is_fee_transfer =
        Transaction_union.Tag.Unpacked.is_fee_transfer tag
      in
      let is_coinbase = Transaction_union.Tag.Unpacked.is_coinbase tag in
      let fee_token = payload.common.fee_token in
      let%bind fee_token_default =
        make_checked (fun () ->
            Token_id.(Checked.equal fee_token (Checked.constant default)) )
      in
      let token = payload.body.token_id in
      let%bind token_default =
        make_checked (fun () ->
            Token_id.(Checked.equal token (Checked.constant default)) )
      in
      let%bind () = Boolean.Assert.is_true token_default in
      let%bind () =
        [%with_label_ "Validate tokens"] (fun () ->
            Checked.all_unit
              [ [%with_label_
                  "Fee token is default or command allows non-default fee"]
                  (fun () ->
                    Boolean.Assert.any
                      [ fee_token_default
                      ; is_payment
                      ; is_stake_delegation
                      ; is_fee_transfer
                      ] )
              ; (* TODO: Remove this check and update the transaction snark once we
                   have an exchange rate mechanism. See issue #4447.
                *)
                [%with_label_ "Fees in tokens disabled"] (fun () ->
                    Boolean.Assert.is_true fee_token_default )
              ; [%with_label_ "Command allows default token"]
                  Boolean.(
                    fun () ->
                      Assert.any
                        [ is_payment
                        ; is_stake_delegation
                        ; is_fee_transfer
                        ; is_coinbase
                        ])
              ] )
      in
      let current_global_slot = global_slot in
      (* Query predicted failure/success. *)
      let%bind user_command_failure =
        User_command_failure.compute_as_prover ~constraint_constants
          ~txn_global_slot:current_global_slot txn
      in
      let%bind user_command_fails =
        User_command_failure.any user_command_failure
      in
      let fee = payload.common.fee in
      let receiver = Account_id.Checked.create payload.body.receiver_pk token in
      let source = Account_id.Checked.create payload.body.source_pk token in
      (* Information for the fee-payer. *)
      let nonce = payload.common.nonce in
      let fee_payer =
        Account_id.Checked.create payload.common.fee_payer_pk fee_token
      in
      let%bind () =
        [%with_label_ "Fee payer and source must be equal"] (fun () ->
            Account_id.Checked.equal fee_payer source >>= Boolean.Assert.is_true )
      in
      let%bind () =
        [%with_label_ "Check slot validity"] (fun () ->
            Global_slot_since_genesis.Checked.(
              current_global_slot <= payload.common.valid_until)
            >>= Boolean.Assert.is_true )
      in

      (* Check coinbase stack. Protocol state body is pushed into the Pending
         coinbase stack once per block. For example, consider any two
         transactions in a block. Their pending coinbase stacks would be:

         transaction1: s1 -> t1 = s1+ protocol_state_body + maybe_coinbase
         transaction2: t1 -> t1 + maybe_another_coinbase
           (Note: protocol_state_body is not pushed again)

         However, for each transaction, we need to constrain the protocol state
         body. This is done is by using the stack ([init_stack]) without the
         current protocol state body, pushing the state body to it in every
         transaction snark and checking if it matches the target.
         We also need to constrain the source for the merges to work correctly.
         Basically,

         init_stack + protocol_state_body + maybe_coinbase = target
         AND
         init_stack = source || init_stack + protocol_state_body = source *)

      (* These are all the possible cases:

          Init_stack     Source                 Target
         --------------------------------------------------------------
           i               i                       i + state
           i               i                       i + state + coinbase
           i               i + state               i + state
           i               i + state               i + state + coinbase
           i + coinbase    i + state + coinbase    i + state + coinbase
      *)
      let%bind () =
        [%with_label_ "Compute coinbase stack"] (fun () ->
            let%bind state_body_hash =
              Mina_state.Protocol_state.Body.hash_checked state_body
            in
            let%bind pending_coinbase_stack_with_state =
              Pending_coinbase.Stack.Checked.push_state state_body_hash
                current_global_slot pending_coinbase_stack_init
            in
            let%bind computed_pending_coinbase_stack_after =
              let coinbase =
                (Account_id.Checked.public_key receiver, payload.body.amount)
              in
              let%bind stack' =
                Pending_coinbase.Stack.Checked.push_coinbase coinbase
                  pending_coinbase_stack_with_state
              in
              Pending_coinbase.Stack.Checked.if_ is_coinbase ~then_:stack'
                ~else_:pending_coinbase_stack_with_state
            in
            [%with_label_ "Check coinbase stack"] (fun () ->
                let%bind correct_coinbase_target_stack =
                  Pending_coinbase.Stack.equal_var
                    computed_pending_coinbase_stack_after pending_coinbase_after
                in
                let%bind valid_init_state =
                  let%bind equal_source =
                    Pending_coinbase.Stack.equal_var pending_coinbase_stack_init
                      pending_coinbase_stack_before
                  in
                  let%bind equal_source_with_state =
                    Pending_coinbase.Stack.equal_var
                      pending_coinbase_stack_with_state
                      pending_coinbase_stack_before
                  in
                  Boolean.(equal_source ||| equal_source_with_state)
                in
                [%with_label_ "target stack and valid init state"] (fun () ->
                    Boolean.Assert.all
                      [ correct_coinbase_target_stack; valid_init_state ] ) ) )
      in
      (* Interrogate failure cases. This value is created without constraints;
         the failures should be checked against potential failures to ensure
         consistency.
      *)
      let%bind () =
        [%with_label_ "A failing user command is a user command"]
          Boolean.(
            fun () -> Assert.any [ is_user_command; not user_command_fails ])
      in
      let%bind predicate_result =
        let%bind is_own_account =
          Public_key.Compressed.Checked.equal payload.common.fee_payer_pk
            payload.body.source_pk
        in
        let predicate_result =
          (* TODO: Predicates. *)
          Boolean.false_
        in
        Boolean.(is_own_account ||| predicate_result)
      in
      let%bind () =
        [%with_label_ "Check account_precondition failure against predicted"]
          (fun () ->
            let predicate_failed = Boolean.(not predicate_result) in
            assert_r1cs
              (predicate_failed :> Field.Var.t)
              (is_user_command :> Field.Var.t)
              (user_command_failure.predicate_failed :> Field.Var.t) )
      in
      let account_creation_amount =
        Amount.Checked.of_fee
          Fee.(var_of_t constraint_constants.account_creation_fee)
      in
      let%bind is_zero_fee = Fee.(equal_var fee (var_of_t zero)) in
      let is_coinbase_or_fee_transfer = Boolean.not is_user_command in
      let%bind can_create_fee_payer_account =
        (* Fee transfers and coinbases may create an account. We check the normal
           invariants to ensure that the account creation fee is paid.
        *)
        let%bind fee_may_be_charged =
          (* If the fee is zero, we do not create the account at all, so we allow
             this through. Otherwise, the fee must be the default.
          *)
          Boolean.(token_default ||| is_zero_fee)
        in
        Boolean.(is_coinbase_or_fee_transfer &&& fee_may_be_charged)
      in
      (* a couple of references, hard to thread the values *)
      let burned_tokens = ref Currency.Amount.(var_of_t zero) in
      let zero_fee =
        Currency.Amount.(Signed.create_var ~magnitude:(var_of_t zero))
          ~sgn:Sgn.Checked.pos
      in
      (* new account fees added for coinbases/fee transfers, when calculating receiver amounts *)
      let new_account_fees = ref zero_fee in
      let%bind root_after_fee_payer_update =
        [%with_label_ "Update fee payer"] (fun () ->
            Frozen_ledger_hash.modify_account_send
              ~depth:constraint_constants.ledger_depth fee_payment_root
              ~is_writeable:can_create_fee_payer_account fee_payer
              ~f:(fun ~is_empty_and_writeable account ->
                (* this account is:
                   - the fee-payer for payments
                   - the fee-payer for stake delegation
                   - the fee-receiver for a coinbase
                   - the second receiver for a fee transfer
                *)
                let%bind next_nonce =
                  Account.Nonce.Checked.succ_if account.nonce is_user_command
                in
                let%bind () =
                  [%with_label_ "Check fee nonce"] (fun () ->
                      let%bind nonce_matches =
                        Account.Nonce.Checked.equal nonce account.nonce
                      in
                      Boolean.Assert.any
                        [ Boolean.not is_user_command; nonce_matches ] )
                in
                let%bind receipt_chain_hash =
                  let current = account.receipt_chain_hash in
                  let%bind r =
                    Receipt.Chain_hash.Checked.cons_signed_command_payload
                      (Signed_command_payload payload) current
                  in
                  Receipt.Chain_hash.Checked.if_ is_user_command ~then_:r
                    ~else_:current
                in
                let permitted_to_access =
                  Account.Checked.has_permission
                    ~signature_verifies:is_user_command ~to_:`Access account
                in
                let permitted_to_increment_nonce =
                  Account.Checked.has_permission ~to_:`Increment_nonce account
                in
                let permitted_to_send =
                  Account.Checked.has_permission ~to_:`Send account
                in
                let permitted_to_receive =
                  Account.Checked.has_permission ~to_:`Receive account
                in
                let%bind () =
                  [%with_label_
                    "Fee payer access should be permitted for all commands"]
                    (fun () -> Boolean.Assert.is_true permitted_to_access)
                in
                let%bind () =
                  [%with_label_
                    "Fee payer increment nonce should be permitted for all \
                     commands"] (fun () ->
                      Boolean.Assert.any
                        [ Boolean.not is_user_command
                        ; permitted_to_increment_nonce
                        ] )
                in
                let%bind () =
                  [%with_label_
                    "Fee payer balance update should be permitted for all \
                     commands"] (fun () ->
                      Boolean.Assert.any
                        [ Boolean.not is_user_command; permitted_to_send ] )
                in
                (*second fee receiver of a fee transfer and fee receiver of a coinbase transaction remain unchanged if
                   1. These accounts are not permitted to receive tokens and,
                   2. Receiver account that corresponds to first fee receiver of a fee transfer or coinbase receiver of a coinbase transaction, doesn't allow receiving tokens*)
                let%bind update_account =
                  let%bind receiving_allowed =
                    Boolean.all
                      [ is_coinbase_or_fee_transfer; permitted_to_receive ]
                  in
                  Boolean.any [ is_user_command; receiving_allowed ]
                in
                let%bind is_empty_and_writeable =
                  (* If this is a coinbase with zero fee, do not create the
                     account, since the fee amount won't be enough to pay for it.
                  *)
                  Boolean.(all [ is_empty_and_writeable; not is_zero_fee ])
                in
                let should_pay_to_create =
                  (* Coinbases and fee transfers may create. *)
                  is_empty_and_writeable
                in
                let%bind amount =
                  [%with_label_ "Compute fee payer amount"] (fun () ->
                      let fee_payer_amount =
                        let sgn = Sgn.Checked.neg_if_true is_user_command in
                        Amount.Signed.create_var
                          ~magnitude:(Amount.Checked.of_fee fee)
                          ~sgn
                      in
                      (* Account creation fee for fee transfers/coinbases. *)
                      let%bind account_creation_fee =
                        let%map magnitude =
                          Amount.Checked.if_ should_pay_to_create
                            ~then_:account_creation_amount
                            ~else_:Amount.(var_of_t zero)
                        in
                        Amount.Signed.create_var ~magnitude ~sgn:Sgn.Checked.neg
                      in
                      new_account_fees := account_creation_fee ;
                      Amount.Signed.Checked.(
                        add fee_payer_amount account_creation_fee) )
                in
                let%bind () =
                  [%with_label_ "Burned tokens in fee payer"] (fun () ->
                      let%map amt =
                        add_burned_tokens !burned_tokens
                          (Amount.Checked.of_fee fee)
                          ~is_coinbase_or_fee_transfer ~update_account
                      in
                      burned_tokens := amt )
                in
                let txn_global_slot = current_global_slot in
                let%bind timing =
                  [%with_label_ "Check fee payer timing"] (fun () ->
                      let%bind txn_amount =
                        let%bind sgn = Amount.Signed.Checked.sgn amount in
                        let%bind magnitude =
                          Amount.Signed.Checked.magnitude amount
                        in
                        Amount.Checked.if_ (Sgn.Checked.is_neg sgn)
                          ~then_:magnitude
                          ~else_:Amount.(var_of_t zero)
                      in
                      let balance_check ok =
                        [%with_label_ "Check fee payer balance"] (fun () ->
                            Boolean.Assert.is_true ok )
                      in
                      let timed_balance_check ok =
                        [%with_label_ "Check fee payer timed balance"]
                          (fun () -> Boolean.Assert.is_true ok)
                      in
                      let%bind `Min_balance _, timing =
                        check_timing ~balance_check ~timed_balance_check
                          ~account ~txn_amount:(Some txn_amount)
                          ~txn_global_slot
                      in
                      Account_timing.if_ update_account ~then_:timing
                        ~else_:account.timing )
                in
                let%bind balance =
                  [%with_label_ "Check payer balance"] (fun () ->
                      let%bind updated_balance =
                        Balance.Checked.add_signed_amount account.balance amount
                      in
                      Balance.Checked.if_ update_account ~then_:updated_balance
                        ~else_:account.balance )
                in
                let%map public_key =
                  Public_key.Compressed.Checked.if_ is_empty_and_writeable
                    ~then_:(Account_id.Checked.public_key fee_payer)
                    ~else_:account.public_key
                and token_id =
                  make_checked (fun () ->
                      Token_id.Checked.if_ is_empty_and_writeable
                        ~then_:(Account_id.Checked.token_id fee_payer)
                        ~else_:account.token_id )
                and delegate =
                  Public_key.Compressed.Checked.if_ is_empty_and_writeable
                    ~then_:(Account_id.Checked.public_key fee_payer)
                    ~else_:account.delegate
                in
                { Account.Poly.balance
                ; public_key
                ; token_id
                ; token_symbol = account.token_symbol
                ; nonce = next_nonce
                ; receipt_chain_hash
                ; delegate
                ; voting_for = account.voting_for
                ; timing
                ; permissions = account.permissions
                ; zkapp = account.zkapp
                } ) )
      in
      let%bind receiver_increase =
        (* - payments:         payload.body.amount
           - stake delegation: 0
           - coinbase:         payload.body.amount - payload.common.fee
           - fee transfer:     payload.body.amount
        *)
        [%with_label_ "Compute receiver increase"] (fun () ->
            let%bind base_amount =
              let zero_transfer = is_stake_delegation in
              Amount.Checked.if_ zero_transfer
                ~then_:(Amount.var_of_t Amount.zero)
                ~else_:payload.body.amount
            in
            (* The fee for entering the coinbase transaction is paid up front. *)
            let%bind coinbase_receiver_fee =
              Amount.Checked.if_ is_coinbase
                ~then_:(Amount.Checked.of_fee fee)
                ~else_:(Amount.var_of_t Amount.zero)
            in
            Amount.Checked.sub base_amount coinbase_receiver_fee )
      in
      let receiver_overflow = ref Boolean.false_ in
      let receiver_balance_update_permitted = ref Boolean.true_ in
      let%bind root_after_receiver_update =
        [%with_label_ "Update receiver"] (fun () ->
            Frozen_ledger_hash.modify_account_recv
              ~depth:constraint_constants.ledger_depth
              root_after_fee_payer_update receiver
              ~f:(fun ~is_empty_and_writeable account ->
                (* this account is:
                   - the receiver for payments
                   - the delegated-to account for stake delegation
                   - the receiver for a coinbase
                   - the first receiver for a fee transfer
                *)
                let permitted_to_access =
                  Account.Checked.has_permission
                    ~signature_verifies:Boolean.false_ ~to_:`Access account
                in
                let%bind permitted_to_receive =
                  Account.Checked.has_permission ~to_:`Receive account
                  |> Boolean.( &&& ) permitted_to_access
                in
                (*Account remains unchanged if balance update is not permitted for payments, fee_transfers and coinbase transactions*)
                let%bind payment_or_internal_command =
                  Boolean.any [ is_payment; is_coinbase_or_fee_transfer ]
                in
                let%bind update_account =
                  Boolean.any
                    [ Boolean.not payment_or_internal_command
                    ; permitted_to_receive
                    ]
                  >>= Boolean.( &&& ) permitted_to_access
                in
                receiver_balance_update_permitted := permitted_to_receive ;
                let%bind is_empty_failure =
                  let must_not_be_empty = is_stake_delegation in
                  Boolean.(is_empty_and_writeable &&& must_not_be_empty)
                in
                let%bind () =
                  [%with_label_ "Receiver existence failure matches predicted"]
                    (fun () ->
                      Boolean.Assert.( = ) is_empty_failure
                        user_command_failure.receiver_not_present )
                in
                let%bind is_empty_and_writeable =
                  Boolean.(all [ is_empty_and_writeable; not is_empty_failure ])
                in
                let should_pay_to_create = is_empty_and_writeable in
                let%bind () =
                  [%with_label_
                    "Check whether creation fails due to a non-default token"]
                    (fun () ->
                      let%bind token_should_not_create =
                        Boolean.(
                          should_pay_to_create &&& Boolean.not token_default)
                      in
                      let%bind token_cannot_create =
                        Boolean.(token_should_not_create &&& is_user_command)
                      in
                      let%bind () =
                        [%with_label_
                          "Check that account creation is paid in the default \
                           token for non-user-commands"] (fun () ->
                            (* This expands to
                               [token_should_not_create =
                                 token_should_not_create && is_user_command]
                               which is
                               - [token_should_not_create = token_should_not_create]
                                 (ie. always satisfied) for user commands
                               - [token_should_not_create = false] for coinbases/fee
                                 transfers.
                            *)
                            Boolean.Assert.( = ) token_should_not_create
                              token_cannot_create )
                      in
                      [%with_label_ "equal token_cannot_create"] (fun () ->
                          Boolean.Assert.( = ) token_cannot_create
                            user_command_failure.token_cannot_create ) )
                in
                let%bind balance =
                  (* [receiver_increase] will be zero in the stake delegation
                     case.
                  *)
                  let%bind receiver_amount =
                    let%bind account_creation_fee =
                      Amount.Checked.if_ should_pay_to_create
                        ~then_:account_creation_amount
                        ~else_:Amount.(var_of_t zero)
                    in
                    let%bind new_account_fees_total =
                      Amount.Signed.Checked.(
                        add @@ negate @@ of_unsigned account_creation_fee)
                        !new_account_fees
                    in
                    new_account_fees := new_account_fees_total ;
                    let%bind amount_for_new_account, `Underflow underflow =
                      Amount.Checked.sub_flagged receiver_increase
                        account_creation_fee
                    in
                    let%bind () =
                      [%with_label_
                        "Receiver creation fee failure matches predicted"]
                        (fun () ->
                          Boolean.Assert.( = ) underflow
                            user_command_failure.amount_insufficient_to_create )
                    in
                    Currency.Amount.Checked.if_ user_command_fails
                      ~then_:Amount.(var_of_t zero)
                      ~else_:amount_for_new_account
                  in

                  (* NOTE: Instead of capturing this as part of the user command
                     failures, we capture it inline here and bubble it out to a
                     reference. This behavior is still in line with the
                     out-of-snark transaction logic.

                     Updating [user_command_fails] to include this value from here
                     onwards will ensure that we do not update the source or
                     receiver accounts. The only places where [user_command_fails]
                     may have already affected behaviour are
                     * when the fee-payer is paying the account creation fee, and
                     * when a new token is created.
                     In both of these, this account is new, and will have a
                     balance of 0, so we can guarantee that there is no overflow.
                  *)
                  let%bind balance, `Overflow overflow =
                    Balance.Checked.add_amount_flagged account.balance
                      receiver_amount
                  in
                  let%bind () =
                    [%with_label_ "Overflow error only occurs in user commands"]
                      Boolean.(
                        fun () -> Assert.any [ is_user_command; not overflow ])
                  in
                  receiver_overflow := overflow ;
                  Balance.Checked.if_ overflow ~then_:account.balance
                    ~else_:balance
                in
                let%bind () =
                  [%with_label_ "Burned tokens in receiver"] (fun () ->
                      let%map amt =
                        add_burned_tokens !burned_tokens receiver_increase
                          ~is_coinbase_or_fee_transfer
                          ~update_account:permitted_to_receive
                      in
                      burned_tokens := amt )
                in
                let%bind user_command_fails =
                  Boolean.(!receiver_overflow ||| user_command_fails)
                in
                let%bind is_empty_and_writeable =
                  (* Do not create a new account if the user command will fail or if receiving is not permitted *)
                  Boolean.all
                    [ is_empty_and_writeable
                    ; Boolean.not user_command_fails
                    ; update_account
                    ]
                in
                let%bind balance =
                  Balance.Checked.if_ update_account ~then_:balance
                    ~else_:account.balance
                in
                let%bind may_delegate =
                  (* Only default tokens may participate in delegation. *)
                  Boolean.(is_empty_and_writeable &&& token_default)
                in
                let%map delegate =
                  Public_key.Compressed.Checked.if_ may_delegate
                    ~then_:(Account_id.Checked.public_key receiver)
                    ~else_:account.delegate
                and public_key =
                  Public_key.Compressed.Checked.if_ is_empty_and_writeable
                    ~then_:(Account_id.Checked.public_key receiver)
                    ~else_:account.public_key
                and token_id =
                  make_checked (fun () ->
                      Token_id.Checked.if_ is_empty_and_writeable ~then_:token
                        ~else_:account.token_id )
                in
                { Account.Poly.balance
                ; public_key
                ; token_id
                ; token_symbol = account.token_symbol
                ; nonce = account.nonce
                ; receipt_chain_hash = account.receipt_chain_hash
                ; delegate
                ; voting_for = account.voting_for
                ; timing = account.timing
                ; permissions = account.permissions
                ; zkapp = account.zkapp
                } ) )
      in
      let%bind user_command_fails =
        Boolean.(!receiver_overflow ||| user_command_fails)
      in
      let%bind fee_payer_is_source =
        Account_id.Checked.equal fee_payer source
      in
      let%bind root_after_source_update =
        [%with_label_ "Update source"] (fun () ->
            Frozen_ledger_hash.modify_account_send
              ~depth:constraint_constants.ledger_depth
              ~is_writeable:
                (* [modify_account_send] does this failure check for us. *)
                user_command_failure.source_not_present
              root_after_receiver_update source
              ~f:(fun ~is_empty_and_writeable account ->
                (* this account is:
                   - the source for payments
                   - the delegator for stake delegation
                   - the fee-receiver for a coinbase
                   - the second receiver for a fee transfer
                *)
                let%bind () =
                  [%with_label_
                    "Check source presence failure matches predicted"]
                    (fun () ->
                      Boolean.Assert.( = ) is_empty_and_writeable
                        user_command_failure.source_not_present )
                in
                let%bind () =
                  [%with_label_
                    "Check source failure cases do not apply when fee-payer is \
                     source"] (fun () ->
                      let num_failures =
                        let open Field.Var in
                        add
                          (user_command_failure.source_insufficient_balance :> t)
                          (user_command_failure.source_bad_timing :> t)
                      in
                      let not_fee_payer_is_source =
                        (Boolean.not fee_payer_is_source :> Field.Var.t)
                      in
                      (* Equivalent to:
                         if fee_payer_is_source then
                           num_failures = 0
                         else
                           num_failures = num_failures
                      *)
                      [%with_label_ "Check num_failures"] (fun () ->
                          assert_r1cs not_fee_payer_is_source num_failures
                            num_failures ) )
                in
                let permitted_to_access =
                  Account.Checked.has_permission
                    ~signature_verifies:is_user_command ~to_:`Access account
                in
                let permitted_to_update_delegate =
                  Account.Checked.has_permission ~to_:`Set_delegate account
                in
                let permitted_to_send =
                  Account.Checked.has_permission ~to_:`Send account
                in
                let permitted_to_receive =
                  Account.Checked.has_permission ~to_:`Receive account
                in
                (*Account remains unchanged if not permitted to send, receive, or set delegate*)
                let%bind payment_permitted =
                  Boolean.all
                    [ is_payment
                    ; permitted_to_access
                    ; permitted_to_send
                    ; !receiver_balance_update_permitted
                    ]
                in
                let%bind update_account =
                  let%bind delegation_permitted =
                    Boolean.all
                      [ is_stake_delegation; permitted_to_update_delegate ]
                  in
                  let%bind fee_receiver_update_permitted =
                    Boolean.all
                      [ is_coinbase_or_fee_transfer; permitted_to_receive ]
                  in
                  Boolean.any
                    [ payment_permitted
                    ; delegation_permitted
                    ; fee_receiver_update_permitted
                    ]
                  >>= Boolean.( &&& ) permitted_to_access
                in
                let%bind amount =
                  (* Only payments should affect the balance at this stage. *)
                  if_ payment_permitted ~typ:Amount.typ
                    ~then_:payload.body.amount
                    ~else_:Amount.(var_of_t zero)
                in
                let txn_global_slot = current_global_slot in
                let%bind timing =
                  [%with_label_ "Check source timing"] (fun () ->
                      let balance_check ok =
                        [%with_label_
                          "Check source balance failure matches predicted"]
                          (fun () ->
                            Boolean.Assert.( = ) ok
                              (Boolean.not
                                 user_command_failure
                                   .source_insufficient_balance ) )
                      in
                      let timed_balance_check ok =
                        [%with_label_
                          "Check source timed balance failure matches predicted"]
                          (fun () ->
                            let%bind not_ok =
                              Boolean.(
                                (not ok)
                                &&& not
                                      user_command_failure
                                        .source_insufficient_balance)
                            in
                            Boolean.Assert.( = ) not_ok
                              user_command_failure.source_bad_timing )
                      in
                      let%bind `Min_balance _, timing =
                        check_timing ~balance_check ~timed_balance_check
                          ~account ~txn_amount:(Some amount) ~txn_global_slot
                      in
                      Account_timing.if_ update_account ~then_:timing
                        ~else_:account.timing )
                in
                let%bind balance, `Underflow underflow =
                  Balance.Checked.sub_amount_flagged account.balance amount
                in
                let%bind () =
                  (* TODO: Remove the redundancy in balance calculation between
                     here and [check_timing].
                  *)
                  [%with_label_
                    "Check source balance failure matches predicted"] (fun () ->
                      Boolean.Assert.( = ) underflow
                        user_command_failure.source_insufficient_balance )
                in
                let%map delegate =
                  let%bind may_delegate =
                    Boolean.all [ is_stake_delegation; update_account ]
                  in
                  Public_key.Compressed.Checked.if_ may_delegate
                    ~then_:(Account_id.Checked.public_key receiver)
                    ~else_:account.delegate
                in
                (* NOTE: Technically we update the account here even in the case
                   of [user_command_fails], but we throw the resulting hash away
                   in [final_root] below, so it shouldn't matter.
                *)
                { Account.Poly.balance
                ; public_key = account.public_key
                ; token_id = account.token_id
                ; token_symbol = account.token_symbol
                ; nonce = account.nonce
                ; receipt_chain_hash = account.receipt_chain_hash
                ; delegate
                ; voting_for = account.voting_for
                ; timing
                ; permissions = account.permissions
                ; zkapp = account.zkapp
                } ) )
      in
      let%bind fee_excess =
        (* - payments:         payload.common.fee
           - stake delegation: payload.common.fee
           - coinbase:         0 (fee already paid above)
           - fee transfer:     - payload.body.amount - payload.common.fee
        *)
        let open Amount in
        chain Signed.Checked.if_ is_coinbase
          ~then_:(return (Signed.Checked.of_unsigned (var_of_t zero)))
          ~else_:
            (let user_command_excess =
               Signed.Checked.of_unsigned (Checked.of_fee payload.common.fee)
             in
             let%bind fee_transfer_excess, fee_transfer_excess_overflowed =
               let%map magnitude, `Overflow overflowed =
                 Checked.(
                   add_flagged payload.body.amount (of_fee payload.common.fee))
               in
               (Signed.create_var ~magnitude ~sgn:Sgn.Checked.neg, overflowed)
             in
             let%bind () =
               (* TODO: Reject this in txn pool before fees-in-tokens. *)
               [%with_label_ "Fee excess does not overflow"]
                 Boolean.(
                   fun () ->
                     Assert.any
                       [ not is_fee_transfer
                       ; not fee_transfer_excess_overflowed
                       ])
             in
             Signed.Checked.if_ is_fee_transfer ~then_:fee_transfer_excess
               ~else_:user_command_excess )
      in
      let%bind supply_increase =
        [%with_label_ "Calculate supply increase"] (fun () ->
            let%bind expected_supply_increase =
              Amount.Signed.Checked.if_ is_coinbase
                ~then_:(Amount.Signed.Checked.of_unsigned payload.body.amount)
                ~else_:Amount.(Signed.Checked.of_unsigned (var_of_t zero))
            in
            let%bind amt0, `Overflow overflow0 =
              Amount.Signed.Checked.(
                add_flagged expected_supply_increase
                  (negate (of_unsigned !burned_tokens)))
            in
            let%bind () = Boolean.Assert.is_true (Boolean.not overflow0) in
            let%bind new_account_fees_total =
              Amount.Signed.Checked.if_ user_command_fails ~then_:zero_fee
                ~else_:!new_account_fees
            in
            let%bind amt, `Overflow overflow =
              (* new_account_fees_total is negative if nonzero *)
              Amount.Signed.Checked.(add_flagged amt0 new_account_fees_total)
            in
            let%map () = Boolean.Assert.is_true (Boolean.not overflow) in
            amt )
      in
      let%map final_root =
        (* Ensure that only the fee-payer was charged if this was an invalid user
           command.
        *)
        Frozen_ledger_hash.if_ user_command_fails
          ~then_:root_after_fee_payer_update ~else_:root_after_source_update
      in
      (final_root, fee_excess, supply_increase)

    (* Someday:
       write the following soundness tests:
       - apply a transaction where the signature is incorrect
       - apply a transaction where the sender does not have enough money in their account
       - apply a transaction and stuff in the wrong target hash
    *)

    (* spec for [main statement]:
       constraints pass iff there exists
          t : Tagged_transaction.t
       such that
       - applying [t] to ledger with merkle hash [l1] results in ledger with merkle hash [l2].
       - applying [t] to [pc.source] with results in pending coinbase stack [pc.target]
       - t has fee excess equal to [fee_excess]
       - t has supply increase equal to [supply_increase]
         where statement includes
          l1 : Frozen_ledger_hash.t,
          l2 : Frozen_ledger_hash.t,
          fee_excess : Amount.Signed.t,
          supply_increase : Amount.Signed.t
          pc: Pending_coinbase_stack_state.t
    *)
    let%snarkydef_ main ~constraint_constants
        (statement : Statement.With_sok.Checked.t) =
      let%bind () = dummy_constraints () in
      let%bind (module Shifted) = Tick.Inner_curve.Checked.Shifted.create () in
      let%bind t =
        with_label __LOC__ (fun () ->
            exists Transaction_union.typ ~request:(As_prover.return Transaction) )
      in
      let%bind pending_coinbase_init =
        exists Pending_coinbase.Stack.typ ~request:(As_prover.return Init_stack)
      in
      let%bind state_body =
        exists
          (Mina_state.Protocol_state.Body.typ ~constraint_constants)
          ~request:(As_prover.return State_body)
      in
      let%bind global_slot =
        exists Mina_numbers.Global_slot_since_genesis.typ
          ~request:(As_prover.return Global_slot)
      in
      let%bind fee_payment_root_after, fee_excess, supply_increase =
        apply_tagged_transaction ~constraint_constants
          (module Shifted)
          statement.source.first_pass_ledger global_slot pending_coinbase_init
          statement.source.pending_coinbase_stack
          statement.target.pending_coinbase_stack state_body t
      in
      let%bind fee_excess =
        (* Use the default token for the fee excess if it is zero.
           This matches the behaviour of [Fee_excess.rebalance], which allows
           [verify_complete_merge] to verify a proof without knowledge of the
           particular fee tokens used.
        *)
        let%bind fee_excess_zero =
          Amount.Signed.Checked.equal fee_excess
            Amount.Signed.(Checked.constant zero)
        in
        let%map fee_token_l =
          make_checked (fun () ->
              Token_id.Checked.if_ fee_excess_zero
                ~then_:Token_id.(Checked.constant default)
                ~else_:t.payload.common.fee_token )
        in
        { Fee_excess.fee_token_l
        ; fee_excess_l = Amount.Signed.Checked.to_fee fee_excess
        ; fee_token_r = Token_id.(Checked.constant default)
        ; fee_excess_r = Fee.Signed.(Checked.constant zero)
        }
      in
      let%bind () =
        [%with_label_ "local state check"] (fun () ->
            make_checked (fun () ->
                Local_state.Checked.assert_equal statement.source.local_state
                  statement.target.local_state ) )
      in
      Checked.all_unit
        [ [%with_label_ "equal fee payment roots"] (fun () ->
              Frozen_ledger_hash.assert_equal fee_payment_root_after
                statement.target.first_pass_ledger )
        ; [%with_label_ "Second pass ledger doesn't change"] (fun () ->
              Frozen_ledger_hash.assert_equal
                statement.source.second_pass_ledger
                statement.target.second_pass_ledger )
        ; [%with_label_ "valid connecting ledgers"] (fun () ->
              Frozen_ledger_hash.assert_equal statement.connecting_ledger_left
                statement.connecting_ledger_right )
        ; [%with_label_ "equal supply_increases"] (fun () ->
              Currency.Amount.Signed.Checked.assert_equal supply_increase
                statement.supply_increase )
        ; [%with_label_ "equal fee excesses"] (fun () ->
              Fee_excess.assert_equal_checked fee_excess statement.fee_excess )
        ]

    let rule ~constraint_constants : _ Pickles.Inductive_rule.t =
      { identifier = "transaction"
      ; prevs = []
      ; main =
          (fun { public_input = x } ->
            Run.run_checked (main ~constraint_constants x) ;
            { previous_proof_statements = []
            ; public_output = ()
            ; auxiliary_output = ()
            } )
      ; feature_flags = Pickles_types.Plonk_types.Features.none_bool
      }

    let transaction_union_handler handler (transaction : Transaction_union.t)
        (state_body : Mina_state.Protocol_state.Body.Value.t)
        (global_slot : Mina_numbers.Global_slot_since_genesis.t)
        (init_stack : Pending_coinbase.Stack.t) :
        Snarky_backendless.Request.request -> _ =
     fun (With { request; respond } as r) ->
      match request with
      | Transaction ->
          respond (Provide transaction)
      | State_body ->
          respond (Provide state_body)
      | Init_stack ->
          respond (Provide init_stack)
      | Global_slot ->
          respond (Provide global_slot)
      | _ ->
          handler r
  end

  module Transition_data = struct
    type t =
      { proof : Proof_type.t
      ; supply_increase : (Amount.t, Sgn.t) Signed_poly.t
      ; fee_excess : Fee_excess.t
      ; sok_digest : Sok_message.Digest.t
      ; pending_coinbase_stack_state : Pending_coinbase_stack_state.t
      }
    [@@deriving fields]
  end

  module Merge = struct
    open Tick

    type _ Snarky_backendless.Request.t +=
      | Statements_to_merge :
          (Statement.With_sok.t * Statement.With_sok.t)
          Snarky_backendless.Request.t
      | Proofs_to_merge :
          ( (Nat.N2.n, Nat.N2.n) Pickles.Proof.t
          * (Nat.N2.n, Nat.N2.n) Pickles.Proof.t )
          Snarky_backendless.Request.t

    let handle
        ((left_stmt, right_stmt) : Statement.With_sok.t * Statement.With_sok.t)
        ((left_proof, right_proof) : _ Pickles.Proof.t * _ Pickles.Proof.t)
        (Snarky_backendless.Request.With { request; respond }) =
      match request with
      | Statements_to_merge ->
          respond (Provide (left_stmt, right_stmt))
      | Proofs_to_merge ->
          respond (Provide (left_proof, right_proof))
      | _ ->
          respond Unhandled

    (* spec for [main top_hash]:
       constraints pass iff
       there exist digest, s1, s3, fee_excess, supply_increase pending_coinbase_stack12.source, pending_coinbase_stack23.target, tock_vk such that
       H(digest,s1, s3, pending_coinbase_stack12.source, pending_coinbase_stack23.target, fee_excess, supply_increase, tock_vk) = top_hash,
       verify_transition tock_vk _ s1 s2 pending_coinbase_stack12.source, pending_coinbase_stack12.target is true
       verify_transition tock_vk _ s2 s3 pending_coinbase_stack23.source, pending_coinbase_stack23.target is true
    *)
    let%snarkydef_ main (s : Statement.With_sok.Checked.t) =
      let%bind s1, s2 =
        exists
          Typ.(Statement.With_sok.typ * Statement.With_sok.typ)
          ~request:(As_prover.return Statements_to_merge)
      in
      let%bind fee_excess =
        Fee_excess.combine_checked s1.Statement.Poly.fee_excess
          s2.Statement.Poly.fee_excess
      in
      (*TODO reviewer: Check s1.target.local = s2.source.local?*)
      let%bind () =
        with_label __LOC__ (fun () ->
            let%bind valid_pending_coinbase_stack_transition =
              Pending_coinbase.Stack.Checked.check_merge
                ~transition1:
                  ( s1.source.pending_coinbase_stack
                  , s1.target.pending_coinbase_stack )
                ~transition2:
                  ( s2.source.pending_coinbase_stack
                  , s2.target.pending_coinbase_stack )
            in
            Boolean.Assert.is_true valid_pending_coinbase_stack_transition )
      in
      let%bind supply_increase =
        Amount.Signed.Checked.add s1.supply_increase s2.supply_increase
      in
      let%bind () =
        make_checked (fun () ->
            Local_state.Checked.assert_equal s.source.local_state
              s1.source.local_state ;
            Local_state.Checked.assert_equal s.target.local_state
              s2.target.local_state )
      in
      let valid_ledger =
        Statement.valid_ledgers_at_merge_checked
          (Statement.Statement_ledgers.of_statement s1)
          (Statement.Statement_ledgers.of_statement s2)
      in
      let%map () =
        Checked.all_unit
          [ [%with_label_ "equal fee excesses"] (fun () ->
                Fee_excess.assert_equal_checked fee_excess s.fee_excess )
          ; [%with_label_ "equal supply increases"] (fun () ->
                Amount.Signed.Checked.assert_equal supply_increase
                  s.supply_increase )
          ; [%with_label_ "equal source fee payment ledger hashes"] (fun () ->
                Frozen_ledger_hash.assert_equal s.source.first_pass_ledger
                  s1.source.first_pass_ledger )
          ; [%with_label_ "equal target fee payment ledger hashes"] (fun () ->
                Frozen_ledger_hash.assert_equal s2.target.first_pass_ledger
                  s.target.first_pass_ledger )
          ; [%with_label_ "equal source parties ledger hashes"] (fun () ->
                Frozen_ledger_hash.assert_equal s.source.second_pass_ledger
                  s1.source.second_pass_ledger )
          ; [%with_label_ "equal target parties ledger hashes"] (fun () ->
                Frozen_ledger_hash.assert_equal s2.target.second_pass_ledger
                  s.target.second_pass_ledger )
          ; [%with_label_ "equal connecting ledger left"] (fun () ->
                Frozen_ledger_hash.assert_equal s1.connecting_ledger_left
                  s.connecting_ledger_left )
          ; [%with_label_ "equal connecting ledger right"] (fun () ->
                Frozen_ledger_hash.assert_equal s2.connecting_ledger_right
                  s.connecting_ledger_right )
          ; [%with_label_ "Ledger transitions are correct"] (fun () ->
                Boolean.Assert.is_true valid_ledger )
          ]
      in
      (s1, s2)

    let rule ~proof_level self : _ Pickles.Inductive_rule.t =
      let prev_should_verify =
        match proof_level with
        | Genesis_constants.Proof_level.Full ->
            true
        | _ ->
            false
      in
      let b = Boolean.var_of_value prev_should_verify in
      { identifier = "merge"
      ; prevs = [ self; self ]
      ; main =
          (fun { public_input = x } ->
            let s1, s2 = Run.run_checked (main x) in
            let p1, p2 =
              Run.exists
                Typ.(Internal.ref () * Internal.ref ())
                ~request:(fun () -> Proofs_to_merge)
            in
            { previous_proof_statements =
                [ { public_input = s1; proof = p1; proof_must_verify = b }
                ; { public_input = s2; proof = p2; proof_must_verify = b }
                ]
            ; public_output = ()
            ; auxiliary_output = ()
            } )
      ; feature_flags = Pickles_types.Plonk_types.Features.none_bool
      }
  end

  open Pickles_types

  type tag =
    ( Statement.With_sok.Checked.t
    , Statement.With_sok.t
    , Nat.N2.n
    , Nat.N5.n )
    Pickles.Tag.t

  let system ~proof_level ~constraint_constants =
<<<<<<< HEAD
    time "Transaction_snark.system" (fun () ->
        Pickles.compile () ~cache:Cache_dir.cache ?proof_cache:!proof_cache
          ~override_wrap_domain:Pickles_base.Proofs_verified.N1
          ~public_input:(Input Statement.With_sok.typ) ~auxiliary_typ:Typ.unit
          ~branches:(module Nat.N5)
          ~max_proofs_verified:(module Nat.N2)
          ~name:"transaction-snark"
          ~constraint_constants:
            (Genesis_constants.Constraint_constants.to_snark_keys_header
               constraint_constants )
          ~choices:(fun ~self ->
            let zkapp_command x =
              Base.Zkapp_command_snark.rule ~constraint_constants ~proof_level x
            in
            [ Base.rule ~constraint_constants
            ; Merge.rule ~proof_level self
            ; zkapp_command Opt_signed_opt_signed
            ; zkapp_command Opt_signed
            ; zkapp_command Proved
            ] ) )
=======
    Pickles.compile () ~cache:Cache_dir.cache
      ~override_wrap_domain:Pickles_base.Proofs_verified.N1
      ~public_input:(Input Statement.With_sok.typ) ~auxiliary_typ:Typ.unit
      ~branches:(module Nat.N5)
      ~max_proofs_verified:(module Nat.N2)
      ~name:"transaction-snark"
      ~constraint_constants:
        (Genesis_constants.Constraint_constants.to_snark_keys_header
           constraint_constants )
      ~choices:(fun ~self ->
        let zkapp_command x =
          Base.Zkapp_command_snark.rule ~constraint_constants ~proof_level x
        in
        [ Base.rule ~constraint_constants
        ; Merge.rule ~proof_level self
        ; zkapp_command Opt_signed_opt_signed
        ; zkapp_command Opt_signed
        ; zkapp_command Proved
        ] )
>>>>>>> b8b947b6

  module Verification = struct
    module type S = sig
      val tag : tag

      val verify : (t * Sok_message.t) list -> unit Or_error.t Async.Deferred.t

      val id : Pickles.Verification_key.Id.t Lazy.t

      val verification_key : Pickles.Verification_key.t Lazy.t

      val verify_against_digest : t -> unit Or_error.t Async.Deferred.t

      val constraint_system_digests : (string * Md5_lib.t) list Lazy.t
    end
  end

  module type S = sig
    include Verification.S

    val constraint_constants : Genesis_constants.Constraint_constants.t

    val cache_handle : Pickles.Cache_handle.t

    val of_non_zkapp_command_transaction :
         statement:Statement.With_sok.t
      -> init_stack:Pending_coinbase.Stack.t
      -> Transaction.Valid.t Transaction_protocol_state.t
      -> Tick.Handler.t
      -> t Async.Deferred.t

    val of_user_command :
         statement:Statement.With_sok.t
      -> init_stack:Pending_coinbase.Stack.t
      -> Signed_command.With_valid_signature.t Transaction_protocol_state.t
      -> Tick.Handler.t
      -> t Async.Deferred.t

    val of_fee_transfer :
         statement:Statement.With_sok.t
      -> init_stack:Pending_coinbase.Stack.t
      -> Fee_transfer.t Transaction_protocol_state.t
      -> Tick.Handler.t
      -> t Async.Deferred.t

    val of_zkapp_command_segment_exn :
         statement:Statement.With_sok.t
      -> witness:Zkapp_command_segment.Witness.t
      -> spec:Zkapp_command_segment.Basic.t
      -> t Async.Deferred.t

    val merge :
      t -> t -> sok_digest:Sok_message.Digest.t -> t Async.Deferred.Or_error.t
  end

  let check_transaction_union ?(preeval = false) ~constraint_constants
      ~supply_increase ~source_first_pass_ledger ~target_first_pass_ledger
      sok_message init_stack pending_coinbase_stack_state transaction state_body
      global_slot handler =
    if preeval then failwith "preeval currently disabled" ;
    let sok_digest = Sok_message.digest sok_message in
    let handler =
      Base.transaction_union_handler handler transaction state_body global_slot
        init_stack
    in
    let statement : Statement.With_sok.t =
      Statement.Poly.with_empty_local_state ~supply_increase
        ~source_first_pass_ledger ~target_first_pass_ledger
        ~source_second_pass_ledger:target_first_pass_ledger
        ~target_second_pass_ledger:target_first_pass_ledger
        ~pending_coinbase_stack_state
        ~fee_excess:(Transaction_union.fee_excess transaction)
        ~sok_digest ~connecting_ledger_left:target_first_pass_ledger
        ~connecting_ledger_right:target_first_pass_ledger
    in
    let open Tick in
    ignore
      ( Or_error.ok_exn
          (run_and_check
             (handle
                (fun () ->
                  Checked.map ~f:As_prover.return
                    (let open Checked in
                    exists Statement.With_sok.typ
                      ~compute:(As_prover.return statement)
                    >>= Base.main ~constraint_constants) )
                handler ) )
        : unit )

  let check_transaction ?preeval ~constraint_constants ~sok_message
      ~source_first_pass_ledger ~target_first_pass_ledger ~init_stack
      ~pending_coinbase_stack_state ~supply_increase
      (transaction_in_block : Transaction.Valid.t Transaction_protocol_state.t)
      handler =
    let transaction =
      Transaction_protocol_state.transaction transaction_in_block
    in
    let state_body =
      Transaction_protocol_state.block_data transaction_in_block
    in
    let global_slot =
      Transaction_protocol_state.global_slot transaction_in_block
    in
    match to_preunion (Transaction.forget transaction) with
    | `Zkapp_command _ ->
        failwith
          "Called non-account_update transaction with zkapp_command transaction"
    | `Transaction t ->
        check_transaction_union ?preeval ~constraint_constants ~supply_increase
          ~source_first_pass_ledger ~target_first_pass_ledger sok_message
          init_stack pending_coinbase_stack_state
          (Transaction_union.of_transaction t)
          state_body global_slot handler

  let check_user_command ~constraint_constants ~sok_message
      ~source_first_pass_ledger ~target_first_pass_ledger ~init_stack
      ~pending_coinbase_stack_state ~supply_increase t_in_block handler =
    let user_command = Transaction_protocol_state.transaction t_in_block in
    check_transaction ~constraint_constants ~sok_message
      ~source_first_pass_ledger ~target_first_pass_ledger ~init_stack
      ~pending_coinbase_stack_state ~supply_increase
      { t_in_block with transaction = Command (Signed_command user_command) }
      handler

  let generate_transaction_union_witness ?(preeval = false)
      ~constraint_constants ~supply_increase ~source_first_pass_ledger
      ~target_first_pass_ledger sok_message transaction_in_block init_stack
      pending_coinbase_stack_state handler =
    if preeval then failwith "preeval currently disabled" ;
    let transaction =
      Transaction_protocol_state.transaction transaction_in_block
    in
    let state_body =
      Transaction_protocol_state.block_data transaction_in_block
    in
    let global_slot =
      Transaction_protocol_state.global_slot transaction_in_block
    in
    let sok_digest = Sok_message.digest sok_message in
    let handler =
      Base.transaction_union_handler handler transaction state_body global_slot
        init_stack
    in
    let statement : Statement.With_sok.t =
      Statement.Poly.with_empty_local_state ~supply_increase
        ~fee_excess:(Transaction_union.fee_excess transaction)
        ~sok_digest ~source_first_pass_ledger ~target_first_pass_ledger
        ~source_second_pass_ledger:target_first_pass_ledger
        ~target_second_pass_ledger:target_first_pass_ledger
        ~connecting_ledger_left:target_first_pass_ledger
        ~connecting_ledger_right:target_first_pass_ledger
        ~pending_coinbase_stack_state
    in
    let open Tick in
    let main x = handle (fun () -> Base.main ~constraint_constants x) handler in
    generate_auxiliary_input ~input_typ:Statement.With_sok.typ
      ~return_typ:(Snarky_backendless.Typ.unit ())
      main statement

  let generate_transaction_witness ?preeval ~constraint_constants ~sok_message
      ~source_first_pass_ledger ~target_first_pass_ledger ~init_stack
      ~pending_coinbase_stack_state ~supply_increase
      (transaction_in_block : Transaction.Valid.t Transaction_protocol_state.t)
      handler =
    match
      to_preunion
        (Transaction.forget
           (Transaction_protocol_state.transaction transaction_in_block) )
    with
    | `Zkapp_command _ ->
        failwith
          "Called non-account_update transaction with zkapp_command transaction"
    | `Transaction t ->
        generate_transaction_union_witness ?preeval ~constraint_constants
          ~supply_increase ~source_first_pass_ledger ~target_first_pass_ledger
          sok_message
          { transaction_in_block with
            transaction = Transaction_union.of_transaction t
          }
          init_stack pending_coinbase_stack_state handler

  let verify (ts : (t * _) list) ~key =
    if
      List.for_all ts ~f:(fun ({ statement; _ }, message) ->
          Sok_message.Digest.equal
            (Sok_message.digest message)
            statement.sok_digest )
    then
      Pickles.verify
        (module Nat.N2)
        (module Statement.With_sok)
        key
        (List.map ts ~f:(fun ({ statement; proof }, _) -> (statement, proof)))
    else
      Async.return
        (Or_error.error_string
           "Transaction_snark.verify: Mismatched sok_message" )

  let constraint_system_digests ~constraint_constants () =
    let digest = Tick.R1CS_constraint_system.digest in
    [ ( "transaction-merge"
      , digest
          Merge.(
            Tick.constraint_system ~input_typ:Statement.With_sok.typ
              ~return_typ:(Snarky_backendless.Typ.unit ()) (fun x ->
                let open Tick in
                Checked.map ~f:ignore @@ main x )) )
    ; ( "transaction-base"
      , digest
          Base.(
            Tick.constraint_system ~input_typ:Statement.With_sok.typ
              ~return_typ:(Snarky_backendless.Typ.unit ())
              (main ~constraint_constants)) )
    ]

  module Account_update_group = Zkapp_command.Make_update_group (struct
    type local_state =
      ( Stack_frame.value
      , Stack_frame.value list
      , Currency.Amount.Signed.t
      , Sparse_ledger.t
      , bool
      , Zkapp_command.Transaction_commitment.t
      , Mina_numbers.Index.t
      , Transaction_status.Failure.Collection.t )
      Mina_transaction_logic.Zkapp_command_logic.Local_state.t

    type global_state = Sparse_ledger.Global_state.t

    type connecting_ledger_hash = Ledger_hash.t

    type spec = Zkapp_command_segment.Basic.t

    let zkapp_segment_of_controls = Zkapp_command_segment.Basic.of_controls
  end)

  let rec accumulate_call_stack_hashes
      ~(hash_frame : 'frame -> Stack_frame.Digest.t) (frames : 'frame list) :
      ('frame, Call_stack_digest.t) With_stack_hash.t list =
    match frames with
    | [] ->
        []
    | f :: fs ->
        let h_f = hash_frame f in
        let tl = accumulate_call_stack_hashes ~hash_frame fs in
        let h_tl =
          match tl with [] -> Call_stack_digest.empty | t :: _ -> t.stack_hash
        in
        { stack_hash = Call_stack_digest.cons h_f h_tl; elt = f } :: tl

  let zkapp_command_witnesses_exn ~constraint_constants ~global_slot ~state_body
      ~fee_excess
      (zkapp_commands_with_context :
        ( [ `Pending_coinbase_init_stack of Pending_coinbase.Stack.t ]
        * [ `Pending_coinbase_of_statement of Pending_coinbase_stack_state.t ]
        * [ `Ledger of Mina_ledger.Ledger.t
          | `Sparse_ledger of Mina_ledger.Sparse_ledger.t ]
        * [ `Ledger of Mina_ledger.Ledger.t
          | `Sparse_ledger of Mina_ledger.Sparse_ledger.t ]
        * [ `Connecting_ledger_hash of Ledger_hash.t ]
        * Zkapp_command.t )
        list ) =
    let sparse_first_pass_ledger zkapp_command = function
      | `Ledger ledger ->
          Sparse_ledger.of_ledger_subset_exn ledger
            (Zkapp_command.accounts_referenced zkapp_command)
      | `Sparse_ledger sparse_ledger ->
          sparse_ledger
    in
    let sparse_second_pass_ledger zkapp_command = function
      | `Ledger ledger ->
          Sparse_ledger.of_ledger_subset_exn ledger
            (Zkapp_command.accounts_referenced zkapp_command)
      | `Sparse_ledger sparse_ledger ->
          sparse_ledger
    in
    let supply_increase = Amount.(Signed.of_unsigned zero) in
    let state_view = Mina_state.Protocol_state.Body.view state_body in
    let _, _, will_succeeds_rev, states_rev =
      List.fold_left ~init:(fee_excess, supply_increase, [], [])
        zkapp_commands_with_context
        ~f:(fun
             (fee_excess, supply_increase, will_succeeds_rev, statess_rev)
             ( _
             , _
             , first_pass_ledger
             , second_pass_ledger
             , `Connecting_ledger_hash connecting_ledger
             , zkapp_command )
           ->
          let first_pass_ledger =
            sparse_first_pass_ledger zkapp_command first_pass_ledger
          in
          let second_pass_ledger =
            sparse_second_pass_ledger zkapp_command second_pass_ledger
          in
          let txn_applied, states =
            let partial_txn, states =
              Sparse_ledger.apply_zkapp_first_pass_unchecked_with_states
                ~first_pass_ledger ~second_pass_ledger ~constraint_constants
                ~global_slot ~state_view ~fee_excess ~supply_increase
                zkapp_command
              |> Or_error.ok_exn
            in
            Sparse_ledger.apply_zkapp_second_pass_unchecked_with_states
              ~init:states second_pass_ledger partial_txn
            |> Or_error.ok_exn
          in
          let will_succeed =
            match txn_applied.command.status with
            | Applied ->
                true
            | Failed _ ->
                false
          in
          let states_with_connecting_ledger =
            List.map states ~f:(fun (global, local) ->
                (global, local, connecting_ledger) )
          in
          let final_state =
            let global_state, _local_state, _connecting_ledger =
              List.last_exn states_with_connecting_ledger
            in
            global_state
          in
          ( final_state.fee_excess
          , final_state.supply_increase
          , will_succeed :: will_succeeds_rev
          , states_with_connecting_ledger :: statess_rev ) )
    in
    let will_succeeds = List.rev will_succeeds_rev in
    let states = List.rev states_rev in
    let states_rev =
      Account_update_group.group_by_zkapp_command_rev
        (List.map
           ~f:(fun (_, _, _, _, _, zkapp_command) -> zkapp_command)
           zkapp_commands_with_context )
        ([ List.hd_exn (List.hd_exn states) ] :: states)
    in
    let commitment = ref (Local_state.dummy ()).transaction_commitment in
    let full_commitment =
      ref (Local_state.dummy ()).full_transaction_commitment
    in
    let remaining_zkapp_command =
      let zkapp_commands =
        List.map2_exn zkapp_commands_with_context will_succeeds
          ~f:(fun
               ( pending_coinbase_init_stack
               , pending_coinbase_stack_state
               , _
               , _
               , _
               , account_updates )
               will_succeed
             ->
            ( pending_coinbase_init_stack
            , pending_coinbase_stack_state
            , { Mina_transaction_logic.Zkapp_command_logic.Start_data
                .account_updates
              ; memo_hash = Signed_command_memo.hash account_updates.memo
              ; will_succeed
              } ) )
      in
      ref zkapp_commands
    in
    let pending_coinbase_init_stack = ref Pending_coinbase.Stack.empty in
    let pending_coinbase_stack_state =
      ref
        { Pending_coinbase_stack_state.source = Pending_coinbase.Stack.empty
        ; target = Pending_coinbase.Stack.empty
        }
    in
    List.fold_right states_rev ~init:[]
      ~f:(fun
           ({ kind
            ; spec
            ; state_before = { global = source_global; local = source_local }
            ; state_after = { global = target_global; local = target_local }
            ; connecting_ledger
            } :
             Account_update_group.Zkapp_command_intermediate_state.t )
           witnesses
         ->
        (*Transaction snark says nothing about failure status*)
        let source_local = { source_local with failure_status_tbl = [] } in
        let target_local = { target_local with failure_status_tbl = [] } in
        let current_commitment = !commitment in
        let current_full_commitment = !full_commitment in
        let ( start_zkapp_command
            , next_commitment
            , next_full_commitment
            , pending_coinbase_init_stack
            , pending_coinbase_stack_state ) =
          let empty_if_last (mk : unit -> field * field) : field * field =
            match (target_local.stack_frame.calls, target_local.call_stack) with
            | [], [] ->
                (* The commitment will be cleared, because this is the last
                   account_update.
                *)
                Zkapp_command.Transaction_commitment.(empty, empty)
            | _ ->
                mk ()
          in
          let mk_next_commitments (zkapp_command : Zkapp_command.t) =
            empty_if_last (fun () ->
                let next_commitment = Zkapp_command.commitment zkapp_command in
                let memo_hash = Signed_command_memo.hash zkapp_command.memo in
                let fee_payer_hash =
                  Zkapp_command.Digest.Account_update.create
                    (Account_update.of_fee_payer zkapp_command.fee_payer)
                in
                let next_full_commitment =
                  Zkapp_command.Transaction_commitment.create_complete
                    next_commitment ~memo_hash ~fee_payer_hash
                in
                (next_commitment, next_full_commitment) )
          in
          match kind with
          | `Same ->
              let next_commitment, next_full_commitment =
                empty_if_last (fun () ->
                    (current_commitment, current_full_commitment) )
              in
              ( []
              , next_commitment
              , next_full_commitment
              , !pending_coinbase_init_stack
              , !pending_coinbase_stack_state )
          | `New -> (
              match !remaining_zkapp_command with
              | ( `Pending_coinbase_init_stack pending_coinbase_init_stack1
                , `Pending_coinbase_of_statement pending_coinbase_stack_state1
                , zkapp_command )
                :: rest ->
                  let commitment', full_commitment' =
                    mk_next_commitments zkapp_command.account_updates
                  in
                  remaining_zkapp_command := rest ;
                  commitment := commitment' ;
                  full_commitment := full_commitment' ;
                  pending_coinbase_init_stack := pending_coinbase_init_stack1 ;
                  pending_coinbase_stack_state := pending_coinbase_stack_state1 ;
                  ( [ zkapp_command ]
                  , commitment'
                  , full_commitment'
                  , !pending_coinbase_init_stack
                  , !pending_coinbase_stack_state )
              | _ ->
                  failwith "Not enough remaining zkapp_command" )
          | `Two_new -> (
              match !remaining_zkapp_command with
              | ( `Pending_coinbase_init_stack pending_coinbase_init_stack1
                , `Pending_coinbase_of_statement pending_coinbase_stack_state1
                , zkapp_command1 )
                :: ( `Pending_coinbase_init_stack _pending_coinbase_init_stack2
                   , `Pending_coinbase_of_statement
                       pending_coinbase_stack_state2
                   , zkapp_command2 )
                   :: rest ->
                  let commitment', full_commitment' =
                    mk_next_commitments zkapp_command2.account_updates
                  in
                  remaining_zkapp_command := rest ;
                  commitment := commitment' ;
                  full_commitment := full_commitment' ;
                  (*TODO: Remove `Two_new case because the resulting pending_coinbase_init_stack will not be correct for zkapp_command2 if it is in a different scan state tree*)
                  pending_coinbase_init_stack := pending_coinbase_init_stack1 ;
                  pending_coinbase_stack_state :=
                    { pending_coinbase_stack_state1 with
                      Pending_coinbase_stack_state.target =
                        pending_coinbase_stack_state2
                          .Pending_coinbase_stack_state.target
                    } ;
                  ( [ zkapp_command1; zkapp_command2 ]
                  , commitment'
                  , full_commitment'
                  , !pending_coinbase_init_stack
                  , !pending_coinbase_stack_state )
              | _ ->
                  failwith "Not enough remaining zkapp_command" )
        in
        let hash_local_state
            (local :
              ( Stack_frame.value
              , Stack_frame.value list
              , _
              , _
              , _
              , _
              , _
              , _ )
              Mina_transaction_logic.Zkapp_command_logic.Local_state.t ) =
          { local with
            stack_frame = local.stack_frame
          ; call_stack =
              List.map local.call_stack
                ~f:(With_hash.of_data ~hash_data:Stack_frame.Digest.create)
              |> accumulate_call_stack_hashes ~hash_frame:(fun x ->
                     x.With_hash.hash )
          }
        in
        let source_local =
          { (hash_local_state source_local) with
            transaction_commitment = current_commitment
          ; full_transaction_commitment = current_full_commitment
          }
        in
        let target_local =
          { (hash_local_state target_local) with
            transaction_commitment = next_commitment
          ; full_transaction_commitment = next_full_commitment
          }
        in
        let w : Zkapp_command_segment.Witness.t =
          { global_first_pass_ledger = source_global.first_pass_ledger
          ; global_second_pass_ledger = source_global.second_pass_ledger
          ; local_state_init = source_local
          ; start_zkapp_command
          ; state_body
          ; init_stack = pending_coinbase_init_stack
          ; block_global_slot = global_slot
          }
        in
        let fee_excess =
          (* capture only the difference in the fee excess *)
          let fee_excess =
            match
              Amount.Signed.(
                add target_global.fee_excess (negate source_global.fee_excess))
            with
            | None ->
                failwith
                  (sprintf
                     !"unexpected fee excess. source %{sexp: Amount.Signed.t} \
                       target %{sexp: Amount.Signed.t}"
                     target_global.fee_excess source_global.fee_excess )
            | Some balance_change ->
                balance_change
          in
          { fee_token_l = Token_id.default
          ; fee_excess_l = Amount.Signed.to_fee fee_excess
          ; Mina_base.Fee_excess.fee_token_r = Token_id.default
          ; fee_excess_r = Fee.Signed.zero
          }
        in
        let supply_increase =
          (* capture only the difference in supply increase *)
          match
            Amount.Signed.(
              add target_global.supply_increase
                (negate source_global.supply_increase))
          with
          | None ->
              failwith
                (sprintf
                   !"unexpected supply increase. source %{sexp: \
                     Amount.Signed.t} target %{sexp: Amount.Signed.t}"
                   target_global.supply_increase source_global.supply_increase )
          | Some supply_increase ->
              supply_increase
        in
        let call_stack_hash s =
          List.hd s
          |> Option.value_map ~default:Call_stack_digest.empty
               ~f:With_stack_hash.stack_hash
        in
        let statement : Statement.With_sok.t =
          let target_first_pass_ledger_root =
            Sparse_ledger.merkle_root target_global.first_pass_ledger
          in
          let source_local_ledger, target_local_ledger =
            ( Sparse_ledger.merkle_root source_local.ledger
            , Sparse_ledger.merkle_root target_local.ledger )
          in
          { source =
              { first_pass_ledger =
                  Sparse_ledger.merkle_root source_global.first_pass_ledger
              ; second_pass_ledger =
                  Sparse_ledger.merkle_root source_global.second_pass_ledger
              ; pending_coinbase_stack = pending_coinbase_stack_state.source
              ; local_state =
                  { source_local with
                    stack_frame =
                      Stack_frame.Digest.create source_local.stack_frame
                  ; call_stack = call_stack_hash source_local.call_stack
                  ; ledger = source_local_ledger
                  }
              }
          ; target =
              { first_pass_ledger = target_first_pass_ledger_root
              ; second_pass_ledger =
                  Sparse_ledger.merkle_root target_global.second_pass_ledger
              ; pending_coinbase_stack = pending_coinbase_stack_state.target
              ; local_state =
                  { target_local with
                    stack_frame =
                      Stack_frame.Digest.create target_local.stack_frame
                  ; call_stack = call_stack_hash target_local.call_stack
                  ; ledger = target_local_ledger
                  }
              }
          ; connecting_ledger_left = connecting_ledger
          ; connecting_ledger_right = connecting_ledger
          ; supply_increase
          ; fee_excess
          ; sok_digest = Sok_message.Digest.default
          }
        in
        (w, spec, statement) :: witnesses )

  module Make (Inputs : sig
    val constraint_constants : Genesis_constants.Constraint_constants.t

    val proof_level : Genesis_constants.Proof_level.t
  end) =
  struct
    open Inputs

    let constraint_constants = constraint_constants

    let ( tag
        , cache_handle
        , p
        , Pickles.Provers.
            [ base; merge; opt_signed_opt_signed; opt_signed; proved ] ) =
      system ~proof_level ~constraint_constants

    module Proof = (val p)

    let id = Proof.id

    let verification_key = Proof.verification_key

    let verify_against_digest { statement; proof } =
      Proof.verify [ (statement, proof) ]

    let verify ts =
      if
        List.for_all ts ~f:(fun (p, m) ->
            Sok_message.Digest.equal (Sok_message.digest m)
              p.statement.sok_digest )
      then
        Proof.verify
          (List.map ts ~f:(fun ({ statement; proof }, _) -> (statement, proof)))
      else
        Async.return
          (Or_error.error_string
             "Transaction_snark.verify: Mismatched sok_message" )

    let first_account_update
        (witness : Transaction_witness.Zkapp_command_segment_witness.t) =
      match witness.local_state_init.stack_frame.calls with
      | [] ->
          with_return (fun { return } ->
              List.iter witness.start_zkapp_command ~f:(fun s ->
                  Zkapp_command.Call_forest.iteri
                    ~f:(fun _i x -> return (Some x))
                    s.account_updates.account_updates ) ;
              None )
      | xs ->
          Zkapp_command.Call_forest.hd_account_update xs

    let account_update_proof (p : Account_update.t) =
      match p.authorization with
      | Proof proof ->
          Some proof
      | Signature _ | None_given ->
          None

    let snapp_proof_data
        ~(witness : Transaction_witness.Zkapp_command_segment_witness.t) =
      let open Option.Let_syntax in
      let%bind p = first_account_update witness in
      let%map pi = account_update_proof p in
      let vk =
        let account_id = Account_id.create p.body.public_key p.body.token_id in
        let account : Account.t =
          Sparse_ledger.(
            get_exn witness.local_state_init.ledger
              (find_index_exn witness.local_state_init.ledger account_id))
        in
        match
          Option.value_map ~default:None account.zkapp ~f:(fun s ->
              s.verification_key )
        with
        | None ->
            failwith "No verification key found in the account"
        | Some s ->
            s
      in
      (pi, vk)

    let of_zkapp_command_segment_exn ~(statement : Proof.statement) ~witness
        ~(spec : Zkapp_command_segment.Basic.t) : t Async.Deferred.t =
      Base.Zkapp_command_snark.witness := Some witness ;
      let res =
        match spec with
        | Opt_signed ->
            opt_signed statement
        | Opt_signed_opt_signed ->
            opt_signed_opt_signed statement
        | Proved -> (
            match snapp_proof_data ~witness with
            | None ->
                failwith "of_zkapp_command_segment: Expected exactly one proof"
            | Some (p, v) ->
                Pickles.Side_loaded.in_prover (Base.side_loaded 0) v.data ;
                proved
                  ~handler:(Base.Zkapp_command_snark.handle_zkapp_proof p)
                  statement )
      in
      let open Async in
      let%map (), (), proof = res in
      Base.Zkapp_command_snark.witness := None ;
      { proof; statement }

    let of_transaction_union ~statement ~init_stack transaction state_body
        global_slot handler =
      let open Async in
      let%map (), (), proof =
        base
          ~handler:
            (Base.transaction_union_handler handler transaction state_body
               global_slot init_stack )
          statement
      in
      { statement; proof }

    let of_non_zkapp_command_transaction ~statement ~init_stack
        transaction_in_block handler =
      let transaction : Transaction.t =
        Transaction.forget
          (Transaction_protocol_state.transaction transaction_in_block)
      in
      let state_body =
        Transaction_protocol_state.block_data transaction_in_block
      in
      let global_slot =
        Transaction_protocol_state.global_slot transaction_in_block
      in
      match to_preunion transaction with
      | `Zkapp_command _ ->
          failwith
            "Called Non-zkapp_command transaction with zkapp_command \
             transaction"
      | `Transaction t ->
          of_transaction_union ~statement ~init_stack
            (Transaction_union.of_transaction t)
            state_body global_slot handler

    let of_user_command ~statement ~init_stack user_command_in_block handler =
      of_non_zkapp_command_transaction ~statement ~init_stack
        { user_command_in_block with
          transaction =
            Command
              (Signed_command
                 (Transaction_protocol_state.transaction user_command_in_block)
              )
        }
        handler

    let of_fee_transfer ~statement ~init_stack transfer_in_block handler =
      of_non_zkapp_command_transaction ~statement ~init_stack
        { transfer_in_block with
          transaction =
            Fee_transfer
              (Transaction_protocol_state.transaction transfer_in_block)
        }
        handler

    let merge ({ statement = t12; _ } as x12) ({ statement = t23; _ } as x23)
        ~sok_digest =
      let open Async.Deferred.Or_error.Let_syntax in
      let%bind s =
        Async.return
          (Statement.merge
             ({ t12 with sok_digest = () } : Statement.t)
             { t23 with sok_digest = () } )
      in
      let s = { s with sok_digest } in
      let open Async in
      let%map (), (), proof =
        merge
          ~handler:
            (Merge.handle (x12.statement, x23.statement) (x12.proof, x23.proof))
          s
      in
      Ok { statement = s; proof }

    let constraint_system_digests =
      lazy (constraint_system_digests ~constraint_constants ())
  end

  module For_tests = struct
    module Spec = struct
      type t =
        { fee : Currency.Fee.t
        ; sender : Signature_lib.Keypair.t * Mina_base.Account.Nonce.t
        ; fee_payer :
            (Signature_lib.Keypair.t * Mina_base.Account.Nonce.t) option
        ; receivers :
            ( ( Signature_lib.Keypair.t
              , Signature_lib.Public_key.Compressed.t )
              Either.t
            * Currency.Amount.t )
            list
        ; amount : Currency.Amount.t
        ; zkapp_account_keypairs : Signature_lib.Keypair.t list
        ; memo : Signed_command_memo.t
        ; new_zkapp_account : bool
        ; actions : Tick.Field.t array list
        ; events : Tick.Field.t array list
        ; call_data : Tick.Field.t
        ; preconditions : Account_update.Preconditions.t option
        ; authorization_kind : Account_update.Authorization_kind.t
        }
      [@@deriving sexp]
    end

    let set_proof_cache x = proof_cache := Some x

    let create_trivial_snapp ~constraint_constants () =
      let tag, _, (module P), Pickles.Provers.[ trivial_prover ] =
        let trivial_rule : _ Pickles.Inductive_rule.t =
          let trivial_main (tx_commitment : Zkapp_statement.Checked.t) :
              unit Checked.t =
            Impl.run_checked (dummy_constraints ())
            |> fun () ->
            Zkapp_statement.Checked.Assert.equal tx_commitment tx_commitment
            |> return
          in
          { identifier = "trivial-rule"
          ; prevs = []
          ; main =
              (fun { public_input = x } ->
                let () = Impl.run_checked (trivial_main x) in
                { previous_proof_statements = []
                ; public_output = ()
                ; auxiliary_output = ()
                } )
          ; feature_flags = Pickles_types.Plonk_types.Features.none_bool
          }
        in
        Pickles.compile () ~cache:Cache_dir.cache ?proof_cache:!proof_cache
          ~public_input:(Input Zkapp_statement.typ) ~auxiliary_typ:Typ.unit
          ~branches:(module Nat.N1)
          ~max_proofs_verified:(module Nat.N0)
          ~name:"trivial"
          ~constraint_constants:
            (Genesis_constants.Constraint_constants.to_snark_keys_header
               constraint_constants )
          ~choices:(fun ~self:_ -> [ trivial_rule ])
      in
      let trivial_prover ?handler stmt =
        let open Async.Deferred.Let_syntax in
        let%map (), (), proof = trivial_prover ?handler stmt in
        ((), (), Pickles.Side_loaded.Proof.of_proof proof)
      in
      let vk = Pickles.Side_loaded.Verification_key.of_compiled tag in
      ( `VK (With_hash.of_data ~hash_data:Zkapp_account.digest_vk vk)
      , `Prover trivial_prover )

    let create_zkapp_command ?receiver_auth ?empty_sender
        ~(constraint_constants : Genesis_constants.Constraint_constants.t) spec
        ~update ~receiver_update =
      let { Spec.fee
          ; sender = sender, sender_nonce
          ; fee_payer = fee_payer_opt
          ; receivers
          ; amount
          ; new_zkapp_account
          ; zkapp_account_keypairs
          ; memo
          ; actions
          ; events
          ; call_data
          ; preconditions
          ; authorization_kind
          } =
        spec
      in
      let sender_pk = sender.public_key |> Public_key.compress in
      let fee_payer : Account_update.Fee_payer.t =
        let public_key, nonce =
          match fee_payer_opt with
          | None ->
              (sender_pk, sender_nonce)
          | Some (fee_payer_kp, fee_payer_nonce) ->
              (fee_payer_kp.public_key |> Public_key.compress, fee_payer_nonce)
        in
        { body =
            { public_key
            ; fee
            ; valid_until =
                Option.bind preconditions ~f:(fun { network; _ } ->
                    match network.global_slot_since_genesis with
                    | Ignore ->
                        None
                    | Check { upper; _ } ->
                        Some upper )
            ; nonce
            }
        ; authorization = Signature.dummy
        }
      in
      let sender_is_the_same_as_fee_payer =
        match fee_payer_opt with
        | Some (fee_payer, _) ->
            Signature_lib.Keypair.equal fee_payer sender
        | None ->
            true
      in
      let preconditions' =
        Option.value preconditions
          ~default:
            { Account_update.Preconditions.network =
                Option.value_map preconditions
                  ~f:(fun { network; _ } -> network)
                  ~default:Zkapp_precondition.Protocol_state.accept
            ; account =
                ( if sender_is_the_same_as_fee_payer then
                  Account_update.Account_precondition.Accept
                else Nonce (Account.Nonce.succ sender_nonce) )
            ; valid_while =
                Option.value_map preconditions
                  ~f:(fun { valid_while; _ } -> valid_while)
                  ~default:Zkapp_basic.Or_ignore.Ignore
            }
      in

      let sender_account_update : Account_update.Simple.t option =
        let empty_sender = Option.value ~default:false empty_sender in
        if empty_sender then assert (List.is_empty receivers) ;
        let balance_change =
          if empty_sender then Amount.Signed.zero
          else Amount.(Signed.(negate (of_unsigned amount)))
        in
        let sender_account_update_body : Account_update.Body.Simple.t =
          { public_key = sender_pk
          ; update = Account_update.Update.noop
          ; token_id = Token_id.default
          ; balance_change
          ; increment_nonce =
              (if sender_is_the_same_as_fee_payer then false else true)
          ; events = []
          ; actions = []
          ; call_data = Field.zero
          ; call_depth = 0
          ; preconditions = preconditions'
          ; use_full_commitment =
              (if sender_is_the_same_as_fee_payer then true else false)
          ; implicit_account_creation_fee = false
          ; may_use_token = No
          ; authorization_kind = Signature
          }
        in
        Option.some_if
          ((not (List.is_empty receivers)) || new_zkapp_account || empty_sender)
          ( { body = sender_account_update_body
            ; authorization =
                Control.Signature Signature.dummy (*To be updated later*)
            }
            : Account_update.Simple.t )
      in
      let snapp_zkapp_command : Account_update.Simple.t list =
        let num_keypairs = List.length zkapp_account_keypairs in
        let account_creation_fee =
          Amount.of_fee constraint_constants.account_creation_fee
        in
        (* if creating new snapp accounts, amount must be enough for account creation fees for each *)
        assert (
          (not new_zkapp_account) || num_keypairs = 0
          ||
          match Currency.Amount.scale account_creation_fee num_keypairs with
          | None ->
              false
          | Some product ->
              Currency.Amount.( >= ) amount product ) ;
        (* "fudge factor" so that balances sum to zero *)
        let zeroing_allotment =
          if new_zkapp_account then
            (* value doesn't matter when num_keypairs = 0 *)
            if num_keypairs = 0 then amount
            else
              let otherwise_allotted =
                Option.value_exn
                  (Currency.Amount.scale account_creation_fee num_keypairs)
              in
              Option.value_exn (Currency.Amount.sub amount otherwise_allotted)
          else Currency.Amount.zero
        in
        List.mapi zkapp_account_keypairs ~f:(fun ndx zkapp_account_keypair ->
            let public_key =
              Signature_lib.Public_key.compress zkapp_account_keypair.public_key
            in
            let delta =
              if new_zkapp_account && ndx = 0 then
                Amount.Signed.(of_unsigned zeroing_allotment)
              else Amount.Signed.zero
            in
            ( { body =
                  { public_key
                  ; update
                  ; token_id = Token_id.default
                  ; balance_change = delta
                  ; increment_nonce = false
                  ; events
                  ; actions
                  ; call_data
                  ; call_depth = 0
                  ; preconditions =
                      { preconditions' with
                        account =
                          Option.map preconditions ~f:(fun { account; _ } ->
                              account )
                          |> Option.value ~default:Accept
                      }
                  ; use_full_commitment = true
                  ; implicit_account_creation_fee = false
                  ; may_use_token = No
                  ; authorization_kind
                  }
              ; authorization =
                  Control.Signature Signature.dummy (*To be updated later*)
              }
              : Account_update.Simple.t ) )
      in
      let other_receivers =
        List.map receivers ~f:(fun (receiver, amt) : Account_update.Simple.t ->
            let receiver =
              match receiver with
              | First receiver_kp ->
                  Signature_lib.Public_key.compress receiver_kp.public_key
              | Second receiver ->
                  receiver
            in
            let receiver_auth, authorization_kind, use_full_commitment =
              match receiver_auth with
              | Some Control.Tag.Signature ->
                  ( Control.Signature Signature.dummy
                  , Account_update.Authorization_kind.Signature
                  , true )
              | Some Proof ->
                  failwith
                    "Not implemented. Pickles_types.Nat.N2.n \
                     Pickles_types.Nat.N2.n ~domain_log2:15)"
              | Some None_given | None ->
                  (None_given, None_given, false)
            in
            { body =
                { public_key = receiver
                ; update = receiver_update
                ; token_id = Token_id.default
                ; balance_change = Amount.Signed.of_unsigned amt
                ; increment_nonce = false
                ; events = []
                ; actions = []
                ; call_data = Field.zero
                ; call_depth = 0
                ; preconditions = { preconditions' with account = Accept }
                ; use_full_commitment
                ; implicit_account_creation_fee = false
                ; may_use_token = No
                ; authorization_kind
                }
            ; authorization = receiver_auth
            } )
      in
      let account_updates_data =
        Option.value_map ~default:[] sender_account_update ~f:(fun p -> [ p ])
        @ snapp_zkapp_command @ other_receivers
      in
      let ps =
        Zkapp_command.Call_forest.With_hashes.of_zkapp_command_simple_list
          account_updates_data
      in
      let account_updates_hash = Zkapp_command.Call_forest.hash ps in
      let commitment : Zkapp_command.Transaction_commitment.t =
        Zkapp_command.Transaction_commitment.create ~account_updates_hash
      in
      let full_commitment =
        Zkapp_command.Transaction_commitment.create_complete commitment
          ~memo_hash:(Signed_command_memo.hash memo)
          ~fee_payer_hash:
            (Zkapp_command.Digest.Account_update.create
               (Account_update.of_fee_payer fee_payer) )
      in
      let fee_payer =
        let fee_payer_signature_auth =
          match fee_payer_opt with
          | None ->
              Signature_lib.Schnorr.Chunked.sign sender.private_key
                (Random_oracle.Input.Chunked.field full_commitment)
          | Some (fee_payer_kp, _) ->
              Signature_lib.Schnorr.Chunked.sign fee_payer_kp.private_key
                (Random_oracle.Input.Chunked.field full_commitment)
        in
        { fee_payer with authorization = fee_payer_signature_auth }
      in
      let sender_account_update =
        Option.map sender_account_update ~f:(fun s : Account_update.Simple.t ->
            let commitment =
              if s.body.use_full_commitment then full_commitment else commitment
            in
            let sender_signature_auth =
              Signature_lib.Schnorr.Chunked.sign sender.private_key
                (Random_oracle.Input.Chunked.field commitment)
            in
            { body = s.body; authorization = Signature sender_signature_auth } )
      in
      let other_receivers =
        List.map2_exn other_receivers receivers ~f:(fun s (receiver, _amt) ->
            match s.authorization with
            | Control.Signature _ ->
                let commitment =
                  if s.body.use_full_commitment then full_commitment
                  else commitment
                in
                let receiver_kp =
                  match receiver with
                  | First receiver_kp ->
                      receiver_kp
                  | Second _ ->
                      failwith
                        "Receiver authorization is signature, expecting \
                         receiver keypair but got receiver public key"
                in
                let receiver_signature_auth =
                  Signature_lib.Schnorr.Chunked.sign receiver_kp.private_key
                    (Random_oracle.Input.Chunked.field commitment)
                in
                { Account_update.Simple.body = s.body
                ; authorization = Signature receiver_signature_auth
                }
            | Control.Proof _ ->
                failwith ""
            | Control.None_given ->
                s )
      in
      ( `Zkapp_command
          (Zkapp_command.of_simple
             { fee_payer; account_updates = other_receivers; memo } )
      , `Sender_account_update sender_account_update
      , `Proof_zkapp_command snapp_zkapp_command
      , `Txn_commitment commitment
      , `Full_txn_commitment full_commitment )

    module Deploy_snapp_spec = struct
      type t =
        { fee : Currency.Fee.t
        ; sender : Signature_lib.Keypair.t * Mina_base.Account.Nonce.t
        ; fee_payer :
            (Signature_lib.Keypair.t * Mina_base.Account.Nonce.t) option
        ; amount : Currency.Amount.t
        ; zkapp_account_keypairs : Signature_lib.Keypair.t list
        ; memo : Signed_command_memo.t
        ; new_zkapp_account : bool
        ; snapp_update : Account_update.Update.t
              (* Authorization for the update being performed *)
        ; preconditions : Account_update.Preconditions.t option
        ; authorization_kind : Account_update.Authorization_kind.t
        }
      [@@deriving sexp]

      let spec_of_t
          { fee
          ; sender
          ; fee_payer
          ; amount
          ; zkapp_account_keypairs
          ; memo
          ; new_zkapp_account
          ; snapp_update = _
          ; preconditions
          ; authorization_kind
          } : Spec.t =
        { fee
        ; sender
        ; fee_payer
        ; receivers = []
        ; amount
        ; zkapp_account_keypairs
        ; memo
        ; new_zkapp_account
        ; actions = []
        ; events = []
        ; call_data = Tick.Field.zero
        ; preconditions
        ; authorization_kind
        }
    end

    let deploy_snapp ?(no_auth = false) ?permissions ~constraint_constants
        (spec : Deploy_snapp_spec.t) =
      let `VK vk, `Prover _trivial_prover =
        create_trivial_snapp ~constraint_constants ()
      in
      (* only allow timing on a single new snapp account
         balance changes for other new snapp accounts are just the account creation fee
      *)
      assert (
        Zkapp_basic.Set_or_keep.is_keep spec.snapp_update.timing
        || spec.new_zkapp_account
           && List.length spec.zkapp_account_keypairs = 1 ) ;
      let update_vk =
        let update = spec.snapp_update in
        if no_auth then update
        else
          { update with
            verification_key = Zkapp_basic.Set_or_keep.Set vk
          ; permissions =
              Zkapp_basic.Set_or_keep.Set
                (Option.value permissions
                   ~default:
                     { Permissions.user_default with
                       edit_state = Permissions.Auth_required.Proof
                     ; edit_action_state = Proof
                     } )
          }
      in
      let ( `Zkapp_command { Zkapp_command.fee_payer; account_updates; memo }
          , `Sender_account_update sender_account_update
          , `Proof_zkapp_command snapp_zkapp_command
          , `Txn_commitment commitment
          , `Full_txn_commitment full_commitment ) =
        create_zkapp_command ~constraint_constants
          (Deploy_snapp_spec.spec_of_t spec)
          ~update:update_vk
          ~receiver_update:Mina_base.Account_update.Update.noop
      in
      assert (List.is_empty account_updates) ;
      (* invariant: same number of keypairs, snapp_zkapp_command *)
      let snapp_zkapp_command_keypairs =
        List.zip_exn snapp_zkapp_command spec.zkapp_account_keypairs
      in
      let snapp_zkapp_command =
        List.map snapp_zkapp_command_keypairs
          ~f:(fun (snapp_account_update, keypair) ->
            if no_auth then
              ( { body = snapp_account_update.body; authorization = None_given }
                : Account_update.Simple.t )
            else
              let commitment =
                if snapp_account_update.body.use_full_commitment then
                  full_commitment
                else commitment
              in
              let signature =
                Signature_lib.Schnorr.Chunked.sign keypair.private_key
                  (Random_oracle.Input.Chunked.field commitment)
              in
              ( { body = snapp_account_update.body
                ; authorization = Signature signature
                }
                : Account_update.Simple.t ) )
      in
      let account_updates =
        Option.to_list sender_account_update @ snapp_zkapp_command
      in
      let zkapp_command : Zkapp_command.t =
        { fee_payer
        ; memo
        ; account_updates =
            Zkapp_command.Call_forest.of_account_updates account_updates
              ~account_update_depth:(fun (p : Account_update.Simple.t) ->
                p.body.call_depth )
            |> Zkapp_command.Call_forest.map ~f:Account_update.of_simple
            |> Zkapp_command.Call_forest.accumulate_hashes
                 ~hash_account_update:(fun (p : Account_update.t) ->
                   Zkapp_command.Digest.Account_update.create p )
        }
      in
      zkapp_command

    (* This spec is intended to build a zkapp command with only one account update
       with proof authorization. This is mainly for cross-network replay tests. We
       want to test the condition that when a proof is generated in one network
       and being rejected by another network.
    *)
    module Single_account_update_spec = struct
      type t =
        { fee : Currency.Fee.t
        ; fee_payer : Signature_lib.Keypair.t * Mina_base.Account.Nonce.t
        ; zkapp_account_keypair : Signature_lib.Keypair.t
        ; memo : Signed_command_memo.t
        ; update : Account_update.Update.t
        ; actions : Tick.Field.t array list
        ; events : Tick.Field.t array list
        ; call_data : Tick.Field.t
        }

      let spec_of_t ~vk
          { fee
          ; fee_payer
          ; zkapp_account_keypair
          ; memo
          ; update = _
          ; actions
          ; events
          ; call_data
          } : Spec.t =
        { fee
        ; sender = fee_payer
        ; fee_payer = None
        ; receivers = []
        ; amount = Currency.Amount.zero
        ; zkapp_account_keypairs = [ zkapp_account_keypair ]
        ; memo
        ; new_zkapp_account = false
        ; actions
        ; events
        ; call_data
        ; preconditions = None
        ; authorization_kind = Proof (With_hash.hash vk)
        }
    end

    let single_account_update ?zkapp_prover_and_vk ~chain ~constraint_constants
        (spec : Single_account_update_spec.t) : Zkapp_command.t Async.Deferred.t
        =
      let `VK vk, `Prover prover =
        match zkapp_prover_and_vk with
        | Some (prover, vk) ->
            (`VK vk, `Prover prover)
        | None ->
            create_trivial_snapp ~constraint_constants ()
      in
      let ( `Zkapp_command { Zkapp_command.fee_payer; memo; _ }
          , `Sender_account_update _
          , `Proof_zkapp_command _
          , `Txn_commitment _
          , `Full_txn_commitment _ ) =
        create_zkapp_command ~constraint_constants
          (Single_account_update_spec.spec_of_t ~vk spec)
          ~update:spec.update ~receiver_update:Account_update.Update.noop
      in
      let account_update_with_dummy_auth =
        Account_update.
          { body =
              { public_key =
                  Signature_lib.Public_key.compress
                    spec.zkapp_account_keypair.public_key
              ; update = spec.update
              ; token_id = Token_id.default
              ; balance_change = Amount.Signed.zero
              ; increment_nonce = false
              ; events = spec.events
              ; actions = spec.events
              ; call_data = spec.call_data
              ; preconditions = Account_update.Preconditions.accept
              ; use_full_commitment = true
              ; implicit_account_creation_fee = false
              ; may_use_token = No
              ; authorization_kind = Proof (With_hash.hash vk)
              }
          ; authorization = Control.Proof Mina_base.Proof.blockchain_dummy
          }
      in
      let account_update_digest_with_selected_chain =
        Zkapp_command.Digest.Account_update.create ~chain
          account_update_with_dummy_auth
      in
      let account_update_digest_with_current_chain =
        Zkapp_command.Digest.Account_update.create
          account_update_with_dummy_auth
      in
      let tree_with_dummy_auth =
        Zkapp_command.Call_forest.Tree.
          { account_update = account_update_with_dummy_auth
          ; calls = []
          ; account_update_digest = account_update_digest_with_selected_chain
          }
      in
      let statement = Zkapp_statement.of_tree tree_with_dummy_auth in
      let%map.Async.Deferred tree =
        let handler (Snarky_backendless.Request.With { request; respond }) =
          match request with _ -> respond Unhandled
        in
        let%map.Async.Deferred (), (), (pi : Pickles.Side_loaded.Proof.t) =
          prover ~handler statement
        in
        { tree_with_dummy_auth with
          account_update =
            { account_update_with_dummy_auth with authorization = Proof pi }
        ; account_update_digest = account_update_digest_with_current_chain
        }
      in
      let forest =
        [ With_stack_hash.
            { elt = tree
            ; stack_hash =
                Zkapp_command.Digest.(
                  Forest.cons
                    (Tree.create
                       { tree with
                         account_update_digest =
                           account_update_digest_with_current_chain
                       } )
                    Forest.empty)
            }
        ]
      in
      ({ fee_payer; memo; account_updates = forest } : Zkapp_command.t)

    module Update_states_spec = struct
      type t =
        { fee : Currency.Fee.t
        ; sender : Signature_lib.Keypair.t * Mina_base.Account.Nonce.t
        ; fee_payer :
            (Signature_lib.Keypair.t * Mina_base.Account.Nonce.t) option
        ; receivers : (Signature_lib.Keypair.t * Currency.Amount.t) list
        ; amount : Currency.Amount.t
        ; zkapp_account_keypairs : Signature_lib.Keypair.t list
        ; memo : Signed_command_memo.t
        ; new_zkapp_account : bool
        ; snapp_update : Account_update.Update.t
              (* Authorization for the update being performed *)
        ; current_auth : Permissions.Auth_required.t
        ; actions : Tick.Field.t array list
        ; events : Tick.Field.t array list
        ; call_data : Tick.Field.t
        ; preconditions : Account_update.Preconditions.t option
        }
      [@@deriving sexp]

      let spec_of_t ~vk
          { fee
          ; sender
          ; fee_payer
          ; receivers
          ; amount
          ; zkapp_account_keypairs
          ; memo
          ; new_zkapp_account
          ; snapp_update = _
          ; current_auth
          ; actions
          ; events
          ; call_data
          ; preconditions
          } : Spec.t =
        { fee
        ; sender
        ; fee_payer
        ; receivers = List.map receivers ~f:(fun (r, amt) -> (First r, amt))
        ; amount
        ; zkapp_account_keypairs
        ; memo
        ; new_zkapp_account
        ; actions
        ; events
        ; call_data
        ; preconditions
        ; authorization_kind =
            ( match current_auth with
            | None ->
                None_given
            | Signature ->
                Signature
            | Proof ->
                Proof (With_hash.hash vk)
            | _ ->
                Signature )
        }
    end

    let update_states ?receiver_auth ?zkapp_prover_and_vk ?empty_sender
        ~constraint_constants (spec : Update_states_spec.t) =
      let prover, vk =
        match zkapp_prover_and_vk with
        | Some (prover, vk) ->
            (prover, vk)
        | None ->
            (* we don't always need this, but calculate it just once *)
            let `VK vk, `Prover prover =
              create_trivial_snapp ~constraint_constants ()
            in
            (prover, vk)
      in
      let ( `Zkapp_command ({ Zkapp_command.fee_payer; memo; _ } as p)
          , `Sender_account_update sender_account_update
          , `Proof_zkapp_command snapp_zkapp_command
          , `Txn_commitment commitment
          , `Full_txn_commitment full_commitment ) =
        create_zkapp_command ~constraint_constants
          (Update_states_spec.spec_of_t ~vk spec)
          ~update:spec.snapp_update
          ~receiver_update:Mina_base.Account_update.Update.noop ?receiver_auth
          ?empty_sender
      in
      let receivers = (Zkapp_command.to_simple p).account_updates in
      let snapp_zkapp_command =
        snapp_zkapp_command
        |> List.map ~f:(fun p -> (p, p))
        |> Zkapp_command.Call_forest.With_hashes_and_data
           .of_zkapp_command_simple_list
        |> Zkapp_statement.zkapp_statements_of_forest
        |> Zkapp_command.Call_forest.to_account_updates
      in
      let snapp_zkapp_command_keypairs =
        List.zip_exn snapp_zkapp_command spec.zkapp_account_keypairs
      in
      let%map.Async.Deferred snapp_zkapp_command =
        Async.Deferred.List.map snapp_zkapp_command_keypairs
          ~f:(fun
               ( ( (snapp_account_update, simple_snapp_account_update)
                 , tx_statement )
               , snapp_keypair )
             ->
            match spec.current_auth with
            | Permissions.Auth_required.Proof ->
                let handler
                    (Snarky_backendless.Request.With { request; respond }) =
                  match request with _ -> respond Unhandled
                in
                let%map.Async.Deferred (), (), (pi : Pickles.Side_loaded.Proof.t)
                    =
                  prover ~handler tx_statement
                in
                ( { body = simple_snapp_account_update.body
                  ; authorization = Proof pi
                  }
                  : Account_update.Simple.t )
            | Signature ->
                let commitment =
                  if snapp_account_update.body.use_full_commitment then
                    full_commitment
                  else commitment
                in
                let signature =
                  Signature_lib.Schnorr.Chunked.sign snapp_keypair.private_key
                    (Random_oracle.Input.Chunked.field commitment)
                in
                Async.Deferred.return
                  ( { body = simple_snapp_account_update.body
                    ; authorization = Signature signature
                    }
                    : Account_update.Simple.t )
            | None ->
                Async.Deferred.return
                  ( { body = simple_snapp_account_update.body
                    ; authorization = None_given
                    }
                    : Account_update.Simple.t )
            | _ ->
                failwith
                  "Current authorization not Proof or Signature or None_given" )
      in
      let account_updates =
        Option.value_map ~default:[] ~f:(fun p -> [ p ]) sender_account_update
        @ snapp_zkapp_command @ receivers
      in
      let zkapp_command : Zkapp_command.t =
        Zkapp_command.of_simple { fee_payer; account_updates; memo }
      in
      zkapp_command

    module Multiple_transfers_spec = struct
      type t =
        { fee : Currency.Fee.t
        ; sender : Signature_lib.Keypair.t * Mina_base.Account.Nonce.t
        ; fee_payer :
            (Signature_lib.Keypair.t * Mina_base.Account.Nonce.t) option
        ; receivers :
            (Signature_lib.Public_key.Compressed.t * Currency.Amount.t) list
        ; amount : Currency.Amount.t
        ; zkapp_account_keypairs : Signature_lib.Keypair.t list
        ; memo : Signed_command_memo.t
        ; new_zkapp_account : bool
        ; snapp_update : Account_update.Update.t
              (* Authorization for the update being performed *)
        ; actions : Tick.Field.t array list
        ; events : Tick.Field.t array list
        ; call_data : Tick.Field.t
        ; preconditions : Account_update.Preconditions.t option
        }
      [@@deriving sexp]

      let spec_of_t
          { fee
          ; sender
          ; fee_payer
          ; receivers
          ; amount
          ; zkapp_account_keypairs
          ; memo
          ; new_zkapp_account
          ; snapp_update = _
          ; actions
          ; events
          ; call_data
          ; preconditions
          } : Spec.t =
        { fee
        ; sender
        ; fee_payer
        ; receivers = List.map receivers ~f:(fun (r, amt) -> (Second r, amt))
        ; amount
        ; zkapp_account_keypairs
        ; memo
        ; new_zkapp_account
        ; actions
        ; events
        ; call_data
        ; preconditions
        ; authorization_kind = Signature
        }
    end

    let multiple_transfers (spec : Multiple_transfers_spec.t) =
      let ( `Zkapp_command zkapp_command
          , `Sender_account_update sender_account_update
          , `Proof_zkapp_command snapp_zkapp_command
          , `Txn_commitment _commitment
          , `Full_txn_commitment _full_commitment ) =
        create_zkapp_command
          ~constraint_constants:Genesis_constants.Constraint_constants.compiled
          (Multiple_transfers_spec.spec_of_t spec)
          ~update:spec.snapp_update ~receiver_update:spec.snapp_update
      in
      assert (Option.is_some sender_account_update) ;
      assert (List.is_empty snapp_zkapp_command) ;
      let account_updates =
        let sender_account_update = Option.value_exn sender_account_update in
        Zkapp_command.Call_forest.cons
          (Account_update.of_simple sender_account_update)
          zkapp_command.account_updates
      in
      { zkapp_command with account_updates }

    let trivial_zkapp_account ?(permissions = Permissions.user_default) ~vk pk =
      let id = Account_id.create pk Token_id.default in
      { (Account.create id Balance.(of_mina_int_exn 1_000_000)) with
        permissions
      ; zkapp = Some { Zkapp_account.default with verification_key = Some vk }
      }

    let create_trivial_zkapp_account ?(permissions = Permissions.user_default)
        ~vk ~ledger pk =
      let create ledger id account =
        match Ledger.location_of_account ledger id with
        | Some _loc ->
            failwith "Account already present"
        | None ->
            let _loc, _new =
              Ledger.get_or_create_account ledger id account |> Or_error.ok_exn
            in
            ()
      in
      let id = Account_id.create pk Token_id.default in
      let account : Account.t = trivial_zkapp_account ~permissions ~vk pk in
      create ledger id account

    let create_trivial_predicate_snapp ~constraint_constants
        ?(protocol_state_predicate = Zkapp_precondition.Protocol_state.accept)
        ~(snapp_kp : Signature_lib.Keypair.t) spec ledger =
      let { Mina_transaction_logic.For_tests.Transaction_spec.fee
          ; sender = sender, sender_nonce
          ; receiver = _
          ; amount
          } =
        spec
      in
      let trivial_account_pk =
        Signature_lib.Public_key.compress snapp_kp.public_key
      in
      let `VK vk, `Prover trivial_prover =
        create_trivial_snapp ~constraint_constants ()
      in
      let _v =
        let id =
          Public_key.compress sender.public_key
          |> fun pk -> Account_id.create pk Token_id.default
        in
        Ledger.get_or_create_account ledger id
          (Account.create id Balance.(of_nanomina_int_exn 888_888))
        |> Or_error.ok_exn
      in
      let () =
        create_trivial_zkapp_account trivial_account_pk ~ledger ~vk
          ~permissions:{ Permissions.user_default with set_permissions = Proof }
      in
      let update_empty_permissions =
        let permissions =
          { Permissions.user_default with
            send = Permissions.Auth_required.Proof
          }
          |> Zkapp_basic.Set_or_keep.Set
        in
        { Account_update.Update.dummy with permissions }
      in
      let sender_pk = sender.public_key |> Public_key.compress in
      let fee_payer : Account_update.Fee_payer.t =
        { body =
            { public_key = sender_pk
            ; fee
            ; valid_until = None
            ; nonce = sender_nonce
            }
            (* Real signature added in below *)
        ; authorization = Signature.dummy
        }
      in
      let sender_account_update_data : Account_update.Simple.t =
        { body =
            { public_key = sender_pk
            ; update = Account_update.Update.noop
            ; token_id = Token_id.default
            ; balance_change = Amount.(Signed.(negate (of_unsigned amount)))
            ; increment_nonce = true
            ; events = []
            ; actions = []
            ; call_data = Field.zero
            ; call_depth = 0
            ; preconditions =
                { network = protocol_state_predicate
                ; account = Nonce (Account.Nonce.succ sender_nonce)
                ; valid_while = Ignore
                }
            ; use_full_commitment = false
            ; implicit_account_creation_fee = false
            ; may_use_token = No
            ; authorization_kind = Signature
            }
        ; authorization = Signature Signature.dummy
        }
      in
      let snapp_account_update_data : Account_update.Simple.t =
        { body =
            { public_key = trivial_account_pk
            ; update = update_empty_permissions
            ; token_id = Token_id.default
            ; balance_change = Amount.Signed.(of_unsigned amount)
            ; increment_nonce = false
            ; events = []
            ; actions = []
            ; call_data = Field.zero
            ; call_depth = 0
            ; preconditions =
                { network = protocol_state_predicate
                ; account = Full Zkapp_precondition.Account.accept
                ; valid_while = Ignore
                }
            ; use_full_commitment = false
            ; implicit_account_creation_fee = false
            ; may_use_token = No
            ; authorization_kind = Proof (With_hash.hash vk)
            }
        ; authorization = Proof Mina_base.Proof.transaction_dummy
        }
      in
      let memo = Signed_command_memo.empty in
      let ps =
        Zkapp_command.Call_forest.With_hashes.of_zkapp_command_simple_list
          [ sender_account_update_data; snapp_account_update_data ]
      in
      let account_updates_hash = Zkapp_command.Call_forest.hash ps in
      let transaction : Zkapp_command.Transaction_commitment.t =
        (*FIXME: is this correct? *)
        Zkapp_command.Transaction_commitment.create ~account_updates_hash
      in
      let proof_account_update =
        let tree =
          Zkapp_command.Call_forest.With_hashes.of_zkapp_command_simple_list
            [ snapp_account_update_data ]
          |> List.hd_exn
        in
        tree.elt.account_update_digest
      in
      let tx_statement : Zkapp_statement.t =
        { account_update = (proof_account_update :> Field.t)
        ; calls = (Zkapp_command.Digest.Forest.empty :> Field.t)
        }
      in
      let handler (Snarky_backendless.Request.With { request; respond }) =
        match request with _ -> respond Unhandled
      in
      let%map.Async.Deferred (), (), (pi : Pickles.Side_loaded.Proof.t) =
        trivial_prover ~handler tx_statement
      in
      let fee_payer_signature_auth =
        let txn_comm =
          Zkapp_command.Transaction_commitment.create_complete transaction
            ~memo_hash:(Signed_command_memo.hash memo)
            ~fee_payer_hash:
              (Zkapp_command.Digest.Account_update.create
                 (Account_update.of_fee_payer fee_payer) )
        in
        Signature_lib.Schnorr.Chunked.sign sender.private_key
          (Random_oracle.Input.Chunked.field txn_comm)
      in
      let fee_payer =
        { fee_payer with authorization = fee_payer_signature_auth }
      in
      let sender_signature_auth =
        Signature_lib.Schnorr.Chunked.sign sender.private_key
          (Random_oracle.Input.Chunked.field transaction)
      in
      let sender : Account_update.Simple.t =
        { sender_account_update_data with
          authorization = Signature sender_signature_auth
        }
      in
      let account_updates =
        [ sender
        ; { body = snapp_account_update_data.body; authorization = Proof pi }
        ]
      in
      let zkapp_command : Zkapp_command.t =
        Zkapp_command.of_simple { fee_payer; account_updates; memo }
      in
      zkapp_command
  end
end

include Wire_types.Make (Make_sig) (Make_str)<|MERGE_RESOLUTION|>--- conflicted
+++ resolved
@@ -3284,29 +3284,7 @@
     Pickles.Tag.t
 
   let system ~proof_level ~constraint_constants =
-<<<<<<< HEAD
-    time "Transaction_snark.system" (fun () ->
-        Pickles.compile () ~cache:Cache_dir.cache ?proof_cache:!proof_cache
-          ~override_wrap_domain:Pickles_base.Proofs_verified.N1
-          ~public_input:(Input Statement.With_sok.typ) ~auxiliary_typ:Typ.unit
-          ~branches:(module Nat.N5)
-          ~max_proofs_verified:(module Nat.N2)
-          ~name:"transaction-snark"
-          ~constraint_constants:
-            (Genesis_constants.Constraint_constants.to_snark_keys_header
-               constraint_constants )
-          ~choices:(fun ~self ->
-            let zkapp_command x =
-              Base.Zkapp_command_snark.rule ~constraint_constants ~proof_level x
-            in
-            [ Base.rule ~constraint_constants
-            ; Merge.rule ~proof_level self
-            ; zkapp_command Opt_signed_opt_signed
-            ; zkapp_command Opt_signed
-            ; zkapp_command Proved
-            ] ) )
-=======
-    Pickles.compile () ~cache:Cache_dir.cache
+    Pickles.compile () ~cache:Cache_dir.cache ?proof_cache:!proof_cache
       ~override_wrap_domain:Pickles_base.Proofs_verified.N1
       ~public_input:(Input Statement.With_sok.typ) ~auxiliary_typ:Typ.unit
       ~branches:(module Nat.N5)
@@ -3325,7 +3303,6 @@
         ; zkapp_command Opt_signed
         ; zkapp_command Proved
         ] )
->>>>>>> b8b947b6
 
   module Verification = struct
     module type S = sig
