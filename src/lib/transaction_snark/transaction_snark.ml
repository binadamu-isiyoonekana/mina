--- conflicted
+++ resolved
@@ -637,7 +637,7 @@
               | Create_account | Mint_tokens ->
                   assert false
               | Payment | Stake_delegation ->
-                  (* TODO(#4554): Hook predicate evaluation in here once
+                  (* TODO(#4554): Hook account_precondition evaluation in here once
                      implemented.
                   *)
                   true
@@ -1000,12 +1000,8 @@
              ; protocol_state_precondition = _
              ; use_full_commitment
              }
-<<<<<<< HEAD
-         ; predicate
+         ; account_precondition
          ; caller = _
-=======
-         ; account_precondition
->>>>>>> 380f4654
          } :
           Party.Preconditioned.Checked.t) (a : Account.Checked.Unhashed.t) :
         Account.Checked.Unhashed.t * _ =
@@ -1044,14 +1040,10 @@
     end
 
     type party =
-<<<<<<< HEAD
       { party :
-          ( Party.Predicated.Checked.t
+          ( Party.Preconditioned.Checked.t
           , Parties.Digest.Party.Checked.t )
           With_hash.t
-=======
-      { party : (Party.Preconditioned.Checked.t, Impl.Field.t) With_hash.t
->>>>>>> 380f4654
       ; control : Control.t Prover_value.t
       }
 
@@ -1076,7 +1068,7 @@
             ~other_parties_hash:other_parties
             ~protocol_state_predicate_hash:
               (Zkapp_precondition.Protocol_state.Checked.digest
-                 party.data.body.protocol_state)
+                 party.data.body.protocol_state_precondition)
             ~memo_hash
 
         let full_commitment ~party:{ party; _ } ~commitment =
@@ -1089,18 +1081,7 @@
 
         type t = var
 
-<<<<<<< HEAD
         let display _b ~label:_ = ""
-=======
-          let commitment ~party:{ party; _ }
-              ~other_parties:{ With_hash.hash = other_parties; _ } ~memo_hash =
-            Parties.Transaction_commitment.Checked.create
-              ~other_parties_hash:other_parties
-              ~protocol_state_predicate_hash:
-                (Zkapp_precondition.Protocol_state.Checked.digest
-                   party.data.body.protocol_state_precondition)
-              ~memo_hash
->>>>>>> 380f4654
 
         type failure_status = unit
 
@@ -1416,13 +1397,13 @@
                 exists (Party.Body.typ ()) ~compute:(fun () ->
                     (V.get party).data.body)
               in
-              let predicate : Party.Predicate.Checked.t =
-                exists (Party.Predicate.typ ()) ~compute:(fun () ->
-                    (V.get party).data.predicate)
+              let account_precondition : Party.Account_precondition.Checked.t =
+                exists (Party.Account_precondition.typ ()) ~compute:(fun () ->
+                    (V.get party).data.account_precondition)
               in
               let auth = V.(create (fun () -> (V.get party).authorization)) in
-              let party : Party.Predicated.Checked.t =
-                { body; predicate; caller }
+              let party : Party.Preconditioned.Checked.t =
+                { body; account_precondition; caller }
               in
               let party =
                 With_hash.of_data party
@@ -1716,7 +1697,7 @@
           run_checked (Public_key.Compressed.Checked.if_ b ~then_ ~else_)
       end
 
-      module Protocol_state_predicate = struct
+      module Protocol_state_precondition = struct
         type t = Zkapp_precondition.Protocol_state.Checked.t
       end
 
@@ -1879,205 +1860,6 @@
             `Is_new is_new
         end
 
-<<<<<<< HEAD
-=======
-        module Opt = struct
-          open Zkapp_basic
-
-          type 'a t = (Bool.t, 'a) Flagged_option.t
-
-          let is_some = Flagged_option.is_some
-
-          let map x ~f = Flagged_option.map ~f x
-
-          let or_default ~if_ x ~default =
-            if_ (is_some x) ~then_:(Flagged_option.data x) ~else_:default
-
-          let or_exn x =
-            with_label "or_exn is_some" (fun () -> Bool.assert_ (is_some x)) ;
-            Flagged_option.data x
-        end
-
-        module Stack (Elt : sig
-          type t
-
-          val default : t
-
-          val hash : t -> Field.Constant.t
-
-          val push :
-               consed_hash:Field.Constant.t
-            -> t
-            -> (t, Field.Constant.t) With_stack_hash.t list
-            -> (t, Field.Constant.t) With_stack_hash.t list
-        end) :
-          Mina_transaction_logic.Parties_logic.Stack_intf
-            with type elt = (Elt.t V.t, Field.t) With_hash.t
-             and type t =
-                  ( (Elt.t, Field.Constant.t) With_stack_hash.t list V.t
-                  , Field.t )
-                  With_hash.t
-             and type bool := Bool.t
-             and module Opt := Opt = struct
-          type elt = (Elt.t V.t, Field.t) With_hash.t
-
-          type t =
-            ( (Elt.t, Field.Constant.t) With_stack_hash.t list V.t
-            , Field.t )
-            With_hash.t
-
-          let if_ b ~then_:(t : t) ~else_:(e : t) : t =
-            { hash = Field.if_ b ~then_:t.hash ~else_:e.hash
-            ; data = V.if_ b ~then_:t.data ~else_:e.data
-            }
-
-          let empty_constant = Parties.Call_forest.With_hashes.empty
-
-          let empty = Field.constant empty_constant
-
-          let is_empty ({ hash = x; _ } : t) = Field.equal empty x
-
-          let empty : t = { hash = empty; data = V.create (fun () -> []) }
-
-          let hash_cons hash h_tl =
-            Random_oracle.Checked.hash ~init:Hash_prefix_states.party_cons
-              [| hash; h_tl |]
-
-          let stack_hash (type a)
-              (xs : (a, Field.Constant.t) With_stack_hash.t list) :
-              Field.Constant.t =
-            match xs with [] -> empty_constant | e :: _ -> e.stack_hash
-
-          let pop ({ hash = h; data = r } as t : t) : (elt * t) Opt.t =
-            let input_is_empty = is_empty t in
-            let hd_r =
-              V.create (fun () ->
-                  V.get r |> List.hd
-                  |> Option.value_map ~default:Elt.default ~f:(fun x -> x.elt))
-            in
-            let tl_r =
-              V.create (fun () ->
-                  V.get r |> List.tl |> Option.value ~default:[])
-            in
-            let elt, stack =
-              exists
-                Typ.(Field.typ * Field.typ)
-                ~compute:(fun () ->
-                  (V.get hd_r |> Elt.hash, stack_hash (V.get tl_r)))
-            in
-            let h' = hash_cons elt stack in
-            with_label __LOC__ (fun () ->
-                Boolean.Assert.any [ input_is_empty; Field.equal h h' ]) ;
-            { is_some = Boolean.not input_is_empty
-            ; data = ({ hash = elt; data = hd_r }, { hash = stack; data = tl_r })
-            }
-
-          let pop_exn ({ hash = h; data = r } : t) : elt * t =
-            let hd_r = V.create (fun () -> (V.get r |> List.hd_exn).elt) in
-            let tl_r = V.create (fun () -> V.get r |> List.tl_exn) in
-            let elt, stack =
-              exists
-                Typ.(Field.typ * Field.typ)
-                ~compute:(fun () ->
-                  (V.get hd_r |> Elt.hash, stack_hash (V.get tl_r)))
-            in
-            let h' = hash_cons elt stack in
-            with_label __LOC__ (fun () -> Field.Assert.equal h h') ;
-            ({ hash = elt; data = hd_r }, { hash = stack; data = tl_r })
-
-          let push ({ hash = h_hd; data = r_hd } : elt)
-              ~onto:({ hash = h_tl; data = r_tl } : t) : t =
-            let h = hash_cons h_hd h_tl in
-            let r =
-              V.create (fun () ->
-                  let hd = V.get r_hd in
-                  let tl = V.get r_tl in
-                  Elt.push ~consed_hash:(As_prover.read Field.typ h) hd tl)
-            in
-            { hash = h; data = r }
-        end
-
-        module Parties = struct
-          type t =
-            ( (Party.t * unit, Parties.Digest.t) Parties.Call_forest.t V.t
-            , Field.t )
-            With_hash.t
-
-          let if_ b ~then_:(t : t) ~else_:(e : t) : t =
-            { hash = Field.if_ b ~then_:t.hash ~else_:e.hash
-            ; data = V.if_ b ~then_:t.data ~else_:e.data
-            }
-
-          let empty = Field.constant Parties.Call_forest.With_hashes.empty
-
-          let is_empty ({ hash = x; _ } : t) = Field.equal empty x
-
-          let empty : t = { hash = empty; data = V.create (fun () -> []) }
-
-          let hash_cons hash h_tl =
-            Random_oracle.Checked.hash ~init:Hash_prefix_states.party_cons
-              [| hash; h_tl |]
-
-          let pop_exn ({ hash = h; data = r } : t) : (party * t) * t =
-            let hd_r =
-              V.create (fun () -> V.get r |> List.hd_exn |> With_stack_hash.elt)
-            in
-            let party = V.create (fun () -> (V.get hd_r).party |> fst) in
-            let body =
-              exists (Party.Body.typ ()) ~compute:(fun () ->
-                  (V.get party).data.body)
-            in
-            let account_precondition : Party.Account_precondition.Checked.t =
-              exists (Party.Account_precondition.typ ()) ~compute:(fun () ->
-                  (V.get party).data.account_precondition)
-            in
-            let auth = V.(create (fun () -> (V.get party).authorization)) in
-            let party : Party.Preconditioned.Checked.t =
-              { body; account_precondition }
-            in
-            let party =
-              With_hash.of_data party
-                ~hash_data:Party.Preconditioned.Checked.digest
-            in
-            let subforest : t =
-              let subforest = V.create (fun () -> (V.get hd_r).calls) in
-              let subforest_hash =
-                exists Field.typ ~compute:(fun () ->
-                    Parties.Call_forest.hash (V.get subforest))
-              in
-              { hash = subforest_hash; data = subforest }
-            in
-            let tl_hash =
-              exists Field.typ ~compute:(fun () ->
-                  V.get r |> List.tl_exn |> Parties.Call_forest.hash)
-            in
-            let tree_hash =
-              Random_oracle.Checked.hash ~init:Hash_prefix_states.party_node
-                [| party.hash; subforest.hash |]
-            in
-            Field.Assert.equal (hash_cons tree_hash tl_hash) h ;
-            ( ({ party; control = auth }, subforest)
-            , { hash = tl_hash
-              ; data = V.(create (fun () -> List.tl_exn (get r)))
-              } )
-        end
-
-        module Call_stack = Stack (struct
-          module Parties = Mina_base.Parties
-
-          type t =
-            (Party.t * unit, Parties.Digest.t) Mina_base.Parties.Call_forest.t
-
-          let default : t = []
-
-          let hash : t -> Field.Constant.t = Mina_base.Parties.Call_forest.hash
-
-          let push ~consed_hash (t : t) (xs : (t, _) With_stack_hash.t list) :
-              (t, _) With_stack_hash.t list =
-            { stack_hash = consed_hash; elt = t } :: xs
-        end)
-
->>>>>>> 380f4654
         module Party = struct
           type t = party
 
@@ -2186,97 +1968,6 @@
           include Zkapp_basic.Set_or_keep.Checked
         end
 
-<<<<<<< HEAD
-=======
-        module Amount = struct
-          type t = Amount.Checked.t
-
-          type unsigned = t
-
-          module Signed = struct
-            type t = Amount.Signed.Checked.t
-
-            let equal t t' = run_checked (Amount.Signed.Checked.equal t t')
-
-            let if_ b ~then_ ~else_ =
-              run_checked (Amount.Signed.Checked.if_ b ~then_ ~else_)
-
-            let is_pos (t : t) =
-              Sgn.Checked.is_pos
-                (run_checked (Currency.Amount.Signed.Checked.sgn t))
-
-            let negate = Amount.Signed.Checked.negate
-
-            let of_unsigned = Amount.Signed.Checked.of_unsigned
-
-            let add_flagged x y =
-              run_checked (Amount.Signed.Checked.add_flagged x y)
-          end
-
-          let if_ b ~then_ ~else_ =
-            run_checked (Amount.Checked.if_ b ~then_ ~else_)
-
-          let equal t t' = run_checked (Amount.Checked.equal t t')
-
-          let zero = Amount.(var_of_t zero)
-
-          let add_flagged x y = run_checked (Amount.Checked.add_flagged x y)
-
-          let add_signed_flagged (x : t) (y : Signed.t) =
-            run_checked (Amount.Checked.add_signed_flagged x y)
-
-          let of_constant_fee fee = Amount.var_of_t (Amount.of_fee fee)
-        end
-
-        module Token_id = struct
-          type t = Token_id.Checked.t
-
-          let if_ = Token_id.Checked.if_
-
-          let equal = Token_id.Checked.equal
-
-          let default = Token_id.(Checked.constant default)
-        end
-
-        module Public_key = struct
-          type t = Public_key.Compressed.var
-
-          let if_ b ~then_ ~else_ =
-            run_checked (Public_key.Compressed.Checked.if_ b ~then_ ~else_)
-        end
-
-        module Protocol_state_precondition = struct
-          type t = Zkapp_precondition.Protocol_state.Checked.t
-        end
-
-        module Field = struct
-          type t = Field.t
-
-          let if_ = Field.if_
-        end
-
-        module Local_state = struct
-          type t =
-            ( Parties.t
-            , Call_stack.t
-            , Token_id.t
-            , Amount.t
-            , Ledger.t
-            , Bool.t
-            , Transaction_commitment.t
-            , Bool.failure_status_tbl )
-            Mina_transaction_logic.Parties_logic.Local_state.t
-
-          let add_check (t : t) _failure b =
-            { t with success = Bool.(t.success &&& b) }
-
-          let update_failure_status_tbl (t : t) _failure_status b =
-            add_check (t : t) () b
-
-          let add_new_failure_status_bucket t = t
-        end
-
->>>>>>> 380f4654
         module Global_state = struct
           include Global_state
 
@@ -2849,7 +2540,7 @@
         Boolean.(Assert.any [ is_user_command; not user_command_fails ])
     in
     let predicate_deferred =
-      (* Predicate check is to be performed later if this is true. *)
+      (* Account_precondition check is to be performed later if this is true. *)
       is_create_account
     in
     let%bind predicate_result =
@@ -2864,7 +2555,7 @@
       Boolean.(is_own_account ||| predicate_result)
     in
     let%bind () =
-      [%with_label "Check predicate failure against predicted"]
+      [%with_label "Check account_precondition failure against predicted"]
         (let%bind predicate_failed =
            Boolean.((not predicate_result) &&& not predicate_deferred)
          in
@@ -4165,13 +3856,8 @@
           empty_if_last (fun () ->
               let next_commitment = Parties.commitment parties in
               let fee_payer_hash =
-<<<<<<< HEAD
                 Parties.Digest.Party.create
-                  (Party.Predicated.of_fee_payer parties.fee_payer.data)
-=======
-                Party.Preconditioned.(
-                  digest @@ of_fee_payer parties.fee_payer.data)
->>>>>>> 380f4654
+                  (Party.Preconditioned.of_fee_payer parties.fee_payer.data)
               in
               let next_full_commitment =
                 Parties.Transaction_commitment.with_fee_payer next_commitment
@@ -4616,24 +4302,15 @@
                   Zkapp_precondition.Protocol_state.accept
               ; use_full_commitment = ()
               }
-<<<<<<< HEAD
-          ; predicate = sender_nonce
+          ; account_precondition = sender_nonce
           ; caller = ()
-=======
-          ; account_precondition = sender_nonce
->>>>>>> 380f4654
           }
           (*To be updated later*)
       ; authorization = Signature.dummy
       }
     in
-<<<<<<< HEAD
     let sender_party : Party.Wire.t option =
-      let sender_party_data : Party.Predicated.Wire.t =
-=======
-    let sender_party : Party.t option =
-      let sender_party_data : Party.Preconditioned.t =
->>>>>>> 380f4654
+      let sender_party_data : Party.Preconditioned.Wire.t =
         { body =
             { public_key = sender_pk
             ; update = Party.Update.noop
@@ -4648,12 +4325,8 @@
                 Zkapp_precondition.Protocol_state.accept
             ; use_full_commitment = false
             }
-<<<<<<< HEAD
-        ; predicate = Nonce (Account.Nonce.succ sender_nonce)
+        ; account_precondition = Nonce (Account.Nonce.succ sender_nonce)
         ; caller = Call
-=======
-        ; account_precondition = Nonce (Account.Nonce.succ sender_nonce)
->>>>>>> 380f4654
         }
       in
       Option.some_if
@@ -4701,7 +4374,6 @@
               else Amount.Signed.(of_unsigned account_creation_fee)
             else Amount.Signed.zero
           in
-<<<<<<< HEAD
           ( { data =
                 { body =
                     { public_key
@@ -4713,38 +4385,17 @@
                     ; sequence_events
                     ; call_data
                     ; call_depth = 0
-                    ; protocol_state = Zkapp_precondition.Protocol_state.accept
+                    ; protocol_state_precondition =
+                        Zkapp_precondition.Protocol_state.accept
                     ; use_full_commitment = true
                     }
-                ; predicate
+                ; account_precondition
                 ; caller = Call
                 }
             ; authorization =
                 Control.Signature Signature.dummy (*To be updated later*)
             }
             : Party.Wire.t ))
-=======
-          { Party.data =
-              { body =
-                  { public_key
-                  ; update
-                  ; token_id = Token_id.default
-                  ; balance_change = delta
-                  ; increment_nonce = false
-                  ; events
-                  ; sequence_events
-                  ; call_data
-                  ; call_depth = 0
-                  ; protocol_state_precondition =
-                      Zkapp_precondition.Protocol_state.accept
-                  ; use_full_commitment = true
-                  }
-              ; account_precondition
-              }
-          ; authorization =
-              Control.Signature Signature.dummy (*To be updated later*)
-          })
->>>>>>> 380f4654
     in
     let other_receivers =
       List.map receivers ~f:(fun (receiver, amt) : Party.Wire.t ->
@@ -4763,12 +4414,8 @@
                       Zkapp_precondition.Protocol_state.accept
                   ; use_full_commitment = false
                   }
-<<<<<<< HEAD
-              ; predicate = Accept
+              ; account_precondition = Accept
               ; caller = Call
-=======
-              ; account_precondition = Accept
->>>>>>> 380f4654
               }
           ; authorization = Control.None_given
           })
@@ -4782,16 +4429,7 @@
     let protocol_state_predicate_hash =
       Zkapp_precondition.Protocol_state.digest protocol_state
     in
-<<<<<<< HEAD
     let ps = Parties.of_predicated_list other_parties_data in
-=======
-    let ps =
-      Parties.Call_forest.of_parties_list
-        ~party_depth:(fun (p : Party.Preconditioned.t) -> p.body.call_depth)
-        other_parties_data
-      |> Parties.Call_forest.accumulate_hashes_predicated
-    in
->>>>>>> 380f4654
     let other_parties_hash = Parties.Call_forest.hash ps in
     let commitment : Parties.Transaction_commitment.t =
       Parties.Transaction_commitment.create ~other_parties_hash
@@ -4801,12 +4439,8 @@
     let full_commitment =
       Parties.Transaction_commitment.with_fee_payer commitment
         ~fee_payer_hash:
-<<<<<<< HEAD
           (Parties.Digest.Party.create
-             (Party.Predicated.of_fee_payer fee_payer.data))
-=======
-          Party.Preconditioned.(digest (of_fee_payer fee_payer.data))
->>>>>>> 380f4654
+             (Party.Preconditioned.of_fee_payer fee_payer.data))
     in
     let fee_payer =
       let fee_payer_signature_auth =
@@ -4911,13 +4545,7 @@
           | Permissions.Auth_required.Proof ->
               let proof_party =
                 let ps =
-<<<<<<< HEAD
                   Parties.of_predicated_list
-=======
-                  Parties.Call_forest.of_parties_list
-                    ~party_depth:(fun (p : Party.Preconditioned.t) ->
-                      p.body.call_depth)
->>>>>>> 380f4654
                     (List.map (List.drop snapp_parties ndx) ~f:(fun p -> p.data))
                 in
                 Parties.Call_forest.hash ps
@@ -5074,22 +4702,14 @@
               ; protocol_state_precondition = protocol_state_predicate
               ; use_full_commitment = ()
               }
-<<<<<<< HEAD
-          ; predicate = sender_nonce
+          ; account_precondition = sender_nonce
           ; caller = ()
-=======
-          ; account_precondition = sender_nonce
->>>>>>> 380f4654
           }
           (* Real signature added in below *)
       ; authorization = Signature.dummy
       }
     in
-<<<<<<< HEAD
-    let sender_party_data : Party.Predicated.Wire.t =
-=======
-    let sender_party_data : Party.Preconditioned.t =
->>>>>>> 380f4654
+    let sender_party_data : Party.Preconditioned.Wire.t =
       { body =
           { public_key = sender_pk
           ; update = Party.Update.noop
@@ -5103,18 +4723,11 @@
           ; protocol_state_precondition = protocol_state_predicate
           ; use_full_commitment = false
           }
-<<<<<<< HEAD
-      ; predicate = Nonce (Account.Nonce.succ sender_nonce)
+      ; account_precondition = Nonce (Account.Nonce.succ sender_nonce)
       ; caller = Call
       }
     in
-    let snapp_party_data : Party.Predicated.Wire.t =
-=======
-      ; account_precondition = Nonce (Account.Nonce.succ sender_nonce)
-      }
-    in
-    let snapp_party_data : Party.Preconditioned.t =
->>>>>>> 380f4654
+    let snapp_party_data : Party.Preconditioned.Wire.t =
       { body =
           { public_key = trivial_account_pk
           ; update = update_empty_permissions
@@ -5128,24 +4741,13 @@
           ; protocol_state_precondition = protocol_state_predicate
           ; use_full_commitment = false
           }
-<<<<<<< HEAD
       ; caller = Call
-      ; predicate = Full Zkapp_precondition.Account.accept
-=======
       ; account_precondition = Full Zkapp_precondition.Account.accept
->>>>>>> 380f4654
       }
     in
     let memo = Signed_command_memo.empty in
     let ps =
-<<<<<<< HEAD
       Parties.of_predicated_list [ sender_party_data; snapp_party_data ]
-=======
-      Parties.Call_forest.of_parties_list
-        ~party_depth:(fun (p : Party.Preconditioned.t) -> p.body.call_depth)
-        [ sender_party_data; snapp_party_data ]
-      |> Parties.Call_forest.accumulate_hashes_predicated
->>>>>>> 380f4654
     in
     let other_parties_hash = Parties.Call_forest.hash ps in
     let protocol_state_predicate_hash =
@@ -5159,16 +4761,7 @@
         ~memo_hash:(Signed_command_memo.hash memo)
     in
     let proof_party =
-<<<<<<< HEAD
       let ps = Parties.of_predicated_list [ snapp_party_data ] in
-=======
-      let ps =
-        Parties.Call_forest.of_parties_list
-          ~party_depth:(fun (p : Party.Preconditioned.t) -> p.body.call_depth)
-          [ snapp_party_data ]
-        |> Parties.Call_forest.accumulate_hashes_predicated
-      in
->>>>>>> 380f4654
       Parties.Call_forest.hash ps
     in
     let tx_statement : Zkapp_statement.t =
@@ -5184,12 +4777,8 @@
       let txn_comm =
         Parties.Transaction_commitment.with_fee_payer transaction
           ~fee_payer_hash:
-<<<<<<< HEAD
             (Parties.Digest.Party.create
-               (Party.Predicated.of_fee_payer fee_payer.data))
-=======
-            Party.Preconditioned.(digest (of_fee_payer fee_payer.data))
->>>>>>> 380f4654
+               (Party.Preconditioned.of_fee_payer fee_payer.data))
       in
       Signature_lib.Schnorr.Chunked.sign sender.private_key
         (Random_oracle.Input.Chunked.field txn_comm)
