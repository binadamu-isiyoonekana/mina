--- conflicted
+++ resolved
@@ -91,14 +91,10 @@
   in
   (ledger, fee_payer_keypairs, keymap)
 
-<<<<<<< HEAD
 let `VK vk, `Prover prover = Lazy.force U.trivial_zkapp
 
 let generate_parties_and_apply_them_consecutively ~trials ~max_other_parties ()
     =
-=======
-let generate_parties_and_apply_them_consecutively () =
->>>>>>> e4dc38d0
   let num_of_fee_payers = 5 in
   let ledger, fee_payer_keypairs, keymap =
     mk_ledgers_and_fee_payers ~num_of_fee_payers ()
