--- conflicted
+++ resolved
@@ -345,12 +345,7 @@
         default.set_voting_for
       else auth )
   ; set_timing =
-<<<<<<< HEAD
-      ( if Zkapp_basic.Set_or_keep.is_keep update.timing then
-        default.set_timing
-=======
       ( if Zkapp_basic.Set_or_keep.is_keep update.timing then default.set_timing
->>>>>>> f3b81bce
       else auth )
   }
 
