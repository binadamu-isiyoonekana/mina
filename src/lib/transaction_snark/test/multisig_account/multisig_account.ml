open Core
open Mina_ledger
open Signature_lib
open Mina_base
open Snark_params
open Tick
open Pickles_types
module U = Transaction_snark_tests.Util
module Spec = Transaction_snark.For_tests.Spec
module Impl = Pickles.Impls.Step

let%test_module "multisig_account" =
  ( module struct
    module M_of_n_predicate = struct
      type _witness = (Schnorr.Chunked.Signature.t * Public_key.t) list

      (* check that two public keys are equal *)
      let eq_pk ((x0, y0) : Public_key.var) ((x1, y1) : Public_key.var) :
          Boolean.var Checked.t =
        let open Checked in
        [ Field.Checked.equal x0 x1; Field.Checked.equal y0 y1 ]
        |> Checked.List.all >>= Boolean.all

      (* check that two public keys are not equal *)
      let neq_pk (pk0 : Public_key.var) (pk1 : Public_key.var) :
          Boolean.var Checked.t =
        Checked.(eq_pk pk0 pk1 >>| Boolean.not)

      (* check that the witness has distinct public keys for each signature *)
      let rec distinct_public_keys = function
        | (_, pk) :: xs ->
            let open Checked in
            Checked.List.map ~f:(fun (_, pk') -> neq_pk pk pk') xs
            >>= fun bs ->
            [%with_label __LOC__]
              (Boolean.Assert.all bs >>= fun () -> distinct_public_keys xs)
        | [] ->
            Checked.return ()

      let%snarkydef distinct_public_keys x = distinct_public_keys x

      (* check a signature on msg against a public key *)
      let check_sig pk msg sigma : Boolean.var Checked.t =
        let%bind (module S) = Inner_curve.Checked.Shifted.create () in
        Schnorr.Chunked.Checked.verifies (module S) sigma pk msg

      (* verify witness signatures against public keys *)
      let%snarkydef verify_sigs pubkeys commitment witness =
        let%bind pubkeys =
          exists
            (Typ.list ~length:(List.length pubkeys) Inner_curve.typ)
            ~compute:(As_prover.return pubkeys)
        in
        let open Checked in
        let verify_sig (sigma, pk) : Boolean.var Checked.t =
          Checked.List.exists pubkeys ~f:(fun pk' ->
              [ eq_pk pk pk'; check_sig pk' commitment sigma ]
              |> Checked.List.all >>= Boolean.all)
        in
        Checked.List.map witness ~f:verify_sig
        >>= fun bs -> [%with_label __LOC__] (Boolean.Assert.all bs)

      let check_witness m pubkeys commitment witness =
        if List.length witness <> m then
          failwith @@ "witness length must be exactly " ^ Int.to_string m
        else
          let open Checked in
          Transaction_snark.dummy_constraints ()
          >>= fun () ->
          distinct_public_keys witness
          >>= fun () -> verify_sigs pubkeys commitment witness

      let%test_unit "1-of-1" =
        let gen =
          let open Quickcheck.Generator.Let_syntax in
          let%map sk = Private_key.gen and msg = Field.gen_uniform in
          (sk, Random_oracle.Input.Chunked.field_elements [| msg |])
        in
        Quickcheck.test ~trials:1 gen ~f:(fun (sk, msg) ->
            let pk = Inner_curve.(scale one sk) in
            (let%bind pk_var =
               exists Inner_curve.typ ~compute:(As_prover.return pk)
             in
             let sigma = Schnorr.Chunked.sign sk msg in
             let%bind sigma_var =
               exists Schnorr.Chunked.Signature.typ
                 ~compute:(As_prover.return sigma)
             in
             let%bind msg_var =
               exists
                 (Schnorr.chunked_message_typ ())
                 ~compute:(As_prover.return msg)
             in
             let witness = [ (sigma_var, pk_var) ] in
             check_witness 1 [ pk ] msg_var witness)
            |> Checked.map ~f:As_prover.return
            |> run_and_check |> Or_error.ok_exn)

      let%test_unit "2-of-2" =
        let gen =
          let open Quickcheck.Generator.Let_syntax in
          let%map sk0 = Private_key.gen
          and sk1 = Private_key.gen
          and msg = Field.gen_uniform in
          (sk0, sk1, Random_oracle.Input.Chunked.field_elements [| msg |])
        in
        Quickcheck.test ~trials:1 gen ~f:(fun (sk0, sk1, msg) ->
            let pk0 = Inner_curve.(scale one sk0) in
            let pk1 = Inner_curve.(scale one sk1) in
            (let%bind pk0_var =
               exists Inner_curve.typ ~compute:(As_prover.return pk0)
             in
             let%bind pk1_var =
               exists Inner_curve.typ ~compute:(As_prover.return pk1)
             in
             let sigma0 = Schnorr.Chunked.sign sk0 msg in
             let sigma1 = Schnorr.Chunked.sign sk1 msg in
             let%bind sigma0_var =
               exists Schnorr.Chunked.Signature.typ
                 ~compute:(As_prover.return sigma0)
             in
             let%bind sigma1_var =
               exists Schnorr.Chunked.Signature.typ
                 ~compute:(As_prover.return sigma1)
             in
             let%bind msg_var =
               exists
                 (Schnorr.chunked_message_typ ())
                 ~compute:(As_prover.return msg)
             in
             let witness = [ (sigma0_var, pk0_var); (sigma1_var, pk1_var) ] in
             check_witness 2 [ pk0; pk1 ] msg_var witness)
            |> Checked.map ~f:As_prover.return
            |> run_and_check |> Or_error.ok_exn)
    end

    type _ Snarky_backendless.Request.t +=
      | Pubkey : int -> Inner_curve.t Snarky_backendless.Request.t
      | Sigma : int -> Schnorr.Chunked.Signature.t Snarky_backendless.Request.t

    (* test with a 2-of-3 multisig *)
    let%test_unit "zkapps-based proved transaction" =
      let open Mina_transaction_logic.For_tests in
      let gen =
        let open Quickcheck.Generator.Let_syntax in
        let%map sk0 = Private_key.gen
        and sk1 = Private_key.gen
        and sk2 = Private_key.gen
        (* index of the key that is not signing the msg *)
        and not_signing = Base_quickcheck.Generator.int_inclusive 0 2
        and test_spec = Test_spec.gen in
        let secrets = (sk0, sk1, sk2) in
        (secrets, not_signing, test_spec)
      in
      Quickcheck.test ~trials:1 gen
        ~f:(fun (secrets, not_signing, { init_ledger; specs }) ->
          let sk0, sk1, sk2 = secrets in
          let pk0 = Inner_curve.(scale one sk0) in
          let pk1 = Inner_curve.(scale one sk1) in
          let pk2 = Inner_curve.(scale one sk2) in
          Ledger.with_ledger ~depth:U.ledger_depth ~f:(fun ledger ->
              Init_ledger.init (module Ledger.Ledger_inner) init_ledger ledger ;
              let spec = List.hd_exn specs in
              let tag, _, (module P), Pickles.Provers.[ multisig_prover; _ ] =
                let multisig_rule : _ Pickles.Inductive_rule.t =
                  let multisig_main (tx_commitment : Zkapp_statement.Checked.t)
                      : unit Checked.t =
                    let%bind pk0_var =
                      exists Inner_curve.typ
                        ~request:(As_prover.return @@ Pubkey 0)
                    and pk1_var =
                      exists Inner_curve.typ
                        ~request:(As_prover.return @@ Pubkey 1)
                    and pk2_var =
                      exists Inner_curve.typ
                        ~request:(As_prover.return @@ Pubkey 2)
                    in
                    let msg_var =
                      tx_commitment |> Zkapp_statement.Checked.to_field_elements
                      |> Random_oracle_input.Chunked.field_elements
                    in
                    let%bind sigma0_var =
                      exists Schnorr.Chunked.Signature.typ
                        ~request:(As_prover.return @@ Sigma 0)
                    and sigma1_var =
                      exists Schnorr.Chunked.Signature.typ
                        ~request:(As_prover.return @@ Sigma 1)
                    and sigma2_var =
                      exists Schnorr.Chunked.Signature.typ
                        ~request:(As_prover.return @@ Sigma 2)
                    in
                    let witness =
                      [ (sigma0_var, pk0_var)
                      ; (sigma1_var, pk1_var)
                      ; (sigma2_var, pk2_var)
                      ]
                      |> Fn.flip List.drop not_signing
                    in
                    M_of_n_predicate.check_witness 2 [ pk0; pk1; pk2 ] msg_var
                      witness
                  in
                  { identifier = "multisig-rule"
                  ; prevs = []
                  ; main =
                      (fun [] x ->
                        multisig_main x |> Run.run_checked
                        |> fun _ :
                               unit
                               Pickles_types.Hlist0.H1
                                 (Pickles_types.Hlist.E01
                                    (Pickles.Inductive_rule.B))
                               .t ->
                        [])
                  ; main_value = (fun [] _ -> [])
                  }
                in
                Pickles.compile ~cache:Cache_dir.cache
                  (module Zkapp_statement.Checked)
                  (module Zkapp_statement)
                  ~typ:Zkapp_statement.typ
                  ~branches:(module Nat.N2)
                  ~max_branching:(module Nat.N2) (* You have to put 2 here... *)
                  ~name:"multisig"
                  ~constraint_constants:
                    (Genesis_constants.Constraint_constants.to_snark_keys_header
                       constraint_constants)
                  ~choices:(fun ~self ->
                    [ multisig_rule
                    ; { identifier = "dummy"
                      ; prevs = [ self; self ]
                      ; main_value = (fun [ _; _ ] _ -> [ true; true ])
                      ; main =
                          (fun [ _; _ ] _ ->
                            Impl.run_checked
                              (Transaction_snark.dummy_constraints ())
                            |> fun () ->
                            (* Unsatisfiable. *)
                            Run.exists Field.typ ~compute:(fun () ->
                                Run.Field.Constant.zero)
                            |> fun s ->
                            Run.Field.(Assert.equal s (s + one))
                            |> fun () :
                                   ( Zkapp_statement.Checked.t
                                   * (Zkapp_statement.Checked.t * unit) )
                                   Pickles_types.Hlist0.H1
                                     (Pickles_types.Hlist.E01
                                        (Pickles.Inductive_rule.B))
                                   .t ->
                            [ Boolean.true_; Boolean.true_ ])
                      }
                    ])
              in
              let vk = Pickles.Side_loaded.Verification_key.of_compiled tag in
              let { Mina_transaction_logic.For_tests.Transaction_spec.fee
                  ; sender = sender, sender_nonce
                  ; receiver = multisig_account_pk
                  ; amount
                  } =
                spec
              in
              let vk =
                With_hash.of_data ~hash_data:Snapp_account.digest_vk vk
              in
              let total =
                Option.value_exn Currency.Amount.(add (of_fee fee) amount)
              in
              (let _is_new, _loc =
                 let pk = Public_key.compress sender.public_key in
                 let id = Account_id.create pk Token_id.default in
                 Ledger.get_or_create_account ledger id
                   (Account.create id
                      Currency.Balance.(
                        Option.value_exn (add_amount zero total)))
                 |> Or_error.ok_exn
               in
               let _is_new, loc =
                 let id =
                   Account_id.create multisig_account_pk Token_id.default
                 in
                 Ledger.get_or_create_account ledger id
                   (Account.create id Currency.Balance.(of_int 0))
                 |> Or_error.ok_exn
               in
               let a = Ledger.get ledger loc |> Option.value_exn in
               Ledger.set ledger loc
                 { a with
                   permissions =
                     { Permissions.user_default with set_permissions = Proof }
                 ; snapp =
                     Some
                       { (Option.value ~default:Snapp_account.default a.snapp) with
                         verification_key = Some vk
                       }
                 }) ;
              let update_empty_permissions =
                let permissions =
                  Zkapp_basic.Set_or_keep.Set Permissions.empty
                in
                { Party.Update.noop with permissions }
              in
              let sender_pk = sender.public_key |> Public_key.compress in
              let fee_payer : Party.Fee_payer.t =
                { data =
                    { body =
                        { public_key = sender_pk
                        ; update = Party.Update.noop
                        ; token_id = ()
                        ; balance_change = fee
                        ; increment_nonce = ()
                        ; events = []
                        ; sequence_events = []
                        ; call_data = Field.zero
                        ; call_depth = 0
                        ; protocol_state = Snapp_predicate.Protocol_state.accept
                        ; use_full_commitment = ()
                        }
                    ; predicate = sender_nonce
                    ; caller = ()
                    }
                    (* Real signature added in below *)
                ; authorization = Signature.dummy
                }
              in
              let sender_party_data : Party.Predicated.Wire.t =
                { body =
                    { public_key = sender_pk
                    ; update = Party.Update.noop
                    ; token_id = Token_id.default
                    ; balance_change =
                        Currency.Amount.(Signed.(negate (of_unsigned amount)))
                    ; increment_nonce = true
                    ; events = []
                    ; sequence_events = []
                    ; call_data = Field.zero
                    ; call_depth = 0
                    ; protocol_state = Snapp_predicate.Protocol_state.accept
                    ; use_full_commitment = false
                    }
                ; predicate = Nonce (Account.Nonce.succ sender_nonce)
                ; caller = Call
                }
              in
              let snapp_party_data : Party.Predicated.Wire.t =
                { Party.Predicated.Poly.body =
                    { public_key = multisig_account_pk
                    ; update = update_empty_permissions
                    ; token_id = Token_id.default
                    ; balance_change =
                        Currency.Amount.Signed.(of_unsigned amount)
                    ; increment_nonce = false
                    ; events = []
                    ; sequence_events = []
                    ; call_data = Field.zero
                    ; call_depth = 0
                    ; protocol_state = Snapp_predicate.Protocol_state.accept
                    ; use_full_commitment = false
                    }
                ; predicate = Full Snapp_predicate.Account.accept
                ; caller = Call
                }
              in
              let protocol_state = Snapp_predicate.Protocol_state.accept in
              let memo = Signed_command_memo.empty in
              let ps =
                Parties.Call_forest.of_parties_list
                  ~party_depth:(fun (p : Party.Predicated.Wire.t) ->
                    p.body.call_depth)
                  [ sender_party_data; snapp_party_data ]
                |> Parties.Call_forest.add_callers'
                |> Parties.Call_forest.accumulate_hashes_predicated
              in
              let other_parties_hash = Parties.Call_forest.hash ps in
              let protocol_state_predicate_hash =
                (*FIXME: is this ok? *)
                Snapp_predicate.Protocol_state.digest protocol_state
              in
              let transaction : Parties.Transaction_commitment.t =
                (*FIXME: is this correct? *)
                Parties.Transaction_commitment.create ~other_parties_hash
                  ~protocol_state_predicate_hash
                  ~memo_hash:(Signed_command_memo.hash memo)
              in
              let at_party = Parties.Call_forest.hash ps in
<<<<<<< HEAD
              let tx_statement : Snapp_statement.t =
                { transaction; at_party = (at_party :> Field.t) }
=======
              let tx_statement : Zkapp_statement.t =
                { transaction; at_party }
>>>>>>> efc8e4ae
              in
              let msg =
                tx_statement |> Zkapp_statement.to_field_elements
                |> Random_oracle_input.Chunked.field_elements
              in
              let sigma0 = Schnorr.Chunked.sign sk0 msg in
              let sigma1 = Schnorr.Chunked.sign sk1 msg in
              let sigma2 = Schnorr.Chunked.sign sk2 msg in
              let handler (Snarky_backendless.Request.With { request; respond })
                  =
                match request with
                | Pubkey 0 ->
                    respond @@ Provide pk0
                | Pubkey 1 ->
                    respond @@ Provide pk1
                | Pubkey 2 ->
                    respond @@ Provide pk2
                | Sigma 0 ->
                    respond @@ Provide sigma0
                | Sigma 1 ->
                    respond @@ Provide sigma1
                | Sigma 2 ->
                    respond @@ Provide sigma2
                | _ ->
                    respond Unhandled
              in
              let pi : Pickles.Side_loaded.Proof.t =
                (fun () -> multisig_prover ~handler [] tx_statement)
                |> Async.Thread_safe.block_on_async_exn
              in
              let fee_payer =
                let txn_comm =
                  Parties.Transaction_commitment.with_fee_payer transaction
                    ~fee_payer_hash:
                      (Parties.Digest.Party.create
                         (Party.Predicated.of_fee_payer fee_payer.data))
                in
                { fee_payer with
                  authorization =
                    Signature_lib.Schnorr.Chunked.sign sender.private_key
                      (Random_oracle.Input.Chunked.field txn_comm)
                }
              in
              let sender : Party.Wire.t =
                { data = sender_party_data
                ; authorization =
                    Signature
                      (Signature_lib.Schnorr.Chunked.sign sender.private_key
                         (Random_oracle.Input.Chunked.field transaction))
                }
              in
              let parties : Parties.t =
                Parties.of_wire
                  { fee_payer
                  ; other_parties =
                      [ sender
                      ; { data = snapp_party_data; authorization = Proof pi }
                      ]
                  ; memo
                  }
              in
              Init_ledger.init (module Ledger.Ledger_inner) init_ledger ledger ;
              U.apply_parties ledger [ parties ]))
  end )<|MERGE_RESOLUTION|>--- conflicted
+++ resolved
@@ -381,13 +381,8 @@
                   ~memo_hash:(Signed_command_memo.hash memo)
               in
               let at_party = Parties.Call_forest.hash ps in
-<<<<<<< HEAD
-              let tx_statement : Snapp_statement.t =
+              let tx_statement : Zkapp_statement.t =
                 { transaction; at_party = (at_party :> Field.t) }
-=======
-              let tx_statement : Zkapp_statement.t =
-                { transaction; at_party }
->>>>>>> efc8e4ae
               in
               let msg =
                 tx_statement |> Zkapp_statement.to_field_elements
