--- conflicted
+++ resolved
@@ -169,16 +169,9 @@
               ( match
                   let mask = Ledger.Mask.create ~depth:U.ledger_depth () in
                   let ledger0 = Ledger.register_mask ledger mask in
-<<<<<<< HEAD
                   Ledger.apply_transactions ledger0 ~constraint_constants
-                    ~txn_state_view:
-                      (Mina_state.Protocol_state.Body.view U.genesis_state_body)
+                    ~global_slot ~txn_state_view
                     [ Transaction.Command (Zkapp_command zkapp_command) ]
-=======
-                  Ledger.apply_transaction ledger0 ~constraint_constants
-                    ~global_slot ~txn_state_view
-                    (Transaction.Command (Zkapp_command zkapp_command))
->>>>>>> 7df96fc9
                 with
               | Error _ ->
                   (*TODO : match on exact error*) ()
@@ -186,7 +179,6 @@
                   failwith "Ledger.apply_transaction should have failed" ) ;
               (*Sparse ledger application fails*)
               match
-<<<<<<< HEAD
                 let sparse_ledger =
                   Sparse_ledger.of_any_ledger
                     (Ledger.Any_ledger.cast
@@ -194,23 +186,9 @@
                        ledger )
                 in
                 Sparse_ledger.apply_transaction_first_pass ~constraint_constants
-                  ~txn_state_view:U.genesis_state_view sparse_ledger
+                  ~global_slot ~txn_state_view
                   (Mina_transaction.Transaction.Command
                      (Zkapp_command zkapp_command) )
-=======
-                Or_error.try_with (fun () ->
-                    Transaction_snark.zkapp_command_witnesses_exn
-                      ~constraint_constants ~global_slot
-                      ~state_body:U.genesis_state_body
-                      ~fee_excess:Amount.Signed.zero (`Ledger ledger)
-                      [ ( `Pending_coinbase_init_stack U.init_stack
-                        , `Pending_coinbase_of_statement
-                            (U.pending_coinbase_state_stack
-                               ~state_body_hash:U.genesis_state_body_hash
-                               ~global_slot )
-                        , zkapp_command )
-                      ] )
->>>>>>> 7df96fc9
               with
               | Ok _a ->
                   failwith "Expected sparse ledger application to fail"
