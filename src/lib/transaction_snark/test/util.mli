open Mina_base
open Snark_params

val genesis_constants : Genesis_constants.t

val proof_level : Genesis_constants.Proof_level.t

val consensus_constants : Consensus.Constants.t

val constraint_constants : Genesis_constants.Constraint_constants.t

(* For tests, monkey patch ledger and sparse ledger to freeze their 
   ledger_hashes.
   The nominal type prevents using this in non-test code. *)
module Ledger : module type of Mina_ledger.Ledger

module Sparse_ledger : module type of Mina_ledger.Sparse_ledger

val ledger_depth : Ledger.index

module T : Transaction_snark.S

val genesis_state_body : Transaction_protocol_state.Block_data.t

val genesis_state_body_hash : State_hash.t

val init_stack : Pending_coinbase.Stack_versioned.t

<<<<<<< HEAD
val pending_coinbase_state_stack :
  Transaction_snark.Pending_coinbase_stack_state.t

val apply_parties : Ledger.t -> Parties.t list -> unit * unit
=======
val apply_parties : Ledger.t -> Parties.t list -> unit
>>>>>>> bfd804b2

val dummy_rule :
     (Snapp_statement.Checked.t, 'a, 'b, 'c) Pickles.Tag.t
  -> ( Snapp_statement.Checked.t * (Snapp_statement.Checked.t * unit)
     , 'a * ('a * unit)
     , 'b * ('b * unit)
     , 'c * ('c * unit)
     , 'd
     , 'e )
     Pickles.Inductive_rule.t

(** Generates base and merge snarks of all the party segments*)
val apply_parties_with_merges :
  Ledger.t -> Parties.t list -> unit Async.Deferred.t

(** Verification key of a trivial smart contract *)
val trivial_snapp :
  ( [> `VK of (Side_loaded_verification_key.t, Tick.Field.t) With_hash.t ]
  * [> `Prover of
       ( unit
       , unit
       , unit
       , Snapp_statement.t
       , (Pickles_types.Nat.N2.n, Pickles_types.Nat.N2.n) Pickles.Proof.t
         Async.Deferred.t )
       Pickles.Prover.t ] )
  Lazy.t

val gen_snapp_ledger :
  (Mina_transaction_logic.For_tests.Test_spec.t * Signature_lib.Keypair.t)
  Base_quickcheck.Generator.t

val test_snapp_update :
     ?snapp_permissions:Permissions.t
  -> vk:(Side_loaded_verification_key.t, Tick.Field.t) With_hash.t
  -> snapp_prover:
       ( unit
       , unit
       , unit
       , Snapp_statement.t
       , (Pickles_types.Nat.N2.n, Pickles_types.Nat.N2.n) Pickles.Proof.t
         Async.Deferred.t )
       Pickles.Prover.t
  -> Transaction_snark.For_tests.Spec.t
  -> init_ledger:Mina_transaction_logic.For_tests.Init_ledger.t
  -> snapp_pk:Account.key
  -> unit

val permissions_from_update :
     Party.Update.t
  -> auth:Permissions.Auth_required.t
  -> Permissions.Auth_required.t Permissions.Poly.t

val pending_coinbase_stack_target :
     Mina_transaction.Transaction.Valid.t
  -> State_hash.t
  -> Pending_coinbase.Stack.t
  -> Pending_coinbase.Stack.t

module Wallet : sig
  type t = { private_key : Signature_lib.Private_key.t; account : Account.t }

  val random_wallets : ?n:int -> unit -> t array

  val user_command_with_wallet :
       t array
    -> sender:int
    -> receiver:int
    -> int
    -> Currency.Fee.t
    -> Mina_numbers.Account_nonce.t
    -> Signed_command_memo.t
    -> Signed_command.With_valid_signature.t

  val user_command :
       fee_payer:t
    -> source_pk:Signature_lib.Public_key.Compressed.t
    -> receiver_pk:Signature_lib.Public_key.Compressed.t
    -> int
    -> Currency.Fee.t
    -> Mina_numbers.Account_nonce.t
    -> Mina_base.Signed_command_memo.t
    -> Mina_base.Signed_command.With_valid_signature.t
end

val check_balance : Account_id.t -> int -> Ledger.t -> unit<|MERGE_RESOLUTION|>--- conflicted
+++ resolved
@@ -26,14 +26,10 @@
 
 val init_stack : Pending_coinbase.Stack_versioned.t
 
-<<<<<<< HEAD
 val pending_coinbase_state_stack :
   Transaction_snark.Pending_coinbase_stack_state.t
 
-val apply_parties : Ledger.t -> Parties.t list -> unit * unit
-=======
 val apply_parties : Ledger.t -> Parties.t list -> unit
->>>>>>> bfd804b2
 
 val dummy_rule :
      (Snapp_statement.Checked.t, 'a, 'b, 'c) Pickles.Tag.t
