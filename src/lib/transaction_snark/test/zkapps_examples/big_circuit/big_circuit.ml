open Transaction_snark_tests.Util
open Core_kernel
open Mina_base
open Signature_lib
module Impl = Pickles.Impls.Step
module Inner_curve = Snark_params.Tick.Inner_curve
module Nat = Pickles_types.Nat
module Local_state = Mina_state.Local_state
module Zkapp_command_segment = Transaction_snark.Zkapp_command_segment

let sk = Private_key.create ()

let pk = Public_key.of_private_key_exn sk

let pk_compressed = Public_key.compress pk

let account_id = Account_id.create pk_compressed Token_id.default

(* we want to create a circuit with a domain of size 2^16 *)
let num_constraints = 1 lsl 15

let tag, _cache, _p_module, Pickles.Provers.[ prover ] =
  Zkapps_examples.compile () ~cache:Cache_dir.cache ~auxiliary_typ:Impl.Typ.unit
    ~branches:(module Nat.N1)
    ~max_proofs_verified:(module Nat.N0)
    ~name:"big_circuit"
    ~constraint_constants:
      (Genesis_constants.Constraint_constants.to_snark_keys_header
         constraint_constants )
    ~choices:(fun ~self:_ ->
      [ Zkapps_big_circuit.rule ~num_constraints pk_compressed ] )

let vk : Side_loaded_verification_key.t =
  Pickles.Side_loaded.Verification_key.of_compiled tag

let account_update, () = Async.Thread_safe.block_on_async_exn prover

let deploy_account_update_body : Account_update.Body.t =
  { Account_update.Body.dummy with
    public_key = pk_compressed
  ; update =
      { Account_update.Update.dummy with
        verification_key = Set { data = vk; hash = Zkapp_account.digest_vk vk }
      }
  ; preconditions =
      { Account_update.Preconditions.network =
          Zkapp_precondition.Protocol_state.accept
      ; account = Accept
      ; valid_while = Ignore
      }
<<<<<<< HEAD
  ; may_use_token = Parents_own_token
=======
  ; may_use_token = No
>>>>>>> f7f67003
  ; use_full_commitment = true
  ; authorization_kind = Signature
  }

let deploy_account_update : Account_update.t =
  { body = deploy_account_update_body
  ; authorization = Signature Signature.dummy
  }

let account_updates =
  []
  |> Zkapp_command.Call_forest.cons_tree account_update
  |> Zkapp_command.Call_forest.cons deploy_account_update

let memo = Signed_command_memo.empty

let transaction_commitment : Zkapp_command.Transaction_commitment.t =
  let account_updates_hash = Zkapp_command.Call_forest.hash account_updates in
  Zkapp_command.Transaction_commitment.create ~account_updates_hash

let fee_payer =
  { Account_update.Fee_payer.body =
      { Account_update.Body.Fee_payer.dummy with
        public_key = pk_compressed
      ; fee = Currency.Fee.(of_nanomina_int_exn 100)
      }
  ; authorization = Signature.dummy
  }

let full_commitment =
  Zkapp_command.Transaction_commitment.create_complete transaction_commitment
    ~memo_hash:(Signed_command_memo.hash memo)
    ~fee_payer_hash:
      (Zkapp_command.Digest.Account_update.create
         (Account_update.of_fee_payer fee_payer) )

let sign_all ({ fee_payer; account_updates; memo } : Zkapp_command.t) :
    Zkapp_command.t =
  let fee_payer =
    match fee_payer with
    | { body = { public_key; _ }; _ }
      when Public_key.Compressed.equal public_key pk_compressed ->
        { fee_payer with
          authorization =
            Schnorr.Chunked.sign sk
              (Random_oracle.Input.Chunked.field full_commitment)
        }
    | fee_payer ->
        fee_payer
  in
  let account_updates =
    Zkapp_command.Call_forest.map account_updates ~f:(function
      | ({ body = { public_key; use_full_commitment; _ }
         ; authorization = Signature _
         } as account_update :
          Account_update.t )
        when Public_key.Compressed.equal public_key pk_compressed ->
          let commitment =
            if use_full_commitment then full_commitment
            else transaction_commitment
          in
          { account_update with
            authorization =
              Control.Signature
                (Schnorr.Chunked.sign sk
                   (Random_oracle.Input.Chunked.field commitment) )
          }
      | account_update ->
          account_update )
  in
  { fee_payer; account_updates; memo }

let zkapp_command : Zkapp_command.t =
  sign_all
    { fee_payer = { body = fee_payer.body; authorization = Signature.dummy }
    ; account_updates
    ; memo
    }

let () =
  Ledger.with_ledger ~depth:ledger_depth ~f:(fun ledger ->
      let (_ : _) =
        Ledger.get_or_create_account ledger account_id
          (Account.create account_id
             Currency.Balance.(
               Option.value_exn
                 (add_amount zero (Currency.Amount.of_nanomina_int_exn 500))) )
      in

      Async.Thread_safe.block_on_async_exn (fun _ ->
          check_zkapp_command_with_merges_exn ledger [ zkapp_command ] ) )<|MERGE_RESOLUTION|>--- conflicted
+++ resolved
@@ -48,11 +48,7 @@
       ; account = Accept
       ; valid_while = Ignore
       }
-<<<<<<< HEAD
-  ; may_use_token = Parents_own_token
-=======
   ; may_use_token = No
->>>>>>> f7f67003
   ; use_full_commitment = true
   ; authorization_kind = Signature
   }
