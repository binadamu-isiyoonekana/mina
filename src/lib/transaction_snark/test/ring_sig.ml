--- conflicted
+++ resolved
@@ -194,22 +194,14 @@
                         Zkapp_precondition.Protocol_state.accept
                     ; use_full_commitment = ()
                     }
-<<<<<<< HEAD
-                ; predicate = sender_nonce
+                ; account_precondition = sender_nonce
                 ; caller = ()
-=======
-                ; account_precondition = sender_nonce
->>>>>>> 380f4654
                 }
                 (* Real signature added in below *)
             ; authorization = Signature.dummy
             }
           in
-<<<<<<< HEAD
-          let sender_party_data : Party.Predicated.Wire.t =
-=======
-          let sender_party_data : Party.Preconditioned.t =
->>>>>>> 380f4654
+          let sender_party_data : Party.Preconditioned.Wire.t =
             { body =
                 { public_key = sender_pk
                 ; update = Party.Update.noop
@@ -224,20 +216,12 @@
                     Zkapp_precondition.Protocol_state.accept
                 ; use_full_commitment = false
                 }
-<<<<<<< HEAD
             ; caller = Call
-            ; predicate = Nonce (Account.Nonce.succ sender_nonce)
-            }
-          in
-          let snapp_party_data : Party.Predicated.Wire.t =
-            { Party.Predicated.Poly.body =
-=======
             ; account_precondition = Nonce (Account.Nonce.succ sender_nonce)
             }
           in
-          let snapp_party_data : Party.Preconditioned.t =
+          let snapp_party_data : Party.Preconditioned.Wire.t =
             { Party.Preconditioned.Poly.body =
->>>>>>> 380f4654
                 { public_key = ringsig_account_pk
                 ; update = Party.Update.noop
                 ; token_id = Token_id.default
@@ -251,25 +235,13 @@
                     Zkapp_precondition.Protocol_state.accept
                 ; use_full_commitment = false
                 }
-<<<<<<< HEAD
-            ; predicate = Full Zkapp_precondition.Account.accept
+            ; account_precondition = Full Zkapp_precondition.Account.accept
             ; caller = Call
-=======
-            ; account_precondition = Full Zkapp_precondition.Account.accept
->>>>>>> 380f4654
             }
           in
           let protocol_state = Zkapp_precondition.Protocol_state.accept in
           let ps =
-<<<<<<< HEAD
             Parties.of_predicated_list [ sender_party_data; snapp_party_data ]
-=======
-            Parties.Call_forest.of_parties_list
-              ~party_depth:(fun (p : Party.Preconditioned.t) ->
-                p.body.call_depth)
-              [ sender_party_data; snapp_party_data ]
-            |> Parties.Call_forest.accumulate_hashes_predicated
->>>>>>> 380f4654
           in
           let other_parties_hash = Parties.Call_forest.hash ps in
           let protocol_state_predicate_hash =
@@ -306,12 +278,8 @@
             let txn_comm =
               Parties.Transaction_commitment.with_fee_payer transaction
                 ~fee_payer_hash:
-<<<<<<< HEAD
                   (Parties.Digest.Party.create
-                     (Party.Predicated.of_fee_payer fee_payer.data))
-=======
-                  Party.Preconditioned.(digest (of_fee_payer fee_payer.data))
->>>>>>> 380f4654
+                     (Party.Preconditioned.of_fee_payer fee_payer.data))
             in
             { fee_payer with
               authorization =
@@ -345,14 +313,9 @@
             |> printf "fee_payer:\n%s\n\n"
             |> fun () ->
             (* print other_party data *)
-<<<<<<< HEAD
             Parties.Call_forest.iteri parties.other_parties
               ~f:(fun idx (p : Party.t) ->
-                Party.Predicated.to_yojson p.data
-=======
-            List.iteri parties.other_parties ~f:(fun idx (p : Party.t) ->
                 Party.Preconditioned.to_yojson p.data
->>>>>>> 380f4654
                 |> Yojson.Safe.pretty_to_string
                 |> printf "other_party #%d data:\n%s\n\n" idx)
             |> fun () ->
