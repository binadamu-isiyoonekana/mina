(library
  (name voting_for_tests)
 (libraries
   ;; opam libraries
   ppx_inline_test.config
   async_unix
   async
   core
   base
   core_kernel
   yojson
   ppx_deriving_yojson.runtime
   result
   ;; local libraries
   mina_base.import
   pickles.backend
   kimchi_backend.pasta
   kimchi_backend.pasta.basic
   pickles
   transaction_snark
   snark_params
   mina_ledger
   mina_base
   mina_transaction_logic
   currency
   mina_state
   signature_lib
   genesis_constants
   transaction_protocol_state
   pickles_types
   mina_numbers
   sgn
   transaction_snark_tests
   with_hash
   random_oracle
   )
  (library_flags -linkall)
<<<<<<< HEAD
  (inline_tests (deps proof_cache.json))
=======
  (inline_tests (flags -verbose -show-counts))
>>>>>>> a1bac080
  (preprocess
    (pps ppx_snarky ppx_version ppx_jane))
  (instrumentation (backend bisect_ppx)))<|MERGE_RESOLUTION|>--- conflicted
+++ resolved
@@ -35,11 +35,7 @@
    random_oracle
    )
   (library_flags -linkall)
-<<<<<<< HEAD
-  (inline_tests (deps proof_cache.json))
-=======
-  (inline_tests (flags -verbose -show-counts))
->>>>>>> a1bac080
+  (inline_tests (flags -verbose -show-counts) (deps proof_cache.json))
   (preprocess
     (pps ppx_snarky ppx_version ppx_jane))
   (instrumentation (backend bisect_ppx)))