--- conflicted
+++ resolved
@@ -609,13 +609,8 @@
                   U.check_parties_with_merges_exn
                     ~expected_failure:
                       Transaction_status.Failure
-<<<<<<< HEAD
                       .Account_nonce_precondition_unsatisfied ~state_body ledger
-                    [ parties ])))
-=======
-                      .Account_precondition_unsatisfied ~state_body ledger
                     [ parties ] ) ) )
->>>>>>> 87278d73
 
     let%test_unit "invalid account predicate in fee payer" =
       let state_body = U.genesis_state_body in
@@ -758,11 +753,7 @@
                       (Str.regexp
                          (sprintf {|.*\(%s\).*|}
                             Transaction_status.Failure.(
-<<<<<<< HEAD
-                              to_string Account_nonce_precondition_unsatisfied)))
-=======
-                              to_string Account_precondition_unsatisfied) ) )
->>>>>>> 87278d73
+                              to_string Account_nonce_precondition_unsatisfied) ) )
                       (Error.to_string_hum e) 0 )
               | Ok _ ->
                   failwith
