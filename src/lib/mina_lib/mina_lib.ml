open Core_kernel
open Async
open Mina_base
open Mina_transaction
module Ledger = Mina_ledger.Ledger
open Mina_block
open Pipe_lib
open Strict_pipe
open Signature_lib
open Network_peer
module Archive_client = Archive_client
module Config = Config
module Conf_dir = Conf_dir
module Subscriptions = Mina_subscriptions
module Snark_worker_lib = Snark_worker
module Timeout = Timeout_lib.Core_time

let daemon_start_time = Time_ns.now ()

type Structured_log_events.t += Connecting
  [@@deriving register_event { msg = "Mina daemon is connecting" }]

type Structured_log_events.t += Listening
  [@@deriving register_event { msg = "Mina daemon is listening" }]

type Structured_log_events.t += Bootstrapping
  [@@deriving register_event { msg = "Mina daemon is bootstrapping" }]

type Structured_log_events.t += Ledger_catchup
  [@@deriving register_event { msg = "Mina daemon is doing ledger catchup" }]

type Structured_log_events.t += Synced
  [@@deriving register_event { msg = "Mina daemon is synced" }]

type Structured_log_events.t +=
  | Rebroadcast_transition of { state_hash : State_hash.t }
  [@@deriving register_event { msg = "Rebroadcasting $state_hash" }]

exception Snark_worker_error of int

exception Snark_worker_signal_interrupt of Signal.t

(* A way to run a single snark worker for a daemon in a lazy manner. Forcing
   this lazy value will run the snark worker process. A snark work is
   assigned to a public key. This public key can change throughout the entire time
   the daemon is running *)
type snark_worker =
  { public_key : Public_key.Compressed.t
  ; process : Process.t Ivar.t
  ; kill_ivar : unit Ivar.t
  }

type processes =
  { prover : Prover.t
  ; verifier : Verifier.t
  ; vrf_evaluator : Vrf_evaluator.t
  ; mutable snark_worker :
      [ `On of snark_worker * Currency.Fee.t | `Off of Currency.Fee.t ]
  ; uptime_snark_worker_opt : Uptime_service.Uptime_snark_worker.t option
  }

type components =
  { net : Mina_networking.t
  ; transaction_pool : Network_pool.Transaction_pool.t
  ; snark_pool : Network_pool.Snark_pool.t
  ; transition_frontier : Transition_frontier.t option Broadcast_pipe.Reader.t
  ; most_recent_valid_block :
      Mina_block.initial_valid_block Broadcast_pipe.Reader.t
  ; block_produced_bvar : (Transition_frontier.Breadcrumb.t, read_write) Bvar.t
  }

(* tag commands so they can share a common pipe, to ensure sequentiality of nonces *)
type command_inputs =
  | Signed_command_inputs of User_command_input.t list
  | Zkapp_command_command_inputs of Zkapp_command.t list

type pipes =
  { validated_transitions_reader : Mina_block.Validated.t Strict_pipe.Reader.t
  ; producer_transition_writer :
      ( Transition_frontier.Breadcrumb.t
      , Strict_pipe.synchronous
      , unit Deferred.t )
      Strict_pipe.Writer.t
  ; user_command_input_writer :
      ( command_inputs
        * (   ( [ `Broadcasted | `Not_broadcasted ]
              * Network_pool.Transaction_pool.Resource_pool.Diff.t
              * Network_pool.Transaction_pool.Resource_pool.Diff.Rejected.t )
              Or_error.t
           -> unit )
        * (   Account_id.t
           -> ( [ `Min of Mina_base.Account.Nonce.t ] * Mina_base.Account.Nonce.t
              , string )
              Result.t )
        * (Account_id.t -> Account.t option Participating_state.T.t)
      , Strict_pipe.synchronous
      , unit Deferred.t )
      Strict_pipe.Writer.t
  ; tx_local_sink : Network_pool.Transaction_pool.Local_sink.t
  ; snark_local_sink : Network_pool.Snark_pool.Local_sink.t
  }

type t =
  { config : Config.t
  ; processes : processes
  ; components : components
  ; initialization_finish_signal : unit Ivar.t
  ; pipes : pipes
  ; wallets : Secrets.Wallets.t
  ; coinbase_receiver : Consensus.Coinbase_receiver.t ref
  ; snark_job_state : Work_selector.State.t
  ; mutable next_producer_timing :
      Daemon_rpcs.Types.Status.Next_producer_timing.t option
  ; subscriptions : Mina_subscriptions.t
  ; sync_status : Sync_status.t Mina_incremental.Status.Observer.t
  ; precomputed_block_writer :
      ([ `Path of string ] option * [ `Log ] option) ref
  ; block_production_status :
      [ `Producing | `Producing_in_ms of float | `Free ] ref
  ; vrf_evaluation_state : Block_producer.Vrf_evaluation_state.t
  }
[@@deriving fields]

let vrf_evaluation_state t = t.vrf_evaluation_state

let time_controller t = t.config.time_controller

let subscription t = t.subscriptions

let peek_frontier frontier_broadcast_pipe =
  Broadcast_pipe.Reader.peek frontier_broadcast_pipe
  |> Result.of_option
       ~error:
         (Error.of_string
            "Cannot retrieve transition frontier now. Bootstrapping right now." )

let client_port t =
  let { Node_addrs_and_ports.client_port; _ } =
    t.config.gossip_net_params.addrs_and_ports
  in
  client_port

(* Get the most recently set public keys  *)
let block_production_pubkeys t : Public_key.Compressed.Set.t =
  t.config.block_production_keypairs |> Keypair.And_compressed_pk.Set.to_list
  |> List.map ~f:snd |> Public_key.Compressed.Set.of_list

let coinbase_receiver t = !(t.coinbase_receiver)

let replace_coinbase_receiver t coinbase_receiver =
  [%log' info t.config.logger]
    "Changing the coinbase receiver for produced blocks from $old_receiver to \
     $new_receiver"
    ~metadata:
      [ ( "old_receiver"
        , Consensus.Coinbase_receiver.to_yojson !(t.coinbase_receiver) )
      ; ("new_receiver", Consensus.Coinbase_receiver.to_yojson coinbase_receiver)
      ] ;
  t.coinbase_receiver := coinbase_receiver

let log_snark_worker_warning t =
  if Option.is_some t.config.snark_coordinator_key then
    [%log' warn t.config.logger]
      "The snark coordinator flag is set; running a snark worker will override \
       the snark coordinator key"

let log_snark_coordinator_warning (config : Config.t) snark_worker =
  if Option.is_some config.snark_coordinator_key then
    match snark_worker with
    | `On _ ->
        [%log' warn config.logger]
          "The snark coordinator key will be ignored because the snark worker \
           key is set "
    | _ ->
        ()

module Snark_worker = struct
  let run_process ~logger ~proof_level pids client_port kill_ivar num_threads =
    let env =
      Option.map
        ~f:(fun num -> `Extend [ ("RAYON_NUM_THREADS", string_of_int num) ])
        num_threads
    in
    let%map snark_worker_process =
      let our_binary = Sys.executable_name in
      Process.create_exn () ~prog:our_binary ?env
        ~args:
          ( "internal" :: Snark_worker.Intf.command_name
          :: Snark_worker.arguments ~proof_level
               ~daemon_address:
                 (Host_and_port.create ~host:"127.0.0.1" ~port:client_port)
               ~shutdown_on_disconnect:false )
    in
    Child_processes.Termination.register_process pids snark_worker_process
      Snark_worker ;
    Child_processes.Termination.wait_for_process_log_errors ~logger
      snark_worker_process ~module_:__MODULE__ ~location:__LOC__ ~here:[%here] ;
    let close_stdin () =
      Process.stdin snark_worker_process |> Async.Writer.close
    in
    let remove_pid () =
      let pid = Process.pid snark_worker_process in
      Child_processes.Termination.remove pids pid
    in
    don't_wait_for
      ( match%bind
          Monitor.try_with ~here:[%here] (fun () ->
              Process.wait snark_worker_process )
        with
      | Ok signal_or_error -> (
          let%bind () = close_stdin () in
          remove_pid () ;
          match signal_or_error with
          | Ok () ->
              [%log info] "Snark worker process died" ;
              if Ivar.is_full kill_ivar then
                [%log error] "Ivar.fill bug is here!" ;
              Ivar.fill kill_ivar () ;
              Deferred.unit
          | Error (`Exit_non_zero non_zero_error) ->
              [%log fatal]
                !"Snark worker process died with a nonzero error %i"
                non_zero_error ;
              raise (Snark_worker_error non_zero_error)
          | Error (`Signal signal) ->
              [%log fatal]
                !"Snark worker died with signal %{sexp:Signal.t}. Aborting \
                  daemon"
                signal ;
              raise (Snark_worker_signal_interrupt signal) )
      | Error exn ->
          let%bind () = close_stdin () in
          remove_pid () ;
          [%log info]
            !"Exception when waiting for snark worker process to terminate: \
              $exn"
            ~metadata:[ ("exn", `String (Exn.to_string exn)) ] ;
          Deferred.unit ) ;
    [%log trace]
      !"Created snark worker with pid: %i"
      (Pid.to_int @@ Process.pid snark_worker_process) ;
    (* We want these to be printfs so we don't double encode our logs here *)
    Pipe.iter_without_pushback
      (Async.Reader.pipe (Process.stdout snark_worker_process))
      ~f:(fun s -> printf "%s" s)
    |> don't_wait_for ;
    Pipe.iter_without_pushback
      (Async.Reader.pipe (Process.stderr snark_worker_process))
      ~f:(fun s -> printf "%s" s)
    |> don't_wait_for ;
    snark_worker_process

  let start t =
    match t.processes.snark_worker with
    | `On ({ process = process_ivar; kill_ivar; _ }, _) ->
        [%log' debug t.config.logger] !"Starting snark worker process" ;
        log_snark_worker_warning t ;
        let%map snark_worker_process =
          run_process ~logger:t.config.logger
            ~proof_level:t.config.precomputed_values.proof_level t.config.pids
            t.config.gossip_net_params.addrs_and_ports.client_port kill_ivar
            t.config.snark_worker_config.num_threads
        in
        [%log' debug t.config.logger]
          ~metadata:
            [ ( "snark_worker_pid"
              , `Int (Pid.to_int (Process.pid snark_worker_process)) )
            ]
          "Started snark worker process with pid: $snark_worker_pid" ;
        if Ivar.is_full process_ivar then
          [%log' error t.config.logger] "Ivar.fill bug is here!" ;
        Ivar.fill process_ivar snark_worker_process
    | `Off _ ->
        [%log' info t.config.logger]
          !"Attempted to turn on snark worker, but snark worker key is set to \
            none" ;
        Deferred.unit

  let stop ?(should_wait_kill = false) t =
    match t.processes.snark_worker with
    | `On ({ public_key = _; process; kill_ivar }, _) ->
        let%bind process = Ivar.read process in
        [%log' info t.config.logger]
          "Killing snark worker process with pid: $snark_worker_pid"
          ~metadata:
            [ ("snark_worker_pid", `Int (Pid.to_int (Process.pid process))) ] ;
        Signal.send_exn Signal.term (`Pid (Process.pid process)) ;
        if should_wait_kill then Ivar.read kill_ivar else Deferred.unit
    | `Off _ ->
        [%log' warn t.config.logger]
          "Attempted to turn off snark worker, but no snark worker was running" ;
        Deferred.unit

  let get_key { processes = { snark_worker; _ }; _ } =
    match snark_worker with
    | `On ({ public_key; _ }, _) ->
        Some public_key
    | `Off _ ->
        None

  let replace_key t new_key =
    let snark_worker = t.processes.snark_worker in
    let logger = t.config.logger in
    match (snark_worker, new_key) with
    | `Off _, None ->
        [%log info]
          "Snark work is still not happening since keys snark worker keys are \
           still set to None" ;
        Deferred.unit
    | `Off fee, Some new_key ->
        let process = Ivar.create () in
        let kill_ivar = Ivar.create () in
        t.processes.snark_worker <-
          `On ({ public_key = new_key; process; kill_ivar }, fee) ;
        start t
    | `On ({ public_key = old; process; kill_ivar }, fee), Some new_key ->
        [%log debug]
          !"Changing snark worker key from $old to $new"
          ~metadata:
            [ ("old", Public_key.Compressed.to_yojson old)
            ; ("new", Public_key.Compressed.to_yojson new_key)
            ] ;
        t.processes.snark_worker <-
          `On ({ public_key = new_key; process; kill_ivar }, fee) ;
        Deferred.unit
    | `On (_, fee), None ->
        let%map () = stop t in
        t.processes.snark_worker <- `Off fee
end

let replace_snark_worker_key = Snark_worker.replace_key

let snark_worker_key = Snark_worker.get_key

let snark_coordinator_key t = t.config.snark_coordinator_key

let stop_snark_worker = Snark_worker.stop

let best_tip_opt t =
  let open Option.Let_syntax in
  let%map frontier =
    Broadcast_pipe.Reader.peek t.components.transition_frontier
  in
  Transition_frontier.best_tip frontier

let transition_frontier t = t.components.transition_frontier

let root_length_opt t =
  let open Option.Let_syntax in
  let%map frontier =
    Broadcast_pipe.Reader.peek t.components.transition_frontier
  in
  Transition_frontier.root_length frontier

let best_staged_ledger_opt t =
  let open Option.Let_syntax in
  let%map tip = best_tip_opt t in
  Transition_frontier.Breadcrumb.staged_ledger tip

let best_protocol_state_opt t =
  let open Option.Let_syntax in
  let%map tip = best_tip_opt t in
  Transition_frontier.Breadcrumb.protocol_state tip

let best_ledger_opt t =
  let open Option.Let_syntax in
  let%map staged_ledger = best_staged_ledger_opt t in
  Staged_ledger.ledger staged_ledger

let compose_of_option f =
  Fn.compose
    (Option.value_map ~default:`Bootstrapping ~f:(fun x -> `Active x))
    f

let best_tip = compose_of_option best_tip_opt

let root_length = compose_of_option root_length_opt

let active_or_bootstrapping =
  compose_of_option (fun t ->
      Option.bind
        (Broadcast_pipe.Reader.peek t.components.transition_frontier)
        ~f:(Fn.const (Some ())) )

let get_node_state t =
  let chain_id = t.config.chain_id in
  let addrs_and_ports = t.config.gossip_net_params.addrs_and_ports in
  let peer_id = (Node_addrs_and_ports.to_peer_exn addrs_and_ports).peer_id in
  let ip_address =
    Node_addrs_and_ports.external_ip addrs_and_ports
    |> Core.Unix.Inet_addr.to_string
  in
  let public_key =
    let key_list =
      block_production_pubkeys t |> Public_key.Compressed.Set.to_list
    in
    if List.is_empty key_list then None else Some (List.hd_exn key_list)
  in
  let catchup_job_states =
    match Broadcast_pipe.Reader.peek @@ transition_frontier t with
    | None ->
        None
    | Some tf -> (
        match Transition_frontier.catchup_tree tf with
        | Full catchup_tree ->
            Some
              (Transition_frontier.Full_catchup_tree.to_node_status_report
                 catchup_tree )
        | _ ->
            None )
  in
  let block_height_at_best_tip =
    best_tip t
    |> Participating_state.map ~f:(fun b ->
           Transition_frontier.Breadcrumb.consensus_state b
           |> Consensus.Data.Consensus_state.blockchain_length
           |> Mina_numbers.Length.to_uint32 )
    |> Participating_state.map ~f:Unsigned.UInt32.to_int
    |> Participating_state.active
  in
  let sync_status =
    sync_status t |> Mina_incremental.Status.Observer.value_exn
  in
  let uptime_of_node =
    Time.(
      Span.to_string_hum
      @@ Time.diff (now ())
           (Time_ns.to_time_float_round_nearest_microsecond daemon_start_time))
  in
  let%map hardware_info = Conf_dir.get_hw_info () in
  { Node_error_service.peer_id
  ; ip_address
  ; chain_id
  ; public_key
  ; catchup_job_states
  ; block_height_at_best_tip
  ; sync_status
  ; hardware_info
  ; uptime_of_node
  }

(* This is a hack put in place to deal with nodes getting stuck
   in Offline states, that is, not receiving blocks for an extended period.

   To address this, we restart the libp2p helper when we become offline. *)
let next_helper_restart = ref None

let offline_shutdown = ref None

exception Offline_shutdown

let create_sync_status_observer ~logger ~is_seed ~demo_mode ~net
    ~transition_frontier_and_catchup_signal_incr ~online_status_incr
    ~first_connection_incr ~first_message_incr =
  let open Mina_incremental.Status in
  let restart_delay = Time.Span.of_min 5. in
  let offline_shutdown_delay = Time.Span.of_min 25. in
  let incremental_status =
    map4 online_status_incr transition_frontier_and_catchup_signal_incr
      first_connection_incr first_message_incr
      ~f:(fun online_status active_status first_connection first_message ->
        (* Always be synced in demo mode, we don't expect peers to connect to us *)
        if demo_mode then `Synced
        else
          match online_status with
          | `Offline ->
              ( match !next_helper_restart with
              | None ->
                  next_helper_restart :=
                    Some
                      (Async.Clock.Event.run_after restart_delay
                         (fun () ->
                           [%log info]
                             "Offline for too long; restarting libp2p_helper" ;
                           Mina_networking.restart_helper net ;
                           next_helper_restart := None ;
                           match !offline_shutdown with
                           | None ->
                               offline_shutdown :=
                                 Some
                                   (Async.Clock.Event.run_after
                                      offline_shutdown_delay
                                      (fun () -> raise Offline_shutdown)
                                      () )
                           | Some _ ->
                               () )
                         () )
              | Some _ ->
                  () ) ;
              let is_empty = function `Empty -> true | _ -> false in
              if is_empty first_connection then (
                [%str_log info] Connecting ;
                `Connecting )
              else if is_empty first_message then (
                [%str_log info] Listening ;
                `Listening )
              else `Offline
          | `Online -> (
              Option.iter !next_helper_restart ~f:(fun e ->
                  Async.Clock.Event.abort_if_possible e () ) ;
              next_helper_restart := None ;
              Option.iter !offline_shutdown ~f:(fun e ->
                  Async.Clock.Event.abort_if_possible e () ) ;
              offline_shutdown := None ;
              match active_status with
              | None ->
                  let logger = Logger.create () in
                  [%str_log info] Bootstrapping ;
                  `Bootstrap
              | Some (_, catchup_jobs) ->
                  let logger = Logger.create () in
                  if catchup_jobs > 0 then (
                    [%str_log info] Ledger_catchup ;
                    `Catchup )
                  else (
                    [%str_log info] Synced ;
                    `Synced ) ) )
  in
  let observer = observe incremental_status in
  (* monitor Mina status, issue a warning if offline for too long (unless we are a seed node) *)
  ( if not is_seed then
    let offline_timeout_min = 15.0 in
    let offline_timeout_duration = Time.Span.of_min offline_timeout_min in
    let offline_timeout = ref None in
    let offline_warned = ref false in
    let log_offline_warning _tm =
      [%log error]
        "Daemon has not received any gossip messages for %0.0f minutes; check \
         the daemon's external port forwarding, if needed"
        offline_timeout_min ;
      offline_warned := true
    in
    let start_offline_timeout () =
      match !offline_timeout with
      | Some _ ->
          ()
      | None ->
          offline_timeout :=
            Some
              (Timeout.create () offline_timeout_duration ~f:log_offline_warning)
    in
    let stop_offline_timeout () =
      match !offline_timeout with
      | Some timeout ->
          if !offline_warned then (
            [%log info]
              "Daemon had been offline (no gossip messages received), now back \
               online" ;
            offline_warned := false ) ;
          Timeout.cancel () timeout () ;
          offline_timeout := None
      | None ->
          ()
    in
    let handle_status_change status =
      if match status with `Offline -> true | _ -> false then
        start_offline_timeout ()
      else stop_offline_timeout ()
    in
    Observer.on_update_exn observer ~f:(function
      | Initialized value ->
          handle_status_change value
      | Changed (_, value) ->
          handle_status_change value
      | Invalidated ->
          () ) ) ;
  (* recompute Mina status on an interval *)
  let stabilize () = O1trace.sync_thread "stabilize_sync_status" stabilize in
  stabilize () ;
  every (Time.Span.of_sec 15.0) ~stop:(never ()) stabilize ;
  observer

let sync_status t = t.sync_status

let visualize_frontier ~filename =
  compose_of_option
  @@ fun t ->
  let open Option.Let_syntax in
  let%map frontier =
    Broadcast_pipe.Reader.peek t.components.transition_frontier
  in
  Transition_frontier.visualize ~filename frontier

let best_staged_ledger = compose_of_option best_staged_ledger_opt

let best_protocol_state = compose_of_option best_protocol_state_opt

let best_ledger = compose_of_option best_ledger_opt

let get_ledger t state_hash_opt =
  let open Or_error.Let_syntax in
  let%bind state_hash =
    Option.value_map state_hash_opt ~f:Or_error.return
      ~default:
        ( match best_tip t with
        | `Active bc ->
            Or_error.return (Frontier_base.Breadcrumb.state_hash bc)
        | `Bootstrapping ->
            Or_error.error_string
              "get_ledger: can't get staged ledger hash while bootstrapping" )
  in
  let%bind frontier = t.components.transition_frontier |> peek_frontier in
  match Transition_frontier.find frontier state_hash with
  | Some b ->
      let staged_ledger = Transition_frontier.Breadcrumb.staged_ledger b in
      Ok (Ledger.to_list (Staged_ledger.ledger staged_ledger))
  | None ->
      Or_error.error_string
        "get_ledger: state hash not found in transition frontier"

let get_snarked_ledger t state_hash_opt =
  let open Deferred.Or_error.Let_syntax in
  let%bind state_hash =
    Option.value_map state_hash_opt ~f:Deferred.Or_error.return
      ~default:
        ( match best_tip t with
        | `Active bc ->
            Deferred.Or_error.return (Frontier_base.Breadcrumb.state_hash bc)
        | `Bootstrapping ->
            Deferred.Or_error.error_string
              "get_snarked_ledger: can't get snarked ledger hash while \
               bootstrapping" )
  in
  let%bind frontier =
    t.components.transition_frontier |> peek_frontier |> Deferred.return
  in
  match Transition_frontier.find frontier state_hash with
  | Some b ->
      let root_snarked_ledger =
        Transition_frontier.root_snarked_ledger frontier
      in
      let ledger = Ledger.of_database root_snarked_ledger in
      let path = Transition_frontier.path_map frontier b ~f:Fn.id in
      let%bind _ =
        Mina_stdlib.Deferred.Result.List.iter path ~f:(fun b ->
            if Transition_frontier.Breadcrumb.just_emitted_a_proof b then
              (*Validate transactions against the protocol state associated with the transaction*)
              let get_protocol_state state_hash =
                match
                  Transition_frontier.find_protocol_state frontier state_hash
                with
                | Some s ->
                    Ok s
                | None ->
                    Or_error.errorf "Failed to find protocol state for hash %s"
                      (State_hash.to_base58_check state_hash)
              in
              let apply_first_pass =
                Ledger.apply_transaction_first_pass
                  ~constraint_constants:
                    t.config.precomputed_values.constraint_constants
              in
              let apply_second_pass = Ledger.apply_transaction_second_pass in
              let apply_first_pass_sparse_ledger ~global_slot ~txn_state_view
                  sparse_ledger txn =
                let open Or_error.Let_syntax in
                let%map _ledger, partial_txn =
                  Mina_ledger.Sparse_ledger.apply_transaction_first_pass
                    ~constraint_constants:
                      t.config.precomputed_values.constraint_constants
                    ~global_slot ~txn_state_view sparse_ledger txn
                in
                partial_txn
              in
              Staged_ledger.Scan_state.get_snarked_ledger_async ~ledger
                ~get_protocol_state ~apply_first_pass ~apply_second_pass
                ~apply_first_pass_sparse_ledger
                (Staged_ledger.scan_state
                   (Transition_frontier.Breadcrumb.staged_ledger b) )
              |> Deferred.Result.map_error ~f:(fun e ->
                     Error.createf
                       "Failed to apply proof transactions for state_hash:%s : \
                        %s"
                       (State_hash.to_base58_check
                          (Transition_frontier.Breadcrumb.state_hash b) )
                       (Error.to_string_hum e) )
            else return () )
      in
      let snarked_ledger_hash =
        Transition_frontier.Breadcrumb.block b
        |> Mina_block.header |> Header.protocol_state
        |> Mina_state.Protocol_state.blockchain_state
        |> Mina_state.Blockchain_state.snarked_ledger_hash
      in
      let merkle_root = Ledger.merkle_root ledger in
      if Frozen_ledger_hash.equal snarked_ledger_hash merkle_root then (
        let res = Ledger.to_list ledger in
        ignore @@ Ledger.unregister_mask_exn ~loc:__LOC__ ledger ;
        return res )
      else
        Deferred.Or_error.errorf
          "Expected snarked ledger hash %s but got %s for state hash %s"
          (Frozen_ledger_hash.to_base58_check snarked_ledger_hash)
          (Frozen_ledger_hash.to_base58_check merkle_root)
          (State_hash.to_base58_check state_hash)
  | None ->
      Deferred.Or_error.error_string
        "get_snarked_ledger: state hash not found in transition frontier"

let get_account t aid =
  let open Participating_state.Let_syntax in
  let%map ledger = best_ledger t in
  let open Option.Let_syntax in
  let%bind loc = Ledger.location_of_account ledger aid in
  Ledger.get ledger loc

let get_inferred_nonce_from_transaction_pool_and_ledger t
    (account_id : Account_id.t) =
  let transaction_pool = t.components.transaction_pool in
  let resource_pool =
    Network_pool.Transaction_pool.resource_pool transaction_pool
  in
  let pooled_transactions =
    Network_pool.Transaction_pool.Resource_pool.all_from_account resource_pool
      account_id
  in
  let txn_pool_nonce =
    List.last pooled_transactions
    |> Option.map
         ~f:
           (Fn.compose User_command.expected_target_nonce
              Transaction_hash.User_command_with_valid_signature.command )
  in
  match txn_pool_nonce with
  | Some nonce ->
      Participating_state.Option.return nonce
  | None ->
      let open Participating_state.Option.Let_syntax in
      let%map account = get_account t account_id in
      account.Account.Poly.nonce

let snark_job_state t = t.snark_job_state

let add_block_subscriber t public_key =
  Mina_subscriptions.add_block_subscriber t.subscriptions public_key

let add_payment_subscriber t public_key =
  Mina_subscriptions.add_payment_subscriber t.subscriptions public_key

let transaction_pool t = t.components.transaction_pool

let snark_pool t = t.components.snark_pool

let peers t = Mina_networking.peers t.components.net

let initial_peers t = Mina_networking.initial_peers t.components.net

let snark_work_fee t =
  match t.processes.snark_worker with `On (_, fee) -> fee | `Off fee -> fee

let set_snark_work_fee t new_fee =
  t.processes.snark_worker <-
    ( match t.processes.snark_worker with
    | `On (config, _) ->
        `On (config, new_fee)
    | `Off _ ->
        `Off new_fee )

let top_level_logger t = t.config.logger

let most_recent_valid_transition t = t.components.most_recent_valid_block

let block_produced_bvar t = t.components.block_produced_bvar

let staged_ledger_ledger_proof t =
  let open Option.Let_syntax in
  let%bind sl = best_staged_ledger_opt t in
  Staged_ledger.current_ledger_proof sl

let validated_transitions t = t.pipes.validated_transitions_reader

module Root_diff = struct
  [%%versioned
  module Stable = struct
    module V2 = struct
      type t =
        { commands : User_command.Stable.V2.t With_status.Stable.V2.t list
        ; root_length : int
        }

      let to_latest = Fn.id
    end
  end]
end

let initialization_finish_signal t = t.initialization_finish_signal

(* TODO: this is a bad pattern for two reasons:
 *   - uses an abstraction leak to patch new functionality instead of making a new extension
 *   - every call to this function will create a new, unique pipe with it's own thread for transfering
 *     items from the identity extension with no route for termination
 *)
let root_diff t =
  let root_diff_reader, root_diff_writer =
    Strict_pipe.create ~name:"root diff"
      (Buffered (`Capacity 30, `Overflow Crash))
  in
  O1trace.background_thread "read_root_diffs" (fun () ->
      let open Root_diff.Stable.Latest in
      let length_of_breadcrumb b =
        Transition_frontier.Breadcrumb.consensus_state b
        |> Consensus.Data.Consensus_state.blockchain_length
        |> Mina_numbers.Length.to_uint32 |> Unsigned.UInt32.to_int
      in
      Broadcast_pipe.Reader.iter t.components.transition_frontier ~f:(function
        | None ->
            Deferred.unit
        | Some frontier ->
            let root = Transition_frontier.root frontier in
            Strict_pipe.Writer.write root_diff_writer
              { commands =
                  List.map
                    ( Transition_frontier.Breadcrumb.validated_transition root
                    |> Mina_block.Validated.valid_commands )
                    ~f:(With_status.map ~f:User_command.forget_check)
              ; root_length = length_of_breadcrumb root
              } ;
            Broadcast_pipe.Reader.iter
              Transition_frontier.(
                Extensions.(get_view_pipe (extensions frontier) Identity))
              ~f:
                (Deferred.List.iter ~f:(function
                  | Transition_frontier.Diff.Full.With_mutant.E (New_node _, _)
                    ->
                      Deferred.unit
                  | Transition_frontier.Diff.Full.With_mutant.E
                      (Best_tip_changed _, _) ->
                      Deferred.unit
                  | Transition_frontier.Diff.Full.With_mutant.E
                      (Root_transitioned { new_root; _ }, _) ->
                      let root_hash =
                        (Transition_frontier.Root_data.Limited.hashes new_root)
                          .state_hash
                      in
                      let new_root_breadcrumb =
                        Transition_frontier.(find_exn frontier root_hash)
                      in
                      Strict_pipe.Writer.write root_diff_writer
                        { commands =
                            Transition_frontier.Breadcrumb.validated_transition
                              new_root_breadcrumb
                            |> Mina_block.Validated.valid_commands
                            |> List.map
                                 ~f:
                                   (With_status.map ~f:User_command.forget_check)
                        ; root_length = length_of_breadcrumb new_root_breadcrumb
                        } ;
                      Deferred.unit ) ) ) ) ;
  root_diff_reader

let dump_tf t =
  peek_frontier t.components.transition_frontier
  |> Or_error.map ~f:Transition_frontier.visualize_to_string

(** The [best_path coda] is the list of state hashes from the root to the best_tip in the transition frontier. It includes the root hash and the hash *)
let best_path t =
  let open Option.Let_syntax in
  let%map tf = Broadcast_pipe.Reader.peek t.components.transition_frontier in
  let bt = Transition_frontier.best_tip tf in
  List.cons
    Transition_frontier.(root tf |> Breadcrumb.state_hash)
    (Transition_frontier.hash_path tf bt)

let best_chain ?max_length t =
  let open Option.Let_syntax in
  let%map frontier =
    Broadcast_pipe.Reader.peek t.components.transition_frontier
  in
  let best_tip_path = Transition_frontier.best_tip_path ?max_length frontier in
  match max_length with
  | Some max_length
    when Mina_stdlib.List.Length.Compare.(best_tip_path >= max_length) ->
      (* The [best_tip_path] has already been truncated to the correct length,
         we skip adding the root to stay below the maximum.
      *)
      best_tip_path
  | _ ->
      Transition_frontier.root frontier :: best_tip_path

let request_work t =
  let (module Work_selection_method) = t.config.work_selection_method in
  let fee = snark_work_fee t in
  let instances_opt =
    Work_selection_method.work ~logger:t.config.logger ~fee
      ~snark_pool:(snark_pool t) (snark_job_state t)
  in
  Option.map instances_opt ~f:(fun instances ->
      { Snark_work_lib.Work.Spec.instances; fee } )

let work_selection_method t = t.config.work_selection_method

let add_work t (work : Snark_worker_lib.Work.Result.t) =
  let (module Work_selection_method) = t.config.work_selection_method in
  let update_metrics () =
    let snark_pool = snark_pool t in
    let fee_opt =
      Option.map (snark_worker_key t) ~f:(fun _ -> snark_work_fee t)
    in
    let pending_work =
      Work_selection_method.pending_work_statements ~snark_pool ~fee_opt
        t.snark_job_state
      |> List.length
    in
    Mina_metrics.(
      Gauge.set Snark_work.pending_snark_work (Int.to_float pending_work))
  in
  let spec = work.spec.instances in
  let cb _ =
    (* remove it from seen jobs after attempting to adding it to the pool to avoid this work being reassigned
     * If the diff is accepted then remove it from the seen jobs.
     * If not then the work should have already been in the pool with a lower fee or the statement isn't referenced anymore or any other error. In any case remove it from the seen jobs so that it can be picked up if needed *)
    Work_selection_method.remove t.snark_job_state spec
  in
  ignore (Or_error.try_with (fun () -> update_metrics ()) : unit Or_error.t) ;
  Network_pool.Snark_pool.Local_sink.push t.pipes.snark_local_sink
    (Network_pool.Snark_pool.Resource_pool.Diff.of_result work, cb)
  |> Deferred.don't_wait_for

let get_current_nonce t aid =
  match
    Participating_state.active
      (get_inferred_nonce_from_transaction_pool_and_ledger t aid)
    |> Option.join
  with
  | None ->
      (* IMPORTANT! Do not change the content of this error without
       * updating Rosetta's construction API to handle the changes *)
      Error
        "Couldn't infer nonce for transaction from specified `sender` since \
         `sender` is not in the ledger or sent a transaction in transaction \
         pool."
  | Some nonce ->
      let ledger_nonce =
        Participating_state.active (get_account t aid)
        |> Option.join
        |> Option.map ~f:(fun { Account.Poly.nonce; _ } -> nonce)
        |> Option.value ~default:nonce
      in
      Ok (`Min ledger_nonce, nonce)

let add_transactions t (uc_inputs : User_command_input.t list) =
  let result_ivar = Ivar.create () in
  let cmd_inputs = Signed_command_inputs uc_inputs in
  Strict_pipe.Writer.write t.pipes.user_command_input_writer
    (cmd_inputs, Ivar.fill result_ivar, get_current_nonce t, get_account t)
  |> Deferred.don't_wait_for ;
  Ivar.read result_ivar

let add_full_transactions t user_commands =
  let add_all_txns () =
    let result_ivar = Ivar.create () in
    Network_pool.Transaction_pool.Local_sink.push t.pipes.tx_local_sink
      (user_commands, Ivar.fill result_ivar)
    |> Deferred.don't_wait_for ;
    Ivar.read result_ivar
  in
  let too_big_err =
    List.find_map user_commands ~f:(fun cmd ->
        let size_validity =
          User_command.valid_size
            ~genesis_constants:t.config.precomputed_values.genesis_constants cmd
        in
        match size_validity with Ok () -> None | Error err -> Some err )
  in
  match too_big_err with
  | None ->
      add_all_txns ()
  | Some err ->
      Deferred.Result.fail err

let add_zkapp_transactions t (zkapp_commands : Zkapp_command.t list) =
  let add_all_txns () =
    let result_ivar = Ivar.create () in
    let cmd_inputs = Zkapp_command_command_inputs zkapp_commands in
    Strict_pipe.Writer.write t.pipes.user_command_input_writer
      (cmd_inputs, Ivar.fill result_ivar, get_current_nonce t, get_account t)
    |> Deferred.don't_wait_for ;
    Ivar.read result_ivar
  in
  let too_big_err =
    List.find_map zkapp_commands ~f:(fun zkapp_command ->
        let size_validity =
          Zkapp_command.valid_size
            ~genesis_constants:t.config.precomputed_values.genesis_constants
            zkapp_command
        in
        match size_validity with Ok () -> None | Error err -> Some err )
  in
  match too_big_err with
  | None ->
      add_all_txns ()
  | Some err ->
      Deferred.Result.fail err

let next_producer_timing t = t.next_producer_timing

let staking_ledger t =
  let open Option.Let_syntax in
  let consensus_constants = t.config.precomputed_values.consensus_constants in
  let%map transition_frontier =
    Broadcast_pipe.Reader.peek t.components.transition_frontier
  in
  let consensus_state =
    Transition_frontier.Breadcrumb.consensus_state
      (Transition_frontier.best_tip transition_frontier)
  in
  let local_state = t.config.consensus_local_state in
  Consensus.Hooks.get_epoch_ledger ~constants:consensus_constants
    ~consensus_state ~local_state

let next_epoch_ledger t =
  let open Option.Let_syntax in
  let%map frontier =
    Broadcast_pipe.Reader.peek t.components.transition_frontier
  in
  let root = Transition_frontier.root frontier in
  let root_epoch =
    Transition_frontier.Breadcrumb.consensus_state root
    |> Consensus.Data.Consensus_state.epoch_count
  in
  let best_tip = Transition_frontier.best_tip frontier in
  let best_tip_epoch =
    Transition_frontier.Breadcrumb.consensus_state best_tip
    |> Consensus.Data.Consensus_state.epoch_count
  in
  if
    Mina_numbers.Length.(
      equal root_epoch best_tip_epoch || equal best_tip_epoch zero)
  then
    (*root is in the same epoch as the best tip and so the next epoch ledger in the local state will be updated by Proof_of_stake.frontier_root_transition. Next epoch ledger in genesis epoch is the genesis ledger*)
    `Finalized
      (Consensus.Data.Local_state.next_epoch_ledger
         t.config.consensus_local_state )
  else
    (*No blocks in the new epoch is finalized yet, return nothing*)
    `Notfinalized

let find_delegators table pk =
  Option.value_map
    (Public_key.Compressed.Table.find table pk)
    ~default:[] ~f:Mina_base.Account.Index.Table.data

let current_epoch_delegators t ~pk =
  let open Option.Let_syntax in
  let%map _transition_frontier =
    Broadcast_pipe.Reader.peek t.components.transition_frontier
  in
  let current_epoch_delegatee_table =
    Consensus.Data.Local_state.current_epoch_delegatee_table
      ~local_state:t.config.consensus_local_state
  in
  find_delegators current_epoch_delegatee_table pk

let last_epoch_delegators t ~pk =
  let open Option.Let_syntax in
  let%bind _transition_frontier =
    Broadcast_pipe.Reader.peek t.components.transition_frontier
  in
  let%map last_epoch_delegatee_table =
    Consensus.Data.Local_state.last_epoch_delegatee_table
      ~local_state:t.config.consensus_local_state
  in
  find_delegators last_epoch_delegatee_table pk

let perform_compaction t =
  match Mina_compile_config.compaction_interval_ms with
  | None ->
      ()
  | Some compaction_interval_compiled ->
      let slot_duration_ms =
        let leeway = 1000 in
        t.config.precomputed_values.constraint_constants
          .block_window_duration_ms + leeway
      in
      let expected_time_for_compaction =
        match Sys.getenv "MINA_COMPACTION_MS" with
        | Some ms ->
            Float.of_string ms
        | None ->
            6000.
      in
      let span ?(incr = 0.) ms = Float.(of_int ms +. incr) |> Time.Span.of_ms in
      let interval_configured =
        match Sys.getenv "MINA_COMPACTION_INTERVAL_MS" with
        | Some ms ->
            Time.Span.of_ms (Float.of_string ms)
        | None ->
            span compaction_interval_compiled
      in
      if Time.Span.(interval_configured <= of_ms expected_time_for_compaction)
      then (
        [%log' fatal t.config.logger]
          "Time between compactions %f should be greater than the expected \
           time for compaction %f"
          (Time.Span.to_ms interval_configured)
          expected_time_for_compaction ;
        failwith
          (sprintf
             "Time between compactions %f should be greater than the expected \
              time for compaction %f"
             (Time.Span.to_ms interval_configured)
             expected_time_for_compaction ) ) ;
      let call_compact () =
        let start = Time.now () in
        Gc.compact () ;
        let span = Time.diff (Time.now ()) start in
        [%log' debug t.config.logger]
          ~metadata:[ ("time", `Float (Time.Span.to_ms span)) ]
          "Gc.compact took $time ms"
      in
      let rec perform interval =
        upon (after interval) (fun () ->
            match !(t.block_production_status) with
            | `Free ->
                call_compact () ;
                perform interval_configured
            | `Producing ->
                perform (span slot_duration_ms)
            | `Producing_in_ms ms ->
                if Float.(ms < expected_time_for_compaction) then
                  (*too close to block production; perform compaction after block production*)
                  perform (span slot_duration_ms ~incr:ms)
                else (
                  call_compact () ;
                  perform interval_configured ) )
      in
      perform interval_configured

let check_and_stop_daemon t ~wait =
  let uptime_mins =
    Time_ns.(diff (now ()) daemon_start_time |> Span.to_min |> Int.of_float)
  in
  let max_catchup_time = Time.Span.of_hr 1. in
  if uptime_mins <= wait then
    `Check_in
      (Block_time.Span.to_time_span
         t.config.precomputed_values.consensus_constants.slot_duration_ms )
  else
    match t.next_producer_timing with
    | None ->
        `Now
    | Some timing -> (
        match timing.timing with
        | Daemon_rpcs.Types.Status.Next_producer_timing.Check_again tm
        | Produce { time = tm; _ }
        | Produce_now { time = tm; _ } ->
            let tm = Block_time.to_time_exn tm in
            (*Assuming it takes at most 1hr to bootstrap and catchup*)
            let next_block =
              Time.add tm
                (Block_time.Span.to_time_span
                   t.config.precomputed_values.consensus_constants
                     .slot_duration_ms )
            in
            let wait_for = Time.(diff next_block (now ())) in
            if Time.Span.(wait_for > max_catchup_time) then `Now
            else `Check_in wait_for
        | Evaluating_vrf _last_checked_slot ->
            `Check_in
              (Core.Time.Span.of_ms
                 (Mina_compile_config.vrf_poll_interval_ms * 2 |> Int.to_float) )
        )

let stop_long_running_daemon t =
  let wait_mins = (t.config.stop_time * 60) + (Random.int 10 * 60) in
  [%log' info t.config.logger]
    "Stopping daemon after $wait mins and when there are no blocks to be \
     produced"
    ~metadata:[ ("wait", `Int wait_mins) ] ;
  let stop_daemon () =
    let uptime_mins =
      Time_ns.(diff (now ()) daemon_start_time |> Span.to_min |> Int.of_float)
    in
    [%log' info t.config.logger]
      "Deamon has been running for $uptime mins. Stopping now..."
      ~metadata:[ ("uptime", `Int uptime_mins) ] ;
    Scheduler.yield ()
    >>= (fun () -> return (Async.shutdown 1))
    |> don't_wait_for
  in
  let rec go interval =
    upon (after interval) (fun () ->
        match check_and_stop_daemon t ~wait:wait_mins with
        | `Now ->
            stop_daemon ()
        | `Check_in tm ->
            go tm )
  in
  go (Time.Span.of_ms (wait_mins * 60 * 1000 |> Float.of_int))

let offline_time
    { Genesis_constants.Constraint_constants.block_window_duration_ms; _ } =
  (* This is a bit of a hack, see #3232. *)
  let inactivity_ms = block_window_duration_ms * 8 in
  Block_time.Span.of_ms @@ Int64.of_int inactivity_ms

let setup_timer ~constraint_constants time_controller sync_state_broadcaster =
  Block_time.Timeout.create time_controller (offline_time constraint_constants)
    ~f:(fun _ ->
      Broadcast_pipe.Writer.write sync_state_broadcaster `Offline
      |> don't_wait_for )

let online_broadcaster ~constraint_constants time_controller =
  let online_reader, online_writer = Broadcast_pipe.create `Offline in
  let init =
    Block_time.Timeout.create time_controller
      (Block_time.Span.of_ms Int64.zero)
      ~f:ignore
  in
  let current_timer = ref init in
  let notify_online () =
    let%map () = Broadcast_pipe.Writer.write online_writer `Online in
    Block_time.Timeout.cancel time_controller !current_timer () ;
    current_timer :=
      setup_timer ~constraint_constants time_controller online_writer
  in
  (online_reader, notify_online)

module type CONTEXT = sig
  val logger : Logger.t

  val precomputed_values : Precomputed_values.t

  val constraint_constants : Genesis_constants.Constraint_constants.t

  val consensus_constants : Consensus.Constants.t
end

let context (config : Config.t) : (module CONTEXT) =
  ( module struct
    let logger = config.logger

    let precomputed_values = config.precomputed_values

    let consensus_constants = precomputed_values.consensus_constants

    let constraint_constants = precomputed_values.constraint_constants
  end )

let start t =
  let set_next_producer_timing timing consensus_state =
    let block_production_status, next_producer_timing =
      let generated_from_consensus_at :
          Daemon_rpcs.Types.Status.Next_producer_timing.slot =
        { slot = Consensus.Data.Consensus_state.curr_global_slot consensus_state
        ; global_slot_since_genesis =
            Consensus.Data.Consensus_state.global_slot_since_genesis
              consensus_state
        }
      in
      let info time (data : Consensus.Data.Block_data.t) :
          Daemon_rpcs.Types.Status.Next_producer_timing.producing_time =
        let for_slot : Daemon_rpcs.Types.Status.Next_producer_timing.slot =
          { slot = Consensus.Data.Block_data.global_slot data
          ; global_slot_since_genesis =
              Consensus.Data.Block_data.global_slot_since_genesis data
          }
        in
        { time; for_slot }
      in
      let status, timing =
        match timing with
        | `Check_again block_time ->
            ( `Free
            , Daemon_rpcs.Types.Status.Next_producer_timing.Check_again
                block_time )
        | `Evaluating_vrf last_checked_slot ->
            (* Vrf evaluation is still going on, so treating it as if a block is being produced*)
            (`Producing, Evaluating_vrf last_checked_slot)
        | `Produce_now (block_data, _) ->
            let info :
                Daemon_rpcs.Types.Status.Next_producer_timing.producing_time =
              let time =
                Consensus.Data.Consensus_time.of_global_slot
                  ~constants:t.config.precomputed_values.consensus_constants
                  (Consensus.Data.Block_data.global_slot block_data)
                |> Consensus.Data.Consensus_time.to_time
                     ~constants:t.config.precomputed_values.consensus_constants
              in
              info time block_data
            in
            (`Producing, Produce_now info)
        | `Produce (time, block_data, _) ->
            ( `Producing_in_ms (Int64.to_float time)
            , Produce
                (info
                   ( time |> Block_time.Span.of_ms
                   |> Block_time.of_span_since_epoch )
                   block_data ) )
      in
      ( status
      , { Daemon_rpcs.Types.Status.Next_producer_timing.timing
        ; generated_from_consensus_at
        } )
    in
    t.block_production_status := block_production_status ;
    t.next_producer_timing <- Some next_producer_timing
  in
  if
    not
      (Keypair.And_compressed_pk.Set.is_empty t.config.block_production_keypairs)
  then
    Block_producer.run ~context:(context t.config)
      ~vrf_evaluator:t.processes.vrf_evaluator ~verifier:t.processes.verifier
      ~set_next_producer_timing ~prover:t.processes.prover
      ~trust_system:t.config.trust_system
      ~transaction_resource_pool:
        (Network_pool.Transaction_pool.resource_pool
           t.components.transaction_pool )
      ~get_completed_work:
        (Network_pool.Snark_pool.get_completed_work t.components.snark_pool)
      ~time_controller:t.config.time_controller
      ~coinbase_receiver:t.coinbase_receiver
      ~consensus_local_state:t.config.consensus_local_state
      ~frontier_reader:t.components.transition_frontier
      ~transition_writer:t.pipes.producer_transition_writer
      ~log_block_creation:t.config.log_block_creation
      ~block_reward_threshold:t.config.block_reward_threshold
      ~block_produced_bvar:t.components.block_produced_bvar
      ~vrf_evaluation_state:t.vrf_evaluation_state ;
  perform_compaction t ;
  let () =
    match t.config.node_status_url with
    | Some node_status_url ->
        Node_status_service.start ~logger:t.config.logger ~node_status_url
          ~network:t.components.net
          ~transition_frontier:t.components.transition_frontier
          ~sync_status:t.sync_status
          ~addrs_and_ports:t.config.gossip_net_params.addrs_and_ports
          ~start_time:t.config.start_time
          ~slot_duration:
            (Block_time.Span.to_time_span
               t.config.precomputed_values.consensus_constants.slot_duration_ms )
    | None ->
        ()
  in
  Uptime_service.start ~logger:t.config.logger ~uptime_url:t.config.uptime_url
    ~snark_worker_opt:t.processes.uptime_snark_worker_opt
    ~transition_frontier:t.components.transition_frontier
    ~time_controller:t.config.time_controller
    ~block_produced_bvar:t.components.block_produced_bvar
    ~uptime_submitter_keypair:t.config.uptime_submitter_keypair
    ~graphql_control_port:t.config.graphql_control_port
    ~get_next_producer_timing:(fun () -> t.next_producer_timing)
    ~get_snark_work_fee:(fun () -> snark_work_fee t)
    ~get_peer:(fun () -> t.config.gossip_net_params.addrs_and_ports.peer) ;
  stop_long_running_daemon t ;
  Snark_worker.start t

let start_with_precomputed_blocks t blocks =
  let%bind () =
    Block_producer.run_precomputed ~context:(context t.config)
      ~verifier:t.processes.verifier ~trust_system:t.config.trust_system
      ~time_controller:t.config.time_controller
      ~frontier_reader:t.components.transition_frontier
      ~transition_writer:t.pipes.producer_transition_writer
      ~precomputed_blocks:blocks
  in
  start t

let send_resource_pool_diff_or_wait ~rl ~diff_score ~max_per_15_seconds diff =
  (* HACK: Pretend we're a remote peer so that we can rate limit
                 ourselves.
  *)
  let us =
    { Network_peer.Peer.host = Unix.Inet_addr.of_string "127.0.0.1"
    ; libp2p_port = 0
    ; peer_id = ""
    }
  in
  let score = diff_score diff in
  let rec able_to_send_or_wait () =
    match
      Network_pool.Rate_limiter.add rl (Remote us) ~now:(Time.now ()) ~score
    with
    | `Within_capacity ->
        Deferred.return ()
    | `Capacity_exceeded ->
        if score > max_per_15_seconds then (
          (* This will never pass the rate limiting; pass it on
                             to progress in the queue. *)
          ignore
            ( Network_pool.Rate_limiter.add rl (Remote us) ~now:(Time.now ())
                ~score:0
              : [ `Within_capacity | `Capacity_exceeded ] ) ;
          Deferred.return () )
        else
          let%bind () =
            after
              Time.(
                diff (now ())
                  (Network_pool.Rate_limiter.next_expires rl (Remote us)))
          in
          able_to_send_or_wait ()
  in
  able_to_send_or_wait ()

module type Itn_settable = sig
  type t

  val set_itn_logger_data : t -> daemon_port:int -> unit Deferred.Or_error.t
end

let create ?wallets (config : Config.t) =
  let module Context = (val context config) in
  let catchup_mode = if config.super_catchup then `Super else `Normal in
  let constraint_constants = config.precomputed_values.constraint_constants in
  let consensus_constants = config.precomputed_values.consensus_constants in
  let monitor = Option.value ~default:(Monitor.create ()) config.monitor in
  Async.Scheduler.within' ~monitor (fun () ->
      let set_itn_data (type t) (module M : Itn_settable with type t = t) (t : t)
          =
        if Mina_compile_config.itn_features then
          let ({ client_port; _ } : Node_addrs_and_ports.t) =
            config.gossip_net_params.addrs_and_ports
          in
          match%map M.set_itn_logger_data t ~daemon_port:client_port with
          | Ok () ->
              ()
          | Error err ->
              [%log' warn config.logger]
                "Error when setting ITN logger data: %s"
                (Error.to_string_hum err)
        else Deferred.unit
      in
      O1trace.thread "mina_lib" (fun () ->
          let%bind prover =
            Monitor.try_with ~here:[%here]
              ~rest:
                (`Call
                  (fun exn ->
                    let err = Error.of_exn ~backtrace:`Get exn in
                    [%log' warn config.logger]
                      "unhandled exception from daemon-side prover server: $exn"
                      ~metadata:[ ("exn", Error_json.error_to_yojson err) ] ) )
              (fun () ->
                O1trace.thread "manage_prover_subprocess" (fun () ->
<<<<<<< HEAD
                    Prover.create ~logger:config.logger
                      ~enable_internal_tracing:(Internal_tracing.is_enabled ())
                      ~internal_trace_filename:"prover-internal-trace.jsonl"
                      ~proof_level:config.precomputed_values.proof_level
                      ~constraint_constants ~pids:config.pids
                      ~conf_dir:config.conf_dir () ) )
=======
                    let%bind prover =
                      Prover.create ~logger:config.logger
                        ~enable_internal_tracing:
                          (Internal_tracing.is_enabled ())
                        ~internal_trace_filename:"prover-internal-trace.jsonl"
                        ~proof_level:config.precomputed_values.proof_level
                        ~constraint_constants ~pids:config.pids
                        ~conf_dir:config.conf_dir ()
                    in
                    let%map () = set_itn_data (module Prover) prover in
                    prover ) )
>>>>>>> f28a81db
            >>| Result.ok_exn
          in
          let%bind verifier =
            Monitor.try_with ~here:[%here]
              ~rest:
                (`Call
                  (fun exn ->
                    let err = Error.of_exn ~backtrace:`Get exn in
                    [%log' warn config.logger]
                      "unhandled exception from daemon-side verifier server: \
                       $exn"
                      ~metadata:[ ("exn", Error_json.error_to_yojson err) ] ) )
              (fun () ->
                O1trace.thread "manage_verifier_subprocess" (fun () ->
<<<<<<< HEAD
                    Verifier.create ~logger:config.logger
                      ~enable_internal_tracing:(Internal_tracing.is_enabled ())
                      ~internal_trace_filename:"verifier-internal-trace.jsonl"
                      ~proof_level:config.precomputed_values.proof_level
                      ~constraint_constants:
                        config.precomputed_values.constraint_constants
                      ~pids:config.pids ~conf_dir:(Some config.conf_dir) () ) )
=======
                    let%bind verifier =
                      Verifier.create ~logger:config.logger
                        ~enable_internal_tracing:
                          (Internal_tracing.is_enabled ())
                        ~internal_trace_filename:"verifier-internal-trace.jsonl"
                        ~proof_level:config.precomputed_values.proof_level
                        ~constraint_constants:
                          config.precomputed_values.constraint_constants
                        ~pids:config.pids ~conf_dir:(Some config.conf_dir) ()
                    in
                    let%map () = set_itn_data (module Verifier) verifier in
                    verifier ) )
>>>>>>> f28a81db
            >>| Result.ok_exn
          in
          (* This setup is required for the dynamic enabling/disabling of internal
             tracing to also work with the verifier and prover sub-processes. *)
          Internal_tracing.register_toggle_callback (fun enabled ->
              let%map result =
                Verifier.toggle_internal_tracing verifier enabled
              in
              Or_error.iter_error result ~f:(fun error ->
                  [%log' warn config.logger]
                    "Failed to toggle verifier internal tracing: $error"
                    ~metadata:[ ("error", `String (Error.to_string_hum error)) ] ) ) ;
          Internal_tracing.register_toggle_callback (fun enabled ->
              let%map result = Prover.toggle_internal_tracing prover enabled in
              Or_error.iter_error result ~f:(fun error ->
                  [%log' warn config.logger]
                    "Failed to toggle prover internal tracing: $error"
                    ~metadata:[ ("error", `String (Error.to_string_hum error)) ] ) ) ;
          let%bind vrf_evaluator =
            Monitor.try_with ~here:[%here]
              ~rest:
                (`Call
                  (fun exn ->
                    let err = Error.of_exn ~backtrace:`Get exn in
                    [%log' warn config.logger]
                      "unhandled exception from daemon-side vrf evaluator \
                       server: $exn"
                      ~metadata:[ ("exn", Error_json.error_to_yojson err) ] ) )
              (fun () ->
                O1trace.thread "manage_vrf_evaluator_subprocess" (fun () ->
                    Vrf_evaluator.create ~constraint_constants ~pids:config.pids
                      ~logger:config.logger ~conf_dir:config.conf_dir
                      ~consensus_constants
                      ~keypairs:config.block_production_keypairs ) )
            >>| Result.ok_exn
          in
          let snark_worker =
            Option.value_map config.snark_worker_config.initial_snark_worker_key
              ~default:(`Off config.snark_work_fee) ~f:(fun public_key ->
                `On
                  ( { public_key
                    ; process = Ivar.create ()
                    ; kill_ivar = Ivar.create ()
                    }
                  , config.snark_work_fee ) )
          in
          let%bind uptime_snark_worker_opt =
            (* if uptime URL provided, run uptime service SNARK worker *)
            Option.value_map config.uptime_url ~default:(return None)
              ~f:(fun _url ->
                Monitor.try_with ~here:[%here]
                  ~rest:
                    (`Call
                      (fun exn ->
                        let err = Error.of_exn ~backtrace:`Get exn in
                        [%log' fatal config.logger]
                          "unhandled exception when creating uptime service \
                           SNARK worker: $exn, terminating daemon"
                          ~metadata:[ ("exn", Error_json.error_to_yojson err) ] ;
                        (* make sure Async shutdown handlers are called *)
                        don't_wait_for (Async.exit 1) ) )
                  (fun () ->
                    O1trace.thread "manage_uptime_snark_worker_subprocess"
                      (fun () ->
                        Uptime_service.Uptime_snark_worker.create
                          ~logger:config.logger ~pids:config.pids ) )
                >>| Result.ok )
          in
          log_snark_coordinator_warning config snark_worker ;
          Protocol_version.set_current config.initial_protocol_version ;
          Protocol_version.set_proposed_opt config.proposed_protocol_version_opt ;
          let log_rate_limiter_occasionally rl ~label =
            let t = Time.Span.of_min 1. in
            every t (fun () ->
                [%log' debug config.logger]
                  ~metadata:
                    [ ("rate_limiter", Network_pool.Rate_limiter.summary rl) ]
                  !"%s $rate_limiter" label )
          in
          let producer_transition_reader, producer_transition_writer =
            Strict_pipe.create Synchronous
          in
          let frontier_broadcast_pipe_r, frontier_broadcast_pipe_w =
            Broadcast_pipe.create None
          in
          Exit_handlers.register_async_shutdown_handler ~logger:config.logger
            ~description:"Close transition frontier, if exists" (fun () ->
              match Broadcast_pipe.Reader.peek frontier_broadcast_pipe_r with
              | None ->
                  Deferred.unit
              | Some frontier ->
                  Transition_frontier.close ~loc:__LOC__ frontier ) ;
          let handle_request name ~f query_env =
            O1trace.thread ("handle_request_" ^ name) (fun () ->
                let input = Envelope.Incoming.data query_env in
                Deferred.return
                @@
                let open Option.Let_syntax in
                let%bind frontier =
                  Broadcast_pipe.Reader.peek frontier_broadcast_pipe_r
                in
                f ~frontier input )
          in
          (* knot-tying hacks so we can pass a get_node_status function before net, Mina_lib.t created *)
          let net_ref = ref None in
          let sync_status_ref = ref None in
          let get_node_status _env =
            O1trace.thread "handle_request_get_node_status" (fun () ->
                let node_ip_addr =
                  config.gossip_net_params.addrs_and_ports.external_ip
                in
                let peer_opt = config.gossip_net_params.addrs_and_ports.peer in
                let node_peer_id =
                  Option.value_map peer_opt ~default:"<UNKNOWN>" ~f:(fun peer ->
                      peer.peer_id )
                in
                if config.disable_node_status then
                  Deferred.return
                  @@ Error
                       (Error.of_string
                          (sprintf
                             !"Node with IP address=%{sexp: Unix.Inet_addr.t}, \
                               peer ID=%s, node status is disabled"
                             node_ip_addr node_peer_id ) )
                else
                  match !net_ref with
                  | None ->
                      (* should be unreachable; without a network, we wouldn't receive this RPC call *)
                      [%log' info config.logger]
                        "Network not instantiated when node status requested" ;
                      Deferred.return
                      @@ Error
                           (Error.of_string
                              (sprintf
                                 !"Node with IP address=%{sexp: \
                                   Unix.Inet_addr.t}, peer ID=%s, network not \
                                   instantiated when node status requested"
                                 node_ip_addr node_peer_id ) )
                  | Some net ->
                      let ( protocol_state_hash
                          , best_tip_opt
                          , k_block_hashes_and_timestamps ) =
                        match
                          Broadcast_pipe.Reader.peek frontier_broadcast_pipe_r
                        with
                        | None ->
                            ( config.precomputed_values
                                .protocol_state_with_hashes
                                .hash
                                .state_hash
                            , None
                            , [] )
                        | Some frontier ->
                            let tip = Transition_frontier.best_tip frontier in
                            let protocol_state_hash =
                              Transition_frontier.Breadcrumb.state_hash tip
                            in
                            let k_breadcrumbs =
                              Transition_frontier.root frontier
                              :: Transition_frontier.best_tip_path frontier
                            in
                            let k_block_hashes_and_timestamps =
                              List.map k_breadcrumbs ~f:(fun bc ->
                                  ( Transition_frontier.Breadcrumb.state_hash bc
                                  , Option.value_map
                                      (Transition_frontier.Breadcrumb
                                       .transition_receipt_time bc )
                                      ~default:"no timestamp available"
                                      ~f:
                                        (Time.to_string_iso8601_basic
                                           ~zone:Time.Zone.utc ) ) )
                            in
                            ( protocol_state_hash
                            , Some tip
                            , k_block_hashes_and_timestamps )
                      in
                      let%bind peers = Mina_networking.peers net in
                      let open Deferred.Or_error.Let_syntax in
                      let%map sync_status =
                        match !sync_status_ref with
                        | None ->
                            Deferred.return (Ok `Offline)
                        | Some status ->
                            Deferred.return
                              (Mina_incremental.Status.Observer.value status)
                      in
                      let block_producers =
                        config.block_production_keypairs
                        |> Public_key.Compressed.Set.map ~f:snd
                        |> Set.to_list
                      in
                      let ban_statuses =
                        Trust_system.Peer_trust.peer_statuses
                          config.trust_system
                      in
                      let git_commit = Mina_version.commit_id_short in
                      let uptime_minutes =
                        let now = Time.now () in
                        let minutes_float =
                          Time.diff now config.start_time |> Time.Span.to_min
                        in
                        (* if rounding fails, just convert *)
                        Option.value_map
                          (Float.iround_nearest minutes_float)
                          ~f:Fn.id
                          ~default:(Float.to_int minutes_float)
                      in
                      let block_height_opt =
                        match best_tip_opt with
                        | None ->
                            None
                        | Some tip ->
                            let state =
                              Transition_frontier.Breadcrumb.protocol_state tip
                            in
                            let consensus_state =
                              state |> Mina_state.Protocol_state.consensus_state
                            in
                            Some
                              ( Mina_numbers.Length.to_int
                              @@ Consensus.Data.Consensus_state
                                 .blockchain_length consensus_state )
                      in
                      Mina_networking.Rpcs.Get_node_status.Node_status.
                        { node_ip_addr
                        ; node_peer_id
                        ; sync_status
                        ; peers
                        ; block_producers
                        ; protocol_state_hash
                        ; ban_statuses
                        ; k_block_hashes_and_timestamps
                        ; git_commit
                        ; uptime_minutes
                        ; block_height_opt
                        } )
          in
          let get_some_initial_peers _ =
            O1trace.thread "handle_request_get_some_initial_peers" (fun () ->
                match !net_ref with
                | None ->
                    (* should be unreachable; without a network, we wouldn't receive this RPC call *)
                    [%log' error config.logger]
                      "Network not instantiated when initial peers requested" ;
                    Deferred.return []
                | Some net ->
                    Mina_networking.peers net )
          in
          let txn_pool_config =
            Network_pool.Transaction_pool.Resource_pool.make_config ~verifier
              ~trust_system:config.trust_system
              ~pool_max_size:
                config.precomputed_values.genesis_constants.txpool_max_size
              ~genesis_constants:config.precomputed_values.genesis_constants
          in
          let first_received_message_signal = Ivar.create () in
          let online_status, notify_online_impl =
            online_broadcaster
              ~constraint_constants:config.net_config.constraint_constants
              config.time_controller
          in
          let on_first_received_message ~f =
            Ivar.read first_received_message_signal >>| f
          in

          (* TODO remove the line below after making sure notification will not lead
             to a stale lock *)
          let notify_online () =
            Ivar.fill_if_empty first_received_message_signal () ;
            notify_online_impl () |> don't_wait_for ;
            Deferred.unit
          in
          let transaction_pool, tx_remote_sink, tx_local_sink =
            (* make transaction pool return writer for local and incoming diffs *)
            Network_pool.Transaction_pool.create ~config:txn_pool_config
              ~constraint_constants ~consensus_constants
              ~time_controller:config.time_controller ~logger:config.logger
              ~frontier_broadcast_pipe:frontier_broadcast_pipe_r
              ~on_remote_push:notify_online
              ~log_gossip_heard:
                config.net_config.log_gossip_heard.transaction_pool_diff
          in
          let snark_pool_config =
            Network_pool.Snark_pool.Resource_pool.make_config ~verifier
              ~trust_system:config.trust_system
              ~disk_location:config.snark_pool_disk_location
          in
          let%bind snark_pool, snark_remote_sink, snark_local_sink =
            Network_pool.Snark_pool.load ~config:snark_pool_config
              ~constraint_constants ~consensus_constants
              ~time_controller:config.time_controller ~logger:config.logger
              ~frontier_broadcast_pipe:frontier_broadcast_pipe_r
              ~on_remote_push:notify_online
              ~log_gossip_heard:
                config.net_config.log_gossip_heard.snark_pool_diff ()
          in
          let block_reader, block_sink =
            Transition_handler.Block_sink.create
              { logger = config.logger
              ; slot_duration_ms =
                  config.precomputed_values.consensus_constants.slot_duration_ms
              ; on_push = notify_online
              ; log_gossip_heard = config.net_config.log_gossip_heard.new_state
              ; time_controller = config.net_config.time_controller
              ; consensus_constants = config.net_config.consensus_constants
              ; genesis_constants = config.precomputed_values.genesis_constants
              }
          in
          let sinks = (block_sink, tx_remote_sink, snark_remote_sink) in
          let%bind net =
            O1trace.thread "mina_networking" (fun () ->
                Mina_networking.create config.net_config ~get_some_initial_peers
                  ~sinks
                  ~get_staged_ledger_aux_and_pending_coinbases_at_hash:(fun query_env
                                                                            ->
                    O1trace.thread
                      "handle_request_get_staged_ledger_aux_and_pending_coinbases_at_hash"
                      (fun () ->
                        let input = Envelope.Incoming.data query_env in
                        Deferred.return
                        @@
                        let open Option.Let_syntax in
                        let%bind frontier =
                          Broadcast_pipe.Reader.peek frontier_broadcast_pipe_r
                        in
                        let%map ( scan_state
                                , expected_merkle_root
                                , pending_coinbases
                                , protocol_states ) =
                          Sync_handler
                          .get_staged_ledger_aux_and_pending_coinbases_at_hash
                            ~frontier input
                        in
                        let staged_ledger_hash =
                          Staged_ledger_hash.of_aux_ledger_and_coinbase_hash
                            (Staged_ledger.Scan_state.hash scan_state)
                            expected_merkle_root pending_coinbases
                        in
                        [%log' debug config.logger]
                          ~metadata:
                            [ ( "staged_ledger_hash"
                              , Staged_ledger_hash.to_yojson staged_ledger_hash
                              )
                            ]
                          "sending scan state and pending coinbase" ;
                        ( scan_state
                        , expected_merkle_root
                        , pending_coinbases
                        , protocol_states ) ) )
                  ~answer_sync_ledger_query:(fun query_env ->
                    let open Deferred.Or_error.Let_syntax in
                    O1trace.thread "handle_request_answer_sync_ledger_query"
                      (fun () ->
                        let ledger_hash, _ = Envelope.Incoming.data query_env in
                        let%bind frontier =
                          Deferred.return
                          @@ peek_frontier frontier_broadcast_pipe_r
                        in
                        Sync_handler.answer_query ~frontier ledger_hash
                          (Envelope.Incoming.map ~f:Tuple2.get2 query_env)
                          ~logger:config.logger
                          ~trust_system:config.trust_system
                        |> Deferred.map
                           (* begin error string prefix so we can pattern-match *)
                             ~f:
                               (Result.of_option
                                  ~error:
                                    (Error.createf
                                       !"%s for ledger_hash: \
                                         %{sexp:Ledger_hash.t}"
                                       Mina_networking
                                       .refused_answer_query_string ledger_hash ) ) )
                    )
                  ~get_ancestry:
                    (handle_request "get_ancestry" ~f:(fun ~frontier s ->
                         s
                         |> With_hash.map_hash ~f:(fun state_hash ->
                                { State_hash.State_hashes.state_hash
                                ; state_body_hash = None
                                } )
                         |> Sync_handler.Root.prove
                              ~context:(module Context)
                              ~frontier ) )
                  ~get_best_tip:
                    (handle_request "get_best_tip" ~f:(fun ~frontier () ->
                         let open Option.Let_syntax in
                         let open Proof_carrying_data in
                         let%map proof_with_data =
                           Best_tip_prover.prove
                             ~context:(module Context)
                             frontier
                         in
                         { proof_with_data with
                           data = With_hash.data proof_with_data.data
                         } ) )
                  ~get_node_status
                  ~get_transition_chain_proof:
                    (handle_request "get_transition_chain_proof"
                       ~f:(fun ~frontier hash ->
                         Transition_chain_prover.prove ~frontier hash ) )
                  ~get_transition_chain:
                    (handle_request "get_transition_chain"
                       ~f:Sync_handler.get_transition_chain )
                  ~get_transition_knowledge:(fun _q ->
                    O1trace.thread "handle_request_get_transition_knowledge"
                      (fun () ->
                        return
                          ( match
                              Broadcast_pipe.Reader.peek
                                frontier_broadcast_pipe_r
                            with
                          | None ->
                              []
                          | Some frontier ->
                              Sync_handler.best_tip_path ~frontier ) ) ) )
          in
          (* tie the first knot *)
          net_ref := Some net ;
          let user_command_input_reader, user_command_input_writer =
            Strict_pipe.(create ~name:"local user transactions" Synchronous)
          in
          let block_produced_bvar = Bvar.create () in
          (*Read from user_command_input_reader that has the user command inputs from client, infer nonce, create user command, and write it to the pipe consumed by the network pool*)
          Strict_pipe.Reader.iter user_command_input_reader
            ~f:(fun (inputs, result_cb, get_current_nonce, get_account) ->
              match inputs with
              | Signed_command_inputs uc_inputs -> (
                  match%bind
                    User_command_input.to_user_commands ~get_current_nonce
                      ~get_account ~constraint_constants ~logger:config.logger
                      uc_inputs
                  with
                  | Ok signed_commands ->
                      if List.is_empty signed_commands then (
                        result_cb
                          (Error (Error.of_string "No user commands to send")) ;
                        Deferred.unit )
                      else
                        (*callback for the result from transaction_pool.apply_diff*)
                        Network_pool.Transaction_pool.Local_sink.push
                          tx_local_sink
                          ( List.map signed_commands ~f:(fun c ->
                                User_command.Signed_command c )
                          , result_cb )
                  | Error e ->
                      [%log' error config.logger]
                        "Failed to submit user commands: $error"
                        ~metadata:[ ("error", Error_json.error_to_yojson e) ] ;
                      result_cb (Error e) ;
                      Deferred.unit )
              | Zkapp_command_command_inputs zkapp_commands ->
                  (* TODO: here, submit a Zkapp_command.t, which includes a nonce
                     allow the nonce to be omitted, and infer it, as done
                     for user command inputs
                  *)
                  (* too-big Zkapp_command.t's were filtered when writing to the user command pipe *)
                  Network_pool.Transaction_pool.Local_sink.push tx_local_sink
                    ( List.map zkapp_commands ~f:(fun zkapp_command ->
                          User_command.Zkapp_command zkapp_command )
                    , result_cb ) )
          |> Deferred.don't_wait_for ;
          let ((most_recent_valid_block_reader, _) as most_recent_valid_block) =
            Broadcast_pipe.create
              ( Mina_block.genesis ~precomputed_values:config.precomputed_values
              |> Validation.reset_frontier_dependencies_validation
              |> Validation.reset_staged_ledger_diff_validation )
          in
          let valid_transitions, initialization_finish_signal =
            Transition_router.run
              ~context:(module Context)
              ~trust_system:config.trust_system ~verifier ~network:net
              ~is_seed:config.is_seed ~is_demo_mode:config.demo_mode
              ~time_controller:config.time_controller
              ~consensus_local_state:config.consensus_local_state
              ~persistent_root_location:config.persistent_root_location
              ~persistent_frontier_location:config.persistent_frontier_location
              ~frontier_broadcast_pipe:
                (frontier_broadcast_pipe_r, frontier_broadcast_pipe_w)
              ~catchup_mode ~network_transition_reader:block_reader
              ~producer_transition_reader ~most_recent_valid_block
              ~notify_online ()
          in
          let ( valid_transitions_for_network
              , valid_transitions_for_api
              , new_blocks ) =
            let network_pipe, downstream_pipe =
              Strict_pipe.Reader.Fork.two valid_transitions
            in
            let api_pipe, new_blocks_pipe =
              Strict_pipe.Reader.(
                Fork.two
                  (map downstream_pipe ~f:(fun (`Transition t, _, _) -> t)))
            in
            (network_pipe, api_pipe, new_blocks_pipe)
          in
          O1trace.background_thread "broadcast_transaction_pool_diffs"
            (fun () ->
              let rl = Network_pool.Transaction_pool.create_rate_limiter () in
              log_rate_limiter_occasionally rl ~label:"broadcast_transactions" ;
              Linear_pipe.iter
                (Network_pool.Transaction_pool.broadcasts transaction_pool)
                ~f:(fun cmds ->
                  (* the commands had valid sizes when added to the transaction pool
                     don't need to check sizes again for broadcast
                  *)
                  let%bind () =
                    send_resource_pool_diff_or_wait ~rl
                      ~diff_score:
                        Network_pool.Transaction_pool.Resource_pool.Diff.score
                      ~max_per_15_seconds:
                        Network_pool.Transaction_pool.Resource_pool.Diff
                        .max_per_15_seconds cmds
                  in
                  Mina_networking.broadcast_transaction_pool_diff net cmds ) ) ;
          O1trace.background_thread "broadcast_blocks" (fun () ->
              Strict_pipe.Reader.iter_without_pushback
                valid_transitions_for_network
                ~f:(fun
                     (`Transition transition, `Source source, `Valid_cb valid_cb)
                   ->
                  let hash =
                    Mina_block.Validated.forget transition
                    |> State_hash.With_state_hashes.state_hash
                  in
                  let consensus_state =
                    transition |> Mina_block.Validated.header
                    |> Header.protocol_state
                    |> Mina_state.Protocol_state.consensus_state
                  in
                  let now =
                    let open Block_time in
                    now config.time_controller |> to_span_since_epoch
                    |> Span.to_ms
                  in
                  match
                    Consensus.Hooks.received_at_valid_time
                      ~constants:consensus_constants ~time_received:now
                      consensus_state
                  with
                  | Ok () -> (
                      match source with
                      | `Gossip ->
                          [%str_log' info config.logger]
                            ~metadata:
                              [ ( "external_transition"
                                , Mina_block.Validated.to_yojson transition )
                              ]
                            (Rebroadcast_transition { state_hash = hash }) ;
                          (*send callback to libp2p to forward the gossiped transition*)
                          Option.iter
                            ~f:
                              (Fn.flip
                                 Mina_net2.Validation_callback
                                 .fire_if_not_already_fired `Accept )
                            valid_cb
                      | `Internal ->
                          (*Send callback to publish the new block. Don't log rebroadcast message if it is internally generated; There is a broadcast log*)
                          don't_wait_for
                            (Mina_networking.broadcast_state net
                               (Mina_block.Validated.forget transition) ) ;
                          Option.iter
                            ~f:
                              (Fn.flip
                                 Mina_net2.Validation_callback
                                 .fire_if_not_already_fired `Accept )
                            valid_cb
                      | `Catchup ->
                          (*Noop for directly downloaded transitions*)
                          Option.iter
                            ~f:
                              (Fn.flip
                                 Mina_net2.Validation_callback
                                 .fire_if_not_already_fired `Accept )
                            valid_cb )
                  | Error reason -> (
                      let timing_error_json =
                        match reason with
                        | `Too_early ->
                            `String "too early"
                        | `Too_late slots ->
                            `String (sprintf "%Lu slots too late" slots)
                      in
                      let metadata =
                        [ ("state_hash", State_hash.to_yojson hash)
                        ; ("block", Mina_block.Validated.to_yojson transition)
                        ; ("timing", timing_error_json)
                        ]
                      in
                      Option.iter
                        ~f:
                          (Fn.flip
                             Mina_net2.Validation_callback
                             .fire_if_not_already_fired `Reject )
                        valid_cb ;
                      match source with
                      | `Catchup ->
                          ()
                      | `Internal ->
                          [%log' error config.logger] ~metadata
                            "Internally generated block $state_hash cannot be \
                             rebroadcast because it's not a valid time to do \
                             so ($timing)"
                      | `Gossip ->
                          [%log' warn config.logger] ~metadata
                            "Not rebroadcasting block $state_hash because it \
                             was received $timing" ) ) ) ;
          (* FIXME #4093: augment ban_notifications with a Peer.ID so we can implement ban_notify
             trace_task "ban notification loop" (fun () ->
              Linear_pipe.iter (Mina_networking.ban_notification_reader net)
                ~f:(fun notification ->
                  let open Gossip_net in
                  let peer = notification.banned_peer in
                  let banned_until = notification.banned_until in
                  (* if RPC call fails, will be logged in gossip net code *)
                  let%map _ =
                    Mina_networking.ban_notify net peer banned_until
                  in
                  () ) ) ; *)
          don't_wait_for
            (Linear_pipe.iter
               (Mina_networking.ban_notification_reader net)
               ~f:(Fn.const Deferred.unit) ) ;
          let snark_jobs_state =
            Work_selector.State.init
              ~reassignment_wait:config.work_reassignment_wait
              ~frontier_broadcast_pipe:frontier_broadcast_pipe_r
              ~logger:config.logger
          in
          let%bind wallets =
            match wallets with
            | Some wallets ->
                return wallets
            | None ->
                Secrets.Wallets.load ~logger:config.logger
                  ~disk_location:config.wallets_disk_location
          in
          O1trace.background_thread "broadcast_snark_pool_diffs" (fun () ->
              let rl = Network_pool.Snark_pool.create_rate_limiter () in
              log_rate_limiter_occasionally rl ~label:"broadcast_snark_work" ;
              Linear_pipe.iter (Network_pool.Snark_pool.broadcasts snark_pool)
                ~f:(fun x ->
                  let%bind () =
                    send_resource_pool_diff_or_wait ~rl
                      ~diff_score:
                        Network_pool.Snark_pool.Resource_pool.Diff.score
                      ~max_per_15_seconds:
                        Network_pool.Snark_pool.Resource_pool.Diff
                        .max_per_15_seconds x
                  in
                  Mina_networking.broadcast_snark_pool_diff net x ) ) ;
          Option.iter config.archive_process_location
            ~f:(fun archive_process_port ->
              [%log' info config.logger]
                "Communicating with the archive process"
                ~metadata:
                  [ ( "Host"
                    , `String (Host_and_port.host archive_process_port.value) )
                  ; ( "Port"
                    , `Int (Host_and_port.port archive_process_port.value) )
                  ] ;
              Archive_client.run ~logger:config.logger
                ~precomputed_values:config.precomputed_values
                ~frontier_broadcast_pipe:frontier_broadcast_pipe_r
                archive_process_port ) ;
          let precomputed_block_writer =
            ref
              ( Option.map config.precomputed_blocks_path ~f:(fun path ->
                    `Path path )
              , if config.log_precomputed_blocks then Some `Log else None )
          in
          let subscriptions =
            Mina_subscriptions.create ~logger:config.logger
              ~constraint_constants ~new_blocks ~wallets
              ~transition_frontier:frontier_broadcast_pipe_r
              ~is_storing_all:config.is_archive_rocksdb
              ~upload_blocks_to_gcloud:config.upload_blocks_to_gcloud
              ~time_controller:config.time_controller ~precomputed_block_writer
          in
          let open Mina_incremental.Status in
          let transition_frontier_incr =
            Var.watch @@ of_broadcast_pipe frontier_broadcast_pipe_r
          in
          let transition_frontier_and_catchup_signal_incr =
            transition_frontier_incr
            >>= function
            | Some transition_frontier ->
                of_broadcast_pipe Ledger_catchup.Catchup_jobs.reader
                |> Var.watch
                >>| fun catchup_signal ->
                Some (transition_frontier, catchup_signal)
            | None ->
                return None
          in
          let sync_status =
            create_sync_status_observer ~logger:config.logger ~net
              ~is_seed:config.is_seed ~demo_mode:config.demo_mode
              ~transition_frontier_and_catchup_signal_incr
              ~online_status_incr:(Var.watch @@ of_broadcast_pipe online_status)
              ~first_connection_incr:
                ( Var.watch @@ of_deferred
                @@ Mina_networking.on_first_connect net ~f:Fn.id )
              ~first_message_incr:
                (Var.watch @@ of_deferred @@ on_first_received_message ~f:Fn.id)
          in
          (* tie other knot *)
          sync_status_ref := Some sync_status ;
          Deferred.return
            { config
            ; next_producer_timing = None
            ; processes =
                { prover
                ; verifier
                ; snark_worker
                ; uptime_snark_worker_opt
                ; vrf_evaluator
                }
            ; initialization_finish_signal
            ; components =
                { net
                ; transaction_pool
                ; snark_pool
                ; transition_frontier = frontier_broadcast_pipe_r
                ; most_recent_valid_block = most_recent_valid_block_reader
                ; block_produced_bvar
                }
            ; pipes =
                { validated_transitions_reader = valid_transitions_for_api
                ; producer_transition_writer
                ; user_command_input_writer
                ; tx_local_sink
                ; snark_local_sink
                }
            ; wallets
            ; coinbase_receiver = ref config.coinbase_receiver
            ; snark_job_state = snark_jobs_state
            ; subscriptions
            ; sync_status
            ; precomputed_block_writer
            ; block_production_status = ref `Free
            ; vrf_evaluation_state =
                Block_producer.Vrf_evaluation_state.create ()
            } ) )

let net { components = { net; _ }; _ } = net

let runtime_config { config = { precomputed_values; _ }; _ } =
  Genesis_ledger_helper.runtime_config_of_precomputed_values precomputed_values

let verifier { processes = { verifier; _ }; _ } = verifier

let vrf_evaluator { processes = { vrf_evaluator; _ }; _ } = vrf_evaluator

let genesis_ledger t = Genesis_proof.genesis_ledger t.config.precomputed_values<|MERGE_RESOLUTION|>--- conflicted
+++ resolved
@@ -1435,14 +1435,6 @@
                       ~metadata:[ ("exn", Error_json.error_to_yojson err) ] ) )
               (fun () ->
                 O1trace.thread "manage_prover_subprocess" (fun () ->
-<<<<<<< HEAD
-                    Prover.create ~logger:config.logger
-                      ~enable_internal_tracing:(Internal_tracing.is_enabled ())
-                      ~internal_trace_filename:"prover-internal-trace.jsonl"
-                      ~proof_level:config.precomputed_values.proof_level
-                      ~constraint_constants ~pids:config.pids
-                      ~conf_dir:config.conf_dir () ) )
-=======
                     let%bind prover =
                       Prover.create ~logger:config.logger
                         ~enable_internal_tracing:
@@ -1454,7 +1446,6 @@
                     in
                     let%map () = set_itn_data (module Prover) prover in
                     prover ) )
->>>>>>> f28a81db
             >>| Result.ok_exn
           in
           let%bind verifier =
@@ -1469,15 +1460,6 @@
                       ~metadata:[ ("exn", Error_json.error_to_yojson err) ] ) )
               (fun () ->
                 O1trace.thread "manage_verifier_subprocess" (fun () ->
-<<<<<<< HEAD
-                    Verifier.create ~logger:config.logger
-                      ~enable_internal_tracing:(Internal_tracing.is_enabled ())
-                      ~internal_trace_filename:"verifier-internal-trace.jsonl"
-                      ~proof_level:config.precomputed_values.proof_level
-                      ~constraint_constants:
-                        config.precomputed_values.constraint_constants
-                      ~pids:config.pids ~conf_dir:(Some config.conf_dir) () ) )
-=======
                     let%bind verifier =
                       Verifier.create ~logger:config.logger
                         ~enable_internal_tracing:
@@ -1490,7 +1472,6 @@
                     in
                     let%map () = set_itn_data (module Verifier) verifier in
                     verifier ) )
->>>>>>> f28a81db
             >>| Result.ok_exn
           in
           (* This setup is required for the dynamic enabling/disabling of internal
