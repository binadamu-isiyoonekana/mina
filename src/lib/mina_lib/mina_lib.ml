open Core_kernel
open Async
open Mina_base
open Mina_transaction
module Ledger = Mina_ledger.Ledger
open Mina_transition
open Pipe_lib
open Strict_pipe
open Signature_lib
open Network_peer
module Archive_client = Archive_client
module Config = Config
module Conf_dir = Conf_dir
module Subscriptions = Coda_subscriptions
module Snark_worker_lib = Snark_worker
module Timeout = Timeout_lib.Core_time

type Structured_log_events.t += Connecting
  [@@deriving register_event { msg = "Mina daemon is connecting" }]

type Structured_log_events.t += Listening
  [@@deriving register_event { msg = "Mina daemon is listening" }]

type Structured_log_events.t += Bootstrapping
  [@@deriving register_event { msg = "Mina daemon is bootstrapping" }]

type Structured_log_events.t += Ledger_catchup
  [@@deriving register_event { msg = "Mina daemon is doing ledger catchup" }]

type Structured_log_events.t += Synced
  [@@deriving register_event { msg = "Mina daemon is synced" }]

type Structured_log_events.t +=
  | Rebroadcast_transition of { state_hash : State_hash.t }
  [@@deriving register_event { msg = "Rebroadcasting $state_hash" }]

exception Snark_worker_error of int

exception Snark_worker_signal_interrupt of Signal.t

(* A way to run a single snark worker for a daemon in a lazy manner. Forcing
   this lazy value will run the snark worker process. A snark work is
   assigned to a public key. This public key can change throughout the entire time
   the daemon is running *)
type snark_worker =
  { public_key : Public_key.Compressed.t
  ; process : Process.t Ivar.t
  ; kill_ivar : unit Ivar.t
  }

type processes =
  { prover : Prover.t
  ; verifier : Verifier.t
  ; vrf_evaluator : Vrf_evaluator.t
  ; mutable snark_worker :
      [ `On of snark_worker * Currency.Fee.t | `Off of Currency.Fee.t ]
  ; uptime_snark_worker_opt : Uptime_service.Uptime_snark_worker.t option
  }

type components =
  { net : Mina_networking.t
  ; transaction_pool : Network_pool.Transaction_pool.t
  ; snark_pool : Network_pool.Snark_pool.t
  ; transition_frontier : Transition_frontier.t option Broadcast_pipe.Reader.t
  ; most_recent_valid_block :
      External_transition.Initial_validated.t Broadcast_pipe.Reader.t
  ; block_produced_bvar : (Transition_frontier.Breadcrumb.t, read_write) Bvar.t
  }

(* tag commands so they can share a common pipe, to ensure sequentiality of nonces *)
type command_inputs =
  | User_command_inputs of User_command_input.t list
  | Snapp_command_inputs of Parties.t list

type pipes =
  { validated_transitions_reader :
      External_transition.Validated.t Strict_pipe.Reader.t
  ; producer_transition_writer :
      ( Transition_frontier.Breadcrumb.t
      , Strict_pipe.synchronous
      , unit Deferred.t )
      Strict_pipe.Writer.t
  ; user_command_input_writer :
      ( command_inputs
        * (   ( Network_pool.Transaction_pool.Resource_pool.Diff.t
              * Network_pool.Transaction_pool.Resource_pool.Diff.Rejected.t )
              Or_error.t
           -> unit)
        * (   Account_id.t
           -> ( [ `Min of Mina_base.Account.Nonce.t ] * Mina_base.Account.Nonce.t
              , string )
              Result.t)
        * (Account_id.t -> Account.t option Participating_state.T.t)
      , Strict_pipe.synchronous
      , unit Deferred.t )
      Strict_pipe.Writer.t
  ; tx_local_sink : Network_pool.Transaction_pool.Local_sink.t
  ; snark_local_sink : Network_pool.Snark_pool.Local_sink.t
  }

type t =
  { config : Config.t
  ; processes : processes
  ; components : components
  ; initialization_finish_signal : unit Ivar.t
  ; pipes : pipes
  ; wallets : Secrets.Wallets.t
  ; coinbase_receiver : Consensus.Coinbase_receiver.t ref
  ; snark_job_state : Work_selector.State.t
  ; mutable next_producer_timing :
      Daemon_rpcs.Types.Status.Next_producer_timing.t option
  ; subscriptions : Coda_subscriptions.t
  ; sync_status : Sync_status.t Mina_incremental.Status.Observer.t
  ; precomputed_block_writer :
      ([ `Path of string ] option * [ `Log ] option) ref
  ; block_production_status :
      [ `Producing | `Producing_in_ms of float | `Free ] ref
  }
[@@deriving fields]

let time_controller t = t.config.time_controller

let subscription t = t.subscriptions

let peek_frontier frontier_broadcast_pipe =
  Broadcast_pipe.Reader.peek frontier_broadcast_pipe
  |> Result.of_option
       ~error:
         (Error.of_string
            "Cannot retrieve transition frontier now. Bootstrapping right now.")

let client_port t =
  let { Node_addrs_and_ports.client_port; _ } =
    t.config.gossip_net_params.addrs_and_ports
  in
  client_port

(* Get the most recently set public keys  *)
let block_production_pubkeys t : Public_key.Compressed.Set.t =
  t.config.block_production_keypairs |> Keypair.And_compressed_pk.Set.to_list
  |> List.map ~f:snd |> Public_key.Compressed.Set.of_list

let coinbase_receiver t = !(t.coinbase_receiver)

let replace_coinbase_receiver t coinbase_receiver =
  [%log' info t.config.logger]
    "Changing the coinbase receiver for produced blocks from $old_receiver to \
     $new_receiver"
    ~metadata:
      [ ( "old_receiver"
        , Consensus.Coinbase_receiver.to_yojson !(t.coinbase_receiver) )
      ; ("new_receiver", Consensus.Coinbase_receiver.to_yojson coinbase_receiver)
      ] ;
  t.coinbase_receiver := coinbase_receiver

let log_snark_worker_warning t =
  if Option.is_some t.config.snark_coordinator_key then
    [%log' warn t.config.logger]
      "The snark coordinator flag is set; running a snark worker will override \
       the snark coordinator key"

let log_snark_coordinator_warning (config : Config.t) snark_worker =
  if Option.is_some config.snark_coordinator_key then
    match snark_worker with
    | `On _ ->
        [%log' warn config.logger]
          "The snark coordinator key will be ignored because the snark worker \
           key is set "
    | _ ->
        ()

module Snark_worker = struct
  let run_process ~logger ~proof_level pids client_port kill_ivar num_threads =
    let env =
      Option.map
        ~f:(fun num -> `Extend [ ("RAYON_NUM_THREADS", string_of_int num) ])
        num_threads
    in
    let%map snark_worker_process =
      let our_binary = Sys.executable_name in
      Process.create_exn () ~prog:our_binary ?env
        ~args:
          ( "internal" :: Snark_worker.Intf.command_name
          :: Snark_worker.arguments ~proof_level
               ~daemon_address:
                 (Host_and_port.create ~host:"127.0.0.1" ~port:client_port)
               ~shutdown_on_disconnect:false )
    in
    Child_processes.Termination.register_process pids snark_worker_process
      Snark_worker ;
    Child_processes.Termination.wait_for_process_log_errors ~logger
      snark_worker_process ~module_:__MODULE__ ~location:__LOC__ ~here:[%here] ;
    let close_stdin () =
      Process.stdin snark_worker_process |> Async.Writer.close
    in
    let remove_pid () =
      let pid = Process.pid snark_worker_process in
      Child_processes.Termination.remove pids pid
    in
    don't_wait_for
      ( match%bind
          Monitor.try_with ~here:[%here] (fun () ->
              Process.wait snark_worker_process)
        with
      | Ok signal_or_error -> (
          let%bind () = close_stdin () in
          remove_pid () ;
          match signal_or_error with
          | Ok () ->
              [%log info] "Snark worker process died" ;
              if Ivar.is_full kill_ivar then
                [%log error] "Ivar.fill bug is here!" ;
              Ivar.fill kill_ivar () ;
              Deferred.unit
          | Error (`Exit_non_zero non_zero_error) ->
              [%log fatal]
                !"Snark worker process died with a nonzero error %i"
                non_zero_error ;
              raise (Snark_worker_error non_zero_error)
          | Error (`Signal signal) ->
              [%log fatal]
                !"Snark worker died with signal %{sexp:Signal.t}. Aborting \
                  daemon"
                signal ;
              raise (Snark_worker_signal_interrupt signal) )
      | Error exn ->
          let%bind () = close_stdin () in
          remove_pid () ;
          [%log info]
            !"Exception when waiting for snark worker process to terminate: \
              $exn"
            ~metadata:[ ("exn", `String (Exn.to_string exn)) ] ;
          Deferred.unit ) ;
    [%log trace]
      !"Created snark worker with pid: %i"
      (Pid.to_int @@ Process.pid snark_worker_process) ;
    (* We want these to be printfs so we don't double encode our logs here *)
    Pipe.iter_without_pushback
      (Async.Reader.pipe (Process.stdout snark_worker_process))
      ~f:(fun s -> printf "%s" s)
    |> don't_wait_for ;
    Pipe.iter_without_pushback
      (Async.Reader.pipe (Process.stderr snark_worker_process))
      ~f:(fun s -> printf "%s" s)
    |> don't_wait_for ;
    snark_worker_process

  let start t =
    match t.processes.snark_worker with
    | `On ({ process = process_ivar; kill_ivar; _ }, _) ->
        [%log' debug t.config.logger] !"Starting snark worker process" ;
        log_snark_worker_warning t ;
        let%map snark_worker_process =
          run_process ~logger:t.config.logger
            ~proof_level:t.config.precomputed_values.proof_level t.config.pids
            t.config.gossip_net_params.addrs_and_ports.client_port kill_ivar
            t.config.snark_worker_config.num_threads
        in
        [%log' debug t.config.logger]
          ~metadata:
            [ ( "snark_worker_pid"
              , `Int (Pid.to_int (Process.pid snark_worker_process)) )
            ]
          "Started snark worker process with pid: $snark_worker_pid" ;
        if Ivar.is_full process_ivar then
          [%log' error t.config.logger] "Ivar.fill bug is here!" ;
        Ivar.fill process_ivar snark_worker_process
    | `Off _ ->
        [%log' info t.config.logger]
          !"Attempted to turn on snark worker, but snark worker key is set to \
            none" ;
        Deferred.unit

  let stop ?(should_wait_kill = false) t =
    match t.processes.snark_worker with
    | `On ({ public_key = _; process; kill_ivar }, _) ->
        let%bind process = Ivar.read process in
        [%log' info t.config.logger]
          "Killing snark worker process with pid: $snark_worker_pid"
          ~metadata:
            [ ("snark_worker_pid", `Int (Pid.to_int (Process.pid process))) ] ;
        Signal.send_exn Signal.term (`Pid (Process.pid process)) ;
        if should_wait_kill then Ivar.read kill_ivar else Deferred.unit
    | `Off _ ->
        [%log' warn t.config.logger]
          "Attempted to turn off snark worker, but no snark worker was running" ;
        Deferred.unit

  let get_key { processes = { snark_worker; _ }; _ } =
    match snark_worker with
    | `On ({ public_key; _ }, _) ->
        Some public_key
    | `Off _ ->
        None

  let replace_key
      ({ processes = { snark_worker; _ }; config = { logger; _ }; _ } as t)
      new_key =
    match (snark_worker, new_key) with
    | `Off _, None ->
        [%log info]
          "Snark work is still not happening since keys snark worker keys are \
           still set to None" ;
        Deferred.unit
    | `Off fee, Some new_key ->
        let process = Ivar.create () in
        let kill_ivar = Ivar.create () in
        t.processes.snark_worker <-
          `On ({ public_key = new_key; process; kill_ivar }, fee) ;
        start t
    | `On ({ public_key = old; process; kill_ivar }, fee), Some new_key ->
        [%log debug]
          !"Changing snark worker key from $old to $new"
          ~metadata:
            [ ("old", Public_key.Compressed.to_yojson old)
            ; ("new", Public_key.Compressed.to_yojson new_key)
            ] ;
        t.processes.snark_worker <-
          `On ({ public_key = new_key; process; kill_ivar }, fee) ;
        Deferred.unit
    | `On (_, fee), None ->
        let%map () = stop t in
        t.processes.snark_worker <- `Off fee
end

let replace_snark_worker_key = Snark_worker.replace_key

let snark_worker_key = Snark_worker.get_key

let snark_coordinator_key t = t.config.snark_coordinator_key

let stop_snark_worker = Snark_worker.stop

let best_tip_opt t =
  let open Option.Let_syntax in
  let%map frontier =
    Broadcast_pipe.Reader.peek t.components.transition_frontier
  in
  Transition_frontier.best_tip frontier

let transition_frontier t = t.components.transition_frontier

let root_length_opt t =
  let open Option.Let_syntax in
  let%map frontier =
    Broadcast_pipe.Reader.peek t.components.transition_frontier
  in
  Transition_frontier.root_length frontier

let best_staged_ledger_opt t =
  let open Option.Let_syntax in
  let%map tip = best_tip_opt t in
  Transition_frontier.Breadcrumb.staged_ledger tip

let best_protocol_state_opt t =
  let open Option.Let_syntax in
  let%map tip = best_tip_opt t in
  Transition_frontier.Breadcrumb.protocol_state tip

let best_ledger_opt t =
  let open Option.Let_syntax in
  let%map staged_ledger = best_staged_ledger_opt t in
  Staged_ledger.ledger staged_ledger

let compose_of_option f =
  Fn.compose
    (Option.value_map ~default:`Bootstrapping ~f:(fun x -> `Active x))
    f

let best_tip = compose_of_option best_tip_opt

let root_length = compose_of_option root_length_opt

let active_or_bootstrapping =
  compose_of_option (fun t ->
      Option.bind
        (Broadcast_pipe.Reader.peek t.components.transition_frontier)
        ~f:(Fn.const (Some ())))

(* This is a hack put in place to deal with nodes getting stuck
   in Offline states, that is, not receiving blocks for an extended period.

   To address this, we restart the libp2p helper when we become offline. *)
let next_helper_restart = ref None

let offline_shutdown = ref None

exception Offline_shutdown

let create_sync_status_observer ~logger ~is_seed ~demo_mode ~net
    ~transition_frontier_and_catchup_signal_incr ~online_status_incr
    ~first_connection_incr ~first_message_incr =
  let open Mina_incremental.Status in
  let restart_delay = Time.Span.of_min 5. in
  let offline_shutdown_delay = Time.Span.of_min 25. in
  let incremental_status =
    map4 online_status_incr transition_frontier_and_catchup_signal_incr
      first_connection_incr first_message_incr
      ~f:(fun online_status active_status first_connection first_message ->
        (* Always be synced in demo mode, we don't expect peers to connect to us *)
        if demo_mode then `Synced
        else
          match online_status with
          | `Offline ->
              ( match !next_helper_restart with
              | None ->
                  next_helper_restart :=
                    Some
                      (Async.Clock.Event.run_after restart_delay
                         (fun () ->
                           [%log info]
                             "Offline for too long; restarting libp2p_helper" ;
                           Mina_networking.restart_helper net ;
                           next_helper_restart := None ;
                           match !offline_shutdown with
                           | None ->
                               offline_shutdown :=
                                 Some
                                   (Async.Clock.Event.run_after
                                      offline_shutdown_delay
                                      (fun () -> raise Offline_shutdown)
                                      ())
                           | Some _ ->
                               ())
                         ())
              | Some _ ->
                  () ) ;
              let is_empty = function `Empty -> true | _ -> false in
              if is_empty first_connection then (
                [%str_log info] Connecting ;
                `Connecting )
              else if is_empty first_message then (
                [%str_log info] Listening ;
                `Listening )
              else `Offline
          | `Online -> (
              Option.iter !next_helper_restart ~f:(fun e ->
                  Async.Clock.Event.abort_if_possible e ()) ;
              next_helper_restart := None ;
              Option.iter !offline_shutdown ~f:(fun e ->
                  Async.Clock.Event.abort_if_possible e ()) ;
              offline_shutdown := None ;
              match active_status with
              | None ->
                  let logger = Logger.create () in
                  [%str_log info] Bootstrapping ;
                  `Bootstrap
              | Some (_, catchup_jobs) ->
                  let logger = Logger.create () in
                  if catchup_jobs > 0 then (
                    [%str_log info] Ledger_catchup ;
                    `Catchup )
                  else (
                    [%str_log info] Synced ;
                    `Synced ) ))
  in
  let observer = observe incremental_status in
  (* monitor Mina status, issue a warning if offline for too long (unless we are a seed node) *)
  ( if not is_seed then
    let offline_timeout_min = 15.0 in
    let offline_timeout_duration = Time.Span.of_min offline_timeout_min in
    let offline_timeout = ref None in
    let offline_warned = ref false in
    let log_offline_warning _tm =
      [%log error]
        "Daemon has not received any gossip messages for %0.0f minutes; check \
         the daemon's external port forwarding, if needed"
        offline_timeout_min ;
      offline_warned := true
    in
    let start_offline_timeout () =
      match !offline_timeout with
      | Some _ ->
          ()
      | None ->
          offline_timeout :=
            Some
              (Timeout.create () offline_timeout_duration
                 ~f:log_offline_warning)
    in
    let stop_offline_timeout () =
      match !offline_timeout with
      | Some timeout ->
          if !offline_warned then (
            [%log info]
              "Daemon had been offline (no gossip messages received), now back \
               online" ;
            offline_warned := false ) ;
          Timeout.cancel () timeout () ;
          offline_timeout := None
      | None ->
          ()
    in
    let handle_status_change status =
      if match status with `Offline -> true | _ -> false then
        start_offline_timeout ()
      else stop_offline_timeout ()
    in
    Observer.on_update_exn observer ~f:(function
      | Initialized value ->
          handle_status_change value
      | Changed (_, value) ->
          handle_status_change value
      | Invalidated ->
          ()) ) ;
  (* recompute Mina status on an interval *)
  let stabilize () = O1trace.sync_thread "stabilize_sync_status" stabilize in
  stabilize () ;
  every (Time.Span.of_sec 15.0) ~stop:(never ()) stabilize ;
  observer

let sync_status t = t.sync_status

let visualize_frontier ~filename =
  compose_of_option
  @@ fun t ->
  let open Option.Let_syntax in
  let%map frontier =
    Broadcast_pipe.Reader.peek t.components.transition_frontier
  in
  Transition_frontier.visualize ~filename frontier

let best_staged_ledger = compose_of_option best_staged_ledger_opt

let best_protocol_state = compose_of_option best_protocol_state_opt

let best_ledger = compose_of_option best_ledger_opt

let get_ledger t state_hash_opt =
  let open Or_error.Let_syntax in
  let%bind state_hash =
    Option.value_map state_hash_opt ~f:Or_error.return
      ~default:
        ( match best_tip t with
        | `Active bc ->
            Or_error.return (Frontier_base.Breadcrumb.state_hash bc)
        | `Bootstrapping ->
            Or_error.error_string
              "get_ledger: can't get staged ledger hash while bootstrapping" )
  in
  let%bind frontier = t.components.transition_frontier |> peek_frontier in
  match Transition_frontier.find frontier state_hash with
  | Some b ->
      let staged_ledger = Transition_frontier.Breadcrumb.staged_ledger b in
      Ok (Ledger.to_list (Staged_ledger.ledger staged_ledger))
  | None ->
      Or_error.error_string
        "get_ledger: state hash not found in transition frontier"

let get_snarked_ledger t state_hash_opt =
  let open Or_error.Let_syntax in
  let%bind state_hash =
    Option.value_map state_hash_opt ~f:Or_error.return
      ~default:
        ( match best_tip t with
        | `Active bc ->
            Or_error.return (Frontier_base.Breadcrumb.state_hash bc)
        | `Bootstrapping ->
            Or_error.error_string
              "get_snarked_ledger: can't get snarked ledger hash while \
               bootstrapping" )
  in
  let%bind frontier = t.components.transition_frontier |> peek_frontier in
  match Transition_frontier.find frontier state_hash with
  | Some b ->
      let root_snarked_ledger =
        Transition_frontier.root_snarked_ledger frontier
      in
      let ledger = Ledger.of_database root_snarked_ledger in
      let path = Transition_frontier.path_map frontier b ~f:Fn.id in
      let%bind _ =
        List.fold_until ~init:(Ok ()) path
          ~f:(fun _acc b ->
            if Transition_frontier.Breadcrumb.just_emitted_a_proof b then
              match
                Staged_ledger.proof_txns_with_state_hashes
                  (Transition_frontier.Breadcrumb.staged_ledger b)
              with
              | None ->
                  Stop
                    (Or_error.error_string
                       (sprintf
                          "No transactions corresponding to the emitted proof \
                           for state_hash:%s"
                          (State_hash.to_base58_check
                             (Transition_frontier.Breadcrumb.state_hash b))))
              | Some txns -> (
                  match
                    List.fold_until ~init:(Ok ())
                      (Non_empty_list.to_list txns)
                      ~f:(fun _acc (txn, state_hash) ->
                        (*Validate transactions against the protocol state associated with the transaction*)
                        match
                          Transition_frontier.find_protocol_state frontier
                            state_hash
                        with
                        | Some state -> (
                            let txn_state_view =
                              Mina_state.Protocol_state.body state
                              |> Mina_state.Protocol_state.Body.view
                            in
                            match
                              Ledger.apply_transaction
                                ~constraint_constants:
                                  t.config.precomputed_values
                                    .constraint_constants ~txn_state_view ledger
                                txn.data
                            with
                            | Ok _ ->
                                Continue (Ok ())
                            | e ->
                                Stop (Or_error.map e ~f:ignore) )
                        | None ->
                            Stop
                              (Or_error.errorf
                                 !"Coudln't find protocol state with hash %s"
                                 (State_hash.to_base58_check state_hash)))
                      ~finish:Fn.id
                  with
                  | Ok _ ->
                      Continue (Ok ())
                  | e ->
                      Stop e )
            else Continue (Ok ()))
          ~finish:Fn.id
      in
      let snarked_ledger_hash =
        Transition_frontier.Breadcrumb.blockchain_state b
        |> Mina_state.Blockchain_state.snarked_ledger_hash
      in
      let merkle_root = Ledger.merkle_root ledger in
      if Frozen_ledger_hash.equal snarked_ledger_hash merkle_root then (
        let res = Ledger.to_list ledger in
        ignore @@ Ledger.unregister_mask_exn ~loc:__LOC__ ledger ;
        Ok res )
      else
        Or_error.errorf
          "Expected snarked ledger hash %s but got %s for state hash %s"
          (Frozen_ledger_hash.to_base58_check snarked_ledger_hash)
          (Frozen_ledger_hash.to_base58_check merkle_root)
          (State_hash.to_base58_check state_hash)
  | None ->
      Or_error.error_string
        "get_snarked_ledger: state hash not found in transition frontier"

let get_account t aid =
  let open Participating_state.Let_syntax in
  let%map ledger = best_ledger t in
  let open Option.Let_syntax in
  let%bind loc = Ledger.location_of_account ledger aid in
  Ledger.get ledger loc

let get_inferred_nonce_from_transaction_pool_and_ledger t
    (account_id : Account_id.t) =
  let transaction_pool = t.components.transaction_pool in
  let resource_pool =
    Network_pool.Transaction_pool.resource_pool transaction_pool
  in
  let pooled_transactions =
    Network_pool.Transaction_pool.Resource_pool.all_from_account resource_pool
      account_id
  in
  let txn_pool_nonce =
    let nonces =
      List.map pooled_transactions
        ~f:
          (Fn.compose User_command.nonce_exn
             Transaction_hash.User_command_with_valid_signature.command)
    in
    (* The last nonce gives us the maximum nonce in the transaction pool *)
    List.last nonces
  in
  match txn_pool_nonce with
  | Some nonce ->
      Participating_state.Option.return (Account.Nonce.succ nonce)
  | None ->
      let open Participating_state.Option.Let_syntax in
      let%map account = get_account t account_id in
      account.Account.Poly.nonce

let snark_job_state t = t.snark_job_state

let add_block_subscriber t public_key =
  Coda_subscriptions.add_block_subscriber t.subscriptions public_key

let add_payment_subscriber t public_key =
  Coda_subscriptions.add_payment_subscriber t.subscriptions public_key

let transaction_pool t = t.components.transaction_pool

let snark_pool t = t.components.snark_pool

let peers t = Mina_networking.peers t.components.net

let initial_peers t = Mina_networking.initial_peers t.components.net

let snark_work_fee t =
  match t.processes.snark_worker with `On (_, fee) -> fee | `Off fee -> fee

let set_snark_work_fee t new_fee =
  t.processes.snark_worker <-
    ( match t.processes.snark_worker with
    | `On (config, _) ->
        `On (config, new_fee)
    | `Off _ ->
        `Off new_fee )

let top_level_logger t = t.config.logger

let most_recent_valid_transition t = t.components.most_recent_valid_block

let block_produced_bvar t = t.components.block_produced_bvar

let staged_ledger_ledger_proof t =
  let open Option.Let_syntax in
  let%bind sl = best_staged_ledger_opt t in
  Staged_ledger.current_ledger_proof sl

let validated_transitions t = t.pipes.validated_transitions_reader

module Root_diff = struct
  [%%versioned
  module Stable = struct
    module V2 = struct
      type t =
        { commands : User_command.Stable.V2.t With_status.Stable.V2.t list
        ; root_length : int
        }

      let to_latest = Fn.id
    end
  end]
end

let initialization_finish_signal t = t.initialization_finish_signal

(* TODO: this is a bad pattern for two reasons:
 *   - uses an abstraction leak to patch new functionality instead of making a new extension
 *   - every call to this function will create a new, unique pipe with it's own thread for transfering
 *     items from the identity extension with no route for termination
 *)
let root_diff t =
  let root_diff_reader, root_diff_writer =
    Strict_pipe.create ~name:"root diff"
      (Buffered (`Capacity 30, `Overflow Crash))
  in
  O1trace.background_thread "read_root_diffs" (fun () ->
      let open Root_diff.Stable.Latest in
      let length_of_breadcrumb =
        Fn.compose Unsigned.UInt32.to_int
          Transition_frontier.Breadcrumb.blockchain_length
      in
      Broadcast_pipe.Reader.iter t.components.transition_frontier ~f:(function
        | None ->
            Deferred.unit
        | Some frontier ->
            let root = Transition_frontier.root frontier in
            Strict_pipe.Writer.write root_diff_writer
              { commands =
                  List.map
                    (Transition_frontier.Breadcrumb.commands root)
                    ~f:(With_status.map ~f:User_command.forget_check)
              ; root_length = length_of_breadcrumb root
              } ;
            Broadcast_pipe.Reader.iter
              Transition_frontier.(
                Extensions.(get_view_pipe (extensions frontier) Identity))
              ~f:
                (Deferred.List.iter ~f:(function
                  | Transition_frontier.Diff.Full.With_mutant.E (New_node _, _)
                    ->
                      Deferred.unit
                  | Transition_frontier.Diff.Full.With_mutant.E
                      (Best_tip_changed _, _) ->
                      Deferred.unit
                  | Transition_frontier.Diff.Full.With_mutant.E
                      (Root_transitioned { new_root; _ }, _) ->
                      let root_hash =
                        (Transition_frontier.Root_data.Limited.hashes new_root)
                          .state_hash
                      in
                      let new_root_breadcrumb =
                        Transition_frontier.(find_exn frontier root_hash)
                      in
                      Strict_pipe.Writer.write root_diff_writer
                        { commands =
                            Transition_frontier.Breadcrumb.commands
                              new_root_breadcrumb
                            |> List.map
                                 ~f:
                                   (With_status.map
                                      ~f:User_command.forget_check)
                        ; root_length = length_of_breadcrumb new_root_breadcrumb
                        } ;
                      Deferred.unit)))) ;
  root_diff_reader

let dump_tf t =
  peek_frontier t.components.transition_frontier
  |> Or_error.map ~f:Transition_frontier.visualize_to_string

(** The [best_path coda] is the list of state hashes from the root to the best_tip in the transition frontier. It includes the root hash and the hash *)
let best_path t =
  let open Option.Let_syntax in
  let%map tf = Broadcast_pipe.Reader.peek t.components.transition_frontier in
  let bt = Transition_frontier.best_tip tf in
  List.cons
    Transition_frontier.(root tf |> Breadcrumb.state_hash)
    (Transition_frontier.hash_path tf bt)

let best_chain ?max_length t =
  let open Option.Let_syntax in
  let%map frontier =
    Broadcast_pipe.Reader.peek t.components.transition_frontier
  in
  let best_tip_path = Transition_frontier.best_tip_path ?max_length frontier in
  match max_length with
  | Some max_length when max_length <= List.length best_tip_path ->
      (* The [best_tip_path] has already been truncated to the correct length,
         we skip adding the root to stay below the maximum.
      *)
      best_tip_path
  | _ ->
      Transition_frontier.root frontier :: best_tip_path

let request_work t =
  let (module Work_selection_method) = t.config.work_selection_method in
  let fee = snark_work_fee t in
  let instances_opt =
    Work_selection_method.work ~logger:t.config.logger ~fee
      ~snark_pool:(snark_pool t) (snark_job_state t)
  in
  Option.map instances_opt ~f:(fun instances ->
      { Snark_work_lib.Work.Spec.instances; fee })

let work_selection_method t = t.config.work_selection_method

let add_work t (work : Snark_worker_lib.Work.Result.t) =
  let (module Work_selection_method) = t.config.work_selection_method in
  let update_metrics () =
    let snark_pool = snark_pool t in
    let fee_opt =
      Option.map (snark_worker_key t) ~f:(fun _ -> snark_work_fee t)
    in
    let pending_work =
      Work_selection_method.pending_work_statements ~snark_pool ~fee_opt
        t.snark_job_state
      |> List.length
    in
    Mina_metrics.(
      Gauge.set Snark_work.pending_snark_work (Int.to_float pending_work))
  in
  let spec = work.spec.instances in
  let cb _ =
    (* remove it from seen jobs after attempting to adding it to the pool to avoid this work being reassigned
     * If the diff is accepted then remove it from the seen jobs.
     * If not then the work should have already been in the pool with a lower fee or the statement isn't referenced anymore or any other error. In any case remove it from the seen jobs so that it can be picked up if needed *)
    Work_selection_method.remove t.snark_job_state spec
  in
  ignore (Or_error.try_with (fun () -> update_metrics ()) : unit Or_error.t) ;
  Network_pool.Snark_pool.Local_sink.push t.pipes.snark_local_sink
    (Network_pool.Snark_pool.Resource_pool.Diff.of_result work, cb)
  |> Deferred.don't_wait_for

let get_current_nonce t aid =
  match
    Participating_state.active
      (get_inferred_nonce_from_transaction_pool_and_ledger t aid)
    |> Option.join
  with
  | None ->
      (* IMPORTANT! Do not change the content of this error without
       * updating Rosetta's construction API to handle the changes *)
      Error
        "Couldn't infer nonce for transaction from specified `sender` since \
         `sender` is not in the ledger or sent a transaction in transaction \
         pool."
  | Some nonce ->
      let ledger_nonce =
        Participating_state.active (get_account t aid)
        |> Option.join
        |> Option.map ~f:(fun { Account.Poly.nonce; _ } -> nonce)
        |> Option.value ~default:nonce
      in
      Ok (`Min ledger_nonce, nonce)

let add_transactions t (uc_inputs : User_command_input.t list) =
  let result_ivar = Ivar.create () in
  let cmd_inputs = User_command_inputs uc_inputs in
  Strict_pipe.Writer.write t.pipes.user_command_input_writer
    (cmd_inputs, Ivar.fill result_ivar, get_current_nonce t, get_account t)
  |> Deferred.don't_wait_for ;
  Ivar.read result_ivar

let add_full_transactions t user_command =
  let result_ivar = Ivar.create () in
  Network_pool.Transaction_pool.Local_sink.push t.pipes.tx_local_sink
    (user_command, Ivar.fill result_ivar)
  |> Deferred.don't_wait_for ;
  Ivar.read result_ivar

let add_snapp_transactions t (snapp_txns : Parties.t list) =
  let result_ivar = Ivar.create () in
  let cmd_inputs = Snapp_command_inputs snapp_txns in
  Strict_pipe.Writer.write t.pipes.user_command_input_writer
    (cmd_inputs, Ivar.fill result_ivar, get_current_nonce t, get_account t)
  |> Deferred.don't_wait_for ;
  Ivar.read result_ivar

let next_producer_timing t = t.next_producer_timing

let staking_ledger t =
  let open Option.Let_syntax in
  let consensus_constants = t.config.precomputed_values.consensus_constants in
  let%map transition_frontier =
    Broadcast_pipe.Reader.peek t.components.transition_frontier
  in
  let consensus_state =
    Transition_frontier.Breadcrumb.consensus_state
      (Transition_frontier.best_tip transition_frontier)
  in
  let local_state = t.config.consensus_local_state in
  Consensus.Hooks.get_epoch_ledger ~constants:consensus_constants
    ~consensus_state ~local_state

let next_epoch_ledger t =
  let open Option.Let_syntax in
  let%map frontier =
    Broadcast_pipe.Reader.peek t.components.transition_frontier
  in
  let root = Transition_frontier.root frontier in
  let root_epoch =
    Transition_frontier.Breadcrumb.consensus_state root
    |> Consensus.Data.Consensus_state.epoch_count
  in
  let best_tip = Transition_frontier.best_tip frontier in
  let best_tip_epoch =
    Transition_frontier.Breadcrumb.consensus_state best_tip
    |> Consensus.Data.Consensus_state.epoch_count
  in
  if
    Mina_numbers.Length.(
      equal root_epoch best_tip_epoch || equal best_tip_epoch zero)
  then
    (*root is in the same epoch as the best tip and so the next epoch ledger in the local state will be updated by Proof_of_stake.frontier_root_transition. Next epoch ledger in genesis epoch is the genesis ledger*)
    `Finalized
      (Consensus.Data.Local_state.next_epoch_ledger
         t.config.consensus_local_state)
  else
    (*No blocks in the new epoch is finalized yet, return nothing*)
    `Notfinalized

let find_delegators table pk =
  Option.value_map
    (Public_key.Compressed.Table.find table pk)
    ~default:[] ~f:Mina_base.Account.Index.Table.data

let current_epoch_delegators t ~pk =
  let open Option.Let_syntax in
  let%map _transition_frontier =
    Broadcast_pipe.Reader.peek t.components.transition_frontier
  in
  let current_epoch_delegatee_table =
    Consensus.Data.Local_state.current_epoch_delegatee_table
      ~local_state:t.config.consensus_local_state
  in
  find_delegators current_epoch_delegatee_table pk

let last_epoch_delegators t ~pk =
  let open Option.Let_syntax in
  let%bind _transition_frontier =
    Broadcast_pipe.Reader.peek t.components.transition_frontier
  in
  let%map last_epoch_delegatee_table =
    Consensus.Data.Local_state.last_epoch_delegatee_table
      ~local_state:t.config.consensus_local_state
  in
  find_delegators last_epoch_delegatee_table pk

let perform_compaction t =
  match Mina_compile_config.compaction_interval_ms with
  | None ->
      ()
  | Some compaction_interval_compiled ->
      let slot_duration_ms =
        let leeway = 1000 in
        t.config.precomputed_values.constraint_constants
          .block_window_duration_ms + leeway
      in
      let expected_time_for_compaction =
        match Sys.getenv "MINA_COMPACTION_MS" with
        | Some ms ->
            Float.of_string ms
        | None ->
            6000.
      in
      let span ?(incr = 0.) ms = Float.(of_int ms +. incr) |> Time.Span.of_ms in
      let interval_configured =
        match Sys.getenv "MINA_COMPACTION_INTERVAL_MS" with
        | Some ms ->
            Time.Span.of_ms (Float.of_string ms)
        | None ->
            span compaction_interval_compiled
      in
      if Time.Span.(interval_configured <= of_ms expected_time_for_compaction)
      then (
        [%log' fatal t.config.logger]
          "Time between compactions %f should be greater than the expected \
           time for compaction %f"
          (Time.Span.to_ms interval_configured)
          expected_time_for_compaction ;
        failwith
          (sprintf
             "Time between compactions %f should be greater than the expected \
              time for compaction %f"
             (Time.Span.to_ms interval_configured)
             expected_time_for_compaction) ) ;
      let call_compact () =
        let start = Time.now () in
        Gc.compact () ;
        let span = Time.diff (Time.now ()) start in
        [%log' debug t.config.logger]
          ~metadata:[ ("time", `Float (Time.Span.to_ms span)) ]
          "Gc.compact took $time ms"
      in
      let rec perform interval =
        upon (after interval) (fun () ->
            match !(t.block_production_status) with
            | `Free ->
                call_compact () ;
                perform interval_configured
            | `Producing ->
                perform (span slot_duration_ms)
            | `Producing_in_ms ms ->
                if Float.(ms < expected_time_for_compaction) then
                  (*too close to block production; perform compaction after block production*)
                  perform (span slot_duration_ms ~incr:ms)
                else (
                  call_compact () ;
                  perform interval_configured ))
      in
      perform interval_configured

let daemon_start_time = Time_ns.now ()

let check_and_stop_daemon t ~wait =
  let uptime_mins =
    Time_ns.(diff (now ()) daemon_start_time |> Span.to_min |> Int.of_float)
  in
  let max_catchup_time = Time.Span.of_hr 1. in
  if uptime_mins <= wait then
    `Check_in
      (Block_time.Span.to_time_span
         t.config.precomputed_values.consensus_constants.slot_duration_ms)
  else
    match t.next_producer_timing with
    | None ->
        `Now
    | Some timing -> (
        match timing.timing with
        | Daemon_rpcs.Types.Status.Next_producer_timing.Check_again tm
        | Produce { time = tm; _ }
        | Produce_now { time = tm; _ } ->
            let tm = Block_time.to_time tm in
            (*Assuming it takes at most 1hr to bootstrap and catchup*)
            let next_block =
              Time.add tm
                (Block_time.Span.to_time_span
                   t.config.precomputed_values.consensus_constants
                     .slot_duration_ms)
            in
            let wait_for = Time.(diff next_block (now ())) in
            if Time.Span.(wait_for > max_catchup_time) then `Now
            else `Check_in wait_for
        | Evaluating_vrf _last_checked_slot ->
            `Check_in
              (Core.Time.Span.of_ms
                 (Mina_compile_config.vrf_poll_interval_ms * 2 |> Int.to_float))
        )

let stop_long_running_daemon t =
  let wait_mins = (t.config.stop_time * 60) + (Random.int 10 * 60) in
  [%log' info t.config.logger]
    "Stopping daemon after $wait mins and when there are no blocks to be \
     produced"
    ~metadata:[ ("wait", `Int wait_mins) ] ;
  let stop_daemon () =
    let uptime_mins =
      Time_ns.(diff (now ()) daemon_start_time |> Span.to_min |> Int.of_float)
    in
    [%log' info t.config.logger]
      "Deamon has been running for $uptime mins. Stopping now..."
      ~metadata:[ ("uptime", `Int uptime_mins) ] ;
    Scheduler.yield ()
    >>= (fun () -> return (Async.shutdown 1))
    |> don't_wait_for
  in
  let rec go interval =
    upon (after interval) (fun () ->
        match check_and_stop_daemon t ~wait:wait_mins with
        | `Now ->
            stop_daemon ()
        | `Check_in tm ->
            go tm)
  in
  go (Time.Span.of_ms (wait_mins * 60 * 1000 |> Float.of_int))

let offline_time
    { Genesis_constants.Constraint_constants.block_window_duration_ms; _ } =
  (* This is a bit of a hack, see #3232. *)
  let inactivity_ms = block_window_duration_ms * 8 in
  Block_time.Span.of_ms @@ Int64.of_int inactivity_ms

let setup_timer ~constraint_constants time_controller sync_state_broadcaster =
  Block_time.Timeout.create time_controller (offline_time constraint_constants)
    ~f:(fun _ ->
      Broadcast_pipe.Writer.write sync_state_broadcaster `Offline
      |> don't_wait_for)

let online_broadcaster ~constraint_constants time_controller =
  let online_reader, online_writer = Broadcast_pipe.create `Offline in
  let init =
    Block_time.Timeout.create time_controller
      (Block_time.Span.of_ms Int64.zero)
      ~f:ignore
  in
  let current_timer = ref init in
  let notify_online () =
    let%map () = Broadcast_pipe.Writer.write online_writer `Online in
    Block_time.Timeout.cancel time_controller !current_timer () ;
    current_timer :=
      setup_timer ~constraint_constants time_controller online_writer
  in
  (online_reader, notify_online)

let start t =
  let set_next_producer_timing timing consensus_state =
    let block_production_status, next_producer_timing =
      let generated_from_consensus_at :
          Daemon_rpcs.Types.Status.Next_producer_timing.slot =
        { slot = Consensus.Data.Consensus_state.curr_global_slot consensus_state
        ; global_slot_since_genesis =
            Consensus.Data.Consensus_state.global_slot_since_genesis
              consensus_state
        }
      in
      let info time (data : Consensus.Data.Block_data.t) :
          Daemon_rpcs.Types.Status.Next_producer_timing.producing_time =
        let for_slot : Daemon_rpcs.Types.Status.Next_producer_timing.slot =
          { slot = Consensus.Data.Block_data.global_slot data
          ; global_slot_since_genesis =
              Consensus.Data.Block_data.global_slot_since_genesis data
          }
        in
        { time; for_slot }
      in
      let status, timing =
        match timing with
        | `Check_again block_time ->
            ( `Free
            , Daemon_rpcs.Types.Status.Next_producer_timing.Check_again
                block_time )
        | `Evaluating_vrf last_checked_slot ->
            (* Vrf evaluation is still going on, so treating it as if a block is being produced*)
            (`Producing, Evaluating_vrf last_checked_slot)
        | `Produce_now (block_data, _) ->
            let info :
                Daemon_rpcs.Types.Status.Next_producer_timing.producing_time =
              let time =
                Consensus.Data.Consensus_time.of_global_slot
                  ~constants:t.config.precomputed_values.consensus_constants
                  (Consensus.Data.Block_data.global_slot block_data)
                |> Consensus.Data.Consensus_time.to_time
                     ~constants:t.config.precomputed_values.consensus_constants
              in
              info time block_data
            in
            (`Producing, Produce_now info)
        | `Produce (time, block_data, _) ->
            ( `Producing_in_ms (Int64.to_float time)
            , Produce
                (info
                   ( time |> Block_time.Span.of_ms
                   |> Block_time.of_span_since_epoch )
                   block_data) )
      in
      ( status
      , { Daemon_rpcs.Types.Status.Next_producer_timing.timing
        ; generated_from_consensus_at
        } )
    in
    t.block_production_status := block_production_status ;
    t.next_producer_timing <- Some next_producer_timing
  in
  if
    not
      (Keypair.And_compressed_pk.Set.is_empty
         t.config.block_production_keypairs)
  then
    Block_producer.run ~logger:t.config.logger
      ~vrf_evaluator:t.processes.vrf_evaluator ~verifier:t.processes.verifier
      ~set_next_producer_timing ~prover:t.processes.prover
      ~trust_system:t.config.trust_system
      ~transaction_resource_pool:
        (Network_pool.Transaction_pool.resource_pool
           t.components.transaction_pool)
      ~get_completed_work:
        (Network_pool.Snark_pool.get_completed_work t.components.snark_pool)
      ~time_controller:t.config.time_controller
      ~coinbase_receiver:t.coinbase_receiver
      ~consensus_local_state:t.config.consensus_local_state
      ~frontier_reader:t.components.transition_frontier
      ~transition_writer:t.pipes.producer_transition_writer
      ~log_block_creation:t.config.log_block_creation
      ~precomputed_values:t.config.precomputed_values
      ~block_reward_threshold:t.config.block_reward_threshold
      ~block_produced_bvar:t.components.block_produced_bvar ;
  perform_compaction t ;
  let () =
    match t.config.node_status_url with
    | Some node_status_url ->
        Node_status_service.start ~logger:t.config.logger ~node_status_url
          ~network:t.components.net
          ~transition_frontier:t.components.transition_frontier
          ~sync_status:t.sync_status
          ~addrs_and_ports:t.config.gossip_net_params.addrs_and_ports
          ~start_time:t.config.start_time
          ~slot_duration:
            (Block_time.Span.to_time_span
               t.config.precomputed_values.consensus_constants.slot_duration_ms)
    | None ->
        ()
  in
  Uptime_service.start ~logger:t.config.logger ~uptime_url:t.config.uptime_url
    ~snark_worker_opt:t.processes.uptime_snark_worker_opt
    ~transition_frontier:t.components.transition_frontier
    ~time_controller:t.config.time_controller
    ~block_produced_bvar:t.components.block_produced_bvar
    ~uptime_submitter_keypair:t.config.uptime_submitter_keypair
    ~get_next_producer_timing:(fun () -> t.next_producer_timing)
    ~get_snark_work_fee:(fun () -> snark_work_fee t)
    ~get_peer:(fun () -> t.config.gossip_net_params.addrs_and_ports.peer) ;
  stop_long_running_daemon t ;
  Snark_worker.start t

let start_with_precomputed_blocks t blocks =
  let%bind () =
    Block_producer.run_precomputed ~logger:t.config.logger
      ~verifier:t.processes.verifier ~trust_system:t.config.trust_system
      ~time_controller:t.config.time_controller
      ~frontier_reader:t.components.transition_frontier
      ~transition_writer:t.pipes.producer_transition_writer
      ~precomputed_values:t.config.precomputed_values ~precomputed_blocks:blocks
  in
  start t

let send_resource_pool_diff_or_wait ~rl ~diff_score ~max_per_15_seconds diff =
  (* HACK: Pretend we're a remote peer so that we can rate limit
                 ourselves.
  *)
  let us =
    { Network_peer.Peer.host = Unix.Inet_addr.of_string "127.0.0.1"
    ; libp2p_port = 0
    ; peer_id = ""
    }
  in
  let score = diff_score diff in
  let rec able_to_send_or_wait () =
    match
      Network_pool.Rate_limiter.add rl (Remote us) ~now:(Time.now ()) ~score
    with
    | `Within_capacity ->
        Deferred.return ()
    | `Capacity_exceeded ->
        if score > max_per_15_seconds then (
          (* This will never pass the rate limiting; pass it on
                             to progress in the queue. *)
          ignore
            ( Network_pool.Rate_limiter.add rl (Remote us) ~now:(Time.now ())
                ~score:0
              : [ `Within_capacity | `Capacity_exceeded ] ) ;
          Deferred.return () )
        else
          let%bind () =
            after
              Time.(
                diff (now ())
                  (Network_pool.Rate_limiter.next_expires rl (Remote us)))
          in
          able_to_send_or_wait ()
  in
  able_to_send_or_wait ()

let create ?wallets (config : Config.t) =
  let catchup_mode = if config.super_catchup then `Super else `Normal in
  let constraint_constants = config.precomputed_values.constraint_constants in
  let consensus_constants = config.precomputed_values.consensus_constants in
  let monitor = Option.value ~default:(Monitor.create ()) config.monitor in
  Async.Scheduler.within' ~monitor (fun () ->
      O1trace.thread "mina_lib" (fun () ->
          let%bind prover =
            Monitor.try_with ~here:[%here]
              ~rest:
                (`Call
                  (fun exn ->
                    let err = Error.of_exn ~backtrace:`Get exn in
                    [%log' warn config.logger]
                      "unhandled exception from daemon-side prover server: $exn"
                      ~metadata:[ ("exn", Error_json.error_to_yojson err) ]))
              (fun () ->
                O1trace.thread "manage_prover_subprocess" (fun () ->
                    Prover.create ~logger:config.logger
                      ~proof_level:config.precomputed_values.proof_level
                      ~constraint_constants ~pids:config.pids
                      ~conf_dir:config.conf_dir))
            >>| Result.ok_exn
          in
          let%bind verifier =
            Monitor.try_with ~here:[%here]
              ~rest:
                (`Call
                  (fun exn ->
                    let err = Error.of_exn ~backtrace:`Get exn in
                    [%log' warn config.logger]
                      "unhandled exception from daemon-side verifier server: \
                       $exn"
                      ~metadata:[ ("exn", Error_json.error_to_yojson err) ]))
              (fun () ->
                O1trace.thread "manage_verifier_subprocess" (fun () ->
                    Verifier.create ~logger:config.logger
                      ~proof_level:config.precomputed_values.proof_level
                      ~constraint_constants:
                        config.precomputed_values.constraint_constants
                      ~pids:config.pids ~conf_dir:(Some config.conf_dir)))
            >>| Result.ok_exn
          in
          let%bind vrf_evaluator =
            Monitor.try_with ~here:[%here]
              ~rest:
                (`Call
                  (fun exn ->
                    let err = Error.of_exn ~backtrace:`Get exn in
                    [%log' warn config.logger]
                      "unhandled exception from daemon-side vrf evaluator \
                       server: $exn"
                      ~metadata:[ ("exn", Error_json.error_to_yojson err) ]))
              (fun () ->
                O1trace.thread "manage_vrf_evaluator_subprocess" (fun () ->
                    Vrf_evaluator.create ~constraint_constants ~pids:config.pids
                      ~logger:config.logger ~conf_dir:config.conf_dir
                      ~consensus_constants
                      ~keypairs:config.block_production_keypairs))
            >>| Result.ok_exn
          in
          let snark_worker =
            Option.value_map config.snark_worker_config.initial_snark_worker_key
              ~default:(`Off config.snark_work_fee) ~f:(fun public_key ->
                `On
                  ( { public_key
                    ; process = Ivar.create ()
                    ; kill_ivar = Ivar.create ()
                    }
                  , config.snark_work_fee ))
          in
          let%bind uptime_snark_worker_opt =
            (* if uptime URL provided, run uptime service SNARK worker *)
            Option.value_map config.uptime_url ~default:(return None)
              ~f:(fun _url ->
                Monitor.try_with ~here:[%here]
                  ~rest:
                    (`Call
                      (fun exn ->
                        let err = Error.of_exn ~backtrace:`Get exn in
                        [%log' fatal config.logger]
                          "unhandled exception from uptime service SNARK \
                           worker: $exn, terminating daemon"
                          ~metadata:[ ("exn", Error_json.error_to_yojson err) ] ;
                        (* make sure Async shutdown handlers are called *)
                        don't_wait_for (Async.exit 1)))
                  (fun () ->
                    O1trace.thread "manage_uptimer_snark_worker_subprocess"
                      (fun () ->
                        Uptime_service.Uptime_snark_worker.create
                          ~logger:config.logger ~pids:config.pids))
                >>| Result.ok)
          in
          log_snark_coordinator_warning config snark_worker ;
          Protocol_version.set_current config.initial_protocol_version ;
          Protocol_version.set_proposed_opt config.proposed_protocol_version_opt ;
          let log_rate_limiter_occasionally rl ~label =
            let t = Time.Span.of_min 1. in
            every t (fun () ->
                [%log' debug config.logger]
                  ~metadata:
                    [ ("rate_limiter", Network_pool.Rate_limiter.summary rl) ]
                  !"%s $rate_limiter" label)
          in
          let producer_transition_reader, producer_transition_writer =
            Strict_pipe.create Synchronous
          in
          let frontier_broadcast_pipe_r, frontier_broadcast_pipe_w =
            Broadcast_pipe.create None
          in
          Exit_handlers.register_async_shutdown_handler ~logger:config.logger
            ~description:"Close transition frontier, if exists" (fun () ->
              match Broadcast_pipe.Reader.peek frontier_broadcast_pipe_r with
              | None ->
                  Deferred.unit
              | Some frontier ->
                  Transition_frontier.close ~loc:__LOC__ frontier) ;
          let handle_request name ~f query_env =
            O1trace.thread ("handle_request_" ^ name) (fun () ->
                let input = Envelope.Incoming.data query_env in
                Deferred.return
                @@
                let open Option.Let_syntax in
                let%bind frontier =
                  Broadcast_pipe.Reader.peek frontier_broadcast_pipe_r
                in
                f ~frontier input)
          in
          (* knot-tying hacks so we can pass a get_node_status function before net, Mina_lib.t created *)
          let net_ref = ref None in
          let sync_status_ref = ref None in
          let get_node_status _env =
            O1trace.thread "handle_request_get_node_status" (fun () ->
                let node_ip_addr =
                  config.gossip_net_params.addrs_and_ports.external_ip
                in
                let peer_opt = config.gossip_net_params.addrs_and_ports.peer in
                let node_peer_id =
                  Option.value_map peer_opt ~default:"<UNKNOWN>" ~f:(fun peer ->
                      peer.peer_id)
                in
                if config.disable_node_status then
                  Deferred.return
                  @@ Error
                       (Error.of_string
                          (sprintf
                             !"Node with IP address=%{sexp: Unix.Inet_addr.t}, \
                               peer ID=%s, node status is disabled"
                             node_ip_addr node_peer_id))
                else
                  match !net_ref with
                  | None ->
                      (* should be unreachable; without a network, we wouldn't receive this RPC call *)
                      [%log' info config.logger]
                        "Network not instantiated when node status requested" ;
                      Deferred.return
                      @@ Error
                           (Error.of_string
                              (sprintf
                                 !"Node with IP address=%{sexp: \
                                   Unix.Inet_addr.t}, peer ID=%s, network not \
                                   instantiated when node status requested"
                                 node_ip_addr node_peer_id))
                  | Some net ->
                      let ( protocol_state_hash
                          , best_tip_opt
                          , k_block_hashes_and_timestamps ) =
                        match
                          Broadcast_pipe.Reader.peek frontier_broadcast_pipe_r
                        with
                        | None ->
                            ( config.precomputed_values
                                .protocol_state_with_hashes
                                .hash
                                .state_hash
                            , None
                            , [] )
                        | Some frontier ->
                            let tip = Transition_frontier.best_tip frontier in
                            let protocol_state_hash =
                              Transition_frontier.Breadcrumb.state_hash tip
                            in
                            let k_breadcrumbs =
                              Transition_frontier.root frontier
                              :: Transition_frontier.best_tip_path frontier
                            in
                            let k_block_hashes_and_timestamps =
                              List.map k_breadcrumbs ~f:(fun bc ->
                                  ( Transition_frontier.Breadcrumb.state_hash bc
                                  , Option.value_map
                                      (Transition_frontier.Breadcrumb
                                       .transition_receipt_time bc)
                                      ~default:"no timestamp available"
                                      ~f:
                                        (Time.to_string_iso8601_basic
                                           ~zone:Time.Zone.utc) ))
                            in
                            ( protocol_state_hash
                            , Some tip
                            , k_block_hashes_and_timestamps )
                      in
                      let%bind peers = Mina_networking.peers net in
                      let open Deferred.Or_error.Let_syntax in
                      let%map sync_status =
                        match !sync_status_ref with
                        | None ->
                            Deferred.return (Ok `Offline)
                        | Some status ->
                            Deferred.return
                              (Mina_incremental.Status.Observer.value status)
                      in
                      let block_producers =
                        config.block_production_keypairs
                        |> Public_key.Compressed.Set.map ~f:snd
                        |> Set.to_list
                      in
                      let ban_statuses =
                        Trust_system.Peer_trust.peer_statuses
                          config.trust_system
                      in
                      let git_commit = Mina_version.commit_id_short in
                      let uptime_minutes =
                        let now = Time.now () in
                        let minutes_float =
                          Time.diff now config.start_time |> Time.Span.to_min
                        in
                        (* if rounding fails, just convert *)
                        Option.value_map
                          (Float.iround_nearest minutes_float)
                          ~f:Fn.id
                          ~default:(Float.to_int minutes_float)
                      in
                      let block_height_opt =
                        match best_tip_opt with
                        | None ->
                            None
                        | Some tip ->
                            let state =
                              Transition_frontier.Breadcrumb.protocol_state tip
                            in
                            let consensus_state =
                              state |> Mina_state.Protocol_state.consensus_state
                            in
                            Some
                              ( Mina_numbers.Length.to_int
                              @@ Consensus.Data.Consensus_state
                                 .blockchain_length consensus_state )
                      in
                      Mina_networking.Rpcs.Get_node_status.Node_status.
                        { node_ip_addr
                        ; node_peer_id
                        ; sync_status
                        ; peers
                        ; block_producers
                        ; protocol_state_hash
                        ; ban_statuses
                        ; k_block_hashes_and_timestamps
                        ; git_commit
                        ; uptime_minutes
                        ; block_height_opt
                        })
          in
          let get_some_initial_peers _ =
            O1trace.thread "handle_request_get_some_initial_peers" (fun () ->
                match !net_ref with
                | None ->
                    (* should be unreachable; without a network, we wouldn't receive this RPC call *)
                    [%log' error config.logger]
                      "Network not instantiated when initial peers requested" ;
                    Deferred.return []
                | Some net ->
                    Mina_networking.peers net)
          in
          let txn_pool_config =
            Network_pool.Transaction_pool.Resource_pool.make_config ~verifier
              ~trust_system:config.trust_system
              ~pool_max_size:
                config.precomputed_values.genesis_constants.txpool_max_size
          in
          let first_received_message_signal = Ivar.create () in
          let online_status, notify_online_impl =
            online_broadcaster
              ~constraint_constants:config.net_config.constraint_constants
              config.time_controller
          in
          let on_first_received_message ~f =
            Ivar.read first_received_message_signal >>| f
          in

          (* TODO remove the line below after making sure notification will not lead
             to a stale lock *)
          let notify_online () =
            Ivar.fill_if_empty first_received_message_signal () ;
            notify_online_impl () |> don't_wait_for ;
            Deferred.unit
          in
          let transaction_pool, tx_remote_sink, tx_local_sink =
            (* make transaction pool return writer for local and incoming diffs *)
            Network_pool.Transaction_pool.create ~config:txn_pool_config
              ~constraint_constants ~consensus_constants
              ~time_controller:config.time_controller ~logger:config.logger
              ~frontier_broadcast_pipe:frontier_broadcast_pipe_r
<<<<<<< HEAD
              ~expiry_ns:
                (Time_ns.Span.of_hr
                   (Float.of_int
                      config.precomputed_values.genesis_constants
                        .transaction_expiry_hr))
=======
              ~on_remote_push:notify_online
              ~log_gossip_heard:
                config.net_config.log_gossip_heard.transaction_pool_diff
>>>>>>> 42843d75
          in
          let snark_pool_config =
            Network_pool.Snark_pool.Resource_pool.make_config ~verifier
              ~trust_system:config.trust_system
              ~disk_location:config.snark_pool_disk_location
          in
          let%bind snark_pool, snark_remote_sink, snark_local_sink =
            Network_pool.Snark_pool.load ~config:snark_pool_config
              ~constraint_constants ~consensus_constants
              ~time_controller:config.time_controller ~logger:config.logger
              ~frontier_broadcast_pipe:frontier_broadcast_pipe_r
<<<<<<< HEAD
              ~expiry_ns:
                (Time_ns.Span.of_hr
                   (Float.of_int
                      config.precomputed_values.genesis_constants
                        .transaction_expiry_hr))
=======
              ~on_remote_push:notify_online
              ~log_gossip_heard:
                config.net_config.log_gossip_heard.snark_pool_diff
>>>>>>> 42843d75
          in
          let block_reader, block_sink =
            Transition_handler.Block_sink.create
              { logger = config.logger
              ; slot_duration_ms =
                  config.precomputed_values.consensus_constants.slot_duration_ms
              ; on_push = notify_online
              ; log_gossip_heard = config.net_config.log_gossip_heard.new_state
              ; time_controller = config.net_config.time_controller
              ; consensus_constants = config.net_config.consensus_constants
              }
          in
          let sinks = (block_sink, tx_remote_sink, snark_remote_sink) in
          let%bind net =
            O1trace.thread "mina_networking" (fun () ->
                Mina_networking.create config.net_config ~get_some_initial_peers
                  ~sinks
                  ~get_staged_ledger_aux_and_pending_coinbases_at_hash:
                    (fun query_env ->
                    O1trace.thread
                      "handle_request_get_staged_ledger_aux_and_pending_coinbases_at_hash"
                      (fun () ->
                        let input = Envelope.Incoming.data query_env in
                        Deferred.return
                        @@
                        let open Option.Let_syntax in
                        let%bind frontier =
                          Broadcast_pipe.Reader.peek frontier_broadcast_pipe_r
                        in
                        let%map ( scan_state
                                , expected_merkle_root
                                , pending_coinbases
                                , protocol_states ) =
                          Sync_handler
                          .get_staged_ledger_aux_and_pending_coinbases_at_hash
                            ~frontier input
                        in
                        let staged_ledger_hash =
                          Staged_ledger_hash.of_aux_ledger_and_coinbase_hash
                            (Staged_ledger.Scan_state.hash scan_state)
                            expected_merkle_root pending_coinbases
                        in
                        [%log' debug config.logger]
                          ~metadata:
                            [ ( "staged_ledger_hash"
                              , Staged_ledger_hash.to_yojson staged_ledger_hash
                              )
                            ]
                          "sending scan state and pending coinbase" ;
                        ( scan_state
                        , expected_merkle_root
                        , pending_coinbases
                        , protocol_states )))
                  ~answer_sync_ledger_query:(fun query_env ->
                    let open Deferred.Or_error.Let_syntax in
                    O1trace.thread "handle_request_answer_sync_ledger_query"
                      (fun () ->
                        let ledger_hash, _ = Envelope.Incoming.data query_env in
                        let%bind frontier =
                          Deferred.return
                          @@ peek_frontier frontier_broadcast_pipe_r
                        in
                        Sync_handler.answer_query ~frontier ledger_hash
                          (Envelope.Incoming.map ~f:Tuple2.get2 query_env)
                          ~logger:config.logger
                          ~trust_system:config.trust_system
                        |> Deferred.map
                           (* begin error string prefix so we can pattern-match *)
                             ~f:
                               (Result.of_option
                                  ~error:
                                    (Error.createf
                                       !"%s for ledger_hash: \
                                         %{sexp:Ledger_hash.t}"
                                       Mina_networking
                                       .refused_answer_query_string ledger_hash))))
                  ~get_ancestry:
                    (handle_request "get_ancestry" ~f:(fun ~frontier s ->
                         s
                         |> With_hash.map_hash ~f:(fun state_hash ->
                                { State_hash.State_hashes.state_hash
                                ; state_body_hash = None
                                })
                         |> Sync_handler.Root.prove ~consensus_constants
                              ~logger:config.logger ~frontier))
                  ~get_best_tip:
                    (handle_request "get_best_tip" ~f:(fun ~frontier () ->
                         let open Option.Let_syntax in
                         let open Proof_carrying_data in
                         let%map proof_with_data =
                           Best_tip_prover.prove ~logger:config.logger frontier
                         in
                         { proof_with_data with
                           data = With_hash.data proof_with_data.data
                         }))
                  ~get_node_status
                  ~get_transition_chain_proof:
                    (handle_request "get_transition_chain_proof"
                       ~f:(fun ~frontier hash ->
                         Transition_chain_prover.prove ~frontier hash))
                  ~get_transition_chain:
                    (handle_request "get_transition_chain"
                       ~f:Sync_handler.get_transition_chain)
                  ~get_transition_knowledge:(fun _q ->
                    O1trace.thread "handle_request_get_transition_knowledge"
                      (fun () ->
                        return
                          ( match
                              Broadcast_pipe.Reader.peek
                                frontier_broadcast_pipe_r
                            with
                          | None ->
                              []
                          | Some frontier ->
                              Sync_handler.best_tip_path ~frontier ))))
          in
          (* tie the first knot *)
          net_ref := Some net ;
          let user_command_input_reader, user_command_input_writer =
            Strict_pipe.(create ~name:"local user transactions" Synchronous)
          in
          let block_produced_bvar = Bvar.create () in
          (*Read from user_command_input_reader that has the user command inputs from client, infer nonce, create user command, and write it to the pipe consumed by the network pool*)
          Strict_pipe.Reader.iter user_command_input_reader
            ~f:(fun (inputs, result_cb, get_current_nonce, get_account) ->
              match inputs with
              | User_command_inputs uc_inputs -> (
                  match%bind
                    User_command_input.to_user_commands ~get_current_nonce
                      ~get_account ~constraint_constants ~logger:config.logger
                      uc_inputs
                  with
                  | Ok user_commands ->
                      if List.is_empty user_commands then (
                        result_cb
                          (Error (Error.of_string "No user commands to send")) ;
                        Deferred.unit )
                      else
                        (*callback for the result from transaction_pool.apply_diff*)
                        Network_pool.Transaction_pool.Local_sink.push
                          tx_local_sink
                          ( List.map user_commands ~f:(fun c ->
                                User_command.Signed_command c)
                          , result_cb )
                  | Error e ->
                      [%log' error config.logger]
                        "Failed to submit user commands: $error"
                        ~metadata:[ ("error", Error_json.error_to_yojson e) ] ;
                      result_cb (Error e) ;
                      Deferred.unit )
              | Snapp_command_inputs snapp_txns ->
                  (* TODO: here, submit a Parties.t, which includes a nonce
                     allow the nonce to be omitted, and infer it, as done
                     for user command inputs
                  *)
                  Network_pool.Transaction_pool.Local_sink.push tx_local_sink
                    ( List.map snapp_txns ~f:(fun cmd ->
                          User_command.Parties cmd)
                    , result_cb ))
          |> Deferred.don't_wait_for ;
          let ((most_recent_valid_block_reader, _) as most_recent_valid_block) =
            Broadcast_pipe.create
              ( External_transition.genesis
                  ~precomputed_values:config.precomputed_values
              |> External_transition.Validated.to_initial_validated )
          in
          let valid_transitions, initialization_finish_signal =
            Transition_router.run ~logger:config.logger
              ~trust_system:config.trust_system ~verifier ~network:net
              ~is_seed:config.is_seed ~is_demo_mode:config.demo_mode
              ~time_controller:config.time_controller
              ~consensus_local_state:config.consensus_local_state
              ~persistent_root_location:config.persistent_root_location
              ~persistent_frontier_location:config.persistent_frontier_location
              ~frontier_broadcast_pipe:
                (frontier_broadcast_pipe_r, frontier_broadcast_pipe_w)
              ~catchup_mode ~network_transition_reader:block_reader
              ~producer_transition_reader:
                (Strict_pipe.Reader.map producer_transition_reader
                   ~f:(fun breadcrumb ->
                     let et =
                       Transition_frontier.Breadcrumb.validated_transition
                         breadcrumb
                     in
                     let validation_callback =
                       Mina_net2.Validation_callback.create_without_expiration
                         ()
                     in
                     External_transition.Validated.poke_validation_callback et
                       validation_callback ;
                     don't_wait_for
                       (* this will never throw since the callback was created without expiration *)
                       (let%bind v =
                          Mina_net2.Validation_callback.await_exn
                            validation_callback
                        in
                        if
                          Mina_net2.Validation_callback.equal_validation_result
                            v `Accept
                        then
                          Mina_networking.broadcast_state net
                            (External_transition.Validation
                             .forget_validation_with_hash et)
                        else Deferred.unit) ;
                     breadcrumb))
              ~most_recent_valid_block
              ~precomputed_values:config.precomputed_values ~notify_online
          in
          let ( valid_transitions_for_network
              , valid_transitions_for_api
              , new_blocks ) =
            let network_pipe, downstream_pipe =
              Strict_pipe.Reader.Fork.two valid_transitions
            in
            let api_pipe, new_blocks_pipe =
              Strict_pipe.Reader.(
                Fork.two (map downstream_pipe ~f:(fun (`Transition t, _) -> t)))
            in
            (network_pipe, api_pipe, new_blocks_pipe)
          in
          O1trace.background_thread "broadcast_transaction_pool_diffs"
            (fun () ->
              let rl = Network_pool.Transaction_pool.create_rate_limiter () in
              log_rate_limiter_occasionally rl ~label:"broadcast_transactions" ;
              Linear_pipe.iter
                (Network_pool.Transaction_pool.broadcasts transaction_pool)
                ~f:(fun x ->
                  let%bind () =
                    send_resource_pool_diff_or_wait ~rl
                      ~diff_score:
                        Network_pool.Transaction_pool.Resource_pool.Diff.score
                      ~max_per_15_seconds:
                        Network_pool.Transaction_pool.Resource_pool.Diff
                        .max_per_15_seconds x
                  in
                  Mina_networking.broadcast_transaction_pool_diff net x)) ;
          O1trace.background_thread "broadcast_blocks" (fun () ->
              Strict_pipe.Reader.iter_without_pushback
                valid_transitions_for_network
                ~f:(fun (`Transition transition, `Source source) ->
                  let hash =
                    (External_transition.Validated.state_hashes transition)
                      .state_hash
                  in
                  let consensus_state =
                    transition |> External_transition.Validated.consensus_state
                  in
                  let now =
                    let open Block_time in
                    now config.time_controller |> to_span_since_epoch
                    |> Span.to_ms
                  in
                  match
                    Consensus.Hooks.received_at_valid_time
                      ~constants:consensus_constants ~time_received:now
                      consensus_state
                  with
                  | Ok () -> (
                      match source with
                      | `Gossip ->
                          [%str_log' info config.logger]
                            ~metadata:
                              [ ( "external_transition"
                                , External_transition.Validated.to_yojson
                                    transition )
                              ]
                            (Rebroadcast_transition { state_hash = hash }) ;
                          (*send callback to libp2p to forward the gossiped transition*)
                          External_transition.Validated.accept transition
                      | `Internal ->
                          (*Send callback to publish the new block. Don't log rebroadcast message if it is internally generated; There is a broadcast log*)
                          External_transition.Validated.accept transition
                      | `Catchup ->
                          (*Noop for directly downloaded transitions*)
                          External_transition.Validated.accept transition )
                  | Error reason -> (
                      let timing_error_json =
                        match reason with
                        | `Too_early ->
                            `String "too early"
                        | `Too_late slots ->
                            `String (sprintf "%Lu slots too late" slots)
                      in
                      let metadata =
                        [ ("state_hash", State_hash.to_yojson hash)
                        ; ( "external_transition"
                          , External_transition.Validated.to_yojson transition
                          )
                        ; ("timing", timing_error_json)
                        ]
                      in
                      External_transition.Validated.reject transition ;
                      match source with
                      | `Catchup ->
                          ()
                      | `Internal ->
                          [%log' error config.logger] ~metadata
                            "Internally generated block $state_hash cannot be \
                             rebroadcast because it's not a valid time to do \
                             so ($timing)"
                      | `Gossip ->
                          [%log' warn config.logger] ~metadata
                            "Not rebroadcasting block $state_hash because it \
                             was received $timing" ))) ;
          (* FIXME #4093: augment ban_notifications with a Peer.ID so we can implement ban_notify
             trace_task "ban notification loop" (fun () ->
              Linear_pipe.iter (Mina_networking.ban_notification_reader net)
                ~f:(fun notification ->
                  let open Gossip_net in
                  let peer = notification.banned_peer in
                  let banned_until = notification.banned_until in
                  (* if RPC call fails, will be logged in gossip net code *)
                  let%map _ =
                    Mina_networking.ban_notify net peer banned_until
                  in
                  () ) ) ; *)
          don't_wait_for
            (Linear_pipe.iter
               (Mina_networking.ban_notification_reader net)
               ~f:(Fn.const Deferred.unit)) ;
          let snark_jobs_state =
            Work_selector.State.init
              ~reassignment_wait:config.work_reassignment_wait
              ~frontier_broadcast_pipe:frontier_broadcast_pipe_r
              ~logger:config.logger
          in
          let%bind wallets =
            match wallets with
            | Some wallets ->
                return wallets
            | None ->
                Secrets.Wallets.load ~logger:config.logger
                  ~disk_location:config.wallets_disk_location
          in
          O1trace.background_thread "broadcast_snark_pool_diffs" (fun () ->
              let rl = Network_pool.Snark_pool.create_rate_limiter () in
              log_rate_limiter_occasionally rl ~label:"broadcast_snark_work" ;
              Linear_pipe.iter (Network_pool.Snark_pool.broadcasts snark_pool)
                ~f:(fun x ->
                  let%bind () =
                    send_resource_pool_diff_or_wait ~rl
                      ~diff_score:
                        Network_pool.Snark_pool.Resource_pool.Diff.score
                      ~max_per_15_seconds:
                        Network_pool.Snark_pool.Resource_pool.Diff
                        .max_per_15_seconds x
                  in
                  Mina_networking.broadcast_snark_pool_diff net x)) ;
          Option.iter config.archive_process_location
            ~f:(fun archive_process_port ->
              [%log' info config.logger]
                "Communicating with the archive process"
                ~metadata:
                  [ ( "Host"
                    , `String (Host_and_port.host archive_process_port.value) )
                  ; ( "Port"
                    , `Int (Host_and_port.port archive_process_port.value) )
                  ] ;
              Archive_client.run ~logger:config.logger
                ~frontier_broadcast_pipe:frontier_broadcast_pipe_r
                archive_process_port) ;
          let precomputed_block_writer =
            ref
              ( Option.map config.precomputed_blocks_path ~f:(fun path ->
                    `Path path)
              , if config.log_precomputed_blocks then Some `Log else None )
          in
          let subscriptions =
            Coda_subscriptions.create ~logger:config.logger
              ~constraint_constants ~new_blocks ~wallets
              ~transition_frontier:frontier_broadcast_pipe_r
              ~is_storing_all:config.is_archive_rocksdb
              ~upload_blocks_to_gcloud:config.upload_blocks_to_gcloud
              ~time_controller:config.time_controller ~precomputed_block_writer
          in
          let open Mina_incremental.Status in
          let transition_frontier_incr =
            Var.watch @@ of_broadcast_pipe frontier_broadcast_pipe_r
          in
          let transition_frontier_and_catchup_signal_incr =
            transition_frontier_incr
            >>= function
            | Some transition_frontier ->
                of_broadcast_pipe Ledger_catchup.Catchup_jobs.reader
                |> Var.watch
                >>| fun catchup_signal ->
                Some (transition_frontier, catchup_signal)
            | None ->
                return None
          in
          let sync_status =
            create_sync_status_observer ~logger:config.logger ~net
              ~is_seed:config.is_seed ~demo_mode:config.demo_mode
              ~transition_frontier_and_catchup_signal_incr
              ~online_status_incr:(Var.watch @@ of_broadcast_pipe online_status)
              ~first_connection_incr:
                ( Var.watch @@ of_deferred
                @@ Mina_networking.on_first_connect net ~f:Fn.id )
              ~first_message_incr:
                (Var.watch @@ of_deferred @@ on_first_received_message ~f:Fn.id)
          in
          (* tie other knot *)
          sync_status_ref := Some sync_status ;
          Deferred.return
            { config
            ; next_producer_timing = None
            ; processes =
                { prover
                ; verifier
                ; snark_worker
                ; uptime_snark_worker_opt
                ; vrf_evaluator
                }
            ; initialization_finish_signal
            ; components =
                { net
                ; transaction_pool
                ; snark_pool
                ; transition_frontier = frontier_broadcast_pipe_r
                ; most_recent_valid_block = most_recent_valid_block_reader
                ; block_produced_bvar
                }
            ; pipes =
                { validated_transitions_reader = valid_transitions_for_api
                ; producer_transition_writer
                ; user_command_input_writer
                ; tx_local_sink
                ; snark_local_sink
                }
            ; wallets
            ; coinbase_receiver = ref config.coinbase_receiver
            ; snark_job_state = snark_jobs_state
            ; subscriptions
            ; sync_status
            ; precomputed_block_writer
            ; block_production_status = ref `Free
            }))

let net { components = { net; _ }; _ } = net

let runtime_config { config = { precomputed_values; _ }; _ } =
  Genesis_ledger_helper.runtime_config_of_precomputed_values precomputed_values<|MERGE_RESOLUTION|>--- conflicted
+++ resolved
@@ -1593,17 +1593,14 @@
               ~constraint_constants ~consensus_constants
               ~time_controller:config.time_controller ~logger:config.logger
               ~frontier_broadcast_pipe:frontier_broadcast_pipe_r
-<<<<<<< HEAD
               ~expiry_ns:
                 (Time_ns.Span.of_hr
                    (Float.of_int
                       config.precomputed_values.genesis_constants
                         .transaction_expiry_hr))
-=======
               ~on_remote_push:notify_online
               ~log_gossip_heard:
                 config.net_config.log_gossip_heard.transaction_pool_diff
->>>>>>> 42843d75
           in
           let snark_pool_config =
             Network_pool.Snark_pool.Resource_pool.make_config ~verifier
@@ -1615,17 +1612,14 @@
               ~constraint_constants ~consensus_constants
               ~time_controller:config.time_controller ~logger:config.logger
               ~frontier_broadcast_pipe:frontier_broadcast_pipe_r
-<<<<<<< HEAD
               ~expiry_ns:
                 (Time_ns.Span.of_hr
                    (Float.of_int
                       config.precomputed_values.genesis_constants
                         .transaction_expiry_hr))
-=======
               ~on_remote_push:notify_online
               ~log_gossip_heard:
                 config.net_config.log_gossip_heard.snark_pool_diff
->>>>>>> 42843d75
           in
           let block_reader, block_sink =
             Transition_handler.Block_sink.create
