--- conflicted
+++ resolved
@@ -49,9 +49,6 @@
 
 [%%inject "generate_genesis_proof", generate_genesis_proof]
 
-<<<<<<< HEAD
-let transaction_expiry_hr = 2
-=======
 let transaction_expiry_hr = 2
 
 (* limits on Parties.t size *)
@@ -62,5 +59,4 @@
 
 let max_event_elements = 16
 
-let max_sequence_event_elements = 16
->>>>>>> a5d2b57c
+let max_sequence_event_elements = 16