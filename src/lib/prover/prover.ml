open Core
open Async
open Mina_base
open Mina_state
open Mina_block
open Blockchain_snark

module type S = Intf.S

module Extend_blockchain_input = struct
  [%%versioned
  module Stable = struct
    [@@@no_toplevel_latest_type]

    module V2 = struct
      type t =
        { chain : Blockchain.Stable.V2.t
        ; next_state : Protocol_state.Value.Stable.V2.t
        ; block : Snark_transition.Value.Stable.V2.t
        ; ledger_proof : Ledger_proof.Stable.V2.t option
        ; prover_state : Consensus.Data.Prover_state.Stable.V2.t
        ; pending_coinbase : Pending_coinbase_witness.Stable.V2.t
        }

      let to_latest = Fn.id
    end
  end]

  type t = Stable.Latest.t =
    { chain : Blockchain.t
    ; next_state : Protocol_state.Value.t
    ; block : Snark_transition.Value.t
    ; ledger_proof : Ledger_proof.t option
    ; prover_state : Consensus.Data.Prover_state.t
    ; pending_coinbase : Pending_coinbase_witness.t
    }
  [@@deriving sexp]
end

module Consensus_mechanism = Consensus
module Blockchain = Blockchain

module Worker_state = struct
  module type S = sig
    val extend_blockchain :
         Blockchain.t
      -> Protocol_state.Value.t
      -> Snark_transition.value
      -> Ledger_proof.t option
      -> Consensus.Data.Prover_state.t
      -> Pending_coinbase_witness.t
      -> Blockchain.t Async.Deferred.Or_error.t

    val verify : Protocol_state.Value.t -> Proof.t -> bool Deferred.t
  end

  (* bin_io required by rpc_parallel *)
  type init_arg =
    { conf_dir : string
    ; logger : Logger.Stable.Latest.t
    ; proof_level : Genesis_constants.Proof_level.t
    ; constraint_constants : Genesis_constants.Constraint_constants.t
    }
  [@@deriving bin_io_unversioned]

  type t = (module S)

  let ledger_proof_opt (chain : Blockchain.t) next_state = function
    | Some t ->
        Ledger_proof.
          ({ (statement t) with sok_digest = sok_digest t }, underlying_proof t)
    | None ->
        let bs = Protocol_state.blockchain_state in
        let reg x =
          { (bs x).Blockchain_state.Poly.registers with
            pending_coinbase_stack = Pending_coinbase.Stack.empty
          }
        in
        let chain_state = Blockchain_snark.Blockchain.state chain in
        ( { source = reg chain_state
          ; target = reg next_state
          ; supply_increase = Currency.Amount.zero
          ; fee_excess = Fee_excess.zero
          ; sok_digest = Sok_message.Digest.default
          }
        , Proof.transaction_dummy )

  let create { logger; proof_level; constraint_constants; _ } : t Deferred.t =
    Deferred.return
      (let m =
         match proof_level with
         | Genesis_constants.Proof_level.Full ->
             ( module struct
               module T = Transaction_snark.Make (struct
                 let constraint_constants = constraint_constants

                 let proof_level = proof_level
               end)

               module B = Blockchain_snark.Blockchain_snark_state.Make (struct
                 let tag = T.tag

                 let constraint_constants = constraint_constants

                 let proof_level = proof_level
               end)

               let (_ : Pickles.Dirty.t) =
                 Pickles.Cache_handle.generate_or_load B.cache_handle

               let extend_blockchain (chain : Blockchain.t)
                   (next_state : Protocol_state.Value.t)
                   (block : Snark_transition.value) (t : Ledger_proof.t option)
                   state_for_handler pending_coinbase =
                 let%map.Async.Deferred res =
                   Deferred.Or_error.try_with ~here:[%here] (fun () ->
                       let txn_snark_statement, txn_snark_proof =
                         ledger_proof_opt chain next_state t
                       in
                       let%map.Async.Deferred (), (), proof =
                         B.step
                           ~handler:
                             (Consensus.Data.Prover_state.handler
                                ~constraint_constants state_for_handler
                                ~pending_coinbase )
                           { transition = block
                           ; prev_state =
                               Blockchain_snark.Blockchain.state chain
<<<<<<< HEAD
                           ; prev_state_proof =
                               Blockchain_snark.Blockchain.proof chain
                           ; txn_snark = fst t
                           ; txn_snark_proof = snd t
                           }
=======
                           ; txn_snark = txn_snark_statement
                           }
                           [ Blockchain_snark.Blockchain.proof chain
                           ; txn_snark_proof
                           ]
>>>>>>> a66e6ea3
                           next_state
                       in
                       Blockchain_snark.Blockchain.create ~state:next_state
                         ~proof )
                 in
                 Or_error.iter_error res ~f:(fun e ->
                     [%log error]
                       ~metadata:[ ("error", Error_json.error_to_yojson e) ]
                       "Prover threw an error while extending block: $error" ) ;
                 res

               let verify state proof = B.Proof.verify [ (state, proof) ]
             end : S )
         | Check ->
             ( module struct
               module Transaction_snark = Transaction_snark

               let extend_blockchain (chain : Blockchain.t)
                   (next_state : Protocol_state.Value.t)
                   (block : Snark_transition.value) (t : Ledger_proof.t option)
                   state_for_handler pending_coinbase =
                 let t, _proof = ledger_proof_opt chain next_state t in
                 let res =
                   Blockchain_snark.Blockchain_snark_state.check ~proof_level
                     ~constraint_constants
                     { transition = block
                     ; prev_state = Blockchain_snark.Blockchain.state chain
                     ; prev_state_proof = Mina_base.Proof.blockchain_dummy
                     ; txn_snark = t
                     ; txn_snark_proof = Mina_base.Proof.transaction_dummy
                     }
                     ~handler:
                       (Consensus.Data.Prover_state.handler state_for_handler
                          ~constraint_constants ~pending_coinbase )
                     next_state
                   |> Or_error.map ~f:(fun () ->
                          Blockchain_snark.Blockchain.create ~state:next_state
                            ~proof:Mina_base.Proof.blockchain_dummy )
                 in
                 Or_error.iter_error res ~f:(fun e ->
                     [%log error]
                       ~metadata:[ ("error", Error_json.error_to_yojson e) ]
                       "Prover threw an error while extending block: $error" ) ;
                 Async.Deferred.return res

               let verify _state _proof = Deferred.return true
             end : S )
         | None ->
             ( module struct
               module Transaction_snark = Transaction_snark

               let extend_blockchain _chain next_state _block _ledger_proof
                   _state_for_handler _pending_coinbase =
                 Deferred.return
                 @@ Ok
                      (Blockchain_snark.Blockchain.create
                         ~proof:Mina_base.Proof.blockchain_dummy
                         ~state:next_state )

               let verify _ _ = Deferred.return true
             end : S )
       in
       Memory_stats.log_memory_stats logger ~process:"prover" ;
       m )

  let get = Fn.id
end

module Functions = struct
  type ('i, 'o) t =
    'i Bin_prot.Type_class.t
    * 'o Bin_prot.Type_class.t
    * (Worker_state.t -> 'i -> 'o Deferred.t)

  let create input output f : ('i, 'o) t = (input, output, f)

  let initialized =
    create bin_unit [%bin_type_class: [ `Initialized ]] (fun w () ->
        let (module W) = Worker_state.get w in
        Deferred.return `Initialized )

  let extend_blockchain =
    create Extend_blockchain_input.Stable.Latest.bin_t
      [%bin_type_class: Blockchain.Stable.Latest.t Or_error.t]
      (fun
        w
        { chain
        ; next_state
        ; ledger_proof
        ; block
        ; prover_state
        ; pending_coinbase
        }
      ->
        let (module W) = Worker_state.get w in
        W.extend_blockchain chain next_state block ledger_proof prover_state
          pending_coinbase )

  let verify_blockchain =
    create Blockchain.Stable.Latest.bin_t bin_bool (fun w chain ->
        let (module W) = Worker_state.get w in
        W.verify
          (Blockchain_snark.Blockchain.state chain)
          (Blockchain_snark.Blockchain.proof chain) )
end

module Worker = struct
  module T = struct
    module F = Rpc_parallel.Function

    type 'w functions =
      { initialized : ('w, unit, [ `Initialized ]) F.t
      ; extend_blockchain :
          ('w, Extend_blockchain_input.t, Blockchain.t Or_error.t) F.t
      ; verify_blockchain : ('w, Blockchain.t, bool) F.t
      }

    module Worker_state = Worker_state

    module Connection_state = struct
      (* bin_io required by rpc_parallel *)
      type init_arg = unit [@@deriving bin_io_unversioned]

      type t = unit
    end

    module Functions
        (C : Rpc_parallel.Creator
               with type worker_state := Worker_state.t
                and type connection_state := Connection_state.t) =
    struct
      let functions =
        let f (i, o, f) =
          C.create_rpc
            ~f:(fun ~worker_state ~conn_state:_ i -> f worker_state i)
            ~bin_input:i ~bin_output:o ()
        in
        let open Functions in
        { initialized = f initialized
        ; extend_blockchain = f extend_blockchain
        ; verify_blockchain = f verify_blockchain
        }

      let init_worker_state
          Worker_state.{ conf_dir; logger; proof_level; constraint_constants } =
        let max_size = 256 * 1024 * 512 in
        let num_rotate = 1 in
        Logger.Consumer_registry.register ~id:"default"
          ~processor:(Logger.Processor.raw ())
          ~transport:
            (Logger_file_system.dumb_logrotate ~directory:conf_dir
               ~log_filename:"mina-prover.log" ~max_size ~num_rotate ) ;
        [%log info] "Prover started" ;
        Worker_state.create
          { conf_dir; logger; proof_level; constraint_constants }

      let init_connection_state ~connection:_ ~worker_state:_ () = Deferred.unit
    end
  end

  include Rpc_parallel.Make (T)
end

type t =
  { connection : Worker.Connection.t; process : Process.t; logger : Logger.t }

let create ~logger ~pids ~conf_dir ~proof_level ~constraint_constants =
  [%log info] "Starting a new prover process" ;
  let on_failure err =
    [%log error] "Prover process failed with error $err"
      ~metadata:[ ("err", Error_json.error_to_yojson err) ] ;
    Error.raise err
  in
  let%map connection, process =
    (* HACK: Need to make connection_timeout long since creating a prover can take a long time*)
    Worker.spawn_in_foreground_exn ~connection_timeout:(Time.Span.of_min 1.)
      ~on_failure ~shutdown_on:Connection_closed ~connection_state_init_arg:()
      { conf_dir; logger; proof_level; constraint_constants }
  in
  [%log info]
    "Daemon started process of kind $process_kind with pid $prover_pid"
    ~metadata:
      [ ("prover_pid", `Int (Process.pid process |> Pid.to_int))
      ; ( "process_kind"
        , `String Child_processes.Termination.(show_process_kind Prover) )
      ] ;
  Child_processes.Termination.register_process pids process
    Child_processes.Termination.Prover ;
  let exit_or_signal =
    Child_processes.Termination.wait_safe ~logger process ~module_:__MODULE__
      ~location:__LOC__ ~here:[%here]
  in
  don't_wait_for
    ( match%bind exit_or_signal with
    | Ok (Ok ()) ->
        [%log fatal] "Unexpected prover termination, terminating daemon" ;
        Async.exit 1
    | Ok (Error (`Exit_non_zero n)) ->
        [%log fatal]
          "Prover terminated with nonzero exit code, terminating daemon"
          ~metadata:[ ("exit_code", `Int n) ] ;
        Async.exit 1
    | Ok (Error (`Signal signal)) ->
        let signal_str = Signal.to_string signal in
        [%log fatal] "Prover terminated due to signal, terminating daemon"
          ~metadata:[ ("signal", `String signal_str) ] ;
        Async.exit 1
    | Error err ->
        let err_str = Error.to_string_hum err in
        [%log fatal] "Error waiting on prover process, terminating daemon"
          ~metadata:[ ("error", `String err_str) ] ;
        Async.exit 1 ) ;
  don't_wait_for
  @@ Pipe.iter
       (Process.stdout process |> Reader.pipe)
       ~f:(fun stdout ->
         return
         @@ [%log debug] "Prover stdout: $stdout"
              ~metadata:[ ("stdout", `String stdout) ] ) ;
  don't_wait_for
  @@ Pipe.iter
       (Process.stderr process |> Reader.pipe)
       ~f:(fun stderr ->
         return
         @@ [%log error] "Prover stderr: $stderr"
              ~metadata:[ ("stderr", `String stderr) ] ) ;
  { connection; process; logger }

let initialized { connection; _ } =
  Worker.Connection.run connection ~f:Worker.functions.initialized ~arg:()

let prove_from_input_sexp { connection; logger; _ } sexp =
  let input = Extend_blockchain_input.t_of_sexp sexp in
  match%map
    Worker.Connection.run connection ~f:Worker.functions.extend_blockchain
      ~arg:input
    >>| Or_error.join
  with
  | Ok _ ->
      [%log info] "prover succeeded :)" ;
      true
  | Error e ->
      [%log error] "prover errored :("
        ~metadata:[ ("error", Error_json.error_to_yojson e) ] ;
      false

let extend_blockchain { connection; logger; _ } chain next_state block
    ledger_proof prover_state pending_coinbase =
  let input =
    { Extend_blockchain_input.chain
    ; next_state
    ; block
    ; ledger_proof
    ; prover_state
    ; pending_coinbase
    }
  in
  match%map
    Worker.Connection.run connection ~f:Worker.functions.extend_blockchain
      ~arg:input
    >>| Or_error.join
  with
  | Ok x ->
      Ok x
  | Error e ->
      [%log error]
        ~metadata:
          [ ( "input-sexp"
            , `String (Sexp.to_string (Extend_blockchain_input.sexp_of_t input))
            )
          ; ( "input-bin-io"
            , `String
                (Base64.encode_exn
                   (Binable.to_string
                      (module Extend_blockchain_input.Stable.Latest)
                      input ) ) )
          ; ("error", Error_json.error_to_yojson e)
          ]
        "Prover failed: $error" ;
      Error e

let prove t ~prev_state ~prev_state_proof ~next_state
    (transition : Internal_transition.t) pending_coinbase =
  let open Deferred.Or_error.Let_syntax in
  let start_time = Core.Time.now () in
  let%map chain =
    extend_blockchain t
      (Blockchain.create ~proof:prev_state_proof ~state:prev_state)
      next_state
      (Internal_transition.snark_transition transition)
      (Internal_transition.ledger_proof transition)
      (Internal_transition.prover_state transition)
      pending_coinbase
  in
  Mina_metrics.(
    Gauge.set Cryptography.blockchain_proving_time_ms
      (Core.Time.Span.to_ms @@ Core.Time.diff (Core.Time.now ()) start_time)) ;
  Blockchain_snark.Blockchain.proof chain

let create_genesis_block t (genesis_inputs : Genesis_proof.Inputs.t) =
  let start_time = Core.Time.now () in
  let genesis_ledger = Genesis_ledger.Packed.t genesis_inputs.genesis_ledger in
  let constraint_constants = genesis_inputs.constraint_constants in
  let consensus_constants = genesis_inputs.consensus_constants in
  let prev_state =
    let open Staged_ledger_diff in
    Protocol_state.negative_one ~genesis_ledger
      ~genesis_epoch_data:genesis_inputs.genesis_epoch_data
      ~constraint_constants ~consensus_constants ~genesis_body_reference
  in
  let genesis_epoch_ledger =
    match genesis_inputs.genesis_epoch_data with
    | None ->
        genesis_ledger
    | Some data ->
        data.staking.ledger
  in
  let open Pickles_types in
  let blockchain_dummy =
    Pickles.Proof.dummy Nat.N2.n Nat.N2.n Nat.N2.n ~domain_log2:16
  in
  let snark_transition =
    let open Staged_ledger_diff in
    Snark_transition.genesis ~constraint_constants ~consensus_constants
      ~genesis_ledger ~genesis_body_reference
  in
  let pending_coinbase =
    { Mina_base.Pending_coinbase_witness.pending_coinbases =
        Mina_base.Pending_coinbase.create
          ~depth:constraint_constants.pending_coinbase_depth ()
        |> Or_error.ok_exn
    ; is_new_stack = true
    }
  in
  let prover_state : Consensus_mechanism.Data.Prover_state.t =
    Consensus.Data.Prover_state.genesis_data ~genesis_epoch_ledger
  in
  let%map chain =
    extend_blockchain t
      (Blockchain.create ~proof:blockchain_dummy ~state:prev_state)
      genesis_inputs.protocol_state_with_hashes.data snark_transition None
      prover_state pending_coinbase
  in
  Mina_metrics.(
    Gauge.set Cryptography.blockchain_proving_time_ms
      (Core.Time.Span.to_ms @@ Core.Time.diff (Core.Time.now ()) start_time)) ;
  chain<|MERGE_RESOLUTION|>--- conflicted
+++ resolved
@@ -126,19 +126,11 @@
                            { transition = block
                            ; prev_state =
                                Blockchain_snark.Blockchain.state chain
-<<<<<<< HEAD
                            ; prev_state_proof =
                                Blockchain_snark.Blockchain.proof chain
-                           ; txn_snark = fst t
-                           ; txn_snark_proof = snd t
+                           ; txn_snark = txn_snark_statement
+                           ; txn_snark_proof
                            }
-=======
-                           ; txn_snark = txn_snark_statement
-                           }
-                           [ Blockchain_snark.Blockchain.proof chain
-                           ; txn_snark_proof
-                           ]
->>>>>>> a66e6ea3
                            next_state
                        in
                        Blockchain_snark.Blockchain.create ~state:next_state
