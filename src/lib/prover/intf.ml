--- conflicted
+++ resolved
@@ -51,12 +51,9 @@
     t -> Genesis_proof.Inputs.t -> Blockchain.t Deferred.Or_error.t
 
   val toggle_internal_tracing : t -> bool -> unit Deferred.Or_error.t
-<<<<<<< HEAD
-=======
 
   (* in ITN logger, sets the client port of daemon to send RPC requests to
      sets the process kind for the Itn logger to "prover"
   *)
   val set_itn_logger_data : t -> daemon_port:int -> unit Deferred.Or_error.t
->>>>>>> f28a81db
 end