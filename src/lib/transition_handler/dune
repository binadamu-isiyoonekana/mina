(library
 (name transition_handler)
 (public_name transition_handler)
 (inline_tests)
<<<<<<< HEAD
 (libraries mina_metrics perf_histograms core_kernel transition_frontier consensus mina_intf rose_tree pipe_lib otp_lib mina_base cache_lib network_pool)
=======
 (libraries
   ;; opam libraries
   ppx_inline_test.config
   sexplib0
   core_kernel
   core
   async
   async_unix
   base.base_internalhash_types
   async_kernel
   integers
   result
   ;; local libraries
   error_json
   data_hash_lib
   inline_test_quiet_logs
   block_time
   trust_system
   o1trace
   transition_frontier_base
   cache_lib
   mina_base
   otp_lib
   pipe_lib
   rose_tree
   consensus
   transition_frontier
   perf_histograms
   mina_metrics
   mina_transition
   network_peer
   with_hash
   logger
   truth
   mina_state
   precomputed_values
   child_processes
   verifier
   genesis_constants
   non_empty_list
   network_pool
   mina_net2
   )
>>>>>>> 8eb2e109
 (instrumentation (backend bisect_ppx))
 (preprocess (pps ppx_coda ppx_version ppx_jane)))<|MERGE_RESOLUTION|>--- conflicted
+++ resolved
@@ -2,9 +2,6 @@
  (name transition_handler)
  (public_name transition_handler)
  (inline_tests)
-<<<<<<< HEAD
- (libraries mina_metrics perf_histograms core_kernel transition_frontier consensus mina_intf rose_tree pipe_lib otp_lib mina_base cache_lib network_pool)
-=======
  (libraries
    ;; opam libraries
    ppx_inline_test.config
@@ -48,6 +45,5 @@
    network_pool
    mina_net2
    )
->>>>>>> 8eb2e109
  (instrumentation (backend bisect_ppx))
  (preprocess (pps ppx_coda ppx_version ppx_jane)))