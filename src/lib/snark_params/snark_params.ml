--- conflicted
+++ resolved
@@ -57,12 +57,7 @@
                 (module M)
                 ~params (M.Field.constant t)
             in
-<<<<<<< HEAD
             fun () -> M.As_prover.(read_var x, read_var y) )
-          ()
-=======
-            fun () -> M.As_prover.(read_var x, read_var y))
->>>>>>> ea6c7ee8
         |> Or_error.ok_exn
       in
       let ((x, y) as actual) =
@@ -212,7 +207,6 @@
     include Make_inner_curve_aux (Tick0) (Tock0)
 
     module Checked = struct
-<<<<<<< HEAD
       include
         Snarky_curves.Make_weierstrass_checked (Fq) (Scalar)
           (Crypto_params.Tick.Inner_curve)
@@ -221,24 +215,9 @@
             let add =
               Some
                 (fun p1 p2 ->
-                  let c =
-                    Run.make_checked (fun () ->
-                        Pickles.Step_main_inputs.Ops.add_fast p1 p2 )
-                  in
-                  Tick0.with_state (As_prover.return ()) c )
+                  Run.make_checked (fun () ->
+                      Pickles.Step_main_inputs.Ops.add_fast p1 p2 ) )
           end)
-=======
-      include Snarky_curves.Make_weierstrass_checked (Fq) (Scalar)
-                (Crypto_params.Tick.Inner_curve)
-                (Params)
-                (struct
-                  let add =
-                    Some
-                      (fun p1 p2 ->
-                        Run.make_checked (fun () ->
-                            Pickles.Step_main_inputs.Ops.add_fast p1 p2))
-                end)
->>>>>>> ea6c7ee8
 
       let add_known_unsafe t x = add_unsafe t (constant x)
     end
