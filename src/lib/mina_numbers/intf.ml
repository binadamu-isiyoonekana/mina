[%%import "/src/config.mlh"]

open Core_kernel
open Fold_lib
open Tuple_lib
open Unsigned
open Snark_bits
open Snark_params.Tick

module type S_unchecked = sig
  type t [@@deriving sexp, compare, hash, yojson]

  include Comparable.S with type t := t

  include Hashable.S with type t := t

  (* not automatically derived *)
  val dhall_type : Ppx_dhall_type.Dhall_type.t

  val max_value : t

  val length_in_bits : int

  val gen : t Quickcheck.Generator.t

  val gen_incl : t -> t -> t Quickcheck.Generator.t

  val zero : t

  val succ : t -> t

  val add : t -> t -> t

  val sub : t -> t -> t option

  val of_int : int -> t

  val to_int : t -> int

  (* Someday: I think this only does ones greater than zero, but it doesn't really matter for
     selecting the nonce *)

  val random : unit -> t

  val of_string : string -> t

  val to_string : t -> string

  module Bits : Bits_intf.Convertible_bits with type t := t

  val to_bits : t -> bool list

  val of_bits : bool list -> t

<<<<<<< HEAD
  val to_input : t -> Snark_params.Tick.Field.t Random_oracle.Input.t

  val to_input_legacy : t -> (_, bool) Random_oracle.Input.Legacy.t
=======
  val to_input : t -> Field.t Random_oracle.Input.Chunked.t

  val to_input_legacy : t -> (_, bool) Random_oracle.Legacy.Input.t
>>>>>>> c0a6c8fa

  val fold : t -> bool Triple.t Fold.t
end

[%%ifdef consensus_mechanism]

module type S_checked = sig
  type unchecked

  open Snark_params.Tick

  type var

  val constant : unchecked -> var

  type t = var

  val zero : t

  val succ : t -> (t, _) Checked.t

  val add : t -> t -> (t, _) Checked.t

  val mul : t -> t -> (t, _) Checked.t

  (** [sub_or_zero x y] computes [x - y].

    - If the argument to [`Underflow] is true, [x < y] and the returned integer
      value is pinned to [zero].
    - If the argument to [`Underflow] is false, [x >= y] and the returned
      integer value is equal to [x - y]
  *)
  val sub_or_zero : t -> t -> ([ `Underflow of Boolean.var ] * t, _) Checked.t

  (** [sub ~m x y] computes [x - y] and ensures that [0 <= x - y] *)
  val sub : t -> t -> (t, _) Checked.t

  val is_succ : pred:t -> succ:t -> (Boolean.var, _) Checked.t

  val min : t -> t -> (t, _) Checked.t

<<<<<<< HEAD
  val to_input : t -> Field.Var.t Random_oracle.Input.t
=======
  val to_input : t -> Field.Var.t Random_oracle.Input.Chunked.t
>>>>>>> c0a6c8fa

  val to_input_legacy :
    t -> ((_, Boolean.var) Random_oracle.Legacy.Input.t, _) Checked.t

  val succ_if : t -> Boolean.var -> (t, _) Checked.t

  val if_ : Boolean.var -> then_:t -> else_:t -> (t, _) Checked.t

  (** warning: this typ does not work correctly with the generic if_ *)
  val typ : (t, unchecked) Snark_params.Tick.Typ.t

  val equal : t -> t -> (Boolean.var, _) Checked.t

  val div_mod : t -> t -> (t * t, _) Checked.t

  val ( = ) : t -> t -> (Boolean.var, _) Checked.t

  val ( < ) : t -> t -> (Boolean.var, _) Checked.t

  val ( > ) : t -> t -> (Boolean.var, _) Checked.t

  val ( <= ) : t -> t -> (Boolean.var, _) Checked.t

  val ( >= ) : t -> t -> (Boolean.var, _) Checked.t

  module Assert : sig
    val equal : t -> t -> (unit, _) Checked.t
  end

  val to_field : t -> Field.Var.t

  module Unsafe : sig
    val of_field : Field.Var.t -> t
  end
end

[%%endif]

module type S = sig
  include S_unchecked

  [%%ifdef consensus_mechanism]

  module Checked : S_checked with type unchecked := t

  (** warning: this typ does not work correctly with the generic if_ *)
  val typ : (Checked.t, t) Snark_params.Tick.Typ.t

  [%%endif]
end

module type UInt32 = sig
  [%%versioned:
  module Stable : sig
    module V1 : sig
      type t = Unsigned_extended.UInt32.t
      [@@deriving sexp, equal, compare, hash, yojson]
    end
  end]

  include S with type t := t

  val to_uint32 : t -> uint32

  val of_uint32 : uint32 -> t
end
[@@warning "-32"]

module type UInt64 = sig
  [%%versioned:
  module Stable : sig
    module V1 : sig
      type t = Unsigned_extended.UInt64.t
      [@@deriving sexp, equal, compare, hash, yojson]
    end
  end]

  include S with type t := Stable.Latest.t

  val to_uint64 : t -> uint64

  val of_uint64 : uint64 -> t
end
[@@warning "-32"]

module type F = functor
  (N : sig
     type t [@@deriving bin_io, sexp, compare, hash]

     include Unsigned_extended.S with type t := t

     val random : unit -> t
   end)
  (Bits : Bits_intf.Convertible_bits with type t := N.t)
  -> S with type t := N.t and module Bits := Bits

[%%ifdef consensus_mechanism]

module type F_checked = functor
  (N : Unsigned_extended.S)
  (Bits : Bits_intf.Convertible_bits with type t := N.t)
  -> S_checked with type unchecked := N.t
[@@warning "-67"]

[%%endif]<|MERGE_RESOLUTION|>--- conflicted
+++ resolved
@@ -52,15 +52,9 @@
 
   val of_bits : bool list -> t
 
-<<<<<<< HEAD
-  val to_input : t -> Snark_params.Tick.Field.t Random_oracle.Input.t
-
-  val to_input_legacy : t -> (_, bool) Random_oracle.Input.Legacy.t
-=======
   val to_input : t -> Field.t Random_oracle.Input.Chunked.t
 
   val to_input_legacy : t -> (_, bool) Random_oracle.Legacy.Input.t
->>>>>>> c0a6c8fa
 
   val fold : t -> bool Triple.t Fold.t
 end
@@ -102,11 +96,7 @@
 
   val min : t -> t -> (t, _) Checked.t
 
-<<<<<<< HEAD
-  val to_input : t -> Field.Var.t Random_oracle.Input.t
-=======
   val to_input : t -> Field.Var.t Random_oracle.Input.Chunked.t
->>>>>>> c0a6c8fa
 
   val to_input_legacy :
     t -> ((_, Boolean.var) Random_oracle.Legacy.Input.t, _) Checked.t
