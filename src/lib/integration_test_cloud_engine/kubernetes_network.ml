open Core_kernel
open Async
open Integration_test_lib
open Mina_transaction

(* exclude from bisect_ppx to avoid type error on GraphQL modules *)
[@@@coverage exclude_file]

let mina_archive_container_id = "archive"

let node_password = "naughty blue worm"

type config =
  { testnet_name : string
  ; cluster : string
  ; namespace : string
  ; graphql_enabled : bool
  }

let base_kube_args { cluster; namespace; _ } =
  [ "--cluster"; cluster; "--namespace"; namespace ]

module Node = struct
  type info =
    { network_keypair : Network_keypair.t option
    ; has_archive_container : bool
    ; primary_container_id : string
    }

  type t = { app_id : string; pod_id : string; info : info; config : config }

  let id { pod_id; _ } = pod_id

  let network_keypair { info = { network_keypair; _ }; _ } = network_keypair

  let base_kube_args t = [ "--cluster"; t.cluster; "--namespace"; t.namespace ]

  let get_logs_in_container ?container_id { pod_id; config; info; _ } =
    let container_id =
      Option.value container_id ~default:info.primary_container_id
    in
    let%bind cwd = Unix.getcwd () in
    Integration_test_lib.Util.run_cmd_or_hard_error ~exit_code:13 cwd "kubectl"
      (base_kube_args config @ [ "logs"; "-c"; container_id; pod_id ])

  let run_in_container ?(exit_code = 10) ?container_id ~cmd t =
    let { pod_id; config; info; _ } = t in
    let container_id =
      Option.value container_id ~default:info.primary_container_id
    in
    let%bind cwd = Unix.getcwd () in
    Integration_test_lib.Util.run_cmd_or_hard_error ~exit_code cwd "kubectl"
      ( base_kube_args config
      @ [ "exec"; "-c"; container_id; "-i"; pod_id; "--" ]
      @ cmd )

  let cp_string_to_container_file ?container_id ~str ~dest t =
    let { pod_id; config; info; _ } = t in
    let container_id =
      Option.value container_id ~default:info.primary_container_id
    in
    let tmp_file, oc =
      Caml.Filename.open_temp_file ~temp_dir:Filename.temp_dir_name
        "integration_test_cp_string" ".tmp"
    in
    Out_channel.output_string oc str ;
    Out_channel.close oc ;
    let%bind cwd = Unix.getcwd () in
    let dest_file = sprintf "%s/%s:%s" config.namespace pod_id dest in
    Integration_test_lib.Util.run_cmd_or_error cwd "kubectl"
      (base_kube_args config @ [ "cp"; "-c"; container_id; tmp_file; dest_file ])

  let start ~fresh_state node : unit Malleable_error.t =
    let open Malleable_error.Let_syntax in
    let%bind () =
      if fresh_state then
        run_in_container node ~cmd:[ "sh"; "-c"; "rm -rf .mina-config/*" ]
        >>| ignore
      else Malleable_error.return ()
    in
    run_in_container ~exit_code:11 node ~cmd:[ "/start.sh" ] >>| ignore

  let stop node =
    let open Malleable_error.Let_syntax in
    run_in_container ~exit_code:12 node ~cmd:[ "/stop.sh" ] >>| ignore

  let logger_metadata node =
    [ ("namespace", `String node.config.namespace)
    ; ("app_id", `String node.app_id)
    ; ("pod_id", `String node.pod_id)
    ]

  module Serializing = Graphql_lib.Serializing

  module Graphql = struct
    let ingress_uri node =
      let host =
        Printf.sprintf "%s.graphql.test.o1test.net" node.config.testnet_name
      in
      let path = Printf.sprintf "/%s/graphql" node.app_id in
      Uri.make ~scheme:"http" ~host ~path ~port:80 ()

    module Client = Graphql_lib.Client.Make (struct
      let preprocess_variables_string = Fn.id

      let headers = String.Map.empty
    end)

    (* graphql_ppx uses Stdlib symbols instead of Base *)
    open Stdlib
    module Encoders = Mina_graphql.Types.Input

    module Unlock_account =
    [%graphql
    ({|
      mutation ($password: String!, $public_key: PublicKey!) @encoders(module: "Encoders"){
        unlockAccount(input: {password: $password, publicKey: $public_key }) {
          public_key: publicKey @ppxCustom(module: "Serializing.Public_key")
        }
      }
    |}
    [@encoders Encoders] )]

    module Send_test_payments =
    [%graphql
    {|
      mutation ($senders: [PrivateKey!]!,
      $receiver: PublicKey!,
      $amount: UInt64!,
      $fee: UInt64!,
      $repeat_count: UInt32!,
      $repeat_delay_ms: UInt32!) @encoders(module: "Encoders"){
        sendTestPayments(
          senders: $senders, receiver: $receiver, amount: $amount, fee: $fee,
          repeat_count: $repeat_count,
          repeat_delay_ms: $repeat_delay_ms)
      }
    |}]

    module Send_payment =
    [%graphql
    {|
     mutation ($input: SendPaymentInput!)@encoders(module: "Encoders"){
        sendPayment(input: $input){
            payment {
              id
              nonce
              hash
            }
          }
      }
    |}]

    module Send_payment_with_raw_sig =
    [%graphql
    {|
     mutation (
     $input:SendPaymentInput!,
     $rawSignature: String!
     )@encoders(module: "Encoders")
      {
        sendPayment(
          input:$input,
          signature: {rawSignature: $rawSignature}
        )
        {
          payment {
            id
            nonce
            hash
          }
        }
      }
    |}]

    module Send_delegation =
    [%graphql
    {|
      mutation ($input: SendDelegationInput!) @encoders(module: "Encoders"){
        sendDelegation(input:$input){
            delegation {
              id
              nonce
              hash
            }
          }
      }
    |}]

<<<<<<< HEAD
    module Get_account_data =
    [%graphql
    {|
      query ($public_key: PublicKey!) @encoders(module: "Encoders"){
        account(publicKey: $public_key) {
          nonce
          balance {
            total @ppxCustom(module: "Serializing.Balance")
          }
        }
      }
    |}]
=======
    (* TODO: temporary version *)
    module Send_test_zkapp = Generated_graphql_queries.Send_test_zkapp
>>>>>>> 6a34a76d

    module Query_peer_id =
    [%graphql
    {|
      query {
        daemonStatus {
          addrsAndPorts {
            peer {
              peerId
            }
          }
          peers {  peerId }

        }
      }
    |}]

    module Best_chain =
    [%graphql
    {|
      query ($max_length: Int) @encoders(module: "Encoders"){
        bestChain (maxLength: $max_length) {
          stateHash
          commandTransactionCount
          creatorAccount {
            publicKey
          }
        }
      }
    |}]

    module Query_metrics =
    [%graphql
    {|
      query {
        daemonStatus {
          metrics {
            blockProductionDelay
            transactionPoolDiffReceived
            transactionPoolDiffBroadcasted
            transactionsAddedToPool
            transactionPoolSize
          }
        }
      }
    |}]

    module Account =
    [%graphql
    {|
      query ($public_key: PublicKey!, $token: UInt64) {
        account (publicKey : $public_key, token : $token) {
          balance { liquid @ppxCustom(module: "Serializing.Balance")
                    locked @ppxCustom(module: "Serializing.Balance")
                    total @ppxCustom(module: "Serializing.Balance")
                  }
          delegate
          nonce
          permissions { editSequenceState
                        editState
                        incrementNonce
                        receive
                        send
                        setDelegate
                        setPermissions
                        setZkappUri
                        setTokenSymbol
                        setVerificationKey
                        setVotingFor
                      }
          sequenceEvents
          zkappState
          zkappUri
          timing { cliffTime
                   cliffAmount
                   vestingPeriod
                   vestingIncrement
                   initialMinimumBalance
                 }
          token
          tokenSymbol
          verificationKey { verificationKey
                            hash
                          }
          votingFor
        }
      }
    |}]
  end

  (* this function will repeatedly attempt to connect to graphql port <num_tries> times before giving up *)
  let exec_graphql_request ?(num_tries = 10) ?(retry_delay_sec = 30.0)
      ?(initial_delay_sec = 0.) ~logger ~node ~query_name query_obj =
    let open Deferred.Let_syntax in
    if not node.config.graphql_enabled then
      Deferred.Or_error.error_string
        "graphql is not enabled (hint: set `requires_graphql= true` in the \
         test config)"
    else
      let uri = Graphql.ingress_uri node in
      let metadata =
        [ ("query", `String query_name)
        ; ("uri", `String (Uri.to_string uri))
        ; ("init_delay", `Float initial_delay_sec)
        ]
      in
      [%log info]
        "Attempting to send GraphQL request \"$query\" to \"$uri\" after \
         $init_delay sec"
        ~metadata ;
      let rec retry n =
        if n <= 0 then (
          [%log error]
            "GraphQL request \"$query\" to \"$uri\" failed too many times"
            ~metadata ;
          Deferred.Or_error.errorf
            "GraphQL \"%s\" to \"%s\" request failed too many times" query_name
            (Uri.to_string uri) )
        else
          match%bind Graphql.Client.query query_obj uri with
          | Ok result ->
              [%log info] "GraphQL request \"$query\" to \"$uri\" succeeded"
                ~metadata ;
              Deferred.Or_error.return result
          | Error (`Failed_request err_string) ->
              [%log warn]
                "GraphQL request \"$query\" to \"$uri\" failed: \"$error\" \
                 ($num_tries attempts left)"
                ~metadata:
                  ( metadata
                  @ [ ("error", `String err_string)
                    ; ("num_tries", `Int (n - 1))
                    ] ) ;
              let%bind () = after (Time.Span.of_sec retry_delay_sec) in
              retry (n - 1)
          | Error (`Graphql_error err_string) ->
              [%log error]
                "GraphQL request \"$query\" to \"$uri\" returned an error: \
                 \"$error\" (this is a graphql error so not retrying)"
                ~metadata:(metadata @ [ ("error", `String err_string) ]) ;
              Deferred.Or_error.error_string err_string
      in
      let%bind () = after (Time.Span.of_sec initial_delay_sec) in
      retry num_tries

  let get_peer_id ~logger t =
    let open Deferred.Or_error.Let_syntax in
    [%log info] "Getting node's peer_id, and the peer_ids of node's peers"
      ~metadata:(logger_metadata t) ;
    let query_obj = Graphql.Query_peer_id.(make @@ makeVariables ()) in
    let%bind query_result_obj =
      exec_graphql_request ~logger ~node:t ~query_name:"query_peer_id" query_obj
    in
    [%log info] "get_peer_id, finished exec_graphql_request" ;
    let self_id_obj = query_result_obj.daemonStatus.addrsAndPorts.peer in
    let%bind self_id =
      match self_id_obj with
      | None ->
          Deferred.Or_error.error_string "Peer not found"
      | Some peer ->
          return peer.peerId
    in
    let peers = query_result_obj.daemonStatus.peers |> Array.to_list in
    let peer_ids = List.map peers ~f:(fun peer -> peer.peerId) in
    [%log info] "get_peer_id, result of graphql query (self_id,[peers]) (%s,%s)"
      self_id
      (String.concat ~sep:" " peer_ids) ;
    return (self_id, peer_ids)

  let must_get_peer_id ~logger t =
    get_peer_id ~logger t |> Deferred.bind ~f:Malleable_error.or_hard_error

  let get_best_chain ?max_length ~logger t =
    let open Deferred.Or_error.Let_syntax in
    let query = Graphql.Best_chain.(make @@ makeVariables ?max_length ()) in
    let%bind result =
      exec_graphql_request ~logger ~node:t ~query_name:"best_chain" query
    in
    match result.bestChain with
    | None | Some [||] ->
        Deferred.Or_error.error_string "failed to get best chains"
    | Some chain ->
        return
        @@ List.map
             ~f:(fun block ->
               Intf.
                 { state_hash = block.stateHash
                 ; command_transaction_count = block.commandTransactionCount
                 ; creator_pk =
                     ( match block.creatorAccount.publicKey with
                     | `String pk ->
                         pk
                     | _ ->
                         "unknown" )
                 } )
             (Array.to_list chain)

  let must_get_best_chain ?max_length ~logger t =
    get_best_chain ?max_length ~logger t
    |> Deferred.bind ~f:Malleable_error.or_hard_error

  let get_account ~logger t ~account_id =
    let pk = Mina_base.Account_id.public_key account_id in
    let token = Mina_base.Account_id.token_id account_id in
    [%log info] "Getting account"
      ~metadata:
        ( ("pub_key", Signature_lib.Public_key.Compressed.to_yojson pk)
        :: logger_metadata t ) ;
    let get_account_obj =
      Graphql.Account.(
        make
<<<<<<< HEAD
        @@ makeVariables ~public_key
             (* ~token:(Graphql_lib.Encoders.token token) *)
=======
        @@ makeVariables
             ~public_key:(Graphql_lib.Encoders.public_key pk)
             ~token:(Graphql_lib.Encoders.token token)
>>>>>>> 6a34a76d
             ())
    in
    exec_graphql_request ~logger ~node:t ~query_name:"get_account_graphql"
      get_account_obj

  type account_data =
    { nonce : Mina_numbers.Account_nonce.t
    ; total_balance : Currency.Balance.t
    ; liquid_balance_opt : Currency.Balance.t option
    ; locked_balance_opt : Currency.Balance.t option
    }

  let get_account_data ~logger t ~account_id =
    let open Deferred.Or_error.Let_syntax in
    let public_key = Mina_base.Account_id.public_key account_id in
    let token = Mina_base.Account_id.token_id account_id in
    [%log info] "Getting account data, which is its balances and nonce"
      ~metadata:
        ( ("pub_key", Signature_lib.Public_key.Compressed.to_yojson public_key)
        :: logger_metadata t ) ;
    let%bind account_obj = get_account ~logger t ~account_id in
    match account_obj.account with
    | None ->
        Deferred.Or_error.errorf
          !"Account with Account id %{sexp:Mina_base.Account_id.t}, public_key \
            %s, and token %s not found"
          account_id
          (Signature_lib.Public_key.Compressed.to_string public_key)
          (Mina_base.Token_id.to_string token)
    | Some acc ->
        return
          { nonce =
              acc.nonce
              |> Option.value_exn
                   ~message:
                     "the nonce from get_balance is None, which should be \
                      impossible"
              |> Mina_numbers.Account_nonce.of_string
          ; total_balance = acc.balance.total
          ; liquid_balance_opt = acc.balance.liquid
          ; locked_balance_opt = acc.balance.locked
          }

  let must_get_account_data ~logger t ~account_id =
    get_account_data ~logger t ~account_id
    |> Deferred.bind ~f:Malleable_error.or_hard_error

  let permissions_of_account_permissions account_permissions :
      Mina_base.Permissions.t =
    (* the polymorphic variants come from Partial_accounts.auth_required in Mina_graphql *)
    let to_auth_required = function
      | `Either ->
          Mina_base.Permissions.Auth_required.Either
      | `Impossible ->
          Impossible
      | `None ->
          None
      | `Proof ->
          Proof
      | `Signature ->
          Signature
    in
    let open Graphql.Account in
    { edit_sequence_state =
        to_auth_required account_permissions.editSequenceState
    ; edit_state = to_auth_required account_permissions.editState
    ; increment_nonce = to_auth_required account_permissions.incrementNonce
    ; receive = to_auth_required account_permissions.receive
    ; send = to_auth_required account_permissions.send
    ; set_delegate = to_auth_required account_permissions.setDelegate
    ; set_permissions = to_auth_required account_permissions.setPermissions
    ; set_zkapp_uri = to_auth_required account_permissions.setZkappUri
    ; set_token_symbol = to_auth_required account_permissions.setTokenSymbol
    ; set_verification_key =
        to_auth_required account_permissions.setVerificationKey
    ; set_voting_for = to_auth_required account_permissions.setVotingFor
    }

  let graphql_uri node = Graphql.ingress_uri node |> Uri.to_string

  let get_account_permissions ~logger t ~account_id =
    let open Deferred.Or_error in
    let open Let_syntax in
    let%bind account_obj = get_account ~logger t ~account_id in
    match account_obj.account with
    | Some account -> (
        match account.permissions with
        | Some ledger_permissions ->
            return @@ permissions_of_account_permissions ledger_permissions
        | None ->
            fail
              (Error.of_string "Could not get permissions from ledger account")
        )
    | None ->
        fail (Error.of_string "Could not get account from ledger")

  (* return a Party.Update.t with all fields `Set` to the
     value in the account, or `Keep` if value unavailable,
     as if this update had been applied to the account
  *)
  let get_account_update ~logger t ~account_id =
    let open Deferred.Or_error in
    let open Let_syntax in
    let%bind account_obj = get_account ~logger t ~account_id in
    match account_obj.account with
    | Some account ->
        let open Mina_base.Zkapp_basic.Set_or_keep in
        let%bind app_state =
          match account.zkappState with
          | Some strs ->
              let fields =
                Array.to_list strs
                |> Base.List.map ~f:(fun s ->
                       Set (Pickles.Backend.Tick.Field.of_string s) )
              in
              return (Mina_base.Zkapp_state.V.of_list_exn fields)
          | None ->
              fail
                (Error.of_string
                   (sprintf
                      "Expected zkApp account with an app state for public key \
                       %s"
                      (Signature_lib.Public_key.Compressed.to_base58_check
                         (Mina_base.Account_id.public_key account_id) ) ) )
        in
        let%bind delegate =
          match account.delegate with
          | Some (`String s) ->
              return
                (Set (Signature_lib.Public_key.Compressed.of_base58_check_exn s))
          | Some json ->
              fail
                (Error.of_string
                   (sprintf "Expected string encoding of delegate, got %s"
                      (Yojson.Basic.to_string json) ) )
          | None ->
              fail (Error.of_string "Expected delegate in account")
        in
        let%bind verification_key =
          match account.verificationKey with
          | Some vk_obj ->
              let data =
                Pickles.Side_loaded.Verification_key.of_base58_check_exn
                  vk_obj.verificationKey
              in
              let hash = Pickles.Backend.Tick.Field.of_string vk_obj.hash in
              return (Set ({ data; hash } : _ With_hash.t))
          | None ->
              fail
                (Error.of_string
                   (sprintf
                      "Expected zkApp account with a verification key for \
                       public_key %s"
                      (Signature_lib.Public_key.Compressed.to_base58_check
                         (Mina_base.Account_id.public_key account_id) ) ) )
        in
        let%bind permissions =
          match account.permissions with
          | Some perms ->
              return @@ Set (permissions_of_account_permissions perms)
          | None ->
              fail (Error.of_string "Expected permissions in account")
        in
        let%bind zkapp_uri =
          match account.zkappUri with
          | Some s ->
              return @@ Set s
          | None ->
              fail (Error.of_string "Expected zkApp URI in account")
        in
        let%bind token_symbol =
          match account.tokenSymbol with
          | Some s ->
              return @@ Set s
          | None ->
              fail (Error.of_string "Expected token symbol in account")
        in
        let%bind timing =
          let timing = account.timing in
          let cliff_amount = timing.cliffAmount in
          let cliff_time = timing.cliffTime in
          let vesting_period = timing.vestingPeriod in
          let vesting_increment = timing.vestingIncrement in
          let initial_minimum_balance = timing.initialMinimumBalance in
          match
            ( cliff_amount
            , cliff_time
            , vesting_period
            , vesting_increment
            , initial_minimum_balance )
          with
          | None, None, None, None, None ->
              return @@ Keep
          | Some amt, Some tm, Some period, Some incr, Some bal ->
              let%bind cliff_amount =
                match amt with
                | `String s ->
                    return @@ Currency.Amount.of_string s
                | _ ->
                    fail
                      (Error.of_string
                         "Expected string for cliff amount in account timing" )
              in
              let%bind cliff_time =
                match tm with
                | `String s ->
                    return @@ Mina_numbers.Global_slot.of_string s
                | _ ->
                    fail
                      (Error.of_string
                         "Expected string for cliff time in account timing" )
              in
              let%bind vesting_period =
                match period with
                | `String s ->
                    return @@ Mina_numbers.Global_slot.of_string s
                | _ ->
                    fail
                      (Error.of_string
                         "Expected string for vesting period in account timing" )
              in
              let%bind vesting_increment =
                match incr with
                | `String s ->
                    return @@ Currency.Amount.of_string s
                | _ ->
                    fail
                      (Error.of_string
                         "Expected string for vesting increment in account \
                          timing" )
              in
              let%bind initial_minimum_balance =
                match bal with
                | `String s ->
                    return @@ Currency.Balance.of_string s
                | _ ->
                    fail
                      (Error.of_string
                         "Expected string for vesting increment in account \
                          timing" )
              in
              return
                (Set
                   ( { initial_minimum_balance
                     ; cliff_amount
                     ; cliff_time
                     ; vesting_period
                     ; vesting_increment
                     }
                     : Mina_base.Party.Update.Timing_info.t ) )
          | _ ->
              fail (Error.of_string "Some pieces of account timing are missing")
        in
        let%bind voting_for =
          match account.votingFor with
          | Some s ->
              return @@ Set (Mina_base.State_hash.of_base58_check_exn s)
          | None ->
              fail (Error.of_string "Expected voting-for state hash in account")
        in
        return
          ( { app_state
            ; delegate
            ; verification_key
            ; permissions
            ; zkapp_uri
            ; token_symbol
            ; timing
            ; voting_for
            }
            : Mina_base.Party.Update.t )
    | None ->
        fail (Error.of_string "Could not get account from ledger")

  type signed_command_result =
    { id : string
    ; hash : Transaction_hash.t
    ; nonce : Mina_numbers.Account_nonce.t
    }

  (* if we expect failure, might want retry_on_graphql_error to be false *)
  let send_payment ~logger t ~sender_pub_key ~receiver_pub_key ~amount ~fee =
    [%log info] "Sending a payment" ~metadata:(logger_metadata t) ;
    let open Deferred.Or_error.Let_syntax in
    let sender_pk_str =
      Signature_lib.Public_key.Compressed.to_string sender_pub_key
    in
    [%log info] "send_payment: unlocking account"
      ~metadata:[ ("sender_pk", `String sender_pk_str) ] ;
    let unlock_sender_account_graphql () =
      let unlock_account_obj =
        Graphql.Unlock_account.(
          make
<<<<<<< HEAD
          @@ makeVariables ~password:"naughty blue worm"
               ~public_key:sender_pub_key ())
=======
          @@ makeVariables ~password:node_password ~public_key:sender_pub_key ())
>>>>>>> 6a34a76d
      in
      exec_graphql_request ~logger ~node:t ~initial_delay_sec:0.
        ~query_name:"unlock_sender_account_graphql" unlock_account_obj
    in
    let%bind _unlock_acct_obj = unlock_sender_account_graphql () in
    let send_payment_graphql () =
      let input =
        Mina_graphql.Types.Input.SendPaymentInput.make_input
          ~from:sender_pub_key ~to_:receiver_pub_key ~amount ~fee ()
      in
      let send_payment_obj =
        Graphql.Send_payment.(make @@ makeVariables ~input ())
      in
      exec_graphql_request ~logger ~node:t ~query_name:"send_payment_graphql"
        send_payment_obj
    in
    let%map sent_payment_obj = send_payment_graphql () in
    let return_obj = sent_payment_obj.sendPayment.payment in
    let res =
      { id = return_obj.id
      ; hash = Transaction_hash.of_base58_check_exn return_obj.hash
      ; nonce = Mina_numbers.Account_nonce.of_int return_obj.nonce
      }
    in
    [%log info] "Sent payment"
      ~metadata:
        [ ("user_command_id", `String res.id)
        ; ("hash", `String (Transaction_hash.to_base58_check res.hash))
        ; ("nonce", `Int (Mina_numbers.Account_nonce.to_int res.nonce))
        ] ;
    res

  let must_send_payment ~logger t ~sender_pub_key ~receiver_pub_key ~amount ~fee
      =
    send_payment ~logger t ~sender_pub_key ~receiver_pub_key ~amount ~fee
    |> Deferred.bind ~f:Malleable_error.or_hard_error

<<<<<<< HEAD
=======
  let send_zkapp ~logger (t : t) ~(parties : Mina_base.Parties.t) =
    [%log info] "Sending a zkapp"
      ~metadata:
        [ ("namespace", `String t.config.namespace)
        ; ("pod_id", `String (id t))
        ] ;
    let open Deferred.Or_error.Let_syntax in
    let parties_json =
      Mina_base.Parties.to_json parties |> Yojson.Safe.to_basic
    in
    let send_zkapp_graphql () =
      let send_zkapp_obj =
        Graphql.Send_test_zkapp.(make @@ makeVariables ~parties:parties_json ())
      in
      exec_graphql_request ~logger ~node:t ~query_name:"send_zkapp_graphql"
        send_zkapp_obj
    in
    let%bind sent_zkapp_obj = send_zkapp_graphql () in
    let%bind () =
      match sent_zkapp_obj.internalSendZkapp.zkapp.failureReason with
      | None ->
          return ()
      | Some s ->
          Deferred.Or_error.errorf "Zkapp failed, reason: %s"
            ( Array.fold ~init:[] s ~f:(fun acc f ->
                  match f with
                  | None ->
                      acc
                  | Some f ->
                      ( Int.of_string (Option.value_exn f.index)
                      , Array.map
                          ~f:(fun s ->
                            Mina_base.Transaction_status.Failure.of_string s
                            |> Result.ok_or_failwith )
                          f.failures
                        |> Array.to_list |> List.rev )
                      :: acc )
            |> Mina_base.Transaction_status.Failure.Collection.display_to_yojson
            |> Yojson.Safe.to_string )
    in
    let zkapp_id = sent_zkapp_obj.internalSendZkapp.zkapp.id in
    [%log info] "Sent zkapp" ~metadata:[ ("zkapp_id", `String zkapp_id) ] ;
    return zkapp_id

>>>>>>> 6a34a76d
  let send_delegation ~logger t ~sender_pub_key ~receiver_pub_key ~fee =
    [%log info] "Sending stake delegation" ~metadata:(logger_metadata t) ;
    let open Deferred.Or_error.Let_syntax in
    let sender_pk_str =
      Signature_lib.Public_key.Compressed.to_string sender_pub_key
    in
    [%log info] "send_delegation: unlocking account"
      ~metadata:[ ("sender_pk", `String sender_pk_str) ] ;
    let unlock_sender_account_graphql () =
      let unlock_account_obj =
        Graphql.Unlock_account.(
          make
          @@ makeVariables ~password:"naughty blue worm"
               ~public_key:sender_pub_key ())
      in
      exec_graphql_request ~logger ~node:t
        ~query_name:"unlock_sender_account_graphql" unlock_account_obj
    in
    let%bind _ = unlock_sender_account_graphql () in
    let send_delegation_graphql () =
      let input =
        Mina_graphql.Types.Input.SendDelegationInput.make_input
          ~from:sender_pub_key ~to_:receiver_pub_key ~fee ()
      in
      let send_delegation_obj =
        Graphql.Send_delegation.(make @@ makeVariables ~input ())
      in
      exec_graphql_request ~logger ~node:t ~query_name:"send_delegation_graphql"
        send_delegation_obj
    in
    let%map result_obj = send_delegation_graphql () in
    let return_obj = result_obj.sendDelegation.delegation in
    let res =
      { id = return_obj.id
      ; hash = Transaction_hash.of_base58_check_exn return_obj.hash
      ; nonce = Mina_numbers.Account_nonce.of_int return_obj.nonce
      }
    in
    [%log info] "stake delegation sent"
      ~metadata:
        [ ("user_command_id", `String res.id)
        ; ("hash", `String (Transaction_hash.to_base58_check res.hash))
        ; ("nonce", `Int (Mina_numbers.Account_nonce.to_int res.nonce))
        ] ;
    res

  let send_payment_with_raw_sig ~logger t ~sender_pub_key ~receiver_pub_key
      ~amount ~fee ~nonce ~memo ~(valid_until : Mina_numbers.Global_slot.t)
      ~raw_signature =
    [%log info] "Sending a payment with raw signature"
      ~metadata:(logger_metadata t) ;
    let open Deferred.Or_error.Let_syntax in
    let send_payment_graphql () =
      let open Graphql.Send_payment_with_raw_sig in
      let input =
        Mina_graphql.Types.Input.SendPaymentInput.make_input
<<<<<<< HEAD
          ~from:sender_pub_key ~to_:receiver_pub_key ~amount ~token ~fee ~memo
          ~nonce ~valid_until ()
=======
          ~from:sender_pub_key ~to_:receiver_pub_key ~amount ~fee ~memo ~nonce
          ~valid_until:(Mina_numbers.Global_slot.to_uint32 valid_until)
          ()
>>>>>>> 6a34a76d
      in
      let variables = makeVariables ~input ~rawSignature:raw_signature () in
      let send_payment_obj = make variables in
      let variables_json_basic =
        variablesToJson (serializeVariables variables)
      in
      (* An awkward conversion from Yojson.Basic to Yojson.Safe *)
      let variables_json =
        Yojson.Basic.to_string variables_json_basic |> Yojson.Safe.from_string
      in
      [%log info] "send_payment_obj with $variables "
        ~metadata:[ ("variables", variables_json) ] ;
      exec_graphql_request ~logger ~node:t
        ~query_name:"Send_payment_with_raw_sig_graphql" send_payment_obj
    in
    let%map sent_payment_obj = send_payment_graphql () in
    let return_obj = sent_payment_obj.sendPayment.payment in
    let res =
      { id = return_obj.id
      ; hash = Transaction_hash.of_base58_check_exn return_obj.hash
      ; nonce = Mina_numbers.Account_nonce.of_int return_obj.nonce
      }
    in
    [%log info] "Sent payment"
      ~metadata:
        [ ("user_command_id", `String res.id)
        ; ("hash", `String (Transaction_hash.to_base58_check res.hash))
        ; ("nonce", `Int (Mina_numbers.Account_nonce.to_int res.nonce))
        ] ;
    res

  let must_send_payment_with_raw_sig ~logger t ~sender_pub_key ~receiver_pub_key
      ~amount ~fee ~nonce ~memo ~valid_until ~raw_signature =
    send_payment_with_raw_sig ~logger t ~sender_pub_key ~receiver_pub_key
      ~amount ~fee ~nonce ~memo ~valid_until ~raw_signature
    |> Deferred.bind ~f:Malleable_error.or_hard_error

  let must_send_delegation ~logger t ~sender_pub_key ~receiver_pub_key ~fee =
    send_delegation ~logger t ~sender_pub_key ~receiver_pub_key ~fee
    |> Deferred.bind ~f:Malleable_error.or_hard_error

  let send_test_payments ~repeat_count ~repeat_delay_ms ~logger t ~senders
      ~receiver_pub_key ~amount ~fee =
    [%log info] "Sending a series of test payments"
      ~metadata:(logger_metadata t) ;
    let open Deferred.Or_error.Let_syntax in
    let send_payment_graphql () =
      let send_payment_obj =
        Graphql.Send_test_payments.(
          make
          @@ makeVariables ~senders ~receiver:receiver_pub_key
               ~amount:(Currency.Amount.to_uint64 amount)
               ~fee:(Currency.Fee.to_uint64 fee)
               ~repeat_count ~repeat_delay_ms ())
      in
      exec_graphql_request ~logger ~node:t ~query_name:"send_payment_graphql"
        send_payment_obj
    in
    let%map _ = send_payment_graphql () in
    [%log info] "Sent test payments"

  let must_send_test_payments ~repeat_count ~repeat_delay_ms ~logger t ~senders
      ~receiver_pub_key ~amount ~fee =
    send_test_payments ~repeat_count ~repeat_delay_ms ~logger t ~senders
      ~receiver_pub_key ~amount ~fee
    |> Deferred.bind ~f:Malleable_error.or_hard_error

  let dump_archive_data ~logger (t : t) ~data_file =
    (* this function won't work if t doesn't happen to be an archive node *)
    if not t.info.has_archive_container then
      failwith
        "No archive container found.  One can only dump archive data of an \
         archive node." ;
    let open Malleable_error.Let_syntax in
    [%log info] "Dumping archive data from (node: %s, container: %s)" t.pod_id
      mina_archive_container_id ;
    let%map data =
      run_in_container t ~container_id:mina_archive_container_id
        ~cmd:
          [ "pg_dump"
          ; "--create"
          ; "--no-owner"
          ; "postgres://postgres:foobar@archive-1-postgresql:5432/archive"
          ]
    in
    [%log info] "Dumping archive data to file %s" data_file ;
    Out_channel.with_file data_file ~f:(fun out_ch ->
        Out_channel.output_string out_ch data )

  let run_replayer ~logger (t : t) =
    [%log info] "Running replayer on archived data (node: %s, container: %s)"
      t.pod_id mina_archive_container_id ;
    let open Malleable_error.Let_syntax in
    let%bind accounts =
      run_in_container t
        ~cmd:[ "jq"; "-c"; ".ledger.accounts"; "/config/daemon.json" ]
    in
    let replayer_input =
      sprintf
        {| { "genesis_ledger": { "accounts": %s, "add_genesis_winner": true }} |}
        accounts
    in
    let dest = "replayer-input.json" in
    let%bind _res =
      Deferred.bind ~f:Malleable_error.return
        (cp_string_to_container_file t ~container_id:mina_archive_container_id
           ~str:replayer_input ~dest )
    in
    run_in_container t ~container_id:mina_archive_container_id
      ~cmd:
        [ "mina-replayer"
        ; "--archive-uri"
        ; "postgres://postgres:foobar@archive-1-postgresql:5432/archive"
        ; "--input-file"
        ; dest
        ; "--output-file"
        ; "/dev/null"
        ; "--continue-on-error"
        ]

  let dump_mina_logs ~logger (t : t) ~log_file =
    let open Malleable_error.Let_syntax in
    [%log info] "Dumping container logs from (node: %s, container: %s)" t.pod_id
      t.info.primary_container_id ;
    let%map logs = get_logs_in_container t in
    [%log info] "Dumping container log to file %s" log_file ;
    Out_channel.with_file log_file ~f:(fun out_ch ->
        Out_channel.output_string out_ch logs )

  let dump_precomputed_blocks ~logger (t : t) =
    let open Malleable_error.Let_syntax in
    [%log info]
      "Dumping precomputed blocks from logs for (node: %s, container: %s)"
      t.pod_id t.info.primary_container_id ;
    let%bind logs = get_logs_in_container t in
    (* kubectl logs may include non-log output, like "Using password from environment variable" *)
    let log_lines =
      String.split logs ~on:'\n'
      |> List.filter ~f:(String.is_prefix ~prefix:"{\"timestamp\":")
    in
    let jsons = List.map log_lines ~f:Yojson.Safe.from_string in
    let metadata_jsons =
      List.map jsons ~f:(fun json ->
          match json with
          | `Assoc items -> (
              match List.Assoc.find items ~equal:String.equal "metadata" with
              | Some md ->
                  md
              | None ->
                  failwithf "Log line is missing metadata: %s"
                    (Yojson.Safe.to_string json)
                    () )
          | other ->
              failwithf "Expected log line to be a JSON record, got: %s"
                (Yojson.Safe.to_string other)
                () )
    in
    let state_hash_and_blocks =
      List.fold metadata_jsons ~init:[] ~f:(fun acc json ->
          match json with
          | `Assoc items -> (
              match
                List.Assoc.find items ~equal:String.equal "precomputed_block"
              with
              | Some block -> (
                  match
                    List.Assoc.find items ~equal:String.equal "state_hash"
                  with
                  | Some state_hash ->
                      (state_hash, block) :: acc
                  | None ->
                      failwith
                        "Log metadata contains a precomputed block, but no \
                         state hash" )
              | None ->
                  acc )
          | other ->
              failwithf "Expected log line to be a JSON record, got: %s"
                (Yojson.Safe.to_string other)
                () )
    in
    let%bind.Deferred () =
      Deferred.List.iter state_hash_and_blocks
        ~f:(fun (state_hash_json, block_json) ->
          let double_quoted_state_hash =
            Yojson.Safe.to_string state_hash_json
          in
          let state_hash =
            String.sub double_quoted_state_hash ~pos:1
              ~len:(String.length double_quoted_state_hash - 2)
          in
          let block = Yojson.Safe.pretty_to_string block_json in
          let filename = state_hash ^ ".json" in
          match%map.Deferred Sys.file_exists filename with
          | `Yes ->
              [%log info]
                "File already exists for precomputed block with state hash %s"
                state_hash
          | _ ->
              [%log info]
                "Dumping precomputed block with state hash %s to file %s"
                state_hash filename ;
              Out_channel.with_file filename ~f:(fun out_ch ->
                  Out_channel.output_string out_ch block ) )
    in
    Malleable_error.return ()

  let get_metrics ~logger t =
    let open Deferred.Or_error.Let_syntax in
    [%log info] "Getting node's metrics" ~metadata:(logger_metadata t) ;
    let query_obj = Graphql.Query_metrics.make () in
    let%bind query_result_obj =
      exec_graphql_request ~logger ~node:t ~query_name:"query_metrics" query_obj
    in
    [%log info] "get_metrics, finished exec_graphql_request" ;
    let block_production_delay =
      Array.to_list
      @@ query_result_obj.daemonStatus.metrics.blockProductionDelay
    in
    let metrics = query_result_obj.daemonStatus.metrics in
    let transaction_pool_diff_received = metrics.transactionPoolDiffReceived in
    let transaction_pool_diff_broadcasted =
      metrics.transactionPoolDiffBroadcasted
    in
    let transactions_added_to_pool = metrics.transactionsAddedToPool in
    let transaction_pool_size = metrics.transactionPoolSize in
    [%log info]
      "get_metrics, result of graphql query (block_production_delay; \
       tx_received; tx_broadcasted; txs_added_to_pool; tx_pool_size) (%s; %d; \
       %d; %d; %d)"
      ( String.concat ~sep:", "
      @@ List.map ~f:string_of_int block_production_delay )
      transaction_pool_diff_received transaction_pool_diff_broadcasted
      transactions_added_to_pool transaction_pool_size ;
    return
      Intf.
        { block_production_delay
        ; transaction_pool_diff_broadcasted
        ; transaction_pool_diff_received
        ; transactions_added_to_pool
        ; transaction_pool_size
        }
end

module Workload = struct
  type t = { workload_id : string; node_info : Node.info list }

  let get_nodes t ~config =
    let%bind cwd = Unix.getcwd () in
    let open Malleable_error.Let_syntax in
    let%bind app_id =
      Deferred.bind ~f:Malleable_error.or_hard_error
        (Integration_test_lib.Util.run_cmd_or_error cwd "kubectl"
           ( base_kube_args config
           @ [ "get"
             ; "deployment"
             ; t.workload_id
             ; "-o"
             ; "jsonpath={.spec.selector.matchLabels.app}"
             ] ) )
    in
    let%map pod_ids_str =
      Integration_test_lib.Util.run_cmd_or_hard_error cwd "kubectl"
        ( base_kube_args config
        @ [ "get"; "pod"; "-l"; "app=" ^ app_id; "-o"; "name" ] )
    in
    let pod_ids =
      String.split pod_ids_str ~on:'\n'
      |> List.filter ~f:(Fn.compose not String.is_empty)
      |> List.map ~f:(String.substr_replace_first ~pattern:"pod/" ~with_:"")
    in
    if List.length t.node_info <> List.length pod_ids then
      failwithf
        "Unexpected number of replicas in kubernetes deployment for workload \
         %s: expected %d, got %d"
        t.workload_id (List.length t.node_info) (List.length pod_ids) () ;
    List.zip_exn t.node_info pod_ids
    |> List.map ~f:(fun (info, pod_id) -> { Node.app_id; pod_id; info; config })
end

type t =
  { namespace : string
  ; constants : Test_config.constants
  ; seeds : Node.t list
  ; block_producers : Node.t list
  ; snark_coordinators : Node.t list
  ; snark_workers : Node.t list
  ; archive_nodes : Node.t list
  ; testnet_log_filter : string (* ; keypairs : Signature_lib.Keypair.t list *)
  ; block_producer_keypairs : Signature_lib.Keypair.t list
  ; extra_genesis_keypairs : Signature_lib.Keypair.t list
  ; nodes_by_pod_id : Node.t String.Map.t
  }

let constants { constants; _ } = constants

let constraint_constants { constants; _ } = constants.constraints

let genesis_constants { constants; _ } = constants.genesis

let seeds { seeds; _ } = seeds

let block_producers { block_producers; _ } = block_producers

let snark_coordinators { snark_coordinators; _ } = snark_coordinators

let snark_workers { snark_workers; _ } = snark_workers

let archive_nodes { archive_nodes; _ } = archive_nodes

(* all_nodes returns all *actual* mina nodes; note that a snark_worker is a pod within the network but not technically a mina node, therefore not included here.  snark coordinators on the other hand ARE mina nodes *)
let all_nodes { seeds; block_producers; snark_coordinators; archive_nodes; _ } =
  List.concat [ seeds; block_producers; snark_coordinators; archive_nodes ]

(* all_pods returns everything in the network.  remember that snark_workers will never initialize and will never sync, and aren't supposed to *)
let all_pods
    { seeds
    ; block_producers
    ; snark_coordinators
    ; snark_workers
    ; archive_nodes
    ; _
    } =
  List.concat
    [ seeds; block_producers; snark_coordinators; snark_workers; archive_nodes ]

(* all_non_seed_pods returns everything in the network except seed nodes *)
let all_non_seed_pods
    { block_producers; snark_coordinators; snark_workers; archive_nodes; _ } =
  List.concat
    [ block_producers; snark_coordinators; snark_workers; archive_nodes ]

let all_keypairs { block_producer_keypairs; extra_genesis_keypairs; _ } =
  block_producer_keypairs @ extra_genesis_keypairs

let block_producer_keypairs { block_producer_keypairs; _ } =
  block_producer_keypairs

let extra_genesis_keypairs { extra_genesis_keypairs; _ } =
  extra_genesis_keypairs

let lookup_node_by_pod_id t = Map.find t.nodes_by_pod_id

let all_pod_ids t = Map.keys t.nodes_by_pod_id

let initialize_infra ~logger network =
  let open Malleable_error.Let_syntax in
  let poll_interval = Time.Span.of_sec 15.0 in
  let max_polls = 60 (* 15 mins *) in
  let all_pods =
    all_nodes network
    |> List.map ~f:(fun { pod_id; _ } -> pod_id)
    |> String.Set.of_list
  in
  let kube_get_pods () =
    Integration_test_lib.Util.run_cmd_or_error_timeout ~timeout_seconds:60 "/"
      "kubectl"
      [ "-n"
      ; network.namespace
      ; "get"
      ; "pods"
      ; "-ojsonpath={range \
         .items[*]}{.metadata.name}{':'}{.status.phase}{'\\n'}{end}"
      ]
  in
  let parse_pod_statuses result_str =
    result_str |> String.split_lines
    |> List.map ~f:(fun line ->
           let parts = String.split line ~on:':' in
           assert (List.length parts = 2) ;
           (List.nth_exn parts 0, List.nth_exn parts 1) )
    |> List.filter ~f:(fun (pod_name, _) -> String.Set.mem all_pods pod_name)
    |> String.Map.of_alist_exn
  in
  let rec poll n =
    [%log debug] "Checking kubernetes pod statuses, n=%d" n ;
    let is_successful_pod_status = String.equal "Running" in
    let poll_again () =
      if n < max_polls then
        let%bind () =
          after poll_interval |> Deferred.bind ~f:Malleable_error.return
        in
        poll (n + 1)
      else (
        [%log fatal] "Not all pods were assigned to nodes and ready in time." ;
        Malleable_error.hard_error_string ~exit_code:4
          "Some pods either were not assigned to nodes or did not deploy \
           properly." )
    in
    match%bind Deferred.bind ~f:Malleable_error.return (kube_get_pods ()) with
    | Ok str ->
        let pod_statuses = parse_pod_statuses str in
        let all_pods_are_present =
          List.for_all (String.Set.elements all_pods) ~f:(fun pod_id ->
              String.Map.mem pod_statuses pod_id )
        in
        let any_pods_are_not_running =
          List.exists
            (String.Map.data pod_statuses)
            ~f:(Fn.compose not is_successful_pod_status)
        in
        if not all_pods_are_present then (
          [%log fatal]
            "Not all pods were found when querying namespace; this indicates a \
             deployment error. Refusing to continue. Expected pods: [%s]"
            (String.Set.elements all_pods |> String.concat ~sep:"; ") ;
          Malleable_error.hard_error_string ~exit_code:5
            "Some pods were not found in namespace." )
        else if any_pods_are_not_running then (
          let failed_pod_statuses =
            List.filter (String.Map.to_alist pod_statuses)
              ~f:(fun (_, status) -> not (is_successful_pod_status status))
          in
          [%log debug] "Got bad pod statuses, polling again ($failed_statuses"
            ~metadata:
              [ ( "failed_statuses"
                , `Assoc
                    (List.Assoc.map failed_pod_statuses ~f:(fun v -> `String v))
                )
              ] ;
          poll_again () )
        else return ()
    | Error _ ->
        [%log debug] "`kubectl get pods` timed out, polling again" ;
        poll_again ()
  in
  [%log info] "Waiting for pods to be assigned nodes and become ready" ;
  let res = poll 0 in
  match%bind.Deferred res with
  | Error _ ->
      [%log error] "Not all pods were assigned nodes, cannot proceed!" ;
      res
  | Ok _ ->
      [%log info] "Pods assigned to nodes" ;
      res<|MERGE_RESOLUTION|>--- conflicted
+++ resolved
@@ -187,23 +187,8 @@
       }
     |}]
 
-<<<<<<< HEAD
-    module Get_account_data =
-    [%graphql
-    {|
-      query ($public_key: PublicKey!) @encoders(module: "Encoders"){
-        account(publicKey: $public_key) {
-          nonce
-          balance {
-            total @ppxCustom(module: "Serializing.Balance")
-          }
-        }
-      }
-    |}]
-=======
     (* TODO: temporary version *)
     module Send_test_zkapp = Generated_graphql_queries.Send_test_zkapp
->>>>>>> 6a34a76d
 
     module Query_peer_id =
     [%graphql
@@ -415,14 +400,9 @@
     let get_account_obj =
       Graphql.Account.(
         make
-<<<<<<< HEAD
-        @@ makeVariables ~public_key
-             (* ~token:(Graphql_lib.Encoders.token token) *)
-=======
         @@ makeVariables
              ~public_key:(Graphql_lib.Encoders.public_key pk)
              ~token:(Graphql_lib.Encoders.token token)
->>>>>>> 6a34a76d
              ())
     in
     exec_graphql_request ~logger ~node:t ~query_name:"get_account_graphql"
@@ -716,12 +696,7 @@
       let unlock_account_obj =
         Graphql.Unlock_account.(
           make
-<<<<<<< HEAD
-          @@ makeVariables ~password:"naughty blue worm"
-               ~public_key:sender_pub_key ())
-=======
           @@ makeVariables ~password:node_password ~public_key:sender_pub_key ())
->>>>>>> 6a34a76d
       in
       exec_graphql_request ~logger ~node:t ~initial_delay_sec:0.
         ~query_name:"unlock_sender_account_graphql" unlock_account_obj
@@ -759,8 +734,6 @@
     send_payment ~logger t ~sender_pub_key ~receiver_pub_key ~amount ~fee
     |> Deferred.bind ~f:Malleable_error.or_hard_error
 
-<<<<<<< HEAD
-=======
   let send_zkapp ~logger (t : t) ~(parties : Mina_base.Parties.t) =
     [%log info] "Sending a zkapp"
       ~metadata:
@@ -805,7 +778,6 @@
     [%log info] "Sent zkapp" ~metadata:[ ("zkapp_id", `String zkapp_id) ] ;
     return zkapp_id
 
->>>>>>> 6a34a76d
   let send_delegation ~logger t ~sender_pub_key ~receiver_pub_key ~fee =
     [%log info] "Sending stake delegation" ~metadata:(logger_metadata t) ;
     let open Deferred.Or_error.Let_syntax in
@@ -862,14 +834,9 @@
       let open Graphql.Send_payment_with_raw_sig in
       let input =
         Mina_graphql.Types.Input.SendPaymentInput.make_input
-<<<<<<< HEAD
-          ~from:sender_pub_key ~to_:receiver_pub_key ~amount ~token ~fee ~memo
-          ~nonce ~valid_until ()
-=======
           ~from:sender_pub_key ~to_:receiver_pub_key ~amount ~fee ~memo ~nonce
           ~valid_until:(Mina_numbers.Global_slot.to_uint32 valid_until)
           ()
->>>>>>> 6a34a76d
       in
       let variables = makeVariables ~input ~rawSignature:raw_signature () in
       let send_payment_obj = make variables in
