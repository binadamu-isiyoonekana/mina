--- conflicted
+++ resolved
@@ -379,7 +379,6 @@
     get_balance ~logger t ~account_id
     |> Deferred.bind ~f:Malleable_error.or_hard_error
 
-<<<<<<< HEAD
   let get_account ~logger t ~account_id =
     [%log info] "Getting account"
       ~metadata:
@@ -619,10 +618,9 @@
             : Mina_base.Party.Update.t )
     | None ->
         fail (Error.of_string "Could not get account from ledger")
-=======
+
   type signed_command_result =
-    { id : string; hash : string; nonce : Unsigned.uint32 }
->>>>>>> 25b59fa4
+    { id : string; hash : string; nonce : Mina_numbers.Account_nonce.t }
 
   (* if we expect failure, might want retry_on_graphql_error to be false *)
   let send_payment ~logger t ~sender_pub_key ~receiver_pub_key ~amount ~fee =
@@ -660,14 +658,14 @@
     let res =
       { id = return_obj#id
       ; hash = return_obj#hash
-      ; nonce = Unsigned.UInt32.of_int return_obj#nonce
+      ; nonce = Mina_numbers.Account_nonce.of_int return_obj#nonce
       }
     in
     [%log info] "Sent payment"
       ~metadata:
         [ ("user_command_id", `String res.id)
         ; ("hash", `String res.hash)
-        ; ("nonce", `Int (Unsigned.UInt32.to_int res.nonce))
+        ; ("nonce", `Int (Mina_numbers.Account_nonce.to_int res.nonce))
         ] ;
     res
 
@@ -676,7 +674,6 @@
     send_payment ~logger t ~sender_pub_key ~receiver_pub_key ~amount ~fee
     |> Deferred.bind ~f:Malleable_error.or_hard_error
 
-<<<<<<< HEAD
   let send_snapp ~logger (t : t) ~(parties : Mina_base.Parties.t) =
     [%log info] "Sending a snapp"
       ~metadata:
@@ -721,7 +718,7 @@
     let snapp_id = sent_snapp_obj#sendTestSnapp#snapp#id in
     [%log info] "Sent snapp" ~metadata:[ ("snapp_id", `String snapp_id) ] ;
     return snapp_id
-=======
+
   let send_delegation ~logger t ~sender_pub_key ~receiver_pub_key ~amount ~fee =
     [%log info] "Sending stake delegation" ~metadata:(logger_metadata t) ;
     let open Deferred.Or_error.Let_syntax in
@@ -757,14 +754,14 @@
     let res =
       { id = return_obj#id
       ; hash = return_obj#hash
-      ; nonce = Unsigned.UInt32.of_int return_obj#nonce
+      ; nonce = Mina_numbers.Account_nonce.of_int return_obj#nonce
       }
     in
     [%log info] "stake delegation sent"
       ~metadata:
         [ ("user_command_id", `String res.id)
         ; ("hash", `String res.hash)
-        ; ("nonce", `Int (Unsigned.UInt32.to_int res.nonce))
+        ; ("nonce", `Int (Mina_numbers.Account_nonce.to_int res.nonce))
         ] ;
     res
 
@@ -772,7 +769,6 @@
       ~fee =
     send_delegation ~logger t ~sender_pub_key ~receiver_pub_key ~amount ~fee
     |> Deferred.bind ~f:Malleable_error.or_hard_error
->>>>>>> 25b59fa4
 
   let dump_archive_data ~logger (t : t) ~data_file =
     (* this function won't work if t doesn't happen to be an archive node *)
