open Core_kernel
open Async
open Integration_test_lib
open Mina_transaction

(* exclude from bisect_ppx to avoid type error on GraphQL modules *)
[@@@coverage exclude_file]

let mina_archive_container_id = "archive"

<<<<<<< HEAD
let mina_archive_username = "mina"

let mina_archive_pw = "zo3moong7moog4Iep7eNgo3iecaesahH"

let postgres_url =
  Printf.sprintf "postgres://%s:%s@archive-1-postgresql:5432/archive"
    mina_archive_username mina_archive_pw
=======
let node_password = "naughty blue worm"
>>>>>>> 598bedfd

type config =
  { testnet_name : string
  ; cluster : string
  ; namespace : string
  ; graphql_enabled : bool
  }

let base_kube_args { cluster; namespace; _ } =
  [ "--cluster"; cluster; "--namespace"; namespace ]

module Node = struct
  type pod_info =
    { network_keypair : Network_keypair.t option
    ; primary_container_id : string
          (* this is going to be probably either "mina" or "worker" *)
    ; has_archive_container : bool
          (* archive pods have a "mina" container and an "archive" container alongside *)
    }

  type t =
    { app_id : string; pod_id : string; pod_info : pod_info; config : config }

  let id { pod_id; _ } = pod_id

  let network_keypair { pod_info = { network_keypair; _ }; _ } = network_keypair

  let base_kube_args t = [ "--cluster"; t.cluster; "--namespace"; t.namespace ]

  let get_logs_in_container ?container_id { pod_id; config; pod_info; _ } =
    let container_id =
      Option.value container_id ~default:pod_info.primary_container_id
    in
    let%bind cwd = Unix.getcwd () in
    Integration_test_lib.Util.run_cmd_or_hard_error ~exit_code:13 cwd "kubectl"
      (base_kube_args config @ [ "logs"; "-c"; container_id; pod_id ])

  let run_in_container ?(exit_code = 10) ?container_id ?override_with_pod_id
      ~cmd t =
    let { config; pod_info; _ } = t in
    let pod_id =
      match override_with_pod_id with Some pid -> pid | None -> t.pod_id
    in
    let container_id =
      Option.value container_id ~default:pod_info.primary_container_id
    in
    let%bind cwd = Unix.getcwd () in
    Integration_test_lib.Util.run_cmd_or_hard_error ~exit_code cwd "kubectl"
      ( base_kube_args config
      @ [ "exec"; "-c"; container_id; "-i"; pod_id; "--" ]
      @ cmd )

  let cp_string_to_container_file ?container_id ~str ~dest t =
    let { pod_id; config; pod_info; _ } = t in
    let container_id =
      Option.value container_id ~default:pod_info.primary_container_id
    in
    let tmp_file, oc =
      Caml.Filename.open_temp_file ~temp_dir:Filename.temp_dir_name
        "integration_test_cp_string" ".tmp"
    in
    Out_channel.output_string oc str ;
    Out_channel.close oc ;
    let%bind cwd = Unix.getcwd () in
    let dest_file = sprintf "%s/%s:%s" config.namespace pod_id dest in
    Integration_test_lib.Util.run_cmd_or_error cwd "kubectl"
      (base_kube_args config @ [ "cp"; "-c"; container_id; tmp_file; dest_file ])

  let start ~fresh_state node : unit Malleable_error.t =
    let open Malleable_error.Let_syntax in
    let%bind () =
      if fresh_state then
        run_in_container node ~cmd:[ "sh"; "-c"; "rm -rf .mina-config/*" ]
        >>| ignore
      else Malleable_error.return ()
    in
    run_in_container ~exit_code:11 node ~cmd:[ "/start.sh" ] >>| ignore

  let stop node =
    let open Malleable_error.Let_syntax in
    run_in_container ~exit_code:12 node ~cmd:[ "/stop.sh" ] >>| ignore

  let logger_metadata node =
    [ ("namespace", `String node.config.namespace)
    ; ("app_id", `String node.app_id)
    ; ("pod_id", `String node.pod_id)
    ]

  module Scalars = Graphql_lib.Scalars

  module Graphql = struct
    let ingress_uri node =
      let host =
        sprintf "%s.graphql.test.o1test.net" node.config.testnet_name
      in
      let path = sprintf "/%s/graphql" node.app_id in
      Uri.make ~scheme:"http" ~host ~path ~port:80 ()

    module Client = Graphql_lib.Client.Make (struct
      let preprocess_variables_string = Fn.id

      let headers = String.Map.empty
    end)

    (* graphql_ppx uses Stdlib symbols instead of Base *)
    open Stdlib
    module Encoders = Mina_graphql.Types.Input

    module Unlock_account =
    [%graphql
    ({|
      mutation ($password: String!, $public_key: PublicKey!) @encoders(module: "Encoders"){
        unlockAccount(input: {password: $password, publicKey: $public_key }) {
          public_key: publicKey
        }
      }
    |}
    [@encoders Encoders] )]

    module Send_test_payments =
    [%graphql
    {|
      mutation ($senders: [PrivateKey!]!,
      $receiver: PublicKey!,
      $amount: UInt64!,
      $fee: UInt64!,
      $repeat_count: UInt32!,
      $repeat_delay_ms: UInt32!) @encoders(module: "Encoders"){
        sendTestPayments(
          senders: $senders, receiver: $receiver, amount: $amount, fee: $fee,
          repeat_count: $repeat_count,
          repeat_delay_ms: $repeat_delay_ms)
      }
    |}]

    module Send_payment =
    [%graphql
    {|
     mutation ($input: SendPaymentInput!)@encoders(module: "Encoders"){
        sendPayment(input: $input){
            payment {
              id
              nonce
              hash
            }
          }
      }
    |}]

    module Send_payment_with_raw_sig =
    [%graphql
    {|
     mutation (
     $input:SendPaymentInput!,
     $rawSignature: String!
     )@encoders(module: "Encoders")
      {
        sendPayment(
          input:$input,
          signature: {rawSignature: $rawSignature}
        )
        {
          payment {
            id
            nonce
            hash
          }
        }
      }
    |}]

    module Send_delegation =
    [%graphql
    {|
      mutation ($input: SendDelegationInput!) @encoders(module: "Encoders"){
        sendDelegation(input:$input){
            delegation {
              id
              nonce
              hash
            }
          }
      }
    |}]

    (* TODO: temporary version *)
    module Send_test_zkapp = Generated_graphql_queries.Send_test_zkapp

    module Query_peer_id =
    [%graphql
    {|
      query {
        daemonStatus {
          addrsAndPorts {
            peer {
              peerId
            }
          }
          peers {  peerId }

        }
      }
    |}]

    module Best_chain =
    [%graphql
    {|
      query ($max_length: Int) @encoders(module: "Encoders"){
        bestChain (maxLength: $max_length) {
          stateHash @ppxCustom(module: "Graphql_lib.Scalars.String_json")
          commandTransactionCount
          creatorAccount {
            publicKey @ppxCustom(module: "Graphql_lib.Scalars.JSON")
          }
        }
      }
    |}]

    module Query_metrics =
    [%graphql
    {|
      query {
        daemonStatus {
          metrics {
            blockProductionDelay
            transactionPoolDiffReceived
            transactionPoolDiffBroadcasted
            transactionsAddedToPool
            transactionPoolSize
          }
        }
      }
    |}]

    module Account =
    [%graphql
    {|
      query ($public_key: PublicKey!, $token: UInt64) {
        account (publicKey : $public_key, token : $token) {
          balance { liquid
                    locked
                    total
                  }
          delegate
          nonce
          permissions { editSequenceState
                        editState
                        incrementNonce
                        receive
                        send
                        setDelegate
                        setPermissions
                        setZkappUri
                        setTokenSymbol
                        setVerificationKey
                        setVotingFor
                      }
          sequenceEvents
          zkappState
          zkappUri
          timing { cliffTime @ppxCustom(module: "Graphql_lib.Scalars.JSON")
                   cliffAmount
                   vestingPeriod @ppxCustom(module: "Graphql_lib.Scalars.JSON")
                   vestingIncrement
                   initialMinimumBalance
                 }
          token
          tokenSymbol
          verificationKey { verificationKey
                            hash
                          }
          votingFor
        }
      }
    |}]
  end

  (* this function will repeatedly attempt to connect to graphql port <num_tries> times before giving up *)
  let exec_graphql_request ?(num_tries = 10) ?(retry_delay_sec = 30.0)
      ?(initial_delay_sec = 0.) ~logger ~node ~query_name query_obj =
    let open Deferred.Let_syntax in
    if not node.config.graphql_enabled then
      Deferred.Or_error.error_string
        "graphql is not enabled (hint: set `requires_graphql= true` in the \
         test config)"
    else
      let uri = Graphql.ingress_uri node in
      let metadata =
        [ ("query", `String query_name)
        ; ("uri", `String (Uri.to_string uri))
        ; ("init_delay", `Float initial_delay_sec)
        ]
      in
      [%log info]
        "Attempting to send GraphQL request \"$query\" to \"$uri\" after \
         $init_delay sec"
        ~metadata ;
      let rec retry n =
        if n <= 0 then (
          [%log error]
            "GraphQL request \"$query\" to \"$uri\" failed too many times"
            ~metadata ;
          Deferred.Or_error.errorf
            "GraphQL \"%s\" to \"%s\" request failed too many times" query_name
            (Uri.to_string uri) )
        else
          match%bind Graphql.Client.query query_obj uri with
          | Ok result ->
              [%log info] "GraphQL request \"$query\" to \"$uri\" succeeded"
                ~metadata ;
              Deferred.Or_error.return result
          | Error (`Failed_request err_string) ->
              [%log warn]
                "GraphQL request \"$query\" to \"$uri\" failed: \"$error\" \
                 ($num_tries attempts left)"
                ~metadata:
                  ( metadata
                  @ [ ("error", `String err_string)
                    ; ("num_tries", `Int (n - 1))
                    ] ) ;
              let%bind () = after (Time.Span.of_sec retry_delay_sec) in
              retry (n - 1)
          | Error (`Graphql_error err_string) ->
              [%log error]
                "GraphQL request \"$query\" to \"$uri\" returned an error: \
                 \"$error\" (this is a graphql error so not retrying)"
                ~metadata:(metadata @ [ ("error", `String err_string) ]) ;
              Deferred.Or_error.error_string err_string
      in
      let%bind () = after (Time.Span.of_sec initial_delay_sec) in
      retry num_tries

  let get_peer_id ~logger t =
    let open Deferred.Or_error.Let_syntax in
    [%log info] "Getting node's peer_id, and the peer_ids of node's peers"
      ~metadata:(logger_metadata t) ;
    let query_obj = Graphql.Query_peer_id.(make @@ makeVariables ()) in
    let%bind query_result_obj =
      exec_graphql_request ~logger ~node:t ~query_name:"query_peer_id" query_obj
    in
    [%log info] "get_peer_id, finished exec_graphql_request" ;
    let self_id_obj = query_result_obj.daemonStatus.addrsAndPorts.peer in
    let%bind self_id =
      match self_id_obj with
      | None ->
          Deferred.Or_error.error_string "Peer not found"
      | Some peer ->
          return peer.peerId
    in
    let peers = query_result_obj.daemonStatus.peers |> Array.to_list in
    let peer_ids = List.map peers ~f:(fun peer -> peer.peerId) in
    [%log info] "get_peer_id, result of graphql query (self_id,[peers]) (%s,%s)"
      self_id
      (String.concat ~sep:" " peer_ids) ;
    return (self_id, peer_ids)

  let must_get_peer_id ~logger t =
    get_peer_id ~logger t |> Deferred.bind ~f:Malleable_error.or_hard_error

  let get_best_chain ?max_length ~logger t =
    let open Deferred.Or_error.Let_syntax in
    let query = Graphql.Best_chain.(make @@ makeVariables ?max_length ()) in
    let%bind result =
      exec_graphql_request ~logger ~node:t ~query_name:"best_chain" query
    in
    match result.bestChain with
    | None | Some [||] ->
        Deferred.Or_error.error_string "failed to get best chains"
    | Some chain ->
        return
        @@ List.map
             ~f:(fun block ->
               Intf.
                 { state_hash = block.stateHash
                 ; command_transaction_count = block.commandTransactionCount
                 ; creator_pk =
                     ( match block.creatorAccount.publicKey with
                     | `String pk ->
                         pk
                     | _ ->
                         "unknown" )
                 } )
             (Array.to_list chain)

  let must_get_best_chain ?max_length ~logger t =
    get_best_chain ?max_length ~logger t
    |> Deferred.bind ~f:Malleable_error.or_hard_error

  let get_account ~logger t ~account_id =
    let pk = Mina_base.Account_id.public_key account_id in
    let token = Mina_base.Account_id.token_id account_id in
    [%log info] "Getting account"
      ~metadata:
        ( ("pub_key", Signature_lib.Public_key.Compressed.to_yojson pk)
        :: logger_metadata t ) ;
    let get_account_obj =
      Graphql.Account.(
        make
        @@ makeVariables
             ~public_key:(Graphql_lib.Encoders.public_key pk)
             ~token:(Graphql_lib.Encoders.token token)
             ())
    in
    exec_graphql_request ~logger ~node:t ~query_name:"get_account_graphql"
      get_account_obj

  type account_data =
    { nonce : Mina_numbers.Account_nonce.t
    ; total_balance : Currency.Balance.t
    ; liquid_balance_opt : Currency.Balance.t option
    ; locked_balance_opt : Currency.Balance.t option
    }

  let get_account_data ~logger t ~account_id =
    let open Deferred.Or_error.Let_syntax in
    let public_key = Mina_base.Account_id.public_key account_id in
    let token = Mina_base.Account_id.token_id account_id in
    [%log info] "Getting account data, which is its balances and nonce"
      ~metadata:
        ( ("pub_key", Signature_lib.Public_key.Compressed.to_yojson public_key)
        :: logger_metadata t ) ;
    let%bind account_obj = get_account ~logger t ~account_id in
    match account_obj.account with
    | None ->
        Deferred.Or_error.errorf
          !"Account with Account id %{sexp:Mina_base.Account_id.t}, public_key \
            %s, and token %s not found"
          account_id
          (Signature_lib.Public_key.Compressed.to_string public_key)
          (Mina_base.Token_id.to_string token)
    | Some acc ->
        return
          { nonce =
              Option.value_exn
                ~message:
                  "the nonce from get_balance is None, which should be \
                   impossible"
                acc.nonce
          ; total_balance = acc.balance.total
          ; liquid_balance_opt = acc.balance.liquid
          ; locked_balance_opt = acc.balance.locked
          }

  let must_get_account_data ~logger t ~account_id =
    get_account_data ~logger t ~account_id
    |> Deferred.bind ~f:Malleable_error.or_hard_error

  let permissions_of_account_permissions account_permissions :
      Mina_base.Permissions.t =
    (* the polymorphic variants come from Partial_accounts.auth_required in Mina_graphql *)
    let to_auth_required = function
      | `Either ->
          Mina_base.Permissions.Auth_required.Either
      | `Impossible ->
          Impossible
      | `None ->
          None
      | `Proof ->
          Proof
      | `Signature ->
          Signature
    in
    let open Graphql.Account in
    { edit_sequence_state =
        to_auth_required account_permissions.editSequenceState
    ; edit_state = to_auth_required account_permissions.editState
    ; increment_nonce = to_auth_required account_permissions.incrementNonce
    ; receive = to_auth_required account_permissions.receive
    ; send = to_auth_required account_permissions.send
    ; set_delegate = to_auth_required account_permissions.setDelegate
    ; set_permissions = to_auth_required account_permissions.setPermissions
    ; set_zkapp_uri = to_auth_required account_permissions.setZkappUri
    ; set_token_symbol = to_auth_required account_permissions.setTokenSymbol
    ; set_verification_key =
        to_auth_required account_permissions.setVerificationKey
    ; set_voting_for = to_auth_required account_permissions.setVotingFor
    }

  let graphql_uri node = Graphql.ingress_uri node |> Uri.to_string

  let get_account_permissions ~logger t ~account_id =
    let open Deferred.Or_error in
    let open Let_syntax in
    let%bind account_obj = get_account ~logger t ~account_id in
    match account_obj.account with
    | Some account -> (
        match account.permissions with
        | Some ledger_permissions ->
            return @@ permissions_of_account_permissions ledger_permissions
        | None ->
            fail
              (Error.of_string "Could not get permissions from ledger account")
        )
    | None ->
        fail (Error.of_string "Could not get account from ledger")

  (* return a Account_update.Update.t with all fields `Set` to the
     value in the account, or `Keep` if value unavailable,
     as if this update had been applied to the account
  *)
  let get_account_update ~logger t ~account_id =
    let open Deferred.Or_error in
    let open Let_syntax in
    let%bind account_obj = get_account ~logger t ~account_id in
    match account_obj.account with
    | Some account ->
        let open Mina_base.Zkapp_basic.Set_or_keep in
        let%bind app_state =
          match account.zkappState with
          | Some strs ->
              let fields =
                Array.to_list strs |> Base.List.map ~f:(fun s -> Set s)
              in
              return (Mina_base.Zkapp_state.V.of_list_exn fields)
          | None ->
              fail
                (Error.of_string
                   (sprintf
                      "Expected zkApp account with an app state for public key \
                       %s"
                      (Signature_lib.Public_key.Compressed.to_base58_check
                         (Mina_base.Account_id.public_key account_id) ) ) )
        in
        let%bind delegate =
          match account.delegate with
          | Some s ->
              return (Set s)
          | None ->
              fail (Error.of_string "Expected delegate in account")
        in
        let%bind verification_key =
          match account.verificationKey with
          | Some vk_obj ->
              let data = vk_obj.verificationKey in
              let hash = vk_obj.hash in
              return (Set ({ data; hash } : _ With_hash.t))
          | None ->
              fail
                (Error.of_string
                   (sprintf
                      "Expected zkApp account with a verification key for \
                       public_key %s"
                      (Signature_lib.Public_key.Compressed.to_base58_check
                         (Mina_base.Account_id.public_key account_id) ) ) )
        in
        let%bind permissions =
          match account.permissions with
          | Some perms ->
              return @@ Set (permissions_of_account_permissions perms)
          | None ->
              fail (Error.of_string "Expected permissions in account")
        in
        let%bind zkapp_uri =
          match account.zkappUri with
          | Some s ->
              return @@ Set s
          | None ->
              fail (Error.of_string "Expected zkApp URI in account")
        in
        let%bind token_symbol =
          match account.tokenSymbol with
          | Some s ->
              return @@ Set s
          | None ->
              fail (Error.of_string "Expected token symbol in account")
        in
        let%bind timing =
          let timing = account.timing in
          let cliff_amount = timing.cliffAmount in
          let cliff_time = timing.cliffTime in
          let vesting_period = timing.vestingPeriod in
          let vesting_increment = timing.vestingIncrement in
          let initial_minimum_balance = timing.initialMinimumBalance in
          match
            ( cliff_amount
            , cliff_time
            , vesting_period
            , vesting_increment
            , initial_minimum_balance )
          with
          | None, None, None, None, None ->
              return @@ Keep
          | Some amt, Some tm, Some period, Some incr, Some bal ->
              let cliff_amount = amt in
              let%bind cliff_time =
                match tm with
                | `String s ->
                    return @@ Mina_numbers.Global_slot.of_string s
                | _ ->
                    fail
                      (Error.of_string
                         "Expected string for cliff time in account timing" )
              in
              let%bind vesting_period =
                match period with
                | `String s ->
                    return @@ Mina_numbers.Global_slot.of_string s
                | _ ->
                    fail
                      (Error.of_string
                         "Expected string for vesting period in account timing" )
              in
              let vesting_increment = incr in
              let initial_minimum_balance = bal in
              return
                (Set
                   ( { initial_minimum_balance
                     ; cliff_amount
                     ; cliff_time
                     ; vesting_period
                     ; vesting_increment
                     }
                     : Mina_base.Account_update.Update.Timing_info.t ) )
          | _ ->
              fail (Error.of_string "Some pieces of account timing are missing")
        in
        let%bind voting_for =
          match account.votingFor with
          | Some s ->
              return @@ Set s
          | None ->
              fail (Error.of_string "Expected voting-for state hash in account")
        in
        return
          ( { app_state
            ; delegate
            ; verification_key
            ; permissions
            ; zkapp_uri
            ; token_symbol
            ; timing
            ; voting_for
            }
            : Mina_base.Account_update.Update.t )
    | None ->
        fail (Error.of_string "Could not get account from ledger")

  type signed_command_result =
    { id : string
    ; hash : Transaction_hash.t
    ; nonce : Mina_numbers.Account_nonce.t
    }

  let transaction_id_to_string id =
    Yojson.Basic.to_string (Graphql_lib.Scalars.TransactionId.serialize id)

  (* if we expect failure, might want retry_on_graphql_error to be false *)
  let send_payment ~logger t ~sender_pub_key ~receiver_pub_key ~amount ~fee =
    [%log info] "Sending a payment" ~metadata:(logger_metadata t) ;
    let open Deferred.Or_error.Let_syntax in
    let sender_pk_str =
      Signature_lib.Public_key.Compressed.to_string sender_pub_key
    in
    [%log info] "send_payment: unlocking account"
      ~metadata:[ ("sender_pk", `String sender_pk_str) ] ;
    let unlock_sender_account_graphql () =
      let unlock_account_obj =
        Graphql.Unlock_account.(
          make
          @@ makeVariables ~password:node_password ~public_key:sender_pub_key ())
      in
      exec_graphql_request ~logger ~node:t ~initial_delay_sec:0.
        ~query_name:"unlock_sender_account_graphql" unlock_account_obj
    in
    let%bind _unlock_acct_obj = unlock_sender_account_graphql () in
    let send_payment_graphql () =
      let input =
        Mina_graphql.Types.Input.SendPaymentInput.make_input
          ~from:sender_pub_key ~to_:receiver_pub_key ~amount ~fee ()
      in
      let send_payment_obj =
        Graphql.Send_payment.(make @@ makeVariables ~input ())
      in
      exec_graphql_request ~logger ~node:t ~query_name:"send_payment_graphql"
        send_payment_obj
    in
    let%map sent_payment_obj = send_payment_graphql () in
    let return_obj = sent_payment_obj.sendPayment.payment in
    let res =
      { id = transaction_id_to_string return_obj.id
      ; hash = return_obj.hash
      ; nonce = Mina_numbers.Account_nonce.of_int return_obj.nonce
      }
    in
    [%log info] "Sent payment"
      ~metadata:
        [ ("user_command_id", `String res.id)
        ; ("hash", `String (Transaction_hash.to_base58_check res.hash))
        ; ("nonce", `Int (Mina_numbers.Account_nonce.to_int res.nonce))
        ] ;
    res

  let must_send_payment ~logger t ~sender_pub_key ~receiver_pub_key ~amount ~fee
      =
    send_payment ~logger t ~sender_pub_key ~receiver_pub_key ~amount ~fee
    |> Deferred.bind ~f:Malleable_error.or_hard_error

  let send_zkapp ~logger (t : t) ~(zkapp_command : Mina_base.Zkapp_command.t) =
    [%log info] "Sending a zkapp"
      ~metadata:
        [ ("namespace", `String t.config.namespace)
        ; ("pod_id", `String (id t))
        ] ;
    let open Deferred.Or_error.Let_syntax in
    let zkapp_command_json =
      Mina_base.Zkapp_command.to_json zkapp_command |> Yojson.Safe.to_basic
    in
    let send_zkapp_graphql () =
      let send_zkapp_obj =
        Graphql.Send_test_zkapp.(
          make @@ makeVariables ~zkapp_command:zkapp_command_json ())
      in
      exec_graphql_request ~logger ~node:t ~query_name:"send_zkapp_graphql"
        send_zkapp_obj
    in
    let%bind sent_zkapp_obj = send_zkapp_graphql () in
    let%bind () =
      match sent_zkapp_obj.internalSendZkapp.zkapp.failureReason with
      | None ->
          return ()
      | Some s ->
          Deferred.Or_error.errorf "Zkapp failed, reason: %s"
            ( Array.fold ~init:[] s ~f:(fun acc f ->
                  match f with
                  | None ->
                      acc
                  | Some f ->
                      ( Option.value_exn f.index
                      , f.failures |> Array.to_list |> List.rev )
                      :: acc )
            |> Mina_base.Transaction_status.Failure.Collection.Display.to_yojson
            |> Yojson.Safe.to_string )
    in
    let zkapp_id =
      transaction_id_to_string sent_zkapp_obj.internalSendZkapp.zkapp.id
    in
    [%log info] "Sent zkapp" ~metadata:[ ("zkapp_id", `String zkapp_id) ] ;
    return zkapp_id

  let send_delegation ~logger t ~sender_pub_key ~receiver_pub_key ~fee =
    [%log info] "Sending stake delegation" ~metadata:(logger_metadata t) ;
    let open Deferred.Or_error.Let_syntax in
    let sender_pk_str =
      Signature_lib.Public_key.Compressed.to_string sender_pub_key
    in
    [%log info] "send_delegation: unlocking account"
      ~metadata:[ ("sender_pk", `String sender_pk_str) ] ;
    let unlock_sender_account_graphql () =
      let unlock_account_obj =
        Graphql.Unlock_account.(
          make
          @@ makeVariables ~password:"naughty blue worm"
               ~public_key:sender_pub_key ())
      in
      exec_graphql_request ~logger ~node:t
        ~query_name:"unlock_sender_account_graphql" unlock_account_obj
    in
    let%bind _ = unlock_sender_account_graphql () in
    let send_delegation_graphql () =
      let input =
        Mina_graphql.Types.Input.SendDelegationInput.make_input
          ~from:sender_pub_key ~to_:receiver_pub_key ~fee ()
      in
      let send_delegation_obj =
        Graphql.Send_delegation.(make @@ makeVariables ~input ())
      in
      exec_graphql_request ~logger ~node:t ~query_name:"send_delegation_graphql"
        send_delegation_obj
    in
    let%map result_obj = send_delegation_graphql () in
    let return_obj = result_obj.sendDelegation.delegation in
    let res =
      { id = transaction_id_to_string return_obj.id
      ; hash = return_obj.hash
      ; nonce = Mina_numbers.Account_nonce.of_int return_obj.nonce
      }
    in
    [%log info] "stake delegation sent"
      ~metadata:
        [ ("user_command_id", `String res.id)
        ; ("hash", `String (Transaction_hash.to_base58_check res.hash))
        ; ("nonce", `Int (Mina_numbers.Account_nonce.to_int res.nonce))
        ] ;
    res

  let send_payment_with_raw_sig ~logger t ~sender_pub_key ~receiver_pub_key
      ~amount ~fee ~nonce ~memo ~(valid_until : Mina_numbers.Global_slot.t)
      ~raw_signature =
    [%log info] "Sending a payment with raw signature"
      ~metadata:(logger_metadata t) ;
    let open Deferred.Or_error.Let_syntax in
    let send_payment_graphql () =
      let open Graphql.Send_payment_with_raw_sig in
      let input =
        Mina_graphql.Types.Input.SendPaymentInput.make_input
          ~from:sender_pub_key ~to_:receiver_pub_key ~amount ~fee ~memo ~nonce
          ~valid_until:(Mina_numbers.Global_slot.to_uint32 valid_until)
          ()
      in
      let variables = makeVariables ~input ~rawSignature:raw_signature () in
      let send_payment_obj = make variables in
      let variables_json_basic =
        variablesToJson (serializeVariables variables)
      in
      (* An awkward conversion from Yojson.Basic to Yojson.Safe *)
      let variables_json =
        Yojson.Basic.to_string variables_json_basic |> Yojson.Safe.from_string
      in
      [%log info] "send_payment_obj with $variables "
        ~metadata:[ ("variables", variables_json) ] ;
      exec_graphql_request ~logger ~node:t
        ~query_name:"Send_payment_with_raw_sig_graphql" send_payment_obj
    in
    let%map sent_payment_obj = send_payment_graphql () in
    let return_obj = sent_payment_obj.sendPayment.payment in
    let res =
      { id = transaction_id_to_string return_obj.id
      ; hash = return_obj.hash
      ; nonce = Mina_numbers.Account_nonce.of_int return_obj.nonce
      }
    in
    [%log info] "Sent payment"
      ~metadata:
        [ ("user_command_id", `String res.id)
        ; ("hash", `String (Transaction_hash.to_base58_check res.hash))
        ; ("nonce", `Int (Mina_numbers.Account_nonce.to_int res.nonce))
        ] ;
    res

  let must_send_payment_with_raw_sig ~logger t ~sender_pub_key ~receiver_pub_key
      ~amount ~fee ~nonce ~memo ~valid_until ~raw_signature =
    send_payment_with_raw_sig ~logger t ~sender_pub_key ~receiver_pub_key
      ~amount ~fee ~nonce ~memo ~valid_until ~raw_signature
    |> Deferred.bind ~f:Malleable_error.or_hard_error

  let must_send_delegation ~logger t ~sender_pub_key ~receiver_pub_key ~fee =
    send_delegation ~logger t ~sender_pub_key ~receiver_pub_key ~fee
    |> Deferred.bind ~f:Malleable_error.or_hard_error

  let send_test_payments ~repeat_count ~repeat_delay_ms ~logger t ~senders
      ~receiver_pub_key ~amount ~fee =
    [%log info] "Sending a series of test payments"
      ~metadata:(logger_metadata t) ;
    let open Deferred.Or_error.Let_syntax in
    let send_payment_graphql () =
      let send_payment_obj =
        Graphql.Send_test_payments.(
          make
          @@ makeVariables ~senders ~receiver:receiver_pub_key
               ~amount:(Currency.Amount.to_uint64 amount)
               ~fee:(Currency.Fee.to_uint64 fee)
               ~repeat_count ~repeat_delay_ms ())
      in
      exec_graphql_request ~logger ~node:t ~query_name:"send_payment_graphql"
        send_payment_obj
    in
    let%map _ = send_payment_graphql () in
    [%log info] "Sent test payments"

  let must_send_test_payments ~repeat_count ~repeat_delay_ms ~logger t ~senders
      ~receiver_pub_key ~amount ~fee =
    send_test_payments ~repeat_count ~repeat_delay_ms ~logger t ~senders
      ~receiver_pub_key ~amount ~fee
    |> Deferred.bind ~f:Malleable_error.or_hard_error

  let dump_archive_data ~logger (t : t) ~data_file =
    (* this function won't work if `t` doesn't happen to be an archive node *)
    if not t.pod_info.has_archive_container then
      failwith
        "No archive container found.  One can only dump archive data of an \
         archive node." ;
    let open Malleable_error.Let_syntax in
    let postgresql_pod_id = t.app_id ^ "-postgresql-0" in
    let postgresql_container_id = "postgresql" in
    (* Some quick clarification on the archive nodes:
         An archive node archives all blocks as they come through, but does not produce blocks.
         An archive node uses postgresql as storage, the postgresql db needs to be separately brought up and is sort of it's own thing infra wise
         Archive nodes can be run side-by-side with an actual mina node

       in the integration test framework, every archive node will have it's own single postgresql instance.
       thus in the integration testing framework there will always be a one to one correspondence between archive node and postgresql db.
       however more generally, it's entirely possible for a mina user/operator set up multiple archive nodes to be backed by a single postgresql database.
       But for now we will assume that we don't need to test that

       The integration test framework creates kubenetes deployments or "workloads" as they are called in GKE, but Nodes are mainly tracked by pod_id

       A postgresql workload in the integration test framework will always have 1 managed pod,
         whose pod_id is simply the app id/workload name of the archive node appended with "-postgresql-0".
         so if the archive node is called "archive-1", then the corresponding postgresql managed pod will be called "archive-1-postgresql-0".
       That managed pod will have exactly 1 container, and it will be called simply "postgresql"

       It's rather hardcoded but this was just the simplest way to go, as our kubernetes_network tracks Nodes, ie MINA nodes.  a postgresql db is hard to account for
       It's possible to run pg_dump from the archive node instead of directly reaching out to the postgresql pod, and that's what we used to do but there were occasionally version mismatches between the pg_dump on the archive node and the postgresql on the postgresql db
    *)
    [%log info] "Dumping archive data from (node: %s, container: %s)"
      postgresql_pod_id postgresql_container_id ;
    let%map data =
<<<<<<< HEAD
      run_in_container t ~container_id:postgresql_container_id
        ~override_with_pod_id:postgresql_pod_id
        ~cmd:[ "pg_dump"; "--create"; "--no-owner"; postgres_url ]
=======
      run_in_container t ~container_id:mina_archive_container_id
        ~cmd:
          [ "pg_dump"
          ; "--create"
          ; "--no-owner"
          ; "postgres://mina:zo3moong7moog4Iep7eNgo3iecaesahH@archive-1-postgresql:5432/archive"
          ]
>>>>>>> 598bedfd
    in
    [%log info] "Dumping archive data to file %s" data_file ;
    Out_channel.with_file data_file ~f:(fun out_ch ->
        Out_channel.output_string out_ch data )

  let run_replayer ~logger (t : t) =
    [%log info] "Running replayer on archived data (node: %s, container: %s)"
      t.pod_id mina_archive_container_id ;
    let open Malleable_error.Let_syntax in
    let%bind accounts =
      run_in_container t
        ~cmd:[ "jq"; "-c"; ".ledger.accounts"; "/config/daemon.json" ]
    in
    let replayer_input =
      sprintf
        {| { "genesis_ledger": { "accounts": %s, "add_genesis_winner": true }} |}
        accounts
    in
    let dest = "replayer-input.json" in
    let%bind _res =
      Deferred.bind ~f:Malleable_error.return
        (cp_string_to_container_file t ~container_id:mina_archive_container_id
           ~str:replayer_input ~dest )
    in
    run_in_container t ~container_id:mina_archive_container_id
      ~cmd:
        [ "mina-replayer"
        ; "--archive-uri"
<<<<<<< HEAD
        ; postgres_url
=======
        ; "postgres://mina:zo3moong7moog4Iep7eNgo3iecaesahH@archive-1-postgresql:5432/archive"
>>>>>>> 598bedfd
        ; "--input-file"
        ; dest
        ; "--output-file"
        ; "/dev/null"
        ; "--continue-on-error"
        ]

  let dump_mina_logs ~logger (t : t) ~log_file =
    let open Malleable_error.Let_syntax in
    [%log info] "Dumping container logs from (node: %s, container: %s)" t.pod_id
      t.pod_info.primary_container_id ;
    let%map logs = get_logs_in_container t in
    [%log info] "Dumping container log to file %s" log_file ;
    Out_channel.with_file log_file ~f:(fun out_ch ->
        Out_channel.output_string out_ch logs )

  let dump_precomputed_blocks ~logger (t : t) =
    let open Malleable_error.Let_syntax in
    [%log info]
      "Dumping precomputed blocks from logs for (node: %s, container: %s)"
      t.pod_id t.pod_info.primary_container_id ;
    let%bind logs = get_logs_in_container t in
    (* kubectl logs may include non-log output, like "Using password from environment variable" *)
    let log_lines =
      String.split logs ~on:'\n'
      |> List.filter ~f:(String.is_prefix ~prefix:"{\"timestamp\":")
    in
    let jsons = List.map log_lines ~f:Yojson.Safe.from_string in
    let metadata_jsons =
      List.map jsons ~f:(fun json ->
          match json with
          | `Assoc items -> (
              match List.Assoc.find items ~equal:String.equal "metadata" with
              | Some md ->
                  md
              | None ->
                  failwithf "Log line is missing metadata: %s"
                    (Yojson.Safe.to_string json)
                    () )
          | other ->
              failwithf "Expected log line to be a JSON record, got: %s"
                (Yojson.Safe.to_string other)
                () )
    in
    let state_hash_and_blocks =
      List.fold metadata_jsons ~init:[] ~f:(fun acc json ->
          match json with
          | `Assoc items -> (
              match
                List.Assoc.find items ~equal:String.equal "precomputed_block"
              with
              | Some block -> (
                  match
                    List.Assoc.find items ~equal:String.equal "state_hash"
                  with
                  | Some state_hash ->
                      (state_hash, block) :: acc
                  | None ->
                      failwith
                        "Log metadata contains a precomputed block, but no \
                         state hash" )
              | None ->
                  acc )
          | other ->
              failwithf "Expected log line to be a JSON record, got: %s"
                (Yojson.Safe.to_string other)
                () )
    in
    let%bind.Deferred () =
      Deferred.List.iter state_hash_and_blocks
        ~f:(fun (state_hash_json, block_json) ->
          let double_quoted_state_hash =
            Yojson.Safe.to_string state_hash_json
          in
          let state_hash =
            String.sub double_quoted_state_hash ~pos:1
              ~len:(String.length double_quoted_state_hash - 2)
          in
          let block = Yojson.Safe.pretty_to_string block_json in
          let filename = state_hash ^ ".json" in
          match%map.Deferred Sys.file_exists filename with
          | `Yes ->
              [%log info]
                "File already exists for precomputed block with state hash %s"
                state_hash
          | _ ->
              [%log info]
                "Dumping precomputed block with state hash %s to file %s"
                state_hash filename ;
              Out_channel.with_file filename ~f:(fun out_ch ->
                  Out_channel.output_string out_ch block ) )
    in
    Malleable_error.return ()

  let get_metrics ~logger t =
    let open Deferred.Or_error.Let_syntax in
    [%log info] "Getting node's metrics" ~metadata:(logger_metadata t) ;
    let query_obj = Graphql.Query_metrics.make () in
    let%bind query_result_obj =
      exec_graphql_request ~logger ~node:t ~query_name:"query_metrics" query_obj
    in
    [%log info] "get_metrics, finished exec_graphql_request" ;
    let block_production_delay =
      Array.to_list
      @@ query_result_obj.daemonStatus.metrics.blockProductionDelay
    in
    let metrics = query_result_obj.daemonStatus.metrics in
    let transaction_pool_diff_received = metrics.transactionPoolDiffReceived in
    let transaction_pool_diff_broadcasted =
      metrics.transactionPoolDiffBroadcasted
    in
    let transactions_added_to_pool = metrics.transactionsAddedToPool in
    let transaction_pool_size = metrics.transactionPoolSize in
    [%log info]
      "get_metrics, result of graphql query (block_production_delay; \
       tx_received; tx_broadcasted; txs_added_to_pool; tx_pool_size) (%s; %d; \
       %d; %d; %d)"
      ( String.concat ~sep:", "
      @@ List.map ~f:string_of_int block_production_delay )
      transaction_pool_diff_received transaction_pool_diff_broadcasted
      transactions_added_to_pool transaction_pool_size ;
    return
      Intf.
        { block_production_delay
        ; transaction_pool_diff_broadcasted
        ; transaction_pool_diff_received
        ; transactions_added_to_pool
        ; transaction_pool_size
        }
end

module Workload_to_deploy = struct
  type t = { workload_id : string; pod_info : Node.pod_info list }

  let construct_workload workload_id pod_info : t = { workload_id; pod_info }

  let cons_pod_info ?network_keypair ?(has_archive_container = false)
      primary_container_id : Node.pod_info =
    { network_keypair; has_archive_container; primary_container_id }

  let get_nodes_from_workload t ~config =
    let%bind cwd = Unix.getcwd () in
    let open Malleable_error.Let_syntax in
    let%bind app_id =
      Deferred.bind ~f:Malleable_error.or_hard_error
        (Integration_test_lib.Util.run_cmd_or_error cwd "kubectl"
           ( base_kube_args config
           @ [ "get"
             ; "deployment"
             ; t.workload_id
             ; "-o"
             ; "jsonpath={.spec.selector.matchLabels.app}"
             ] ) )
    in
    let%map pod_ids_str =
      Integration_test_lib.Util.run_cmd_or_hard_error cwd "kubectl"
        ( base_kube_args config
        @ [ "get"; "pod"; "-l"; "app=" ^ app_id; "-o"; "name" ] )
    in
    let pod_ids =
      String.split pod_ids_str ~on:'\n'
      |> List.filter ~f:(Fn.compose not String.is_empty)
      |> List.map ~f:(String.substr_replace_first ~pattern:"pod/" ~with_:"")
    in
<<<<<<< HEAD
    if List.length t.pod_info <> List.length pod_ids then
=======
    if Stdlib.List.compare_lengths t.node_info pod_ids <> 0 then
>>>>>>> 598bedfd
      failwithf
        "Unexpected number of replicas in kubernetes deployment for workload \
         %s: expected %d, got %d"
        t.workload_id (List.length t.pod_info) (List.length pod_ids) () ;
    List.zip_exn t.pod_info pod_ids
    |> List.map ~f:(fun (pod_info, pod_id) ->
           { Node.app_id; pod_id; pod_info; config } )
end

type t =
  { namespace : string
  ; constants : Test_config.constants
  ; seeds : Node.t list
  ; block_producers : Node.t list
  ; snark_coordinators : Node.t list
  ; snark_workers : Node.t list
  ; archive_nodes : Node.t list
  ; testnet_log_filter : string (* ; keypairs : Signature_lib.Keypair.t list *)
  ; block_producer_keypairs : Signature_lib.Keypair.t list
  ; extra_genesis_keypairs : Signature_lib.Keypair.t list
  ; nodes_by_pod_id : Node.t String.Map.t
  }

let constants { constants; _ } = constants

let constraint_constants { constants; _ } = constants.constraints

let genesis_constants { constants; _ } = constants.genesis

let seeds { seeds; _ } = seeds

let block_producers { block_producers; _ } = block_producers

let snark_coordinators { snark_coordinators; _ } = snark_coordinators

let snark_workers { snark_workers; _ } = snark_workers

let archive_nodes { archive_nodes; _ } = archive_nodes

(* all_nodes returns all *actual* mina nodes; note that a snark_worker is a pod within the network but not technically a mina node, therefore not included here.  snark coordinators on the other hand ARE mina nodes *)
let all_nodes { seeds; block_producers; snark_coordinators; archive_nodes; _ } =
  List.concat [ seeds; block_producers; snark_coordinators; archive_nodes ]

(* all_pods returns everything in the network.  remember that snark_workers will never initialize and will never sync, and aren't supposed to *)
let all_pods
    { seeds
    ; block_producers
    ; snark_coordinators
    ; snark_workers
    ; archive_nodes
    ; _
    } =
  List.concat
    [ seeds; block_producers; snark_coordinators; snark_workers; archive_nodes ]

(* all_non_seed_pods returns everything in the network except seed nodes *)
let all_non_seed_pods
    { block_producers; snark_coordinators; snark_workers; archive_nodes; _ } =
  List.concat
    [ block_producers; snark_coordinators; snark_workers; archive_nodes ]

let all_keypairs { block_producer_keypairs; extra_genesis_keypairs; _ } =
  block_producer_keypairs @ extra_genesis_keypairs

let block_producer_keypairs { block_producer_keypairs; _ } =
  block_producer_keypairs

let extra_genesis_keypairs { extra_genesis_keypairs; _ } =
  extra_genesis_keypairs

let lookup_node_by_pod_id t = Map.find t.nodes_by_pod_id

let all_pod_ids t = Map.keys t.nodes_by_pod_id

let initialize_infra ~logger network =
  let open Malleable_error.Let_syntax in
  let poll_interval = Time.Span.of_sec 15.0 in
  let max_polls = 40 (* 10 mins *) in
  let all_pods_set =
    all_pods network
    |> List.map ~f:(fun { pod_id; _ } -> pod_id)
    |> String.Set.of_list
  in
  let kube_get_pods () =
    Integration_test_lib.Util.run_cmd_or_error_timeout ~timeout_seconds:60 "/"
      "kubectl"
      [ "-n"
      ; network.namespace
      ; "get"
      ; "pods"
      ; "-ojsonpath={range \
         .items[*]}{.metadata.name}{':'}{.status.phase}{'\\n'}{end}"
      ]
  in
  let parse_pod_statuses result_str =
    result_str |> String.split_lines
    |> List.map ~f:(fun line ->
           let parts = String.split line ~on:':' in
           assert (Mina_stdlib.List.Length.Compare.(parts = 2)) ;
           (List.nth_exn parts 0, List.nth_exn parts 1) )
    |> List.filter ~f:(fun (pod_name, _) ->
           String.Set.mem all_pods_set pod_name )
    (* this filters out the archive bootstrap pods, since they aren't in all_pods_set.  in fact the bootstrap pods aren't tracked at all in the framework *)
    |> String.Map.of_alist_exn
  in
  let rec poll n =
    [%log debug] "Checking kubernetes pod statuses, n=%d" n ;
    let is_successful_pod_status status = String.equal "Running" status in
    match%bind Deferred.bind ~f:Malleable_error.return (kube_get_pods ()) with
    | Ok str ->
        let pod_statuses = parse_pod_statuses str in
        [%log debug] "pod_statuses: \n %s"
          ( String.Map.to_alist pod_statuses
          |> List.map ~f:(fun (key, data) -> key ^ ": " ^ data ^ "\n")
          |> String.concat ) ;
        [%log debug] "all_pods: \n %s"
          (String.Set.elements all_pods_set |> String.concat ~sep:", ") ;
        let all_pods_are_present =
          List.for_all (String.Set.elements all_pods_set) ~f:(fun pod_id ->
              String.Map.mem pod_statuses pod_id )
        in
        let any_pods_are_not_running =
          (* there could be duplicate keys... *)
          List.exists
            (String.Map.data pod_statuses)
            ~f:(Fn.compose not is_successful_pod_status)
        in
        if not all_pods_are_present then (
          let present_pods = String.Map.keys pod_statuses in
          [%log fatal]
            "Not all pods were found when querying namespace; this indicates a \
             deployment error. Refusing to continue. \n\
             Expected pods: [%s].  \n\
             Present pods: [%s]"
            (String.Set.elements all_pods_set |> String.concat ~sep:"; ")
            (present_pods |> String.concat ~sep:"; ") ;
          Malleable_error.hard_error_string ~exit_code:5
            "Some pods were not found in namespace." )
        else if any_pods_are_not_running then
          let failed_pod_statuses =
            List.filter (String.Map.to_alist pod_statuses)
              ~f:(fun (_, status) -> not (is_successful_pod_status status))
          in
          if n > 0 then (
            [%log debug] "Got bad pod statuses, polling again ($failed_statuses"
              ~metadata:
                [ ( "failed_statuses"
                  , `Assoc
                      (List.Assoc.map failed_pod_statuses ~f:(fun v ->
                           `String v ) ) )
                ] ;
            let%bind () =
              after poll_interval |> Deferred.bind ~f:Malleable_error.return
            in
            poll (n - 1) )
          else (
            [%log fatal]
              "Got bad pod statuses, not all pods were assigned to nodes and \
               ready in time.  pod statuses: ($failed_statuses"
              ~metadata:
                [ ( "failed_statuses"
                  , `Assoc
                      (List.Assoc.map failed_pod_statuses ~f:(fun v ->
                           `String v ) ) )
                ] ;
            Malleable_error.hard_error_string ~exit_code:4
              "Some pods either were not assigned to nodes or did not deploy \
               properly." )
        else return ()
    | Error _ ->
        [%log debug] "`kubectl get pods` timed out, polling again" ;
        let%bind () =
          after poll_interval |> Deferred.bind ~f:Malleable_error.return
        in
        poll n
  in
  [%log info] "Waiting for pods to be assigned nodes and become ready" ;
  let res = poll max_polls in
  match%bind.Deferred res with
  | Error _ ->
      [%log error] "Not all pods were assigned nodes, cannot proceed!" ;
      res
  | Ok _ ->
      [%log info] "Pods assigned to nodes" ;
      res<|MERGE_RESOLUTION|>--- conflicted
+++ resolved
@@ -8,7 +8,6 @@
 
 let mina_archive_container_id = "archive"
 
-<<<<<<< HEAD
 let mina_archive_username = "mina"
 
 let mina_archive_pw = "zo3moong7moog4Iep7eNgo3iecaesahH"
@@ -16,9 +15,8 @@
 let postgres_url =
   Printf.sprintf "postgres://%s:%s@archive-1-postgresql:5432/archive"
     mina_archive_username mina_archive_pw
-=======
+
 let node_password = "naughty blue worm"
->>>>>>> 598bedfd
 
 type config =
   { testnet_name : string
@@ -916,19 +914,9 @@
     [%log info] "Dumping archive data from (node: %s, container: %s)"
       postgresql_pod_id postgresql_container_id ;
     let%map data =
-<<<<<<< HEAD
       run_in_container t ~container_id:postgresql_container_id
         ~override_with_pod_id:postgresql_pod_id
         ~cmd:[ "pg_dump"; "--create"; "--no-owner"; postgres_url ]
-=======
-      run_in_container t ~container_id:mina_archive_container_id
-        ~cmd:
-          [ "pg_dump"
-          ; "--create"
-          ; "--no-owner"
-          ; "postgres://mina:zo3moong7moog4Iep7eNgo3iecaesahH@archive-1-postgresql:5432/archive"
-          ]
->>>>>>> 598bedfd
     in
     [%log info] "Dumping archive data to file %s" data_file ;
     Out_channel.with_file data_file ~f:(fun out_ch ->
@@ -957,11 +945,7 @@
       ~cmd:
         [ "mina-replayer"
         ; "--archive-uri"
-<<<<<<< HEAD
         ; postgres_url
-=======
-        ; "postgres://mina:zo3moong7moog4Iep7eNgo3iecaesahH@archive-1-postgresql:5432/archive"
->>>>>>> 598bedfd
         ; "--input-file"
         ; dest
         ; "--output-file"
@@ -1126,11 +1110,7 @@
       |> List.filter ~f:(Fn.compose not String.is_empty)
       |> List.map ~f:(String.substr_replace_first ~pattern:"pod/" ~with_:"")
     in
-<<<<<<< HEAD
-    if List.length t.pod_info <> List.length pod_ids then
-=======
-    if Stdlib.List.compare_lengths t.node_info pod_ids <> 0 then
->>>>>>> 598bedfd
+    if Stdlib.List.compare_lengths t.pod_info pod_ids <> 0 then
       failwithf
         "Unexpected number of replicas in kubernetes deployment for workload \
          %s: expected %d, got %d"
