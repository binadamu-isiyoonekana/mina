--- conflicted
+++ resolved
@@ -441,9 +441,6 @@
               in
               return (Mina_base.Snapp_state.V.of_list_exn fields)
           | None ->
-<<<<<<< HEAD
-              fail (Error.of_string "Expected snapp account with an app state")
-=======
               fail
                 (Error.of_string
                    (sprintf
@@ -451,7 +448,6 @@
                        %s"
                       (Signature_lib.Public_key.Compressed.to_base58_check
                          (Mina_base.Account_id.public_key account_id))))
->>>>>>> b31b33ce
         in
         let%bind delegate =
           match account#delegate with
@@ -477,16 +473,12 @@
               return (Set ({ data; hash } : _ With_hash.t))
           | None ->
               fail
-<<<<<<< HEAD
-                (Error.of_string "Expected verification key in snapp account")
-=======
                 (Error.of_string
                    (sprintf
                       "Expected snapp account with a verification key for \
                        public_key %s"
                       (Signature_lib.Public_key.Compressed.to_base58_check
                          (Mina_base.Account_id.public_key account_id))))
->>>>>>> b31b33ce
         in
         let%bind permissions =
           match account#permissions with
