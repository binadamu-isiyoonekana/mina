open Core
open Async
open Currency
open Signature_lib
open Mina_base
open Integration_test_lib

let aws_region = "us-west-2"

let aws_route53_zone_id = "ZJPR9NA6W9M7F"

let project_id = "o1labs-192920"

let cluster_id = "gke_o1labs-192920_us-west1_mina-integration-west1"

let cluster_name = "mina-integration-west1"

let cluster_region = "us-west1"

let cluster_zone = "us-west1a"

module Network_config = struct
  module Cli_inputs = Cli_inputs

  type block_producer_config =
    { name : string
    ; id : string
    ; keypair : Network_keypair.t
    ; public_key : string
    ; private_key : string
    ; keypair_secret : string
    ; libp2p_secret : string
    }
  [@@deriving to_yojson]

  type terraform_config =
    { k8s_context : string
    ; cluster_name : string
    ; cluster_region : string
    ; aws_route53_zone_id : string
    ; testnet_name : string
    ; deploy_graphql_ingress : bool
    ; mina_image : string
    ; mina_agent_image : string
    ; mina_bots_image : string
    ; mina_points_image : string
    ; mina_archive_image : string
          (* this field needs to be sent as a string to terraform, even though it's a json encoded value *)
    ; runtime_config : Yojson.Safe.t
          [@to_yojson fun j -> `String (Yojson.Safe.to_string j)]
    ; block_producer_configs : block_producer_config list
    ; log_precomputed_blocks : bool
    ; archive_node_count : int
    ; mina_archive_schema : string
    ; mina_archive_schema_aux_files : string list
    ; snark_worker_replicas : int
    ; snark_worker_fee : string
    ; snark_worker_public_key : string
    }
  [@@deriving to_yojson]

  type t =
    { mina_automation_location : string
    ; debug_arg : bool
    ; keypairs : Network_keypair.t list
    ; constants : Test_config.constants
    ; terraform : terraform_config
    }
  [@@deriving to_yojson]

  let terraform_config_to_assoc t =
    let[@warning "-8"] (`Assoc assoc : Yojson.Safe.t) =
      terraform_config_to_yojson t
    in
    assoc

  let expand ~logger ~test_name ~(cli_inputs : Cli_inputs.t) ~(debug : bool)
      ~(test_config : Test_config.t) ~(images : Test_config.Container_images.t)
      =
    let { Test_config.k
        ; delta
        ; slots_per_epoch
        ; slots_per_sub_window
        ; proof_level
        ; txpool_max_size
        ; requires_graphql
        ; block_producers
        ; num_snark_workers
        ; num_archive_nodes
        ; log_precomputed_blocks
        ; snark_worker_fee
        ; snark_worker_public_key
        ; aux_account_balance
        } =
      test_config
    in
    let user_from_env = Option.value (Unix.getenv "USER") ~default:"auto" in
    let user_sanitized =
      Str.global_replace (Str.regexp "\\W|_-") "" user_from_env
    in
    let user_len = Int.min 5 (String.length user_sanitized) in
    let user = String.sub user_sanitized ~pos:0 ~len:user_len in
    let git_commit = Mina_version.commit_id_short in
    (* see ./src/app/test_executive/README.md for information regarding the namespace name format and length restrictions *)
    let testnet_name = "it-" ^ user ^ "-" ^ git_commit ^ "-" ^ test_name in
    (* GENERATE ACCOUNTS AND KEYPAIRS *)
    let num_block_producers = List.length block_producers in
<<<<<<< HEAD
    let block_producer_keypairs, runtime_accounts =
      (* the first keypair is the genesis winner and is assumed to be untimed. Therefore dropping it, and not assigning it to any block producer *)
      let keypairs =
        List.drop
          (Array.to_list (Lazy.force Key_gen.Sample_keypairs.keypairs))
          1
      in
      if num_block_producers > List.length keypairs then
        failwith
          "not enough sample keypairs for specified number of block producers" ;
      let f index ({ Test_config.Block_producer.balance; timing }, (pk, sk)) =
        let runtime_account =
=======
    let bp_keypairs, aux_keypairs =
      List.split_n
        (* the first keypair is the genesis winner and is assumed to be untimed. Therefore dropping it, and not assigning it to any block producer *)
        (List.drop (Array.to_list (Lazy.force Sample_keypairs.keypairs)) 1)
        num_block_producers
    in
    if List.length bp_keypairs < num_block_producers then
      failwith
        "not enough sample keypairs for specified number of block producers" ;
    let aux_accounts, aux_keypairs =
      match aux_account_balance with
      | None ->
          ([], [])
      | Some balance when List.length aux_keypairs > 0 ->
          let balance = Balance.of_formatted_string balance in
          let default = Runtime_config.Accounts.Single.default in
          ( List.map aux_keypairs ~f:(fun (pk, _) ->
                { default with
                  pk = Some (Public_key.Compressed.to_string pk)
                ; balance
                })
          , aux_keypairs )
      | _ ->
          failwith "there should be at least one aux keypair"
    in
    let bp_accounts =
      List.map (List.zip_exn block_producers bp_keypairs)
        ~f:(fun ({ Test_config.Block_producer.balance; timing }, (pk, _)) ->
>>>>>>> d744abc3
          let timing =
            match timing with
            | Account.Timing.Untimed ->
                None
            | Timed t ->
                Some
                  { Runtime_config.Accounts.Single.Timed.initial_minimum_balance =
                      t.initial_minimum_balance
                  ; cliff_time = t.cliff_time
                  ; cliff_amount = t.cliff_amount
                  ; vesting_period = t.vesting_period
                  ; vesting_increment = t.vesting_increment
                  }
          in
          (* an account may be used for snapp transactions, so add
             permissions
          *)
          let (permissions
                : Runtime_config.Accounts.Single.Permissions.t option) =
            Some
              { edit_state = None
              ; send = None
              ; receive = None
              ; set_delegate = None
              ; set_permissions = None
              ; set_verification_key = None
              ; set_snapp_uri = None
              ; edit_sequence_state = None
              ; set_token_symbol = None
              ; increment_nonce = None
              ; set_voting_for = None
              }
          in
          let default = Runtime_config.Accounts.Single.default in
          { default with
            pk = Some (Public_key.Compressed.to_string pk)
          ; sk = None
          ; balance =
              Balance.of_formatted_string balance
              (* delegation currently unsupported *)
          ; delegate = None
          ; timing
<<<<<<< HEAD
          ; permissions
          }
        in
        let secret_name = "test-keypair-" ^ Int.to_string index in
        let keypair =
          { Keypair.public_key = Public_key.decompress_exn pk
          ; private_key = sk
          }
        in
        ( Network_keypair.create_network_keypair ~keypair ~secret_name
        , runtime_account )
      in
      List.mapi ~f
        (List.zip_exn block_producers
           (List.take keypairs (List.length block_producers)))
      |> List.unzip
=======
          })
>>>>>>> d744abc3
    in
    (* DAEMON CONFIG *)
    let proof_config =
      (* TODO: lift configuration of these up Test_config.t *)
      { Runtime_config.Proof_keys.level = Some proof_level
      ; sub_windows_per_window = None
      ; ledger_depth = None
      ; work_delay = None
      ; block_window_duration_ms = None
      ; transaction_capacity = None
      ; coinbase_amount = None
      ; supercharged_coinbase_factor = None
      ; account_creation_fee = None
      ; fork = None
      }
    in
    let constraint_constants =
      Genesis_ledger_helper.make_constraint_constants
        ~default:Genesis_constants.Constraint_constants.compiled proof_config
    in
    let runtime_config =
      { Runtime_config.daemon =
          Some
            { txpool_max_size = Some txpool_max_size
            ; peer_list_url = None
            ; transaction_expiry_hr = None
            }
      ; genesis =
          Some
            { k = Some k
            ; delta = Some delta
            ; slots_per_epoch = Some slots_per_epoch
            ; slots_per_sub_window = Some slots_per_sub_window
            ; genesis_state_timestamp =
                Some Core.Time.(to_string_abs ~zone:Zone.utc (now ()))
            }
      ; proof =
          None
          (* was: Some proof_config; TODO: prebake ledger and only set hash *)
      ; ledger =
          Some
            { base = Accounts (bp_accounts @ aux_accounts)
            ; add_genesis_winner = None
            ; num_accounts = None
            ; balances = []
            ; hash = None
            ; name = None
            }
      ; epoch_data = None
      }
    in
    let genesis_constants =
      Or_error.ok_exn
        (Genesis_ledger_helper.make_genesis_constants ~logger
           ~default:Genesis_constants.compiled runtime_config)
    in
    let constants : Test_config.constants =
      { constraints = constraint_constants; genesis = genesis_constants }
    in
    (* BLOCK PRODUCER CONFIG *)
    let block_producer_config index keypair =
      { name = "test-block-producer-" ^ Int.to_string (index + 1)
      ; id = Int.to_string index
      ; keypair
      ; keypair_secret = keypair.secret_name
      ; public_key = keypair.public_key_file
      ; private_key = keypair.private_key_file
      ; libp2p_secret = ""
      }
    in
    let mina_archive_schema = "create_schema.sql" in
    let mina_archive_schema_aux_files =
      [ "https://raw.githubusercontent.com/MinaProtocol/mina/develop/src/app/archive/create_schema.sql"
      ; "https://raw.githubusercontent.com/MinaProtocol/mina/develop/src/app/archive/snapp_tables.sql"
      ]
    in
    let mk_net_keypair index (pk, sk) =
      let secret_name = "test-keypair-" ^ Int.to_string index in
      let keypair =
        { Keypair.public_key = Public_key.decompress_exn pk; private_key = sk }
      in
      Network_keypair.create_network_keypair ~keypair ~secret_name
    in
    let aux_net_keypairs = List.mapi aux_keypairs ~f:mk_net_keypair in
    let bp_net_keypairs = List.mapi bp_keypairs ~f:mk_net_keypair in
    (* NETWORK CONFIG *)
    { mina_automation_location = cli_inputs.mina_automation_location
    ; debug_arg = debug
    ; keypairs = bp_net_keypairs @ aux_net_keypairs
    ; constants
    ; terraform =
        { cluster_name
        ; cluster_region
        ; k8s_context = cluster_id
        ; testnet_name
        ; deploy_graphql_ingress = requires_graphql
        ; mina_image = images.mina
        ; mina_agent_image = images.user_agent
        ; mina_bots_image = images.bots
        ; mina_points_image = images.points
        ; mina_archive_image = images.archive_node
        ; runtime_config = Runtime_config.to_yojson runtime_config
        ; block_producer_configs =
            List.mapi bp_net_keypairs ~f:block_producer_config
        ; log_precomputed_blocks
        ; archive_node_count = num_archive_nodes
        ; mina_archive_schema
        ; mina_archive_schema_aux_files
        ; snark_worker_replicas = num_snark_workers
        ; snark_worker_public_key
        ; snark_worker_fee
        ; aws_route53_zone_id
        }
    }

  let to_terraform network_config =
    let open Terraform in
    [ Block.Terraform
        { Block.Terraform.required_version = ">= 0.12.0"
        ; backend =
            Backend.S3
              { Backend.S3.key =
                  "terraform-" ^ network_config.terraform.testnet_name
                  ^ ".tfstate"
              ; encrypt = true
              ; region = aws_region
              ; bucket = "o1labs-terraform-state"
              ; acl = "bucket-owner-full-control"
              }
        }
    ; Block.Provider
        { Block.Provider.provider = "aws"
        ; region = aws_region
        ; zone = None
        ; project = None
        ; alias = None
        }
    ; Block.Provider
        { Block.Provider.provider = "google"
        ; region = cluster_region
        ; zone = Some cluster_zone
        ; project = Some project_id
        ; alias = None
        }
    ; Block.Module
        { Block.Module.local_name = "integration_testnet"
        ; providers = [ ("google.gke", "google") ]
        ; source = "../../modules/o1-integration"
        ; args = terraform_config_to_assoc network_config.terraform
        }
    ]

  let testnet_log_filter network_config =
    Printf.sprintf
      {|
        resource.labels.project_id="%s"
        resource.labels.location="%s"
        resource.labels.cluster_name="%s"
        resource.labels.namespace_name="%s"
      |}
      project_id cluster_region cluster_name
      network_config.terraform.testnet_name
end

module Network_manager = struct
  type t =
    { logger : Logger.t
    ; testnet_name : string
    ; cluster : string
    ; namespace : string
    ; graphql_enabled : bool
    ; testnet_dir : string
    ; testnet_log_filter : string
    ; constants : Test_config.constants
    ; seed_workloads : Kubernetes_network.Workload.t list
    ; block_producer_workloads : Kubernetes_network.Workload.t list
    ; snark_coordinator_workloads : Kubernetes_network.Workload.t list
    ; snark_worker_workloads : Kubernetes_network.Workload.t list
    ; archive_workloads : Kubernetes_network.Workload.t list
    ; workloads_by_id : Kubernetes_network.Workload.t String.Map.t
    ; mutable deployed : bool
    ; keypairs : Keypair.t list
    }

  let run_cmd t prog args = Util.run_cmd t.testnet_dir prog args

  let run_cmd_exn t prog args = Util.run_cmd_exn t.testnet_dir prog args

  let create ~logger (network_config : Network_config.t) =
    let%bind all_namespaces_str =
      Util.run_cmd_exn "/" "kubectl"
        [ "get"; "namespaces"; "-ojsonpath={.items[*].metadata.name}" ]
    in
    let all_namespaces = String.split ~on:' ' all_namespaces_str in
    let testnet_dir =
      network_config.mina_automation_location ^/ "terraform/testnets"
      ^/ network_config.terraform.testnet_name
    in
    let%bind () =
      if
        List.mem all_namespaces network_config.terraform.testnet_name
          ~equal:String.equal
      then
        let%bind () =
          if network_config.debug_arg then
            Util.prompt_continue
              "Existing namespace of same name detected, pausing startup. \
               Enter [y/Y] to continue on and remove existing namespace, start \
               clean, and run the test; press Cntrl-C to quit out: "
          else
            Deferred.return
              ([%log info]
                 "Existing namespace of same name detected; removing to start \
                  clean")
        in
        Util.run_cmd_exn "/" "kubectl"
          [ "delete"; "namespace"; network_config.terraform.testnet_name ]
        >>| Fn.const ()
      else return ()
    in
    let%bind () =
      if%bind File_system.dir_exists testnet_dir then (
        [%log info] "Old terraform directory found; removing to start clean" ;
        File_system.remove_dir testnet_dir )
      else return ()
    in
    [%log info] "Writing network configuration" ;
    let%bind () = Unix.mkdir testnet_dir in
    (* TODO: prebuild genesis proof and ledger *)
    (*
    let%bind inputs =
      Genesis_ledger_helper.Genesis_proof.generate_inputs ~proof_level ~ledger
        ~constraint_constants ~genesis_constants
    in
    let%bind (_, genesis_proof_filename) =
      Genesis_ledger_helper.Genesis_proof.load_or_generate ~logger ~genesis_dir
        inputs
    in
    *)
    Out_channel.with_file ~fail_if_exists:true (testnet_dir ^/ "main.tf.json")
      ~f:(fun ch ->
        Network_config.to_terraform network_config
        |> Terraform.to_string
        |> Out_channel.output_string ch) ;
    let testnet_log_filter = Network_config.testnet_log_filter network_config in
    let cons_workload workload_id node_info : Kubernetes_network.Workload.t =
      { workload_id; node_info }
    in
    let cons_node_info ?network_keypair ?(has_archive_container = false)
        primary_container_id : Kubernetes_network.Node.info =
      { network_keypair; has_archive_container; primary_container_id }
    in
    (* we currently only deploy 1 seed and coordinator per deploy (will be configurable later) *)
    let seed_workloads = [ cons_workload "seed" [ cons_node_info "mina" ] ] in
    let snark_coordinator_id =
      String.lowercase
        (String.sub network_config.terraform.snark_worker_public_key
           ~pos:
             (String.length network_config.terraform.snark_worker_public_key - 6)
           ~len:6)
    in
    let snark_coordinator_workloads =
      if network_config.terraform.snark_worker_replicas > 0 then
        [ cons_workload
            ("snark-coordinator-" ^ snark_coordinator_id)
            [ cons_node_info "mina" ]
        ]
      else []
    in
    let snark_worker_workloads =
      if network_config.terraform.snark_worker_replicas > 0 then
        [ cons_workload
            ("snark-worker-" ^ snark_coordinator_id)
            (List.init network_config.terraform.snark_worker_replicas
               ~f:(fun _i -> cons_node_info "worker"))
        ]
      else []
    in
    let block_producer_workloads =
      List.map network_config.terraform.block_producer_configs
        ~f:(fun bp_config ->
          cons_workload bp_config.name
            [ cons_node_info ~network_keypair:bp_config.keypair "mina" ])
    in
    let archive_workloads =
      List.init network_config.terraform.archive_node_count ~f:(fun i ->
          cons_workload
            (sprintf "archive-%d" (i + 1))
            [ cons_node_info ~has_archive_container:true "mina" ])
    in
    let workloads_by_id =
      let all_workloads =
        seed_workloads @ snark_coordinator_workloads @ snark_worker_workloads
        @ block_producer_workloads @ archive_workloads
      in
      all_workloads
      |> List.map ~f:(fun w -> (w.workload_id, w))
      |> String.Map.of_alist_exn
    in
    let t =
      { logger
      ; cluster = cluster_id
      ; namespace = network_config.terraform.testnet_name
      ; testnet_name = network_config.terraform.testnet_name
      ; graphql_enabled = network_config.terraform.deploy_graphql_ingress
      ; testnet_dir
      ; testnet_log_filter
      ; constants = network_config.constants
      ; seed_workloads
      ; block_producer_workloads
      ; snark_coordinator_workloads
      ; snark_worker_workloads
      ; archive_workloads
      ; workloads_by_id
      ; deployed = false
      ; keypairs =
          List.map network_config.keypairs ~f:(fun { keypair; _ } -> keypair)
      }
    in
    [%log info] "Initializing terraform" ;
    let%bind _ = run_cmd_exn t "terraform" [ "init" ] in
    let%map _ = run_cmd_exn t "terraform" [ "validate" ] in
    t

  let deploy t =
    let logger = t.logger in
    if t.deployed then failwith "network already deployed" ;
    [%log info] "Deploying network" ;
    let%bind _ = run_cmd_exn t "terraform" [ "apply"; "-auto-approve" ] in
    t.deployed <- true ;
    let config : Kubernetes_network.config =
      { testnet_name = t.testnet_name
      ; cluster = t.cluster
      ; namespace = t.namespace
      ; graphql_enabled = t.graphql_enabled
      }
    in
    let%map seeds =
      Deferred.List.concat_map t.seed_workloads
        ~f:(Kubernetes_network.Workload.get_nodes ~config)
    and block_producers =
      Deferred.List.concat_map t.block_producer_workloads
        ~f:(Kubernetes_network.Workload.get_nodes ~config)
    and snark_coordinators =
      Deferred.List.concat_map t.snark_coordinator_workloads
        ~f:(Kubernetes_network.Workload.get_nodes ~config)
    and snark_workers =
      Deferred.List.concat_map t.snark_worker_workloads
        ~f:(Kubernetes_network.Workload.get_nodes ~config)
    and archive_nodes =
      Deferred.List.concat_map t.archive_workloads
        ~f:(Kubernetes_network.Workload.get_nodes ~config)
    in
    let all_nodes =
      seeds @ block_producers @ snark_coordinators @ snark_workers
      @ archive_nodes
    in
    let nodes_by_pod_id =
      all_nodes
      |> List.map ~f:(fun node -> (node.pod_id, node))
      |> String.Map.of_alist_exn
    in
    let result =
      { Kubernetes_network.namespace = t.namespace
      ; constants = t.constants
      ; seeds
      ; block_producers
      ; snark_coordinators
      ; snark_workers
      ; archive_nodes
      ; nodes_by_pod_id
      ; testnet_log_filter = t.testnet_log_filter
      ; keypairs = t.keypairs
      }
    in
    let nodes_to_string =
      Fn.compose (String.concat ~sep:", ")
        (List.map ~f:Kubernetes_network.Node.id)
    in
    [%log info] "Network deployed" ;
    [%log info] "testnet namespace: %s" t.namespace ;
    [%log info] "snark coordinators: %s"
      (nodes_to_string result.snark_coordinators) ;
    [%log info] "snark workers: %s" (nodes_to_string result.snark_workers) ;
    [%log info] "block producers: %s" (nodes_to_string result.block_producers) ;
    [%log info] "archive nodes: %s" (nodes_to_string result.archive_nodes) ;
    result

  let destroy t =
    [%log' info t.logger] "Destroying network" ;
    if not t.deployed then failwith "network not deployed" ;
    let%bind _ = run_cmd_exn t "terraform" [ "destroy"; "-auto-approve" ] in
    t.deployed <- false ;
    Deferred.unit

  let cleanup t =
    let%bind () = if t.deployed then destroy t else return () in
    [%log' info t.logger] "Cleaning up network configuration" ;
    let%bind () = File_system.remove_dir t.testnet_dir in
    Deferred.unit
end<|MERGE_RESOLUTION|>--- conflicted
+++ resolved
@@ -105,24 +105,12 @@
     let testnet_name = "it-" ^ user ^ "-" ^ git_commit ^ "-" ^ test_name in
     (* GENERATE ACCOUNTS AND KEYPAIRS *)
     let num_block_producers = List.length block_producers in
-<<<<<<< HEAD
-    let block_producer_keypairs, runtime_accounts =
-      (* the first keypair is the genesis winner and is assumed to be untimed. Therefore dropping it, and not assigning it to any block producer *)
-      let keypairs =
-        List.drop
-          (Array.to_list (Lazy.force Key_gen.Sample_keypairs.keypairs))
-          1
-      in
-      if num_block_producers > List.length keypairs then
-        failwith
-          "not enough sample keypairs for specified number of block producers" ;
-      let f index ({ Test_config.Block_producer.balance; timing }, (pk, sk)) =
-        let runtime_account =
-=======
     let bp_keypairs, aux_keypairs =
       List.split_n
         (* the first keypair is the genesis winner and is assumed to be untimed. Therefore dropping it, and not assigning it to any block producer *)
-        (List.drop (Array.to_list (Lazy.force Sample_keypairs.keypairs)) 1)
+        (List.drop
+           (Array.to_list (Lazy.force Key_gen.Sample_keypairs.keypairs))
+           1)
         num_block_producers
     in
     if List.length bp_keypairs < num_block_producers then
@@ -147,7 +135,6 @@
     let bp_accounts =
       List.map (List.zip_exn block_producers bp_keypairs)
         ~f:(fun ({ Test_config.Block_producer.balance; timing }, (pk, _)) ->
->>>>>>> d744abc3
           let timing =
             match timing with
             | Account.Timing.Untimed ->
@@ -190,26 +177,8 @@
               (* delegation currently unsupported *)
           ; delegate = None
           ; timing
-<<<<<<< HEAD
           ; permissions
-          }
-        in
-        let secret_name = "test-keypair-" ^ Int.to_string index in
-        let keypair =
-          { Keypair.public_key = Public_key.decompress_exn pk
-          ; private_key = sk
-          }
-        in
-        ( Network_keypair.create_network_keypair ~keypair ~secret_name
-        , runtime_account )
-      in
-      List.mapi ~f
-        (List.zip_exn block_producers
-           (List.take keypairs (List.length block_producers)))
-      |> List.unzip
-=======
           })
->>>>>>> d744abc3
     in
     (* DAEMON CONFIG *)
     let proof_config =
