open Core
open Async
open Currency
open Signature_lib
open Mina_base
open Integration_test_lib

let aws_region = "us-west-2"

let aws_route53_zone_id = "ZJPR9NA6W9M7F"

let project_id = "o1labs-192920"

let cluster_id = "gke_o1labs-192920_us-west1_mina-integration-west1"

let cluster_name = "mina-integration-west1"

let cluster_region = "us-west1"

let cluster_zone = "us-west1a"

module Network_config = struct
  module Cli_inputs = Cli_inputs

  type block_producer_config =
    { name : string
    ; id : string
    ; keypair : Network_keypair.t
    ; public_key : string
    ; private_key : string
    ; keypair_secret : string
    ; libp2p_secret : string
    }
  [@@deriving to_yojson]

  type terraform_config =
    { k8s_context : string
    ; cluster_name : string
    ; cluster_region : string
    ; aws_route53_zone_id : string
    ; testnet_name : string
    ; deploy_graphql_ingress : bool
    ; mina_image : string
    ; mina_agent_image : string
    ; mina_bots_image : string
    ; mina_points_image : string
    ; mina_archive_image : string
          (* this field needs to be sent as a string to terraform, even though it's a json encoded value *)
    ; runtime_config : Yojson.Safe.t
          [@to_yojson fun j -> `String (Yojson.Safe.to_string j)]
    ; block_producer_configs : block_producer_config list
    ; log_precomputed_blocks : bool
    ; archive_node_count : int
    ; mina_archive_schema : string
    ; mina_archive_schema_aux_files : string list
    ; snark_worker_replicas : int
    ; snark_worker_fee : string
    ; snark_worker_public_key : string
    }
  [@@deriving to_yojson]

  type t =
    { mina_automation_location : string
    ; debug_arg : bool
    ; keypairs : Network_keypair.t list
    ; constants : Test_config.constants
    ; terraform : terraform_config
    }
  [@@deriving to_yojson]

  let terraform_config_to_assoc t =
    let[@warning "-8"] (`Assoc assoc : Yojson.Safe.t) =
      terraform_config_to_yojson t
    in
    assoc

  let expand ~logger ~test_name ~(cli_inputs : Cli_inputs.t) ~(debug : bool)
      ~(test_config : Test_config.t) ~(images : Test_config.Container_images.t)
      =
    let { Test_config.k
        ; delta
        ; slots_per_epoch
        ; slots_per_sub_window
        ; proof_level
        ; txpool_max_size
        ; requires_graphql
        ; block_producers
        ; num_snark_workers
        ; num_archive_nodes
        ; log_precomputed_blocks
        ; snark_worker_fee
        ; snark_worker_public_key
<<<<<<< HEAD
        ; transaction_capacity
=======
        ; aux_account_balance
>>>>>>> daae6649
        } =
      test_config
    in
    let user_from_env = Option.value (Unix.getenv "USER") ~default:"auto" in
    let user_sanitized =
      Str.global_replace (Str.regexp "\\W|_-") "" user_from_env
    in
    let user_len = Int.min 5 (String.length user_sanitized) in
    let user = String.sub user_sanitized ~pos:0 ~len:user_len in
    let git_commit = Mina_version.commit_id_short in
    (* see ./src/app/test_executive/README.md for information regarding the namespace name format and length restrictions *)
    let testnet_name = "it-" ^ user ^ "-" ^ git_commit ^ "-" ^ test_name in
    (* GENERATE ACCOUNTS AND KEYPAIRS *)
    let num_block_producers = List.length block_producers in
    let bp_keypairs, aux_keypairs =
      List.split_n
        (* the first keypair is the genesis winner and is assumed to be untimed. Therefore dropping it, and not assigning it to any block producer *)
        (List.drop
           (Array.to_list (Lazy.force Key_gen.Sample_keypairs.keypairs))
           1)
        num_block_producers
    in
    if List.length bp_keypairs < num_block_producers then
      failwith
        "not enough sample keypairs for specified number of block producers" ;
    let aux_accounts, aux_keypairs =
      match aux_account_balance with
      | None ->
          ([], [])
      | Some balance when List.length aux_keypairs > 0 ->
          let balance = Balance.of_formatted_string balance in
          let default = Runtime_config.Accounts.Single.default in
          ( List.map aux_keypairs ~f:(fun (pk, _) ->
                { default with
                  pk = Some (Public_key.Compressed.to_string pk)
                ; balance
                })
          , aux_keypairs )
      | _ ->
          failwith "there should be at least one aux keypair"
    in
    let bp_accounts =
      List.map (List.zip_exn block_producers bp_keypairs)
        ~f:(fun ({ Test_config.Block_producer.balance; timing }, (pk, _)) ->
          let timing =
            match timing with
            | Account.Timing.Untimed ->
                None
            | Timed t ->
                Some
                  { Runtime_config.Accounts.Single.Timed.initial_minimum_balance =
                      t.initial_minimum_balance
                  ; cliff_time = t.cliff_time
                  ; cliff_amount = t.cliff_amount
                  ; vesting_period = t.vesting_period
                  ; vesting_increment = t.vesting_increment
                  }
          in
          (* an account may be used for snapp transactions, so add
             permissions
          *)
          let (permissions
                : Runtime_config.Accounts.Single.Permissions.t option) =
            Some
              { edit_state = None
              ; send = None
              ; receive = None
              ; set_delegate = None
              ; set_permissions = None
              ; set_verification_key = None
              ; set_snapp_uri = None
              ; edit_sequence_state = None
              ; set_token_symbol = None
              ; increment_nonce = None
              ; set_voting_for = None
              }
          in
          let default = Runtime_config.Accounts.Single.default in
          { default with
            pk = Some (Public_key.Compressed.to_string pk)
          ; sk = None
          ; balance =
              Balance.of_formatted_string balance
              (* delegation currently unsupported *)
          ; delegate = None
          ; timing
          ; permissions
          })
    in
    (* DAEMON CONFIG *)
    let proof_config =
      (* TODO: lift configuration of these up Test_config.t *)
      { Runtime_config.Proof_keys.level = Some proof_level
      ; sub_windows_per_window = None
      ; ledger_depth = None
      ; work_delay = None
      ; block_window_duration_ms = None
      ; transaction_capacity
      ; coinbase_amount = None
      ; supercharged_coinbase_factor = None
      ; account_creation_fee = None
      ; fork = None
      }
    in
    let constraint_constants =
      Genesis_ledger_helper.make_constraint_constants
        ~default:Genesis_constants.Constraint_constants.compiled proof_config
    in
    let runtime_config =
      { Runtime_config.daemon =
          Some
            { txpool_max_size = Some txpool_max_size
            ; peer_list_url = None
            ; transaction_expiry_hr = None
            }
      ; genesis =
          Some
            { k = Some k
            ; delta = Some delta
            ; slots_per_epoch = Some slots_per_epoch
            ; slots_per_sub_window = Some slots_per_sub_window
            ; genesis_state_timestamp =
                Some Core.Time.(to_string_abs ~zone:Zone.utc (now ()))
            }
      ; proof = Some proof_config
      ; ledger =
          Some
            { base = Accounts (bp_accounts @ aux_accounts)
            ; add_genesis_winner = None
            ; num_accounts = None
            ; balances = []
            ; hash = None
            ; name = None
            }
      ; epoch_data = None
      }
    in
    let genesis_constants =
      Or_error.ok_exn
        (Genesis_ledger_helper.make_genesis_constants ~logger
           ~default:Genesis_constants.compiled runtime_config)
    in
    let constants : Test_config.constants =
      { constraints = constraint_constants; genesis = genesis_constants }
    in
    (* BLOCK PRODUCER CONFIG *)
    let block_producer_config index keypair =
      { name = "test-block-producer-" ^ Int.to_string (index + 1)
      ; id = Int.to_string index
      ; keypair
      ; keypair_secret = keypair.secret_name
      ; public_key = keypair.public_key_file
      ; private_key = keypair.private_key_file
      ; libp2p_secret = ""
      }
    in
    let mina_archive_schema = "create_schema.sql" in
    let mina_archive_schema_aux_files =
      [ "https://raw.githubusercontent.com/MinaProtocol/mina/feature/token-id-overhaul/src/app/archive/create_schema.sql"
      ; "https://raw.githubusercontent.com/MinaProtocol/mina/feature/token-id-overhaul/src/app/archive/snapp_tables.sql"
      ]
    in
    let mk_net_keypair index (pk, sk) =
      let secret_name = "test-keypair-" ^ Int.to_string index in
      let keypair =
        { Keypair.public_key = Public_key.decompress_exn pk; private_key = sk }
      in
      Network_keypair.create_network_keypair ~keypair ~secret_name
    in
    let aux_net_keypairs = List.mapi aux_keypairs ~f:mk_net_keypair in
    let bp_net_keypairs = List.mapi bp_keypairs ~f:mk_net_keypair in
    (* NETWORK CONFIG *)
    { mina_automation_location = cli_inputs.mina_automation_location
    ; debug_arg = debug
    ; keypairs = bp_net_keypairs @ aux_net_keypairs
    ; constants
    ; terraform =
        { cluster_name
        ; cluster_region
        ; k8s_context = cluster_id
        ; testnet_name
        ; deploy_graphql_ingress = requires_graphql
        ; mina_image = images.mina
        ; mina_agent_image = images.user_agent
        ; mina_bots_image = images.bots
        ; mina_points_image = images.points
        ; mina_archive_image = images.archive_node
        ; runtime_config = Runtime_config.to_yojson runtime_config
        ; block_producer_configs =
            List.mapi bp_net_keypairs ~f:block_producer_config
        ; log_precomputed_blocks
        ; archive_node_count = num_archive_nodes
        ; mina_archive_schema
        ; mina_archive_schema_aux_files
        ; snark_worker_replicas = num_snark_workers
        ; snark_worker_public_key
        ; snark_worker_fee
        ; aws_route53_zone_id
        }
    }

  let to_terraform network_config =
    let open Terraform in
    [ Block.Terraform
        { Block.Terraform.required_version = ">= 0.12.0"
        ; backend =
            Backend.S3
              { Backend.S3.key =
                  "terraform-" ^ network_config.terraform.testnet_name
                  ^ ".tfstate"
              ; encrypt = true
              ; region = aws_region
              ; bucket = "o1labs-terraform-state"
              ; acl = "bucket-owner-full-control"
              }
        }
    ; Block.Provider
        { Block.Provider.provider = "aws"
        ; region = aws_region
        ; zone = None
        ; project = None
        ; alias = None
        }
    ; Block.Provider
        { Block.Provider.provider = "google"
        ; region = cluster_region
        ; zone = Some cluster_zone
        ; project = Some project_id
        ; alias = None
        }
    ; Block.Module
        { Block.Module.local_name = "integration_testnet"
        ; providers = [ ("google.gke", "google") ]
        ; source = "../../modules/o1-integration"
        ; args = terraform_config_to_assoc network_config.terraform
        }
    ]

  let testnet_log_filter network_config =
    Printf.sprintf
      {|
        resource.labels.project_id="%s"
        resource.labels.location="%s"
        resource.labels.cluster_name="%s"
        resource.labels.namespace_name="%s"
      |}
      project_id cluster_region cluster_name
      network_config.terraform.testnet_name
end

module Network_manager = struct
  type t =
    { logger : Logger.t
    ; testnet_name : string
    ; cluster : string
    ; namespace : string
    ; graphql_enabled : bool
    ; testnet_dir : string
    ; testnet_log_filter : string
    ; constants : Test_config.constants
    ; seed_workloads : Kubernetes_network.Workload.t list
    ; block_producer_workloads : Kubernetes_network.Workload.t list
    ; snark_coordinator_workloads : Kubernetes_network.Workload.t list
    ; snark_worker_workloads : Kubernetes_network.Workload.t list
    ; archive_workloads : Kubernetes_network.Workload.t list
    ; workloads_by_id : Kubernetes_network.Workload.t String.Map.t
    ; mutable deployed : bool
    ; keypairs : Keypair.t list
    }

  let run_cmd t prog args = Util.run_cmd t.testnet_dir prog args

  let run_cmd_exn t prog args = Util.run_cmd_exn t.testnet_dir prog args

  let create ~logger (network_config : Network_config.t) =
    let%bind all_namespaces_str =
      Util.run_cmd_exn "/" "kubectl"
        [ "get"; "namespaces"; "-ojsonpath={.items[*].metadata.name}" ]
    in
    let all_namespaces = String.split ~on:' ' all_namespaces_str in
    let testnet_dir =
      network_config.mina_automation_location ^/ "terraform/testnets"
      ^/ network_config.terraform.testnet_name
    in
    let%bind () =
      if
        List.mem all_namespaces network_config.terraform.testnet_name
          ~equal:String.equal
      then
        let%bind () =
          if network_config.debug_arg then
            Util.prompt_continue
              "Existing namespace of same name detected, pausing startup. \
               Enter [y/Y] to continue on and remove existing namespace, start \
               clean, and run the test; press Cntrl-C to quit out: "
          else
            Deferred.return
              ([%log info]
                 "Existing namespace of same name detected; removing to start \
                  clean")
        in
        Util.run_cmd_exn "/" "kubectl"
          [ "delete"; "namespace"; network_config.terraform.testnet_name ]
        >>| Fn.const ()
      else return ()
    in
    let%bind () =
      if%bind File_system.dir_exists testnet_dir then (
        [%log info] "Old terraform directory found; removing to start clean" ;
        File_system.remove_dir testnet_dir )
      else return ()
    in
    [%log info] "Writing network configuration" ;
    let%bind () = Unix.mkdir testnet_dir in
    (* TODO: prebuild genesis proof and ledger *)
    (*
    let%bind inputs =
      Genesis_ledger_helper.Genesis_proof.generate_inputs ~proof_level ~ledger
        ~constraint_constants ~genesis_constants
    in
    let%bind (_, genesis_proof_filename) =
      Genesis_ledger_helper.Genesis_proof.load_or_generate ~logger ~genesis_dir
        inputs
    in
    *)
    Out_channel.with_file ~fail_if_exists:true (testnet_dir ^/ "main.tf.json")
      ~f:(fun ch ->
        Network_config.to_terraform network_config
        |> Terraform.to_string
        |> Out_channel.output_string ch) ;
    let testnet_log_filter = Network_config.testnet_log_filter network_config in
    let cons_workload workload_id node_info : Kubernetes_network.Workload.t =
      { workload_id; node_info }
    in
    let cons_node_info ?network_keypair ?(has_archive_container = false)
        primary_container_id : Kubernetes_network.Node.info =
      { network_keypair; has_archive_container; primary_container_id }
    in
    (* we currently only deploy 1 seed and coordinator per deploy (will be configurable later) *)
    let seed_workloads = [ cons_workload "seed" [ cons_node_info "mina" ] ] in
    let snark_coordinator_id =
      String.lowercase
        (String.sub network_config.terraform.snark_worker_public_key
           ~pos:
             (String.length network_config.terraform.snark_worker_public_key - 6)
           ~len:6)
    in
    let snark_coordinator_workloads =
      if network_config.terraform.snark_worker_replicas > 0 then
        [ cons_workload
            ("snark-coordinator-" ^ snark_coordinator_id)
            [ cons_node_info "mina" ]
        ]
      else []
    in
    let snark_worker_workloads =
      if network_config.terraform.snark_worker_replicas > 0 then
        [ cons_workload
            ("snark-worker-" ^ snark_coordinator_id)
            (List.init network_config.terraform.snark_worker_replicas
               ~f:(fun _i -> cons_node_info "worker"))
        ]
      else []
    in
    let block_producer_workloads =
      List.map network_config.terraform.block_producer_configs
        ~f:(fun bp_config ->
          cons_workload bp_config.name
            [ cons_node_info ~network_keypair:bp_config.keypair "mina" ])
    in
    let archive_workloads =
      List.init network_config.terraform.archive_node_count ~f:(fun i ->
          cons_workload
            (sprintf "archive-%d" (i + 1))
            [ cons_node_info ~has_archive_container:true "mina" ])
    in
    let workloads_by_id =
      let all_workloads =
        seed_workloads @ snark_coordinator_workloads @ snark_worker_workloads
        @ block_producer_workloads @ archive_workloads
      in
      all_workloads
      |> List.map ~f:(fun w -> (w.workload_id, w))
      |> String.Map.of_alist_exn
    in
    let t =
      { logger
      ; cluster = cluster_id
      ; namespace = network_config.terraform.testnet_name
      ; testnet_name = network_config.terraform.testnet_name
      ; graphql_enabled = network_config.terraform.deploy_graphql_ingress
      ; testnet_dir
      ; testnet_log_filter
      ; constants = network_config.constants
      ; seed_workloads
      ; block_producer_workloads
      ; snark_coordinator_workloads
      ; snark_worker_workloads
      ; archive_workloads
      ; workloads_by_id
      ; deployed = false
      ; keypairs =
          List.map network_config.keypairs ~f:(fun { keypair; _ } -> keypair)
      }
    in
    [%log info] "Initializing terraform" ;
    let%bind _ = run_cmd_exn t "terraform" [ "init" ] in
    let%map _ = run_cmd_exn t "terraform" [ "validate" ] in
    t

  let deploy t =
    let logger = t.logger in
    if t.deployed then failwith "network already deployed" ;
    [%log info] "Deploying network" ;
    let%bind _ = run_cmd_exn t "terraform" [ "apply"; "-auto-approve" ] in
    t.deployed <- true ;
    let config : Kubernetes_network.config =
      { testnet_name = t.testnet_name
      ; cluster = t.cluster
      ; namespace = t.namespace
      ; graphql_enabled = t.graphql_enabled
      }
    in
    let%map seeds =
      Deferred.List.concat_map t.seed_workloads
        ~f:(Kubernetes_network.Workload.get_nodes ~config)
    and block_producers =
      Deferred.List.concat_map t.block_producer_workloads
        ~f:(Kubernetes_network.Workload.get_nodes ~config)
    and snark_coordinators =
      Deferred.List.concat_map t.snark_coordinator_workloads
        ~f:(Kubernetes_network.Workload.get_nodes ~config)
    and snark_workers =
      Deferred.List.concat_map t.snark_worker_workloads
        ~f:(Kubernetes_network.Workload.get_nodes ~config)
    and archive_nodes =
      Deferred.List.concat_map t.archive_workloads
        ~f:(Kubernetes_network.Workload.get_nodes ~config)
    in
    let all_nodes =
      seeds @ block_producers @ snark_coordinators @ snark_workers
      @ archive_nodes
    in
    let nodes_by_pod_id =
      all_nodes
      |> List.map ~f:(fun node -> (node.pod_id, node))
      |> String.Map.of_alist_exn
    in
    let result =
      { Kubernetes_network.namespace = t.namespace
      ; constants = t.constants
      ; seeds
      ; block_producers
      ; snark_coordinators
      ; snark_workers
      ; archive_nodes
      ; nodes_by_pod_id
      ; testnet_log_filter = t.testnet_log_filter
      ; keypairs = t.keypairs
      }
    in
    let nodes_to_string =
      Fn.compose (String.concat ~sep:", ")
        (List.map ~f:Kubernetes_network.Node.id)
    in
    [%log info] "Network deployed" ;
    [%log info] "testnet namespace: %s" t.namespace ;
    [%log info] "snark coordinators: %s"
      (nodes_to_string result.snark_coordinators) ;
    [%log info] "snark workers: %s" (nodes_to_string result.snark_workers) ;
    [%log info] "block producers: %s" (nodes_to_string result.block_producers) ;
    [%log info] "archive nodes: %s" (nodes_to_string result.archive_nodes) ;
    result

  let destroy t =
    [%log' info t.logger] "Destroying network" ;
    if not t.deployed then failwith "network not deployed" ;
    let%bind _ = run_cmd_exn t "terraform" [ "destroy"; "-auto-approve" ] in
    t.deployed <- false ;
    Deferred.unit

  let cleanup t =
    let%bind () = if t.deployed then destroy t else return () in
    [%log' info t.logger] "Cleaning up network configuration" ;
    let%bind () = File_system.remove_dir t.testnet_dir in
    Deferred.unit
end<|MERGE_RESOLUTION|>--- conflicted
+++ resolved
@@ -90,11 +90,8 @@
         ; log_precomputed_blocks
         ; snark_worker_fee
         ; snark_worker_public_key
-<<<<<<< HEAD
         ; transaction_capacity
-=======
         ; aux_account_balance
->>>>>>> daae6649
         } =
       test_config
     in
