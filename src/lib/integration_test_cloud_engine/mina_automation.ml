--- conflicted
+++ resolved
@@ -219,13 +219,10 @@
             { txpool_max_size = Some txpool_max_size
             ; peer_list_url = None
             ; transaction_expiry_hr = None
-<<<<<<< HEAD
-=======
             ; max_proof_parties = None
             ; max_parties = None
             ; max_event_elements = None
             ; max_sequence_event_elements = None
->>>>>>> a5d2b57c
             }
       ; genesis =
           Some
