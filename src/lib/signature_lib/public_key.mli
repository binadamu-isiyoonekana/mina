[%%import "/src/config.mlh"]

open Core_kernel
open Snark_params
open Tick

type t = Field.t * Field.t [@@deriving sexp, hash]

include Codable.S with type t := t

module Stable : sig
  module V1 : sig
    type nonrec t = t [@@deriving bin_io, sexp, compare, hash, yojson, version]
  end

  module Latest = V1
end

include Comparable.S_binable with type t := t

[%%ifdef consensus_mechanism]

type var = Field.Var.t * Field.Var.t

val typ : (var, t) Typ.t

val var_of_t : t -> var

val assert_equal : var -> var -> (unit, 'a) Checked.t

[%%endif]

val of_private_key_exn : Private_key.t -> t

module Compressed : sig
  module Poly : sig
    type ('field, 'boolean) t = { x : 'field; is_odd : 'boolean }

    module Stable : sig
      module V1 : sig
        type ('field, 'boolean) t
      end

      module Latest = V1
    end
    with type ('field, 'boolean) V1.t = ('field, 'boolean) t
  end

  type t = (Field.t, bool) Poly.t [@@deriving sexp, hash]

  include Codable.S with type t := t

  module Stable : sig
    module V1 : sig
      type nonrec t = t [@@deriving sexp, bin_io, equal, compare, hash, version]

      include Codable.S with type t := t

      include Hashable.S_binable with type t := t
    end

    module Latest = V1
  end

  val gen : t Quickcheck.Generator.t

  val empty : t

  include Comparable.S with type t := t

  include Hashable.S_binable with type t := t

  val to_input_legacy : t -> (Field.t, bool) Random_oracle.Input.Legacy.t

<<<<<<< HEAD
  val to_input : t -> Field.t Random_oracle.Input.t
=======
  val to_input : t -> Field.t Random_oracle.Input.Chunked.t
>>>>>>> c0a6c8fa

  val to_string : t -> string

  val to_base58_check : t -> string

  val of_base58_check_exn : string -> t

  val of_base58_check : string -> t Or_error.t

  [%%ifdef consensus_mechanism]

  type var = (Field.Var.t, Boolean.var) Poly.t

  val typ : (var, t) Typ.t

  val var_of_t : t -> var

  module Checked : sig
    val equal : var -> var -> (Boolean.var, _) Checked.t

    val to_input_legacy :
      var -> (Field.Var.t, Boolean.var) Random_oracle.Input.Legacy.t

<<<<<<< HEAD
    val to_input : var -> Field.Var.t Random_oracle.Input.t
=======
    val to_input : var -> Field.Var.t Random_oracle.Input.Chunked.t
>>>>>>> c0a6c8fa

    val if_ : Boolean.var -> then_:var -> else_:var -> (var, _) Checked.t

    module Assert : sig
      val equal : var -> var -> (unit, _) Checked.t
    end
  end

  [%%endif]
end

val gen : t Quickcheck.Generator.t

val of_bigstring : Bigstring.t -> t Or_error.t

val to_bigstring : t -> Bigstring.t

val compress : t -> Compressed.t

val decompress : Compressed.t -> t option

val decompress_exn : Compressed.t -> t

(** Same as [Compressed.of_base58_check_exn] except that [of_base58_check_decompress_exn] fails if [decompress_exn] fails *)
val of_base58_check_decompress_exn : string -> Compressed.t

[%%ifdef consensus_mechanism]

val compress_var : var -> (Compressed.var, _) Checked.t

val decompress_var : Compressed.var -> (var, _) Checked.t

[%%endif]<|MERGE_RESOLUTION|>--- conflicted
+++ resolved
@@ -72,11 +72,7 @@
 
   val to_input_legacy : t -> (Field.t, bool) Random_oracle.Input.Legacy.t
 
-<<<<<<< HEAD
-  val to_input : t -> Field.t Random_oracle.Input.t
-=======
   val to_input : t -> Field.t Random_oracle.Input.Chunked.t
->>>>>>> c0a6c8fa
 
   val to_string : t -> string
 
@@ -100,11 +96,7 @@
     val to_input_legacy :
       var -> (Field.Var.t, Boolean.var) Random_oracle.Input.Legacy.t
 
-<<<<<<< HEAD
-    val to_input : var -> Field.Var.t Random_oracle.Input.t
-=======
     val to_input : var -> Field.Var.t Random_oracle.Input.Chunked.t
->>>>>>> c0a6c8fa
 
     val if_ : Boolean.var -> then_:var -> else_:var -> (var, _) Checked.t
 
