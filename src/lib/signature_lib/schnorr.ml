[%%import "/src/config.mlh"]

module Bignum_bigint = Bigint
open Core_kernel

module type Message_intf = sig
  type field

  type t

  type curve

  type curve_scalar

  val derive : t -> private_key:curve_scalar -> public_key:curve -> curve_scalar

  val derive_for_mainnet :
    t -> private_key:curve_scalar -> public_key:curve -> curve_scalar

  val derive_for_testnet :
    t -> private_key:curve_scalar -> public_key:curve -> curve_scalar

  val hash : t -> public_key:curve -> r:field -> curve_scalar

  val hash_for_mainnet : t -> public_key:curve -> r:field -> curve_scalar

  val hash_for_testnet : t -> public_key:curve -> r:field -> curve_scalar

  [%%ifdef consensus_mechanism]

  type field_var

  type boolean_var

  type var

  type curve_var

  type curve_scalar_var

  type _ checked

  val hash_checked :
    var -> public_key:curve_var -> r:field_var -> curve_scalar_var checked

  [%%endif]
end

[%%ifdef consensus_mechanism]

module type S = sig
  module Impl : Snarky_backendless.Snark_intf.S

  open Impl

  type curve

  type curve_var

  type curve_scalar

  type curve_scalar_var

  module Shifted : sig
    module type S =
      Snarky_curves.Shifted_intf
        with type curve_var := curve_var
         and type boolean_var := Boolean.var
         and type 'a checked := 'a Checked.t
  end

  module Message :
    Message_intf
      with type boolean_var := Boolean.var
       and type curve_scalar := curve_scalar
       and type curve_scalar_var := curve_scalar_var
       and type 'a checked := 'a Checked.t
       and type curve := curve
       and type curve_var := curve_var
       and type field := Field.t
       and type field_var := Field.Var.t

  module Signature : sig
    type t = field * curve_scalar [@@deriving sexp]

    type var = Field.Var.t * curve_scalar_var

    val typ : (var, t) Typ.t
  end

  module Private_key : sig
    type t = curve_scalar [@@deriving sexp]
  end

  module Public_key : sig
    type t = curve [@@deriving sexp]

    type var = curve_var
  end

  module Checked : sig
    val compress : curve_var -> Boolean.var list Checked.t

    val verifies :
         (module Shifted.S with type t = 't)
      -> Signature.var
      -> Public_key.var
      -> Message.var
      -> Boolean.var Checked.t

    val assert_verifies :
         (module Shifted.S with type t = 't)
      -> Signature.var
      -> Public_key.var
      -> Message.var
      -> unit Checked.t
  end

  val compress : curve -> bool list

  val sign :
       ?signature_kind:Mina_signature_kind.t
    -> Private_key.t
    -> Message.t
    -> Signature.t

  val verify :
       ?signature_kind:Mina_signature_kind.t
    -> Signature.t
    -> Public_key.t
    -> Message.t
    -> bool
end

module Make
    (Impl : Snarky_backendless.Snark_intf.S) (Curve : sig
      open Impl

      module Scalar : sig
        type t [@@deriving sexp, equal]

        type var

        val typ : (var, t) Typ.t

        val zero : t

        val ( * ) : t -> t -> t

        val ( + ) : t -> t -> t

        val negate : t -> t

        module Checked : sig
          val to_bits : var -> Boolean.var Bitstring_lib.Bitstring.Lsb_first.t
        end
      end

      type t [@@deriving sexp]

      type var = Field.Var.t * Field.Var.t

      module Checked :
        Snarky_curves.Weierstrass_checked_intf
          with module Impl := Impl
           and type t = var
           and type unchecked := t

      val one : t

      val ( + ) : t -> t -> t

      val negate : t -> t

      val scale : t -> Scalar.t -> t

      val to_affine_exn : t -> Field.t * Field.t
    end)
    (Message : Message_intf
                 with type boolean_var := Impl.Boolean.var
                  and type curve_scalar_var := Curve.Scalar.var
                  and type curve_scalar := Curve.Scalar.t
                  and type curve := Curve.t
                  and type curve_var := Curve.var
                  and type field := Impl.Field.t
                  and type field_var := Impl.Field.Var.t
                  and type 'a checked := 'a Impl.Checked.t) :
  S
    with module Impl := Impl
     and type curve := Curve.t
     and type curve_var := Curve.var
     and type curve_scalar := Curve.Scalar.t
     and type curve_scalar_var := Curve.Scalar.var
     and module Shifted := Curve.Checked.Shifted
     and module Message := Message = struct
  open Impl

  module Signature = struct
    type t = Field.t * Curve.Scalar.t [@@deriving sexp]

    type var = Field.Var.t * Curve.Scalar.var

    let typ : (var, t) Typ.t = Typ.tuple2 Field.typ Curve.Scalar.typ
  end

  module Private_key = struct
    type t = Curve.Scalar.t [@@deriving sexp]
  end

  module Public_key : sig
    type t = Curve.t [@@deriving sexp]

    type var = Curve.var
  end =
    Curve

  let compress (t : Curve.t) =
    let x, _ = Curve.to_affine_exn t in
    Field.unpack x

  let is_even (t : Field.t) = not (Bigint.test_bit (Bigint.of_field t) 0)

  let sign ?signature_kind (d_prime : Private_key.t) (m : Message.t) =
    let public_key =
      (* TODO: Don't recompute this. *) Curve.scale Curve.one d_prime
    in
    (* TODO: Once we switch to implicit sign-bit we'll have to conditionally negate d_prime. *)
    let d = d_prime in
    let derive =
      let open Mina_signature_kind in
      match signature_kind with
      | None ->
          Message.derive
      | Some Mainnet ->
          Message.derive_for_mainnet
      | Some Testnet ->
          Message.derive_for_testnet
    in
    let k_prime = derive m ~public_key ~private_key:d in
    assert (not Curve.Scalar.(equal k_prime zero)) ;
    let r, ry = Curve.(to_affine_exn (scale Curve.one k_prime)) in
    let k = if is_even ry then k_prime else Curve.Scalar.negate k_prime in
    let hash =
      let open Mina_signature_kind in
      match signature_kind with
      | None ->
          Message.hash
      | Some Mainnet ->
          Message.hash_for_mainnet
      | Some Testnet ->
          Message.hash_for_testnet
    in
    let e = hash m ~public_key ~r in
    let s = Curve.Scalar.(k + (e * d)) in
    (r, s)

  let verify ?signature_kind ((r, s) : Signature.t) (pk : Public_key.t)
      (m : Message.t) =
    let hash =
      let open Mina_signature_kind in
      match signature_kind with
      | None ->
          Message.hash
      | Some Mainnet ->
          Message.hash_for_mainnet
      | Some Testnet ->
          Message.hash_for_testnet
    in
    let e = hash ~public_key:pk ~r m in
    let r_pt = Curve.(scale one s + negate (scale pk e)) in
    match Curve.to_affine_exn r_pt with
    | rx, ry ->
        is_even ry && Field.equal rx r
    | exception _ ->
        false

  [%%if call_logger]

  let verify s pk m =
    Mina_debug.Call_logger.record_call "Signature_lib.Schnorr.verify" ;
    if Random.int 1000 = 0 then (
      print_endline "SCHNORR BACKTRACE:" ;
      Printexc.print_backtrace stdout ) ;
    verify s pk m

  [%%endif]

  module Checked = struct
    let to_bits x =
      Field.Checked.choose_preimage_var x ~length:Field.size_in_bits

    let compress ((x, _) : Curve.var) = to_bits x

    let is_even y =
      let%map bs = Field.Checked.unpack_full y in
      Bitstring_lib.Bitstring.Lsb_first.to_list bs |> List.hd_exn |> Boolean.not

    (* returning r_point as a representable point ensures it is nonzero so the nonzero
     * check does not have to explicitly be performed *)

    let%snarkydef verifier (type s) ~equal ~final_check
        ((module Shifted) as shifted :
          (module Curve.Checked.Shifted.S with type t = s))
        ((r, s) : Signature.var) (public_key : Public_key.var) (m : Message.var)
        =
      let%bind e = Message.hash_checked m ~public_key ~r in
      (* s * g - e * public_key *)
      let%bind e_pk =
        Curve.Checked.scale shifted
          (Curve.Checked.negate public_key)
          (Curve.Scalar.Checked.to_bits e)
          ~init:Shifted.zero
      in
      let%bind s_g_e_pk =
        Curve.Checked.scale_known shifted Curve.one
          (Curve.Scalar.Checked.to_bits s)
          ~init:e_pk
      in
      let%bind rx, ry = Shifted.unshift_nonzero s_g_e_pk in
      let%bind y_even = is_even ry in
      let%bind r_correct = equal r rx in
      final_check r_correct y_even

    let verifies s =
      verifier ~equal:Field.Checked.equal ~final_check:Boolean.( && ) s

    let assert_verifies s =
      verifier ~equal:Field.Checked.Assert.equal
        ~final_check:(fun () ry_even -> Boolean.Assert.is_true ry_even)
        s
  end
end

[%%else]

(* nonconsensus version of the functor; yes, there's some repeated code,
   but seems difficult to abstract over the functors and signatures
 *)

module type S = sig
  open Snark_params.Tick

  type curve

  type curve_scalar

  module Message :
    Message_intf
      with type curve_scalar := curve_scalar
       and type curve := curve
       and type field := Field.t

  module Signature : sig
    type t = Field.t * curve_scalar [@@deriving sexp]
  end

  module Private_key : sig
    type t = curve_scalar [@@deriving sexp]
  end

  module Public_key : sig
    type t = curve [@@deriving sexp]
  end

  val sign :
       ?signature_kind:Mina_signature_kind.t
    -> Private_key.t
    -> Message.t
    -> Signature.t

  val verify :
       ?signature_kind:Mina_signature_kind.t
    -> Signature.t
    -> Public_key.t
    -> Message.t
    -> bool
end

module Make
    (Impl : module type of Snark_params.Tick) (Curve : sig
      open Impl

      module Scalar : sig
        type t [@@deriving sexp, equal]

        val zero : t

        val ( * ) : t -> t -> t

        val ( + ) : t -> t -> t

        val negate : t -> t
      end

      type t [@@deriving sexp]

      val one : t

      val ( + ) : t -> t -> t

      val negate : t -> t

      val scale : t -> Scalar.t -> t

      val to_affine_exn : t -> Field.t * Field.t
    end)
    (Message : Message_intf
                 with type curve := Curve.t
                  and type curve_scalar := Curve.Scalar.t
                  and type field := Impl.Field.t) :
  S
    with type curve := Curve.t
     and type curve_scalar := Curve.Scalar.t
     and module Message := Message = struct
  module Private_key = struct
    type t = Curve.Scalar.t [@@deriving sexp]
  end

  module Signature = struct
    type t = Impl.Field.t * Curve.Scalar.t [@@deriving sexp]
  end

  module Public_key : sig
    type t = Curve.t [@@deriving sexp]
  end =
    Curve

  let is_even (t : Impl.Field.t) = not @@ Impl.Field.parity t

  let sign ?signature_kind (d_prime : Private_key.t) m =
    let public_key =
      (* TODO: Don't recompute this. *)
      Curve.scale Curve.one d_prime
    in
    (* TODO: Once we switch to implicit sign-bit we'll have to conditionally negate d_prime. *)
    let d = d_prime in
    let derive =
      let open Mina_signature_kind in
      match signature_kind with
      | None ->
          Message.derive
      | Some Mainnet ->
          Message.derive_for_mainnet
      | Some Testnet ->
          Message.derive_for_testnet
    in
    let k_prime = derive m ~public_key ~private_key:d in
    assert (not Curve.Scalar.(equal k_prime zero)) ;
    let r, (ry : Impl.Field.t) =
      Curve.(to_affine_exn (scale Curve.one k_prime))
    in
    let k = if is_even ry then k_prime else Curve.Scalar.negate k_prime in
    let hash =
      let open Mina_signature_kind in
      match signature_kind with
      | None ->
          Message.hash
      | Some Mainnet ->
          Message.hash_for_mainnet
      | Some Testnet ->
          Message.hash_for_testnet
    in
    let e = hash m ~public_key ~r in
    let s = Curve.Scalar.(k + (e * d)) in
    (r, s)

  let verify ?signature_kind ((r, s) : Signature.t) (pk : Public_key.t)
      (m : Message.t) =
    let hash =
      let open Mina_signature_kind in
      match signature_kind with
      | None ->
          Message.hash
      | Some Mainnet ->
          Message.hash_for_mainnet
      | Some Testnet ->
          Message.hash_for_testnet
    in
    let e = hash ~public_key:pk ~r m in
    let r_pt = Curve.(scale one s + negate (scale pk e)) in
    match Curve.to_affine_exn r_pt with
    | rx, ry ->
        is_even ry && Impl.Field.(equal rx r)
    | exception _ ->
        false
end

[%%endif]

open Snark_params

module Message = struct
  let network_id_mainnet = Char.of_int_exn 1

  let network_id_testnet = Char.of_int_exn 0

  let network_id =
    match Mina_signature_kind.t with
    | Mainnet ->
        network_id_mainnet
    | Testnet ->
        network_id_testnet

  module Legacy = struct
    open Tick

    type t = (Field.t, bool) Random_oracle.Input.Legacy.t [@@deriving sexp]

    let make_derive ~network_id t ~private_key ~public_key =
      let input =
        let x, y = Tick.Inner_curve.to_affine_exn public_key in
        Random_oracle.Input.Legacy.append t
          { field_elements = [| x; y |]
          ; bitstrings =
              [| Tock.Field.unpack private_key
               ; Fold_lib.Fold.(
                   to_list (string_bits (String.of_char network_id)))
              |]
          }
      in
      Random_oracle.Input.Legacy.to_bits ~unpack:Field.unpack input
      |> Array.of_list |> Blake2.bits_to_string |> Blake2.digest_string
      |> Blake2.to_raw_string |> Blake2.string_to_bits |> Array.to_list
      |> Fn.flip List.take (Int.min 256 (Tock.Field.size_in_bits - 1))
      |> Tock.Field.project

    let derive = make_derive ~network_id

    let derive_for_mainnet = make_derive ~network_id:network_id_mainnet

    let derive_for_testnet = make_derive ~network_id:network_id_testnet

    let make_hash ~init t ~public_key ~r =
      let input =
        let px, py = Inner_curve.to_affine_exn public_key in
        Random_oracle.Input.Legacy.append t
          { field_elements = [| px; py; r |]; bitstrings = [||] }
      in
      let open Random_oracle.Legacy in
      hash ~init (pack_input input)
      |> Digest.to_bits ~length:Field.size_in_bits
      |> Inner_curve.Scalar.of_bits

<<<<<<< HEAD
    let hash = make_hash ~init:Hash_prefix_states.signature

    let hash_for_mainnet =
      make_hash ~init:Hash_prefix_states.signature_for_mainnet

    let hash_for_testnet =
      make_hash ~init:Hash_prefix_states.signature_for_testnet
=======
    let hash = make_hash ~init:Hash_prefix_states.signature_legacy

    let hash_for_mainnet =
      make_hash ~init:Hash_prefix_states.signature_for_mainnet_legacy

    let hash_for_testnet =
      make_hash ~init:Hash_prefix_states.signature_for_testnet_legacy
>>>>>>> df2e688a

    [%%ifdef consensus_mechanism]

    type var = (Field.Var.t, Boolean.var) Random_oracle.Input.Legacy.t

    let%snarkydef hash_checked t ~public_key ~r =
      let input =
        let px, py = public_key in
        Random_oracle.Input.Legacy.append t
          { field_elements = [| px; py; r |]; bitstrings = [||] }
      in
      make_checked (fun () ->
          let open Random_oracle.Legacy.Checked in
<<<<<<< HEAD
          hash ~init:Hash_prefix_states.signature (pack_input input)
=======
          hash ~init:Hash_prefix_states.signature_legacy (pack_input input)
>>>>>>> df2e688a
          |> Digest.to_bits ~length:Field.size_in_bits
          |> Bitstring_lib.Bitstring.Lsb_first.of_list)

    [%%endif]
  end

  module Chunked = struct
    open Tick

    type t = Field.t Random_oracle.Input.Chunked.t [@@deriving sexp]

    let make_derive ~network_id t ~private_key ~public_key =
      let input =
        let x, y = Tick.Inner_curve.to_affine_exn public_key in
        let id =
          Fold_lib.Fold.(to_list (string_bits (String.of_char network_id)))
        in
        Random_oracle.Input.Chunked.append t
          { field_elements =
              [| x; y; Field.project (Tock.Field.unpack private_key) |]
          ; packeds = [| (Field.project id, List.length id) |]
          }
      in
      Array.map (Random_oracle.pack_input input) ~f:Tick.Field.unpack
      |> Array.to_list |> List.concat |> Array.of_list |> Blake2.bits_to_string
      |> Blake2.digest_string |> Blake2.to_raw_string |> Blake2.string_to_bits
      |> Array.to_list
      |> Fn.flip List.take (Int.min 256 (Tock.Field.size_in_bits - 1))
      |> Tock.Field.project

    let derive = make_derive ~network_id

    let derive_for_mainnet = make_derive ~network_id:network_id_mainnet

    let derive_for_testnet = make_derive ~network_id:network_id_testnet

    let make_hash ~init t ~public_key ~r =
      let input =
        let px, py = Inner_curve.to_affine_exn public_key in
        Random_oracle.Input.Chunked.append t
          { field_elements = [| px; py; r |]; packeds = [||] }
      in
      let open Random_oracle in
      hash ~init (pack_input input)
      |> Digest.to_bits ~length:Field.size_in_bits
      |> Inner_curve.Scalar.of_bits

    let hash = make_hash ~init:Hash_prefix_states.signature

    let hash_for_mainnet =
      make_hash ~init:Hash_prefix_states.signature_for_mainnet

    let hash_for_testnet =
      make_hash ~init:Hash_prefix_states.signature_for_testnet

    [%%ifdef consensus_mechanism]

    type var = Field.Var.t Random_oracle.Input.Chunked.t

    let%snarkydef hash_checked t ~public_key ~r =
      let input =
        let px, py = public_key in
        Random_oracle.Input.Chunked.append t
          { field_elements = [| px; py; r |]; packeds = [||] }
      in
      make_checked (fun () ->
          let open Random_oracle.Checked in
          hash ~init:Hash_prefix_states.signature (pack_input input)
          |> Digest.to_bits ~length:Field.size_in_bits
          |> Bitstring_lib.Bitstring.Lsb_first.of_list)

    [%%endif]
  end
end

module Legacy = Make (Tick) (Tick.Inner_curve) (Message.Legacy)
module Chunked = Make (Tick) (Tick.Inner_curve) (Message.Chunked)

[%%ifdef consensus_mechanism]

let gen_legacy =
  let open Quickcheck.Let_syntax in
  let%map pk = Private_key.gen and msg = Tick.Field.gen in
  (pk, Random_oracle.Input.Legacy.field_elements [| msg |])

let gen_chunked =
  let open Quickcheck.Let_syntax in
  let%map pk = Private_key.gen and msg = Tick.Field.gen in
  (pk, Random_oracle.Input.Chunked.field_elements [| msg |])

(* Use for reading only. *)
let legacy_message_typ () : (Message.Legacy.var, Message.Legacy.t) Tick.Typ.t =
  let open Tick.Typ in
  { alloc = Alloc.return (Random_oracle.Input.Legacy.field_elements [||])
  ; store =
      Store.Let_syntax.(
        fun { Random_oracle.Input.Legacy.field_elements; bitstrings } ->
          let%bind field_elements =
            Store.all @@ Array.to_list
            @@ Array.map ~f:(store Tick.Field.typ) field_elements
          in
          let%map bitstrings =
            Store.all @@ Array.to_list
            @@ Array.map bitstrings ~f:(fun l ->
                   Store.all @@ List.map ~f:(store Tick.Boolean.typ) l)
          in
          { Random_oracle.Input.Legacy.field_elements =
              Array.of_list field_elements
          ; bitstrings = Array.of_list bitstrings
          })
  ; read =
      Read.Let_syntax.(
        fun { Random_oracle.Input.Legacy.field_elements; bitstrings } ->
          let%bind field_elements =
            Read.all @@ Array.to_list
            @@ Array.map ~f:(read Tick.Field.typ) field_elements
          in
          let%map bitstrings =
            Read.all @@ Array.to_list
            @@ Array.map bitstrings ~f:(fun l ->
                   Read.all @@ List.map ~f:(read Tick.Boolean.typ) l)
          in
          { Random_oracle.Input.Legacy.field_elements =
              Array.of_list field_elements
          ; bitstrings = Array.of_list bitstrings
          })
  ; check = (fun _ -> Tick.Checked.return ())
  }

(* Use for reading only. *)
let chunked_message_typ () : (Message.Chunked.var, Message.Chunked.t) Tick.Typ.t
    =
  let open Tick.Typ in
  { alloc = Alloc.return (Random_oracle.Input.Chunked.field_elements [||])
  ; store =
      Store.Let_syntax.(
        fun { Random_oracle.Input.Chunked.field_elements; packeds } ->
          let%bind field_elements =
            Store.all @@ Array.to_list
            @@ Array.map ~f:(store Tick.Field.typ) field_elements
          in
          let packeds2 =
            Array.init (Array.length packeds) ~f:(fun _ ->
                (Tick.Field.Var.constant Tick.Field.zero, 0))
          in
          let%map () =
            Array.foldi packeds ~init:(Store.return ())
              ~f:(fun i acc (fld, len) ->
                let%bind () = acc in
                let%map x = store Tick.Field.typ fld in
                packeds2.(i) <- (x, len))
          in
          { Random_oracle.Input.Chunked.field_elements =
              Array.of_list field_elements
          ; packeds = packeds2
          })
  ; read =
      Read.Let_syntax.(
        fun { Random_oracle.Input.Chunked.field_elements; packeds } ->
          let%bind field_elements =
            Read.all @@ Array.to_list
            @@ Array.map ~f:(read Tick.Field.typ) field_elements
          in
          let packeds2 =
            Array.init (Array.length packeds) ~f:(fun _ -> (Tick.Field.zero, 0))
          in
          let%map () =
            Array.foldi packeds ~init:(Read.return ())
              ~f:(fun i acc (fld, len) ->
                let%bind () = acc in
                let%map x = read Tick.Field.typ fld in
                packeds2.(i) <- (x, len))
          in
          { Random_oracle.Input.Chunked.field_elements =
              Array.of_list field_elements
          ; packeds = packeds2
          })
  ; check = (fun _ -> Tick.Checked.return ())
  }

let%test_unit "schnorr checked + unchecked" =
  Quickcheck.test ~trials:5 gen_legacy ~f:(fun (pk, msg) ->
      let s = Legacy.sign pk msg in
      let pubkey = Tick.Inner_curve.(scale one pk) in
      assert (Legacy.verify s pubkey msg) ;
      (Tick.Test.test_equal ~sexp_of_t:[%sexp_of: bool] ~equal:Bool.equal
         Tick.Typ.(
           tuple3 Tick.Inner_curve.typ (legacy_message_typ ())
             Legacy.Signature.typ)
         Tick.Boolean.typ
         (fun (public_key, msg, s) ->
           let open Tick.Checked in
           let%bind (module Shifted) =
             Tick.Inner_curve.Checked.Shifted.create ()
           in
           Legacy.Checked.verifies (module Shifted) s public_key msg)
         (fun _ -> true))
        (pubkey, msg, s))

let%test_unit "schnorr checked + unchecked" =
  Quickcheck.test ~trials:5 gen_chunked ~f:(fun (pk, msg) ->
      let s = Chunked.sign pk msg in
      let pubkey = Tick.Inner_curve.(scale one pk) in
      assert (Chunked.verify s pubkey msg) ;
      (Tick.Test.test_equal ~sexp_of_t:[%sexp_of: bool] ~equal:Bool.equal
         Tick.Typ.(
           tuple3 Tick.Inner_curve.typ (chunked_message_typ ())
             Chunked.Signature.typ)
         Tick.Boolean.typ
         (fun (public_key, msg, s) ->
           let open Tick.Checked in
           let%bind (module Shifted) =
             Tick.Inner_curve.Checked.Shifted.create ()
           in
           Chunked.Checked.verifies (module Shifted) s public_key msg)
         (fun _ -> true))
        (pubkey, msg, s))

[%%endif]<|MERGE_RESOLUTION|>--- conflicted
+++ resolved
@@ -541,15 +541,6 @@
       |> Digest.to_bits ~length:Field.size_in_bits
       |> Inner_curve.Scalar.of_bits
 
-<<<<<<< HEAD
-    let hash = make_hash ~init:Hash_prefix_states.signature
-
-    let hash_for_mainnet =
-      make_hash ~init:Hash_prefix_states.signature_for_mainnet
-
-    let hash_for_testnet =
-      make_hash ~init:Hash_prefix_states.signature_for_testnet
-=======
     let hash = make_hash ~init:Hash_prefix_states.signature_legacy
 
     let hash_for_mainnet =
@@ -557,7 +548,6 @@
 
     let hash_for_testnet =
       make_hash ~init:Hash_prefix_states.signature_for_testnet_legacy
->>>>>>> df2e688a
 
     [%%ifdef consensus_mechanism]
 
@@ -571,11 +561,7 @@
       in
       make_checked (fun () ->
           let open Random_oracle.Legacy.Checked in
-<<<<<<< HEAD
-          hash ~init:Hash_prefix_states.signature (pack_input input)
-=======
           hash ~init:Hash_prefix_states.signature_legacy (pack_input input)
->>>>>>> df2e688a
           |> Digest.to_bits ~length:Field.size_in_bits
           |> Bitstring_lib.Bitstring.Lsb_first.of_list)
 
