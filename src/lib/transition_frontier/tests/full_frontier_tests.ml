(* Only show stdout for failed inline tests. *)
open Inline_test_quiet_logs
open Async_kernel
open Core_kernel
open Signature_lib
open Mina_base
open Mina_transition
open Frontier_base
open Deferred.Let_syntax

let%test_module "Full_frontier tests" =
  ( module struct
    let () =
      Backtrace.elide := false ;
      Async.Scheduler.set_record_backtraces true

    let logger = Logger.null ()

    let precomputed_values = Lazy.force Precomputed_values.for_unit_tests

    let constraint_constants = precomputed_values.constraint_constants

    let ledger_depth = constraint_constants.ledger_depth

    let proof_level = precomputed_values.proof_level

    let verifier =
      Async.Thread_safe.block_on_async_exn (fun () ->
          Verifier.create ~logger ~proof_level ~constraint_constants
            ~conf_dir:None
            ~pids:(Child_processes.Termination.create_pid_table ()))

    module Genesis_ledger = (val precomputed_values.genesis_ledger)

    let accounts_with_secret_keys = Lazy.force Genesis_ledger.accounts

    let max_length = 5

    let gen_breadcrumb =
      Breadcrumb.For_tests.gen ~logger ~precomputed_values ~verifier
        ?trust_system:None ~accounts_with_secret_keys

    let gen_breadcrumb_seq =
      Breadcrumb.For_tests.gen_seq ~logger ~precomputed_values ~verifier
        ?trust_system:None ~accounts_with_secret_keys

    module Transfer =
      Mina_ledger.Ledger_transfer.Make (Mina_ledger.Ledger) (Mina_ledger.Ledger)

    let add_breadcrumb frontier breadcrumb =
      let diffs = Full_frontier.calculate_diffs frontier breadcrumb in
      ignore
        ( Full_frontier.apply_diffs frontier diffs ~has_long_catchup_job:false
            ~enable_epoch_ledger_sync:`Disabled
          : [ `New_root_and_diffs_with_mutants of
              Root_identifier.t option * Diff.Full.With_mutant.t list ] )

    let add_breadcrumbs frontier = List.iter ~f:(add_breadcrumb frontier)

    let create_frontier () =
      let open Core in
      let epoch_ledger_location =
        Filename.temp_dir_name ^/ "epoch_ledger"
        ^ (Uuid_unix.create () |> Uuid.to_string)
      in
      let consensus_local_state =
        Consensus.Data.Local_state.create Public_key.Compressed.Set.empty
          ~genesis_ledger:Genesis_ledger.t
          ~genesis_epoch_data:precomputed_values.genesis_epoch_data
          ~epoch_ledger_location ~ledger_depth:constraint_constants.ledger_depth
          ~genesis_state_hash:
<<<<<<< HEAD
            (State_hash.With_state_hashes.state_hash precomputed_values.protocol_state_with_hashes)
=======
            (State_hash.With_state_hashes.state_hash
               precomputed_values.protocol_state_with_hashes)
>>>>>>> 8fc1e636
      in
      let root_ledger =
        Or_error.ok_exn
          (Transfer.transfer_accounts
             ~src:(Lazy.force Genesis_ledger.t)
             ~dest:(Mina_ledger.Ledger.create ~depth:ledger_depth ()))
      in
      let root_data =
        let open Root_data in
        { transition = External_transition.For_tests.genesis ~precomputed_values
        ; staged_ledger =
            Staged_ledger.create_exn ~constraint_constants ~ledger:root_ledger
        ; protocol_states = []
        }
      in
      let persistent_root =
        Persistent_root.create ~logger
          ~directory:(Filename.temp_file "snarked_ledger" "")
          ~ledger_depth
      in
      Persistent_root.reset_to_genesis_exn persistent_root ~precomputed_values ;
      let persistent_root_instance =
        Persistent_root.create_instance_exn persistent_root
      in
      Full_frontier.create ~logger ~root_data
        ~root_ledger:
          (Mina_ledger.Ledger.Any_ledger.cast
             (module Mina_ledger.Ledger)
             root_ledger)
        ~consensus_local_state ~max_length ~precomputed_values
        ~time_controller:(Block_time.Controller.basic ~logger)
        ~persistent_root_instance

    let clean_up_persistent_root ~frontier =
      let persistent_root_instance =
        Full_frontier.persistent_root_instance frontier
      in
      Persistent_root.Instance.destroy persistent_root_instance

    let%test_unit "Should be able to find a breadcrumbs after adding them" =
      Quickcheck.test gen_breadcrumb ~trials:4 ~f:(fun make_breadcrumb ->
          Async.Thread_safe.block_on_async_exn (fun () ->
              let frontier = create_frontier () in
              let root = Full_frontier.root frontier in
              let%map breadcrumb = make_breadcrumb root in
              add_breadcrumb frontier breadcrumb ;
              let queried_breadcrumb =
                Full_frontier.find_exn frontier
                  (Breadcrumb.state_hash breadcrumb)
              in
              [%test_eq: Breadcrumb.t] breadcrumb queried_breadcrumb ;
              clean_up_persistent_root ~frontier))

    let%test_unit "Constructing a better branch should change the best tip" =
      let gen_branches =
        let open Quickcheck.Generator.Let_syntax in
        let%bind short_branch = gen_breadcrumb_seq 2 in
        let%map long_branch = gen_breadcrumb_seq 3 in
        (short_branch, long_branch)
      in
      Quickcheck.test gen_branches ~trials:4
        ~f:(fun (make_short_branch, make_long_branch) ->
          Async.Thread_safe.block_on_async_exn (fun () ->
              let frontier = create_frontier () in
              let test_best_tip ?message breadcrumb =
                [%test_eq: State_hash.t] ?message
                  (Breadcrumb.state_hash breadcrumb)
                  (Breadcrumb.state_hash @@ Full_frontier.best_tip frontier)
              in
              let root = Full_frontier.root frontier in
              let%bind short_branch = make_short_branch root in
              let%map long_branch = make_long_branch root in
              test_best_tip root ~message:"best tip should start as root" ;
              add_breadcrumbs frontier short_branch ;
              test_best_tip
                (List.last_exn short_branch)
                ~message:"best tip should change when short branch is added" ;
              add_breadcrumb frontier (List.hd_exn long_branch) ;
              test_best_tip
                (List.last_exn short_branch)
                ~message:
                  "best tip should not change when only part of long branch is \
                   added" ;
              add_breadcrumbs frontier (List.tl_exn long_branch) ;
              test_best_tip
                (List.last_exn long_branch)
                ~message:"best tip should change when all of best tip is added" ;
              clean_up_persistent_root ~frontier))

    let%test_unit "The root should be updated after (> max_length) nodes are \
                   added in sequence" =
      let test_eq ?message = [%test_eq: Breadcrumb.t] ?equal:None ?message in
      let test_not_eq ?message =
        let message = Option.map message ~f:(fun m -> "not " ^ m) in
        [%test_eq: Breadcrumb.t] ?message ~equal:(fun a b ->
            not (Breadcrumb.equal a b))
      in
      Quickcheck.test
        (gen_breadcrumb_seq (max_length * 2))
        ~trials:4
        ~f:(fun make_seq ->
          Async.Thread_safe.block_on_async_exn (fun () ->
              let frontier = create_frontier () in
              let root = Full_frontier.root frontier in
              let%map seq = make_seq root in
              ignore
              @@ List.fold seq ~init:1 ~f:(fun i breadcrumb ->
                     let pre_root = Full_frontier.root frontier in
                     add_breadcrumb frontier breadcrumb ;
                     let post_root = Full_frontier.root frontier in
                     if i > max_length then
                       test_not_eq pre_root post_root
                         ~message:
                           "roots should be different after max_length \
                            breadcrumbs are added"
                     else
                       test_eq pre_root post_root
                         ~message:
                           "roots should be the same before max_length \
                            breadcrumbs" ;
                     i + 1) ;
              clean_up_persistent_root ~frontier))

    let%test_unit "Protocol states are available for every transaction in the \
                   frontier" =
      Quickcheck.test
        (gen_breadcrumb_seq (max_length * 4))
        ~trials:2
        ~f:(fun make_seq ->
          Async.Thread_safe.block_on_async_exn (fun () ->
              let frontier = create_frontier () in
              let root = Full_frontier.root frontier in
              let%map rest = make_seq root in
              List.iter rest ~f:(fun breadcrumb ->
                  add_breadcrumb frontier breadcrumb ;
                  let required_state_hashes =
                    Breadcrumb.staged_ledger breadcrumb
                    |> Staged_ledger.scan_state
                    |> Staged_ledger.Scan_state.required_state_hashes
                  in
                  List.iter (State_hash.Set.to_list required_state_hashes)
                    ~f:(fun hash ->
                      ignore
                        ( Full_frontier.For_tests.find_protocol_state_exn
                            frontier hash
                          : Mina_state.Protocol_state.value ))) ;
              clean_up_persistent_root ~frontier))

    let%test_unit "The length of the longest branch should never be greater \
                   than max_length" =
      let gen =
        Quickcheck.Generator.Let_syntax.(
          Int.gen_incl max_length (max_length * 2) >>= gen_breadcrumb_seq)
      in
      Quickcheck.test gen ~trials:4 ~f:(fun make_seq ->
          Async.Thread_safe.block_on_async_exn (fun () ->
              let frontier = create_frontier () in
              let root = Full_frontier.root frontier in
              let%map breadcrumbs = make_seq root in
              List.iter breadcrumbs ~f:(fun b ->
                  add_breadcrumb frontier b ;
                  [%test_pred: int] (( >= ) max_length)
                    (List.length
                       Full_frontier.(
                         path_map frontier (best_tip frontier) ~f:Fn.id))) ;
              clean_up_persistent_root ~frontier))

    let%test_unit "Common ancestor can be reliably found" =
      let ancestor_length = (max_length / 2) - 1 in
      let gen =
        let open Quickcheck.Generator.Let_syntax in
        let%bind ancestors = gen_breadcrumb_seq ancestor_length in
        let%bind branch_a =
          Int.gen_incl 1 (max_length / 2) >>= gen_breadcrumb_seq
        in
        let%map branch_b =
          Int.gen_incl 1 (max_length / 2) >>= gen_breadcrumb_seq
        in
        (ancestors, branch_a, branch_b)
      in
      Quickcheck.test gen ~trials:4
        ~f:(fun (make_ancestors, make_branch_a, make_branch_b) ->
          Async.Thread_safe.block_on_async_exn (fun () ->
              let frontier = create_frontier () in
              let root = Full_frontier.root frontier in
              let%bind ancestors = make_ancestors root in
              let youngest_ancestor = List.last_exn ancestors in
              let%bind branch_a = make_branch_a youngest_ancestor in
              let%map branch_b = make_branch_b youngest_ancestor in
              let tip_a, tip_b =
                (List.last_exn branch_a, List.last_exn branch_b)
              in
              add_breadcrumbs frontier ancestors ;
              add_breadcrumbs frontier (branch_a @ branch_b) ;
              [%test_eq: State_hash.t]
                (Full_frontier.common_ancestor frontier tip_a tip_b)
                (Breadcrumb.state_hash youngest_ancestor) ;
              clean_up_persistent_root ~frontier))
  end )<|MERGE_RESOLUTION|>--- conflicted
+++ resolved
@@ -69,12 +69,8 @@
           ~genesis_epoch_data:precomputed_values.genesis_epoch_data
           ~epoch_ledger_location ~ledger_depth:constraint_constants.ledger_depth
           ~genesis_state_hash:
-<<<<<<< HEAD
-            (State_hash.With_state_hashes.state_hash precomputed_values.protocol_state_with_hashes)
-=======
             (State_hash.With_state_hashes.state_hash
                precomputed_values.protocol_state_with_hashes)
->>>>>>> 8fc1e636
       in
       let root_ledger =
         Or_error.ok_exn
