--- conflicted
+++ resolved
@@ -34,14 +34,9 @@
 
 module Node_list : sig
   type full_node =
-<<<<<<< HEAD
-    { transition: Mina_block.Validated.t
-    ; scan_state: Staged_ledger.Scan_state.t }
-=======
-    { transition : External_transition.Validated.t
+    { transition : Mina_block.Validated.t
     ; scan_state : Staged_ledger.Scan_state.t
     }
->>>>>>> 392c8fa1
 
   type lite_node = State_hash.Stable.V1.t
 
