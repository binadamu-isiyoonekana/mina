--- conflicted
+++ resolved
@@ -45,12 +45,9 @@
    ledger_proof
    protocol_version
    mina_net2
-<<<<<<< HEAD
-=======
    transaction_snark
    non_empty_list
    coda_genesis_proof
->>>>>>> d57645bb
    )
  (instrumentation (backend bisect_ppx))
  (preprocess (pps ppx_jane ppx_coda ppx_version ppx_deriving.std ppx_deriving_yojson)))