--- conflicted
+++ resolved
@@ -5,23 +5,7 @@
 (* TODO: best tip table should be a separate extension *)
 
 module T = struct
-<<<<<<< HEAD
-  type view =
-    { removed : int
-    ; refcount_table : int Work.Table.t
-          (** Tracks the number of blocks that have each work statement in
-              their scan state.
-              Work is included iff it is a member of some block scan state.
-          *)
-    ; best_tip_table : Work.Hash_set.t
-          (** The set of all snark work statements present in the scan state
-              for the last 10 blocks in the best chain.
-          *)
-    }
-=======
-  type view = { removed_work: Work.t list }
->>>>>>> 3080c5e2
-  [@@deriving sexp]
+  type view = { removed_work : Work.t list } [@@deriving sexp]
 
   type t =
     { refcount_table : int Work.Table.t
@@ -39,13 +23,13 @@
 
   let get_work = Staged_ledger.Scan_state.all_work_statements_exn
 
-  let work_is_referenced t work =
-    Hashtbl.mem t.refcount_table work
+  let work_is_referenced t work = Hashtbl.mem t.refcount_table work
 
   let best_tip_table t = t.best_tip_table
 
   let add_to_table table t =
-    List.iter (get_work t) ~f:(Work.Table.update table ~f:(Option.value_map ~default:1 ~f:((+) 1)))
+    List.iter (get_work t)
+      ~f:(Work.Table.update table ~f:(Option.value_map ~default:1 ~f:(( + ) 1)))
 
   (** Returns the elements that were removed from the table. *)
   let remove_from_table table t : Work.t list =
@@ -58,7 +42,7 @@
             Work.Table.set table ~key:work ~data:(count - 1) ;
             false
         | None ->
-            failwith "Removed a breadcrumb we didn't know about")
+            failwith "Removed a breadcrumb we didn't know about" )
 
   let create ~logger:_ frontier =
     let t =
@@ -70,66 +54,35 @@
     let scan_state =
       Breadcrumb.staged_ledger breadcrumb |> Staged_ledger.scan_state
     in
-<<<<<<< HEAD
-    ( t
-    , { removed = 0
-      ; refcount_table = t.refcount_table
-      ; best_tip_table = t.best_tip_table
-      } )
-
-  type diff_update = { num_removed : int; is_added : bool }
-
-  let handle_diffs t frontier diffs_with_mutants =
-    let open Diff.Full.With_mutant in
-    let { num_removed; is_added } =
-      List.fold diffs_with_mutants ~init:{ num_removed = 0; is_added = false }
-        ~f:(fun { num_removed; is_added } -> function
-=======
     add_to_table t.refcount_table scan_state ;
-    (t , {removed_work= []})
+    (t, { removed_work = [] })
 
   let handle_diffs t frontier diffs_with_mutants =
     let open Diff.Full.With_mutant in
     let removals =
-      List.fold diffs_with_mutants ~init:[]
-      ~f:(fun removals -> function
->>>>>>> 3080c5e2
+      List.fold diffs_with_mutants ~init:[] ~f:(fun removals -> function
         | E (New_node (Full breadcrumb), _) ->
             let scan_state =
               Breadcrumb.staged_ledger breadcrumb |> Staged_ledger.scan_state
             in
-<<<<<<< HEAD
-            let added_scan_state =
-              add_scan_state_to_ref_table t.refcount_table scan_state
-            in
-            { num_removed; is_added = is_added || added_scan_state }
-        | E
-            ( Root_transitioned { new_root = _; garbage = Full garbage_nodes; _ }
-            , _ ) ->
-            let open Diff.Node_list in
-            let extra_num_removed =
-              List.fold garbage_nodes ~init:0 ~f:(fun acc node ->
-                  let delta =
-                    if
-                      remove_scan_state_from_ref_table t.refcount_table
-                        node.scan_state
-                    then 1
-                    else 0
-                  in
-                  acc + delta )
-            in
-            { num_removed = num_removed + extra_num_removed; is_added }
-=======
             add_to_table t.refcount_table scan_state ;
             removals
-        | E (Root_transitioned {garbage= Full garbage_nodes; old_root_scan_state= Full old_root_scan_state; _}, _)
-          ->
-            let removed_scan_states = old_root_scan_state :: List.map garbage_nodes ~f:(fun node -> node.scan_state) in
+        | E
+            ( Root_transitioned
+                { garbage = Full garbage_nodes
+                ; old_root_scan_state = Full old_root_scan_state
+                ; _
+                }
+            , _ ) ->
+            let removed_scan_states =
+              old_root_scan_state
+              :: List.map garbage_nodes ~f:(fun node -> node.scan_state)
+            in
             let removed_works =
-              List.bind removed_scan_states ~f:(remove_from_table t.refcount_table)
+              List.bind removed_scan_states
+                ~f:(remove_from_table t.refcount_table)
             in
             removed_works :: removals
->>>>>>> 3080c5e2
         | E (Best_tip_changed new_best_tip_hash, _) ->
             let rec update_best_tip_table blocks_remaining state_hash =
               match Full_frontier.find frontier state_hash with
@@ -150,23 +103,10 @@
             let num_blocks_to_include = 3 in
             Hash_set.clear t.best_tip_table ;
             update_best_tip_table num_blocks_to_include new_best_tip_hash ;
-<<<<<<< HEAD
-            { num_removed; is_added = true } )
-    in
-    if num_removed > 0 || is_added then
-      Some
-        { removed = num_removed
-        ; refcount_table = t.refcount_table
-        ; best_tip_table = t.best_tip_table
-        }
-=======
             removals )
     in
     let removed_work = List.concat removals in
-    if not (List.is_empty removed_work) then
-      Some {removed_work}
->>>>>>> 3080c5e2
-    else None
+    if not (List.is_empty removed_work) then Some { removed_work } else None
 end
 
 include T
