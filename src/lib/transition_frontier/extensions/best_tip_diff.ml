--- conflicted
+++ resolved
@@ -30,18 +30,16 @@
       [@@deriving register_event { msg = "Formed a new best tip" }]
   end
 
-  let breadcrumb_commands = Fn.compose
-    Mina_transition.Mina_block.Validated.valid_commands Breadcrumb.validated_transition
+  let breadcrumb_commands =
+    Fn.compose Mina_transition.Mina_block.Validated.valid_commands
+      Breadcrumb.validated_transition
+
   let create ~logger frontier =
     let best_tip_diff_logger =
       Logger.create ~id:Logger.Logger_id.best_tip_diff ()
     in
     ( { logger; best_tip_diff_logger }
-<<<<<<< HEAD
     , { new_commands = breadcrumb_commands (Full_frontier.root frontier)
-=======
-    , { new_commands = Breadcrumb.commands (Full_frontier.root frontier)
->>>>>>> 392c8fa1
       ; removed_commands = []
       ; reorg_best_tip = false
       } )
