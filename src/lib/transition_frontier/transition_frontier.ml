(** This module glues together the various components that compose
*  the transition frontier, wrapping high-level initialization
*  logic as well as gluing together the logic for adding items
*  to the frontier *)
open Core

open Async_kernel
open Mina_base
module Ledger = Mina_ledger.Ledger
include Frontier_base
module Full_frontier = Full_frontier
module Extensions = Extensions
module Persistent_root = Persistent_root
module Persistent_frontier = Persistent_frontier
module Catchup_tree = Catchup_tree
module Full_catchup_tree = Full_catchup_tree
module Catchup_hash_tree = Catchup_hash_tree

module type CONTEXT = sig
  val logger : Logger.t

  val precomputed_values : Precomputed_values.t

  val constraint_constants : Genesis_constants.Constraint_constants.t

  val consensus_constants : Consensus.Constants.t
end

let max_catchup_chunk_length = 20

let global_max_length (genesis_constants : Genesis_constants.t) =
  genesis_constants.protocol.k

let rejected_blocks = Queue.create ()

let validated_blocks = Queue.create ()

type t =
  { logger : Logger.t
  ; verifier : Verifier.t
  ; consensus_local_state : Consensus.Data.Local_state.t
  ; catchup_tree : Catchup_tree.t
  ; full_frontier : Full_frontier.t
  ; persistent_root : Persistent_root.t
  ; persistent_root_instance : Persistent_root.Instance.t
  ; persistent_frontier : Persistent_frontier.t
  ; persistent_frontier_instance : Persistent_frontier.Instance.t
  ; extensions : Extensions.t
  ; genesis_state_hash : State_hash.t
  ; closed : unit Ivar.t
  }

let catchup_tree t = t.catchup_tree

type Structured_log_events.t += Added_breadcrumb_user_commands
  [@@deriving register_event]

(* There is no Diff.Full.E.of_yojson, so we store raw Yojson.Safe.t here so that
 * we can still deserialize something to inspect *)
type Structured_log_events.t += Applying_diffs of { diffs : Yojson.Safe.t list }
  [@@deriving register_event { msg = "Applying diffs: $diffs" }]

type Structured_log_events.t += Persisted_frontier_loaded
  [@@deriving register_event]

type Structured_log_events.t += Transition_frontier_loaded_from_persistence
  [@@deriving register_event]

type Structured_log_events.t += Persisted_frontier_fresh_boot
  [@@deriving
    register_event { msg = "Persistent frontier database does not exist" }]

type Structured_log_events.t += Bootstrap_required
  [@@deriving register_event { msg = "Bootstrap required" }]

type Structured_log_events.t += Persisted_frontier_dropped
  [@@deriving register_event { msg = "Persistent frontier dropped" }]

let genesis_root_data ~precomputed_values =
  let transition =
    Mina_block.Validated.lift @@ Mina_block.genesis ~precomputed_values
  in
  let constraint_constants = precomputed_values.constraint_constants in
  let scan_state = Staged_ledger.Scan_state.empty ~constraint_constants () in
  (*if scan state is empty the protocol states required is also empty*)
  let protocol_states = [] in
  let pending_coinbase =
    Or_error.ok_exn
      (Pending_coinbase.create
         ~depth:constraint_constants.pending_coinbase_depth () )
  in
  Root_data.Limited.create ~transition ~scan_state ~pending_coinbase
    ~protocol_states

let load_from_persistence_and_start ~context:(module Context : CONTEXT)
    ~verifier ~consensus_local_state ~max_length ~persistent_root
    ~persistent_root_instance ~persistent_frontier ~persistent_frontier_instance
    ~catchup_mode ignore_consensus_local_state =
  let open Context in
  let open Deferred.Result.Let_syntax in
  let root_identifier =
    match
      Persistent_root.Instance.load_root_identifier persistent_root_instance
    with
    | Some root_identifier ->
        root_identifier
    | None ->
        failwith
          "no persistent root identifier found (should have been written \
           already)"
  in
  let%bind () =
    Deferred.return
      ( match
          Persistent_frontier.Instance.fast_forward persistent_frontier_instance
            root_identifier
        with
      | Ok () ->
          [%log info] "Fast forward successful" ;
          Ok ()
      | Error `Sync_cannot_be_running ->
          Error (`Failure "sync job is already running on persistent frontier")
      | Error `Bootstrap_required ->
          Error `Bootstrap_required
      | Error (`Failure msg) ->
          [%log fatal]
            ~metadata:
              [ ("target_root", Root_identifier.to_yojson root_identifier) ]
            "Unable to fast forward persistent frontier: %s" msg ;
          Error (`Failure msg) )
  in
  let%bind full_frontier, extensions =
    O1trace.thread "persistent_frontier_read_from_disk" (fun () ->
        let open Deferred.Let_syntax in
        match%map
          Persistent_frontier.Instance.load_full_frontier
            ~context:(module Context)
            persistent_frontier_instance ~max_length
            ~root_ledger:
              (Persistent_root.Instance.snarked_ledger persistent_root_instance)
            ~consensus_local_state ~ignore_consensus_local_state
            ~persistent_root_instance
        with
        | Error `Sync_cannot_be_running ->
            Error (`Failure "sync job is already running on persistent frontier")
        | Error (`Failure _) as err ->
            err
        | Ok result ->
            Ok result )
  in
  [%log info] "Loaded full frontier and extensions" ;
  let%map () =
    Deferred.return
      ( Persistent_frontier.Instance.start_sync
          ~constraint_constants:precomputed_values.constraint_constants
          ~persistent_root_instance persistent_frontier_instance
      |> Result.map_error ~f:(function
           | `Sync_cannot_be_running ->
               `Failure "sync job is already running on persistent frontier"
           | `Not_found _ as err ->
               `Failure
                 (Persistent_frontier.Database.Error.not_found_message err) ) )
  in
  { logger
  ; catchup_tree =
      Catchup_tree.create catchup_mode ~root:(Full_frontier.root full_frontier)
  ; verifier
  ; consensus_local_state
  ; full_frontier
  ; persistent_root
  ; persistent_root_instance
  ; persistent_frontier
  ; persistent_frontier_instance
  ; extensions
  ; closed = Ivar.create ()
  ; genesis_state_hash =
      (Precomputed_values.genesis_state_hashes precomputed_values).state_hash
  }

let rec load_with_max_length :
       context:(module CONTEXT)
    -> max_length:int
    -> ?retry_with_fresh_db:bool
    -> verifier:Verifier.t
    -> consensus_local_state:Consensus.Data.Local_state.t
    -> persistent_root:Persistent_root.t
    -> persistent_frontier:Persistent_frontier.t
    -> catchup_mode:[ `Normal | `Super ]
    -> unit
    -> ( t
       , [> `Bootstrap_required
         | `Persistent_frontier_malformed
         | `Snarked_ledger_mismatch
         | `Failure of string ] )
       Deferred.Result.t =
 fun ~context:(module Context : CONTEXT) ~max_length
     ?(retry_with_fresh_db = true) ~verifier ~consensus_local_state
     ~persistent_root ~persistent_frontier ~catchup_mode () ->
  let open Context in
  let open Deferred.Let_syntax in
  (* TODO: #3053 *)
  let continue persistent_frontier_instance ~ignore_consensus_local_state
      ~snarked_ledger_hash =
    let snarked_ledger_hash_json =
      Frozen_ledger_hash.to_yojson snarked_ledger_hash
    in
    match
      Persistent_root.load_from_disk_exn persistent_root ~snarked_ledger_hash
        ~logger
    with
    | Error _err as err_result ->
        (* _err has type [> `Snarked_ledger_mismatch ] *)
        [%log warn] "Persisted frontier failed to load"
          ~metadata:
            [ ("error", `String "SNARKed ledger mismatch on load from disk")
            ; ("expected_snarked_ledger_hash", snarked_ledger_hash_json)
            ] ;
        [%str_log debug] Persisted_frontier_dropped ;
        let%map () =
          Persistent_frontier.Instance.destroy persistent_frontier_instance
        in
        err_result
    | Ok persistent_root_instance -> (
        match%bind
          load_from_persistence_and_start
            ~context:(module Context)
            ~verifier ~consensus_local_state ~max_length ~persistent_root
            ~persistent_root_instance ~catchup_mode ~persistent_frontier
            ~persistent_frontier_instance ignore_consensus_local_state
        with
        | Ok _ as result ->
            [%str_log trace] Persisted_frontier_loaded ;
            return result
        | Error err as err_result ->
            let err_str =
              match err with
              | `Failure msg ->
                  sprintf "Failure: %s" msg
              | `Bootstrap_required ->
                  [%str_log info] Bootstrap_required ;
                  "Bootstrap required"
              (* next two cases aren't reachable, needed for types to work out *)
              | `Snarked_ledger_mismatch | `Persistent_frontier_malformed ->
                  failwith "Unexpected failure on loading transition frontier"
            in
            [%log warn] "Persisted frontier failed to load"
              ~metadata:
                [ ("error", `String err_str)
                ; ("expected_snarked_ledger_hash", snarked_ledger_hash_json)
                ] ;
            [%str_log debug] Persisted_frontier_dropped ;
            let%map () =
              Persistent_frontier.Instance.destroy persistent_frontier_instance
            in
            Persistent_root.Instance.close persistent_root_instance ;
            err_result )
  in
  let persistent_frontier_instance =
    Persistent_frontier.create_instance_exn persistent_frontier
  in
  let reset_and_continue ?(destroy_frontier_instance = true) () =
    let%bind () =
      if destroy_frontier_instance then (
        [%str_log debug] Persisted_frontier_dropped ;
        Persistent_frontier.Instance.destroy persistent_frontier_instance )
      else return ()
    in
    let%bind () =
      Persistent_frontier.reset_database_exn persistent_frontier
        ~root_data:(genesis_root_data ~precomputed_values)
        ~genesis_state_hash:
          (State_hash.With_state_hashes.state_hash
             precomputed_values.protocol_state_with_hashes )
    in
    Persistent_root.reset_to_genesis_exn persistent_root ~precomputed_values ;
    let genesis_ledger_hash =
      Precomputed_values.genesis_ledger precomputed_values
      |> Lazy.force |> Ledger.merkle_root |> Frozen_ledger_hash.of_ledger_hash
    in
    continue
      (Persistent_frontier.create_instance_exn persistent_frontier)
      ~ignore_consensus_local_state:false
      ~snarked_ledger_hash:genesis_ledger_hash
  in
  match
    Persistent_frontier.Instance.check_database
      ~genesis_state_hash:
        (State_hash.With_state_hashes.state_hash
           precomputed_values.protocol_state_with_hashes )
      persistent_frontier_instance
  with
  | Error `Not_initialized ->
      (* TODO: this case can be optimized to not create the
         * database twice through rocks -- currently on clean bootup,
         * this code path will reinitialize the rocksdb twice *)
      [%str_log info] Persisted_frontier_fresh_boot ;
      reset_and_continue ()
  | Error `Invalid_version ->
      [%log info] "persistent frontier database out of date" ;
      reset_and_continue ()
  | Error (`Genesis_state_mismatch persisted_genesis_state_hash) ->
      [%log info]
        "Genesis state in persisted frontier $persisted_state_hash differs \
         from the current genesis state $precomputed_state_hash"
        ~metadata:
          [ ( "persisted_state_hash"
            , State_hash.to_yojson persisted_genesis_state_hash )
          ; ( "precomputed_state_hash"
            , State_hash.to_yojson
                (State_hash.With_state_hashes.state_hash
                   precomputed_values.protocol_state_with_hashes ) )
          ] ;
      reset_and_continue ()
  | Error (`Corrupt err) ->
      [%log error] "Persistent frontier database is corrupt: %s"
        (Persistent_frontier.Database.Error.message err) ;
      if retry_with_fresh_db then (
        (* should retry be on by default? this could be unnecessarily destructive *)
        [%log info] "destroying old persistent frontier database " ;
        [%str_log debug] Persisted_frontier_dropped ;
        let%bind () =
          Persistent_frontier.Instance.destroy persistent_frontier_instance
        in
        let%bind () =
          Persistent_frontier.destroy_database_exn persistent_frontier
        in
        load_with_max_length
          ~context:(module Context)
          ~max_length ~verifier ~consensus_local_state ~persistent_root
          ~persistent_frontier ~retry_with_fresh_db:false ~catchup_mode ()
        >>| Result.map_error ~f:(function
              | `Persistent_frontier_malformed ->
                  `Failure
                    "failed to destroy and create new persistent frontier \
                     database"
              | err ->
                  err ) )
      else return (Error `Persistent_frontier_malformed)
  | Ok snarked_ledger_hash -> (
      match%bind
        continue persistent_frontier_instance ~ignore_consensus_local_state:true
          ~snarked_ledger_hash
      with
      | Error (`Failure err) when retry_with_fresh_db ->
          [%log error]
            "Failed to initialize transition frontier: $err. Destroying old \
             persistent frontier database and retrying."
            ~metadata:[ ("err", `String err) ] ;
          (* The frontier instance is already destroyed by [continue] before it
             returns an [Error], don't attempt to do it again.
          *)
          reset_and_continue ~destroy_frontier_instance:false ()
      | res ->
          [%str_log trace] Transition_frontier_loaded_from_persistence ;
          return res )

let load ?(retry_with_fresh_db = true) ~context:(module Context : CONTEXT)
    ~verifier ~consensus_local_state ~persistent_root ~persistent_frontier
    ~catchup_mode () =
  let open Context in
  O1trace.thread "transition_frontier_load" (fun () ->
      let max_length =
        global_max_length
          (Precomputed_values.genesis_constants precomputed_values)
      in
      load_with_max_length
        ~context:(module Context)
        ~max_length ~retry_with_fresh_db ~verifier ~consensus_local_state
        ~persistent_root ~persistent_frontier ~catchup_mode () )

(* The persistent root and persistent frontier as safe to ignore here
 * because their lifecycle is longer than the transition frontier's *)
let close ~loc
    { logger
    ; verifier = _
    ; consensus_local_state = _
    ; catchup_tree = _
    ; full_frontier
    ; persistent_root = _safe_to_ignore_1
    ; persistent_root_instance
    ; persistent_frontier = _safe_to_ignore_2
    ; persistent_frontier_instance
    ; extensions
    ; closed
    ; genesis_state_hash = _
    } =
  [%log debug] "Closing transition frontier" ;
  Full_frontier.close ~loc full_frontier ;
  Extensions.close extensions ;
  let%map () =
    Persistent_frontier.Instance.destroy persistent_frontier_instance
  in
  Persistent_root.Instance.close persistent_root_instance ;
  Ivar.fill_if_empty closed ()

let closed t = Ivar.read t.closed

let persistent_root { persistent_root; _ } = persistent_root

let persistent_frontier { persistent_frontier; _ } = persistent_frontier

let extensions { extensions; _ } = extensions

let genesis_state_hash { genesis_state_hash; _ } = genesis_state_hash

let root_snarked_ledger { persistent_root_instance; _ } =
  Persistent_root.Instance.snarked_ledger persistent_root_instance

let add_breadcrumb_exn t breadcrumb =
  let open Deferred.Let_syntax in
  let state_hash = Breadcrumb.state_hash breadcrumb in
  Internal_tracing.with_state_hash state_hash
  @@ fun () ->
  let logger = t.logger in
  [%log internal] "Add_breadcrumb_to_frontier" ;
  [%log internal] "Calculate_diffs" ;
  let diffs = Full_frontier.calculate_diffs t.full_frontier breadcrumb in
  [%log internal] "Calculate_diffs_done" ;
  [%log' trace t.logger]
    ~metadata:
      [ ( "state_hash"
        , State_hash.to_yojson
            (Breadcrumb.state_hash (Full_frontier.best_tip t.full_frontier)) )
      ; ( "n"
        , `Int (List.length @@ Full_frontier.all_breadcrumbs t.full_frontier) )
      ]
    "PRE: ($state_hash, $n)" ;
  [%str_log' trace t.logger]
    (Applying_diffs { diffs = List.map ~f:Diff.Full.E.to_yojson diffs }) ;
  [%log internal] "Apply_catchup_tree_diffs" ;
  Catchup_tree.apply_diffs t.catchup_tree diffs ;
  [%log internal] "Apply_full_frontier_diffs"
    ~metadata:[ ("count", `Int (List.length diffs)) ] ;
  let (`New_root_and_diffs_with_mutants
        (new_root_identifier, diffs_with_mutants) ) =
    (* Root DB moves here *)
    Full_frontier.apply_diffs t.full_frontier diffs
      ~has_long_catchup_job:
        (Catchup_tree.max_catchup_chain_length t.catchup_tree > 5)
      ~enable_epoch_ledger_sync:(`Enabled (root_snarked_ledger t))
  in
  [%log internal] "Apply_full_frontier_diffs_done" ;
  Option.iter new_root_identifier
    ~f:(Persistent_root.Instance.set_root_identifier t.persistent_root_instance) ;
  [%log' trace t.logger]
    ~metadata:
      [ ( "state_hash"
        , State_hash.to_yojson
            (Breadcrumb.state_hash @@ Full_frontier.best_tip t.full_frontier) )
      ; ( "n"
        , `Int (List.length @@ Full_frontier.all_breadcrumbs t.full_frontier) )
      ]
    "POST: ($state_hash, $n)" ;
  let user_cmds =
    Mina_block.Validated.valid_commands
    @@ Breadcrumb.validated_transition breadcrumb
  in
<<<<<<< HEAD
  [%str_log' trace t.logger] Added_breadcrumb_user_commands
    ~metadata:
      [ ( "user_commands"
        , `List
            (List.map user_cmds
               ~f:(With_status.to_yojson User_command.Valid.to_yojson) ) )
=======
  let tx_hash_json =
    Fn.compose
      Mina_transaction.Transaction_hash.(Fn.compose to_yojson hash_command)
      User_command.forget_check
  in
  [%str_log' trace t.logger] Added_breadcrumb_user_commands
    ~metadata:
      [ ( "user_commands"
        , `List (List.map user_cmds ~f:(With_status.to_yojson tx_hash_json)) )
>>>>>>> 5d48d72b
      ; ("state_hash", State_hash.to_yojson (Breadcrumb.state_hash breadcrumb))
      ] ;
  let lite_diffs =
    List.map diffs ~f:Diff.(fun (Full.E.E diff) -> Lite.E.E (to_lite diff))
  in
  [%log internal] "Synchronize_persistent_frontier" ;
  let%bind sync_result =
    (* Diffs get put into a buffer here. They're processed asynchronously, except for root transitions *)
    Persistent_frontier.Instance.notify_sync t.persistent_frontier_instance
      ~diffs:lite_diffs
  in
  sync_result
  |> Result.map_error ~f:(fun `Sync_must_be_running ->
         Failure
           "Cannot add breadcrumb because persistent frontier sync job is not \
            running, which indicates that transition frontier initialization \
            has not been performed correctly" )
  |> Result.ok_exn ;
  [%log internal] "Synchronize_persistent_frontier_done" ;
  [%log internal] "Notify_frontier_extensions" ;
  let%map () =
    Extensions.notify t.extensions ~logger ~frontier:t.full_frontier
      ~diffs_with_mutants
  in
  [%log internal] "Notify_frontier_extensions_done" ;
  [%log internal] "Add_breadcrumb_to_frontier_done"

(* proxy full frontier functions *)
include struct
  open Full_frontier

  let proxy1 f { full_frontier; _ } = f full_frontier

  let max_length = proxy1 max_length

  let consensus_local_state = proxy1 consensus_local_state

  let all_breadcrumbs = proxy1 all_breadcrumbs

  let visualize ~filename = proxy1 (visualize ~filename)

  let visualize_to_string = proxy1 visualize_to_string

  let iter = proxy1 iter

  let common_ancestor = proxy1 common_ancestor

  (* reduce sucessors functions (probably remove hashes special case *)
  let successors = proxy1 successors

  let successors_rec = proxy1 successors_rec

  let successor_hashes = proxy1 successor_hashes

  let successor_hashes_rec = proxy1 successor_hashes_rec

  let hash_path = proxy1 hash_path

  let best_tip = proxy1 best_tip

  let root = proxy1 root

  let find = proxy1 find

  let precomputed_values = proxy1 precomputed_values

  let genesis_constants = proxy1 genesis_constants

  (* TODO: find -> option externally, find_exn internally *)
  let find_exn = proxy1 find_exn

  (* TODO: is this an abstraction leak? *)
  let root_length = proxy1 root_length

  (* TODO: probably shouldn't be an `_exn` function *)
  let best_tip_path ?max_length = proxy1 (best_tip_path ?max_length)

  let best_tip_path_length_exn = proxy1 best_tip_path_length_exn

  let find_protocol_state = proxy1 find_protocol_state

  (* why can't this one be proxied? *)
  let path_map ?max_length { full_frontier; _ } breadcrumb ~f =
    path_map ?max_length full_frontier breadcrumb ~f
end

module For_tests = struct
  open Signature_lib
  module Ledger_transfer =
    Mina_ledger.Ledger_transfer.Make
      (Mina_ledger.Ledger)
      (Mina_ledger.Ledger.Db)
  open Full_frontier.For_tests

  let proxy2 f { full_frontier = x; _ } { full_frontier = y; _ } = f x y

  let equal = proxy2 equal

  let load_with_max_length = load_with_max_length

  let rec deferred_rose_tree_iter (Rose_tree.T (root, trees)) ~f =
    let%bind () = f root in
    Deferred.List.iter trees ~f:(deferred_rose_tree_iter ~f)

  (*
  let with_frontier_from_rose_tree (Rose_tree.T (root, trees)) ~logger ~verifier ~consensus_local_state ~max_length ~root_snarked_ledger ~f =
    with_temp_persistence ~f:(fun ~persistent_root ~persistent_frontier ->
      Persistent_root.with_instance_exn persistent_root ~f:(fun instance ->
        Persistent_root.Instance.set_root_state_hash instance (Breadcrumb.state_hash @@ root);
        ignore @@ Ledger_transfer.transfer_accounts
          ~src:root_snarked_ledger
          ~dest:(Persistent_root.snarked_ledger instance));
      let frontier =
        let fail msg = failwith ("failed to load transition frontier: "^msg) in
        load_with_max_length
          {logger; verifier; consensus_local_state}
          ~persistent_root ~persistent_frontier
          ~max_length
        >>| Result.map_error ~f:(Fn.compose fail (function
          | `Bootstrap_required -> "bootstrap required"
          | `Persistent_frontier_malformed -> "persistent frontier malformed"
          | `Faliure msg -> msg))
        >>| Result.ok_or_failwith
      in
      let%bind () = Deferred.List.iter trees ~f:(deferred_rose_tree_iter ~f:(add_breadcrumb_exn frontier)) in
      f frontier)
  *)

  (* a helper quickcheck generator which always returns the genesis breadcrumb *)
  let gen_genesis_breadcrumb ?(logger = Logger.null ()) ~verifier
      ~(precomputed_values : Precomputed_values.t) () =
    let constraint_constants = precomputed_values.constraint_constants in
    Quickcheck.Generator.create (fun ~size:_ ~random:_ ->
        let transition_receipt_time = Some (Time.now ()) in
<<<<<<< HEAD
        Protocol_version.(set_current zero) ;
=======
>>>>>>> 5d48d72b
        let genesis_transition =
          Mina_block.Validated.lift (Mina_block.genesis ~precomputed_values)
        in
        let genesis_ledger =
          Lazy.force (Precomputed_values.genesis_ledger precomputed_values)
        in
        (*scan state is empty so no protocol state should be required*)
        let get_state hash =
          Or_error.errorf
            !"Protocol state (for scan state transactions) for \
              %{sexp:State_hash.t} not found"
            hash
        in
        let genesis_staged_ledger =
          Or_error.ok_exn
            (Async.Thread_safe.block_on_async_exn (fun () ->
                 Staged_ledger
                 .of_scan_state_pending_coinbases_and_snarked_ledger ~logger
                   ~verifier ~constraint_constants
                   ~scan_state:
                     (Staged_ledger.Scan_state.empty ~constraint_constants ())
                   ~get_state
                   ~pending_coinbases:
                     ( Or_error.ok_exn
                     @@ Pending_coinbase.create
                          ~depth:constraint_constants.pending_coinbase_depth ()
                     )
                   ~snarked_ledger:genesis_ledger
                   ~snarked_local_state:(Mina_state.Local_state.empty ())
                   ~expected_merkle_root:(Ledger.merkle_root genesis_ledger) )
            )
        in
        Breadcrumb.create ~validated_transition:genesis_transition
          ~staged_ledger:genesis_staged_ledger ~just_emitted_a_proof:false
          ~transition_receipt_time )

  let gen_persistence ?(logger = Logger.null ()) ~verifier
      ~(precomputed_values : Precomputed_values.t) () =
    let open Core in
    let root_dir = "/tmp/coda_unit_test" in
    Quickcheck.Generator.create (fun ~size:_ ~random:_ ->
        let uuid = Uuid_unix.create () in
        let temp_dir = root_dir ^/ Uuid.to_string uuid in
        let root_dir = temp_dir ^/ "root" in
        let frontier_dir = temp_dir ^/ "frontier" in
        let cleaned = ref false in
        let clean_temp_dirs _ =
          if not !cleaned then (
            let process_info =
              Unix.create_process ~prog:"rm" ~args:[ "-rf"; temp_dir ]
            in
            Unix.waitpid process_info.pid
            |> Result.map_error ~f:(function
                 | `Exit_non_zero n ->
                     Printf.sprintf "error (exit code %d)" n
                 | `Signal _ ->
                     "error (received unexpected signal)" )
            |> Result.ok_or_failwith ;
            cleaned := true )
        in
        Unix.mkdir_p temp_dir ;
        Unix.mkdir root_dir ;
        Unix.mkdir frontier_dir ;
        let persistent_root =
          Persistent_root.create ~logger ~directory:root_dir
            ~ledger_depth:precomputed_values.constraint_constants.ledger_depth
        in
        let persistent_frontier =
          Persistent_frontier.create ~logger ~verifier
            ~time_controller:(Block_time.Controller.basic ~logger)
            ~directory:frontier_dir
        in
        Gc.Expert.add_finalizer_exn persistent_root clean_temp_dirs ;
        Gc.Expert.add_finalizer_exn persistent_frontier (fun x ->
            Option.iter
              persistent_frontier.Persistent_frontier.Factory_type.instance
              ~f:(fun instance ->
                Persistent_frontier.Database.close instance.db ) ;
            Option.iter persistent_root.Persistent_root.Factory_type.instance
              ~f:(fun instance -> Ledger.Db.close instance.snarked_ledger) ;
            clean_temp_dirs x ) ;
        (persistent_root, persistent_frontier) )

  let gen_genesis_breadcrumb_with_protocol_states ~logger ~verifier
      ~precomputed_values () =
    let open Quickcheck.Generator.Let_syntax in
    let%map root =
      gen_genesis_breadcrumb ~logger ~verifier ~precomputed_values ()
    in
    (* List of protocol states required to prove transactions in the scan state; empty scan state at genesis*)
    let protocol_states = [] in
    (root, protocol_states)

  let gen ?(logger = Logger.null ()) ~verifier ?trust_system
      ?consensus_local_state ~precomputed_values
      ?(root_ledger_and_accounts =
        ( Lazy.force (Precomputed_values.genesis_ledger precomputed_values)
        , Lazy.force (Precomputed_values.accounts precomputed_values) ))
      ?(gen_root_breadcrumb =
        gen_genesis_breadcrumb_with_protocol_states ~logger ~verifier
          ~precomputed_values ()) ~max_length ~size
      ?(use_super_catchup : bool option) () =
    (* TODO: Take this as an argument *)
    let module Context = struct
      let logger = logger

      let precomputed_values = precomputed_values

      let constraint_constants = precomputed_values.constraint_constants

      let consensus_constants = precomputed_values.consensus_constants
    end in
    let open Context in
    let open Quickcheck.Generator.Let_syntax in
    let trust_system =
      Option.value trust_system ~default:(Trust_system.null ())
    in
    let epoch_ledger_location =
      Filename.temp_dir_name ^/ "epoch_ledger"
      ^ (Uuid_unix.create () |> Uuid.to_string)
    in
    let consensus_local_state =
      Option.value consensus_local_state
        ~default:
          (Consensus.Data.Local_state.create
             ~context:(module Context)
             ~genesis_ledger:
               (Precomputed_values.genesis_ledger precomputed_values)
             ~genesis_epoch_data:precomputed_values.genesis_epoch_data
             ~epoch_ledger_location Public_key.Compressed.Set.empty
             ~genesis_state_hash:
               (State_hash.With_state_hashes.state_hash
                  precomputed_values.protocol_state_with_hashes ) )
    in
    let root_snarked_ledger, root_ledger_accounts = root_ledger_and_accounts in
    (* TODO: ensure that rose_tree cannot be longer than k *)
    let%bind root, branches, protocol_states =
      let%bind root, protocol_states = gen_root_breadcrumb in
      let%map (Rose_tree.T (root, branches)) =
        Quickcheck.Generator.with_size ~size
          (Quickcheck_lib.gen_imperative_rose_tree
             (Quickcheck.Generator.return root)
             (Breadcrumb.For_tests.gen_non_deferred ~logger ~precomputed_values
                ~verifier ~trust_system
                ~accounts_with_secret_keys:root_ledger_accounts () ) )
      in
      (root, branches, protocol_states)
    in
    let root_data =
      Root_data.Limited.create
        ~transition:(Breadcrumb.validated_transition root)
        ~scan_state:(Breadcrumb.staged_ledger root |> Staged_ledger.scan_state)
        ~pending_coinbase:
          ( Breadcrumb.staged_ledger root
          |> Staged_ledger.pending_coinbase_collection )
        ~protocol_states
    in
    let%map persistent_root, persistent_frontier =
      gen_persistence ~logger ~precomputed_values ~verifier ()
    in
    Async.Thread_safe.block_on_async_exn (fun () ->
        Persistent_frontier.reset_database_exn persistent_frontier ~root_data
          ~genesis_state_hash:
            (State_hash.With_state_hashes.state_hash
               precomputed_values.protocol_state_with_hashes ) ) ;
    Persistent_root.with_instance_exn persistent_root ~f:(fun instance ->
        let transition = Root_data.Limited.transition root_data in
        Persistent_root.Instance.set_root_state_hash instance
          (Mina_block.Validated.state_hash transition) ;
        ignore
        @@ Ledger_transfer.transfer_accounts ~src:root_snarked_ledger
             ~dest:(Persistent_root.Instance.snarked_ledger instance) ) ;
    let frontier_result =
      Async.Thread_safe.block_on_async_exn (fun () ->
          load_with_max_length ~max_length ~retry_with_fresh_db:false
            ~context:(module Context)
            ~verifier ~consensus_local_state ~persistent_root
            ~catchup_mode:
              ( match use_super_catchup with
              | Some true ->
                  `Super
              | Some false ->
                  `Normal
              | None ->
                  `Normal )
            ~persistent_frontier () )
    in
    let frontier =
      let fail msg = failwith ("failed to load transition frontier: " ^ msg) in
      match frontier_result with
      | Error `Bootstrap_required ->
          fail "bootstrap required"
      | Error `Persistent_frontier_malformed ->
          fail "persistent frontier malformed"
      | Error `Snarked_ledger_mismatch ->
          fail "persistent frontier is out of sync with snarked ledger"
      | Error (`Failure msg) ->
          fail msg
      | Ok frontier ->
          frontier
    in
    Async.Thread_safe.block_on_async_exn (fun () ->
        Deferred.List.iter ~how:`Sequential branches
          ~f:(deferred_rose_tree_iter ~f:(add_breadcrumb_exn frontier)) ) ;
    Core.Gc.Expert.add_finalizer_exn consensus_local_state
      (fun consensus_local_state ->
        Consensus.Data.Local_state.(
          Snapshot.Ledger_snapshot.close
          @@ staking_epoch_ledger consensus_local_state) ;
        Consensus.Data.Local_state.(
          Snapshot.Ledger_snapshot.close
          @@ next_epoch_ledger consensus_local_state) ) ;
    frontier

  let gen_with_branch ?logger ~verifier ?trust_system ?consensus_local_state
      ~precomputed_values
      ?(root_ledger_and_accounts =
        ( Lazy.force (Precomputed_values.genesis_ledger precomputed_values)
        , Lazy.force (Precomputed_values.accounts precomputed_values) ))
      ?gen_root_breadcrumb ?(get_branch_root = root) ~max_length ~frontier_size
      ~branch_size ?(use_super_catchup : bool option) () =
    let open Quickcheck.Generator.Let_syntax in
    let%bind frontier =
      gen ?logger ~verifier ?trust_system ?use_super_catchup
        ?consensus_local_state ~precomputed_values ?gen_root_breadcrumb
        ~root_ledger_and_accounts ~max_length ~size:frontier_size ()
    in
    let%map make_branch =
      Breadcrumb.For_tests.gen_seq ?logger ~precomputed_values ~verifier
        ?trust_system
        ~accounts_with_secret_keys:(snd root_ledger_and_accounts)
        branch_size
    in
    let branch =
      Async.Thread_safe.block_on_async_exn (fun () ->
          make_branch (get_branch_root frontier) )
    in
    (frontier, branch)
end<|MERGE_RESOLUTION|>--- conflicted
+++ resolved
@@ -455,14 +455,6 @@
     Mina_block.Validated.valid_commands
     @@ Breadcrumb.validated_transition breadcrumb
   in
-<<<<<<< HEAD
-  [%str_log' trace t.logger] Added_breadcrumb_user_commands
-    ~metadata:
-      [ ( "user_commands"
-        , `List
-            (List.map user_cmds
-               ~f:(With_status.to_yojson User_command.Valid.to_yojson) ) )
-=======
   let tx_hash_json =
     Fn.compose
       Mina_transaction.Transaction_hash.(Fn.compose to_yojson hash_command)
@@ -472,7 +464,6 @@
     ~metadata:
       [ ( "user_commands"
         , `List (List.map user_cmds ~f:(With_status.to_yojson tx_hash_json)) )
->>>>>>> 5d48d72b
       ; ("state_hash", State_hash.to_yojson (Breadcrumb.state_hash breadcrumb))
       ] ;
   let lite_diffs =
@@ -607,10 +598,6 @@
     let constraint_constants = precomputed_values.constraint_constants in
     Quickcheck.Generator.create (fun ~size:_ ~random:_ ->
         let transition_receipt_time = Some (Time.now ()) in
-<<<<<<< HEAD
-        Protocol_version.(set_current zero) ;
-=======
->>>>>>> 5d48d72b
         let genesis_transition =
           Mina_block.Validated.lift (Mina_block.genesis ~precomputed_values)
         in
