open Core_kernel
open Async_kernel
open Pipe_lib
open Mina_transition
open O1trace
open Network_peer
open Mina_numbers

type Structured_log_events.t += Starting_transition_frontier_controller
  [@@deriving
    register_event {msg= "Starting transition frontier controller phase"}]

type Structured_log_events.t += Starting_bootstrap_controller
  [@@deriving register_event {msg= "Starting bootstrap controller phase"}]

let create_bufferred_pipe ?name () =
  Strict_pipe.create ?name (Buffered (`Capacity 50, `Overflow Crash))

let is_transition_for_bootstrap ~logger
    ~(precomputed_values : Precomputed_values.t) frontier new_transition =
  let root_consensus_state =
    Transition_frontier.root frontier
    |> Transition_frontier.Breadcrumb.consensus_state_with_hash
  in
  let new_consensus_state =
    External_transition.Validation.forget_validation_with_hash new_transition
    |> With_hash.map ~f:External_transition.consensus_state
  in
  let constants = precomputed_values.consensus_constants in
  match
    Consensus.Hooks.select ~constants ~existing:root_consensus_state
      ~candidate:new_consensus_state ~logger
  with
  | `Keep ->
      false
  | `Take ->
      let slack = 5 in
      if
        Length.to_int
          ( Transition_frontier.best_tip frontier
          |> Transition_frontier.Breadcrumb.blockchain_length )
        + 290 + slack
        < Length.to_int
            (Consensus.Data.Consensus_state.blockchain_length
               new_consensus_state.data)
      then (* Then our entire frontier is useless. *)
        true
      else
        Consensus.Hooks.should_bootstrap ~constants
          ~existing:root_consensus_state ~candidate:new_consensus_state
          ~logger:
            (Logger.extend logger
               [ ( "selection_context"
                 , `String "Transition_router.is_transition_for_bootstrap" ) ])

let start_transition_frontier_controller ~logger ~trust_system ~verifier
    ~network ~time_controller ~producer_transition_reader_ref
    ~producer_transition_writer_ref ~verified_transition_writer ~clear_reader
    ~collected_transitions ~transition_reader_ref ~transition_writer_ref
    ~frontier_w ~precomputed_values frontier =
  [%str_log info] Starting_transition_frontier_controller ;
  let ( transition_frontier_controller_reader
      , transition_frontier_controller_writer ) =
    create_bufferred_pipe ~name:"transition frontier controller pipe" ()
  in
  transition_reader_ref := transition_frontier_controller_reader ;
  transition_writer_ref := transition_frontier_controller_writer ;
  let producer_transition_reader, producer_transition_writer =
    Strict_pipe.create ~name:"transition frontier: producer transition"
      Synchronous
  in
  producer_transition_reader_ref := producer_transition_reader ;
  producer_transition_writer_ref := producer_transition_writer ;
  Broadcast_pipe.Writer.write frontier_w (Some frontier) |> don't_wait_for ;
  let new_verified_transition_reader =
    trace_recurring "transition frontier controller" (fun () ->
        Transition_frontier_controller.run ~logger ~trust_system ~verifier
          ~network ~time_controller ~collected_transitions ~frontier
          ~network_transition_reader:!transition_reader_ref
          ~producer_transition_reader ~clear_reader ~precomputed_values )
  in
  Strict_pipe.Reader.iter new_verified_transition_reader
    ~f:
      (Fn.compose Deferred.return
         (Strict_pipe.Writer.write verified_transition_writer))
  |> don't_wait_for

let start_bootstrap_controller ~logger ~trust_system ~verifier ~network
    ~time_controller ~producer_transition_reader_ref
    ~producer_transition_writer_ref ~verified_transition_writer ~clear_reader
    ~transition_reader_ref ~transition_writer_ref ~consensus_local_state
    ~frontier_w ~initial_root_transition ~persistent_root ~persistent_frontier
    ~best_seen_transition ~precomputed_values ~catchup_mode =
  [%str_log info] Starting_bootstrap_controller ;
  [%log info] "Starting Bootstrap Controller phase" ;
  let bootstrap_controller_reader, bootstrap_controller_writer =
    create_bufferred_pipe ~name:"bootstrap controller pipe" ()
  in
  transition_reader_ref := bootstrap_controller_reader ;
  transition_writer_ref := bootstrap_controller_writer ;
  let producer_transition_reader, producer_transition_writer =
    Strict_pipe.create ~name:"bootstrap controller: producer transition"
      Synchronous
  in
  producer_transition_reader_ref := producer_transition_reader ;
  producer_transition_writer_ref := producer_transition_writer ;
  Option.iter best_seen_transition ~f:(fun best_seen_transition ->
      Strict_pipe.Writer.write bootstrap_controller_writer best_seen_transition
  ) ;
  don't_wait_for (Broadcast_pipe.Writer.write frontier_w None) ;
  trace_recurring "bootstrap controller" (fun () ->
      upon
        (Bootstrap_controller.run ~logger ~trust_system ~verifier ~network
           ~consensus_local_state ~transition_reader:!transition_reader_ref
           ~persistent_frontier ~persistent_root ~initial_root_transition
           ~best_seen_transition ~precomputed_values ~catchup_mode)
        (fun (new_frontier, collected_transitions) ->
          Strict_pipe.Writer.kill !transition_writer_ref ;
          start_transition_frontier_controller ~logger ~trust_system ~verifier
            ~network ~time_controller ~producer_transition_reader_ref
            ~producer_transition_writer_ref ~verified_transition_writer
            ~clear_reader ~collected_transitions ~transition_reader_ref
            ~transition_writer_ref ~frontier_w ~precomputed_values new_frontier
      ) )

let download_best_tip ~logger ~network ~verifier ~trust_system
    ~most_recent_valid_block_writer ~genesis_constants ~precomputed_values =
  let num_peers = 16 in
  let%bind peers = Mina_networking.random_peers network num_peers in
  [%log info] "Requesting peers for their best tip to do initialization" ;
  let%map tips =
    Deferred.List.filter_map ~how:`Parallel peers ~f:(fun peer ->
        let open Deferred.Let_syntax in
        match%bind
          Mina_networking.get_best_tip
            ~heartbeat_timeout:(Time_ns.Span.of_min 1.)
            ~timeout:(Time.Span.of_min 1.) network peer
        with
        | Error e ->
            [%log debug]
              ~metadata:
                [ ("peer", Network_peer.Peer.to_yojson peer)
                ; ("error", Error_json.error_to_yojson e) ]
              "Couldn't get best tip from peer: $error" ;
            return None
        | Ok peer_best_tip -> (
            [%log debug]
              ~metadata:
                [ ("peer", Network_peer.Peer.to_yojson peer)
                ; ( "length"
                  , Length.to_yojson
                      (External_transition.blockchain_length peer_best_tip.data)
                  ) ]
              "Successfully downloaded best tip with $length from $peer" ;
            (* TODO: Use batch verification instead *)
            match%bind
              Best_tip_prover.verify ~verifier peer_best_tip ~genesis_constants
                ~precomputed_values
            with
            | Error e ->
                [%log warn]
                  ~metadata:
                    [ ("peer", Network_peer.Peer.to_yojson peer)
                    ; ("error", Error_json.error_to_yojson e) ]
                  "Peer sent us bad proof for their best tip" ;
                let%map () =
                  Trust_system.(
                    record trust_system logger peer
                      Actions.
                        ( Violated_protocol
                        , Some ("Peer sent us bad proof for their best tip", [])
                        ))
                in
                None
            | Ok (`Root _, `Best_tip candidate_best_tip) ->
                [%log debug]
                  ~metadata:[("peer", Network_peer.Peer.to_yojson peer)]
                  "Successfully verified best tip from $peer" ;
                return
                  (Some
                     (Envelope.Incoming.wrap_peer
                        ~data:{peer_best_tip with data= candidate_best_tip}
                        ~sender:peer)) ) )
  in
  [%log debug]
    ~metadata:
      [("actual", `Int (List.length tips)); ("expected", `Int num_peers)]
    "Finished requesting tips. Got $actual / $expected" ;
  let res =
    List.fold tips ~init:None ~f:(fun acc enveloped_candidate_best_tip ->
        Option.merge acc (Option.return enveloped_candidate_best_tip)
          ~f:(fun enveloped_existing_best_tip enveloped_candidate_best_tip ->
            Mina_networking.fill_first_received_message_signal network ;
            let f x =
              External_transition.Validation.forget_validation_with_hash x
              |> With_hash.map ~f:External_transition.consensus_state
            in
            match
              Consensus.Hooks.select
                ~constants:precomputed_values.consensus_constants
                ~existing:(f enveloped_existing_best_tip.data.data)
                ~candidate:(f enveloped_candidate_best_tip.data.data)
                ~logger
            with
            | `Keep ->
                enveloped_existing_best_tip
            | `Take ->
                enveloped_candidate_best_tip ) )
  in
  Option.iter res ~f:(fun best ->
      let best_tip_length =
        External_transition.Initial_validated.blockchain_length best.data.data
        |> Length.to_int
      in
      Mina_metrics.Transition_frontier.update_max_blocklength_observed
        best_tip_length ;
      don't_wait_for
      @@ Broadcast_pipe.Writer.write most_recent_valid_block_writer
           best.data.data ) ;
  Option.map res
    ~f:
      (Envelope.Incoming.map ~f:(fun (x : _ Proof_carrying_data.t) ->
           Ledger_catchup.Best_tip_lru.add x ;
           x.data ))

let load_frontier ~logger ~verifier ~persistent_frontier ~persistent_root
    ~consensus_local_state ~precomputed_values ~catchup_mode =
  match%map
    Transition_frontier.load ~logger ~verifier ~consensus_local_state
      ~persistent_root ~persistent_frontier ~precomputed_values ~catchup_mode
      ()
  with
  | Ok frontier ->
      [%log info] "Successfully loaded frontier" ;
      Some frontier
  | Error `Persistent_frontier_malformed ->
      failwith
        "persistent frontier unexpectedly malformed -- this should not happen \
         with retry enabled"
  | Error `Bootstrap_required ->
      [%log warn]
        "Fast forward has not been implemented. Bootstrapping instead." ;
      None
  | Error (`Failure e) ->
      failwith ("failed to initialize transition frontier: " ^ e)

let wait_for_high_connectivity ~logger ~network ~is_seed =
  let connectivity_time_upperbound = 60.0 in
  let high_connectivity =
    Mina_networking.on_first_high_connectivity network ~f:Fn.id
  in
  Deferred.any
    [ ( high_connectivity
      >>| fun () ->
      [%log info] "Already connected to enough peers, start initialization" )
    ; ( after (Time_ns.Span.of_sec connectivity_time_upperbound)
      >>= fun () ->
      Mina_networking.peers network
      >>| fun peers ->
      if not @@ Deferred.is_determined high_connectivity then
        if List.length peers = 0 then
          if is_seed then
            [%log info]
              ~metadata:
                [ ( "max seconds to wait for high connectivity"
                  , `Float connectivity_time_upperbound ) ]
              "Will start initialization without connecting with too any peers"
          else (
            [%log error]
              "Failed to find any peers during initialization (crashing \
               because this is not a seed node)" ;
            exit 1 )
        else
          [%log info]
            ~metadata:
              [ ("num peers", `Int (List.length peers))
              ; ( "max seconds to wait for high connectivity"
                , `Float connectivity_time_upperbound ) ]
            "Will start initialization without connecting with too many peers"
      ) ]

let initialize ~logger ~network ~is_seed ~is_demo_mode ~verifier ~trust_system
    ~time_controller ~frontier_w ~producer_transition_reader_ref
    ~producer_transition_writer_ref ~clear_reader ~verified_transition_writer
    ~transition_reader_ref ~transition_writer_ref
    ~most_recent_valid_block_writer ~persistent_root ~persistent_frontier
    ~consensus_local_state ~precomputed_values ~catchup_mode =
  let%bind () =
    if is_demo_mode then return ()
    else wait_for_high_connectivity ~logger ~network ~is_seed
  in
  let genesis_constants =
    Precomputed_values.genesis_constants precomputed_values
  in
  match%bind
    Deferred.both
      (download_best_tip ~logger ~network ~verifier ~trust_system
         ~most_recent_valid_block_writer ~genesis_constants ~precomputed_values)
      (load_frontier ~logger ~verifier ~persistent_frontier ~persistent_root
         ~consensus_local_state ~precomputed_values ~catchup_mode)
  with
  | best_tip, None ->
      [%log info] "Unable to load frontier; starting bootstrap" ;
      let%map initial_root_transition =
        Persistent_frontier.(
          with_instance_exn persistent_frontier ~f:Instance.get_root_transition)
        >>| Result.ok_or_failwith
      in
      start_bootstrap_controller ~logger ~trust_system ~verifier ~network
        ~time_controller ~producer_transition_reader_ref
        ~producer_transition_writer_ref ~verified_transition_writer
        ~clear_reader ~transition_reader_ref ~consensus_local_state
        ~transition_writer_ref ~frontier_w ~persistent_root
        ~persistent_frontier ~initial_root_transition ~catchup_mode
        ~best_seen_transition:best_tip ~precomputed_values
  | best_tip, Some frontier -> (
    match best_tip with
    | Some best_tip
      when is_transition_for_bootstrap ~logger frontier
             (best_tip |> Envelope.Incoming.data)
             ~precomputed_values ->
        [%log info]
          ~metadata:
            [ ( "length"
              , `Int
                  (Unsigned.UInt32.to_int
                     (External_transition.Initial_validated.blockchain_length
                        best_tip.data)) ) ]
          "Network best tip is too new to catchup to (best_tip with $length); \
           starting bootstrap" ;
        let initial_root_transition =
          Transition_frontier.(Breadcrumb.validated_transition (root frontier))
        in
        let%map () = Transition_frontier.close ~loc:__LOC__ frontier in
        start_bootstrap_controller ~logger ~trust_system ~verifier ~network
          ~time_controller ~producer_transition_reader_ref
          ~producer_transition_writer_ref ~verified_transition_writer
          ~clear_reader ~transition_reader_ref ~consensus_local_state
          ~transition_writer_ref ~frontier_w ~persistent_root
          ~persistent_frontier ~initial_root_transition ~catchup_mode
          ~best_seen_transition:(Some best_tip) ~precomputed_values
    | _ ->
        if Option.is_some best_tip then
          [%log info]
            ~metadata:
              [ ( "length"
                , `Int
                    (Unsigned.UInt32.to_int
                       (External_transition.Initial_validated.blockchain_length
                          (Option.value_exn best_tip).data)) ) ]
            "Network best tip is recent enough to catchup to (best_tip with \
             $length); syncing local state and starting participation"
        else
          [%log info]
            "Successfully loaded frontier, but failed downloaded best tip \
             from network" ;
        let curr_best_tip = Transition_frontier.best_tip frontier in
        let%map () =
          match
            Consensus.Hooks.required_local_state_sync
              ~constants:precomputed_values.consensus_constants
              ~consensus_state:
                (Transition_frontier.Breadcrumb.consensus_state curr_best_tip)
              ~local_state:consensus_local_state
          with
          | None ->
              [%log info] "Local state already in sync" ;
              Deferred.unit
          | Some sync_jobs -> (
              [%log info] "Local state is out of sync; " ;
              match%map
                Consensus.Hooks.sync_local_state
                  ~local_state:consensus_local_state ~logger ~trust_system
                  ~random_peers:(Mina_networking.random_peers network)
                  ~query_peer:
                    { Consensus.Hooks.Rpcs.query=
                        (fun peer rpc query ->
                          Mina_networking.(
                            query_peer network peer.peer_id
                              (Rpcs.Consensus_rpc rpc) query) ) }
                  ~ledger_depth:
                    precomputed_values.constraint_constants.ledger_depth
                  sync_jobs
              with
              | Error e ->
                  Error.tag e ~tag:"Local state sync failed" |> Error.raise
              | Ok () ->
                  () )
        in
        let collected_transitions = Option.to_list best_tip in
        start_transition_frontier_controller ~logger ~trust_system ~verifier
          ~network ~time_controller ~producer_transition_reader_ref
          ~producer_transition_writer_ref ~verified_transition_writer
          ~clear_reader ~collected_transitions ~transition_reader_ref
          ~transition_writer_ref ~frontier_w ~precomputed_values frontier )

let wait_till_genesis ~logger ~time_controller
    ~(precomputed_values : Precomputed_values.t) =
  let module Time = Block_time in
  let now = Time.now time_controller in
  let consensus_constants = precomputed_values.consensus_constants in
  let genesis_state_timestamp = consensus_constants.genesis_state_timestamp in
  try
    Consensus.Hooks.is_genesis_epoch ~constants:consensus_constants now
    |> Fn.const Deferred.unit
  with Invalid_argument _ ->
    let time_till_genesis = Time.diff genesis_state_timestamp now in
    [%log warn]
      ~metadata:
        [ ( "time_till_genesis"
          , `Int (Int64.to_int_exn (Time.Span.to_ms time_till_genesis)) ) ]
      "Node started before the chain start time: waiting $time_till_genesis \
       milliseconds before starting participation" ;
    let rec logger_loop () =
      let%bind () = after (Time_ns.Span.of_sec 30.) in
      let now = Time.now time_controller in
      try
        Consensus.Hooks.is_genesis_epoch ~constants:consensus_constants now
        |> Fn.const Deferred.unit
      with Invalid_argument _ ->
        let tm_remaining = Time.diff genesis_state_timestamp now in
        [%log debug]
          "Time before the chain start time. Waiting $tm_remaining \
           milliseconds before starting participation"
          ~metadata:
            [ ( "tm_remaining"
              , `Int (Int64.to_int_exn @@ Time.Span.to_ms tm_remaining) ) ] ;
        logger_loop ()
    in
    Time.Timeout.await ~timeout_duration:time_till_genesis time_controller
      (logger_loop ())
    |> Deferred.ignore_m

let run ~logger ~trust_system ~verifier ~network ~is_seed ~is_demo_mode
    ~time_controller ~consensus_local_state ~persistent_root_location
    ~persistent_frontier_location
    ~frontier_broadcast_pipe:(frontier_r, frontier_w)
    ~network_transition_reader ~producer_transition_reader
    ~most_recent_valid_block:( most_recent_valid_block_reader
                             , most_recent_valid_block_writer )
    ~precomputed_values ~catchup_mode =
  let initialization_finish_signal = Ivar.create () in
  let clear_reader, clear_writer =
    Strict_pipe.create ~name:"clear" Synchronous
  in
  let verified_transition_reader, verified_transition_writer =
    create_bufferred_pipe ~name:"verified transitions" ()
  in
  let transition_reader, transition_writer =
    create_bufferred_pipe ~name:"transition pipe" ()
  in
  let transition_reader_ref = ref transition_reader in
  let transition_writer_ref = ref transition_writer in
  let producer_transition_reader_ref, producer_transition_writer_ref =
    let reader, writer =
      Strict_pipe.create ~name:"producer transition" Synchronous
    in
    (ref reader, ref writer)
  in
  don't_wait_for
  @@ Strict_pipe.Reader.iter producer_transition_reader ~f:(fun x ->
         Strict_pipe.Writer.write !producer_transition_writer_ref x ) ;
  upon (wait_till_genesis ~logger ~time_controller ~precomputed_values)
    (fun () ->
      let valid_transition_reader, valid_transition_writer =
        create_bufferred_pipe ~name:"valid transitions" ()
      in
      Initial_validator.run ~logger ~trust_system ~verifier
        ~transition_reader:network_transition_reader ~valid_transition_writer
        ~initialization_finish_signal ~precomputed_values ;
      let persistent_frontier =
        Transition_frontier.Persistent_frontier.create ~logger ~verifier
          ~time_controller ~directory:persistent_frontier_location
      in
      let persistent_root =
        Transition_frontier.Persistent_root.create ~logger
          ~directory:persistent_root_location
          ~ledger_depth:(Precomputed_values.ledger_depth precomputed_values)
      in
      upon
        (initialize ~logger ~network ~is_seed ~is_demo_mode ~verifier
           ~trust_system ~persistent_frontier ~persistent_root ~time_controller
           ~frontier_w ~producer_transition_reader_ref ~catchup_mode
           ~producer_transition_writer_ref ~clear_reader
           ~verified_transition_writer ~transition_reader_ref
           ~transition_writer_ref ~most_recent_valid_block_writer
           ~consensus_local_state ~precomputed_values) (fun () ->
          Ivar.fill_if_empty initialization_finish_signal () ;
          let valid_transition_reader1, valid_transition_reader2 =
            Strict_pipe.Reader.Fork.two valid_transition_reader
          in
          don't_wait_for
          @@ Strict_pipe.Reader.iter valid_transition_reader1
               ~f:(fun enveloped_transition ->
                 let incoming_transition =
                   Envelope.Incoming.data enveloped_transition
                 in
                 let current_transition =
                   Broadcast_pipe.Reader.peek most_recent_valid_block_reader
                 in
<<<<<<< HEAD
                 match
                   Consensus.Hooks.select
                     ~constants:precomputed_values.consensus_constants
                     ~existing:
                       ( External_transition.Validation
                         .forget_validation_with_hash current_transition
                       |> With_hash.map ~f:External_transition.consensus_state
                       )
                     ~candidate:
                       ( External_transition.Validation
                         .forget_validation_with_hash incoming_transition
                       |> With_hash.map ~f:External_transition.consensus_state
                       )
                     ~logger
                     with
                     | `Take ->
                       Broadcast_pipe.Writer.write most_recent_valid_block_writer
                         incoming_transition
                     | `Keep -> Deferred.unit ) ;
=======
                 if
                   Consensus.Hooks.equal_select_status `Take
                     (Consensus.Hooks.select
                        ~constants:precomputed_values.consensus_constants
                        ~existing:
                          ( External_transition.Validation
                            .forget_validation_with_hash current_transition
                          |> With_hash.map
                               ~f:External_transition.consensus_state )
                        ~candidate:
                          ( External_transition.Validation
                            .forget_validation_with_hash incoming_transition
                          |> With_hash.map
                               ~f:External_transition.consensus_state )
                        ~logger)
                 then
                   Broadcast_pipe.Writer.write most_recent_valid_block_writer
                     incoming_transition
                 else Deferred.unit ) ;
>>>>>>> 7ed00a76
          don't_wait_for
          @@ Strict_pipe.Reader.iter_without_pushback valid_transition_reader2
               ~f:(fun enveloped_transition ->
                 don't_wait_for
                 @@ let%map () =
                      let incoming_transition =
                        Envelope.Incoming.data enveloped_transition
                      in
                      match Broadcast_pipe.Reader.peek frontier_r with
                      | Some frontier ->
                          if
                            is_transition_for_bootstrap ~logger frontier
                              incoming_transition ~precomputed_values
                          then (
                            Strict_pipe.Writer.kill !transition_writer_ref ;
                            Strict_pipe.Writer.kill
                              !producer_transition_writer_ref ;
                            let initial_root_transition =
                              Transition_frontier.(
                                Breadcrumb.validated_transition (root frontier))
                            in
                            let%bind () =
                              Strict_pipe.Writer.write clear_writer `Clear
                            in
                            let%map () =
                              Transition_frontier.close ~loc:__LOC__ frontier
                            in
                            start_bootstrap_controller ~logger ~trust_system
                              ~verifier ~network ~time_controller
                              ~producer_transition_reader_ref
                              ~producer_transition_writer_ref
                              ~verified_transition_writer ~clear_reader
                              ~transition_reader_ref ~transition_writer_ref
                              ~consensus_local_state ~frontier_w
                              ~persistent_root ~persistent_frontier
                              ~initial_root_transition
                              ~best_seen_transition:(Some enveloped_transition)
                              ~precomputed_values ~catchup_mode )
                          else Deferred.unit
                      | None ->
                          Deferred.unit
                    in
                    Strict_pipe.Writer.write !transition_writer_ref
                      enveloped_transition ) ) ) ;
  (verified_transition_reader, initialization_finish_signal)<|MERGE_RESOLUTION|>--- conflicted
+++ resolved
@@ -498,27 +498,6 @@
                  let current_transition =
                    Broadcast_pipe.Reader.peek most_recent_valid_block_reader
                  in
-<<<<<<< HEAD
-                 match
-                   Consensus.Hooks.select
-                     ~constants:precomputed_values.consensus_constants
-                     ~existing:
-                       ( External_transition.Validation
-                         .forget_validation_with_hash current_transition
-                       |> With_hash.map ~f:External_transition.consensus_state
-                       )
-                     ~candidate:
-                       ( External_transition.Validation
-                         .forget_validation_with_hash incoming_transition
-                       |> With_hash.map ~f:External_transition.consensus_state
-                       )
-                     ~logger
-                     with
-                     | `Take ->
-                       Broadcast_pipe.Writer.write most_recent_valid_block_writer
-                         incoming_transition
-                     | `Keep -> Deferred.unit ) ;
-=======
                  if
                    Consensus.Hooks.equal_select_status `Take
                      (Consensus.Hooks.select
@@ -538,7 +517,6 @@
                    Broadcast_pipe.Writer.write most_recent_valid_block_writer
                      incoming_transition
                  else Deferred.unit ) ;
->>>>>>> 7ed00a76
           don't_wait_for
           @@ Strict_pipe.Reader.iter_without_pushback valid_transition_reader2
                ~f:(fun enveloped_transition ->
