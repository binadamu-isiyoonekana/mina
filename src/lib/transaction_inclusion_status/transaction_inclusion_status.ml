--- conflicted
+++ resolved
@@ -116,14 +116,11 @@
           ~constraint_constants:precomputed_values.constraint_constants
           ~consensus_constants:precomputed_values.consensus_constants
           ~time_controller ~logger ~frontier_broadcast_pipe
-<<<<<<< HEAD
           ~expiry_ns:
             (Time_ns.Span.of_hr
                (Float.of_int
                   precomputed_values.genesis_constants.transaction_expiry_hr))
-=======
           ~log_gossip_heard:false ~on_remote_push:(Fn.const Deferred.unit)
->>>>>>> 42843d75
       in
       don't_wait_for
       @@ Linear_pipe.iter (Transaction_pool.broadcasts transaction_pool)
