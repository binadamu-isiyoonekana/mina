open Core_kernel
open Async
open Mina_base
<<<<<<< HEAD
module Ledger = Mina_ledger.Ledger
module Sync_ledger = Mina_ledger.Sync_ledger
open Mina_transition
=======
open Mina_block
>>>>>>> cadf90ad
open Frontier_base
open Network_peer

module type Inputs_intf = sig
  module Transition_frontier : module type of Transition_frontier

  module Best_tip_prover :
    Mina_intf.Best_tip_prover_intf
      with type transition_frontier := Transition_frontier.t
end

module Make (Inputs : Inputs_intf) :
  Mina_intf.Sync_handler_intf
    with type transition_frontier := Inputs.Transition_frontier.t = struct
  open Inputs

  let find_in_root_history frontier state_hash =
    let open Transition_frontier.Extensions in
    let root_history =
      get_extension (Transition_frontier.extensions frontier) Root_history
    in
    Root_history.lookup root_history state_hash

  let protocol_states_in_root_history frontier state_hash =
    let open Transition_frontier.Extensions in
    let root_history =
      get_extension (Transition_frontier.extensions frontier) Root_history
    in
    Root_history.protocol_states_for_scan_state root_history state_hash

  let get_ledger_by_hash ~frontier ledger_hash =
    let root_ledger =
      Ledger.Any_ledger.cast (module Ledger.Db)
      @@ Transition_frontier.root_snarked_ledger frontier
    in
    let staking_epoch_ledger =
      Transition_frontier.consensus_local_state frontier
      |> Consensus.Data.Local_state.staking_epoch_ledger
    in
    let next_epoch_ledger =
      Transition_frontier.consensus_local_state frontier
      |> Consensus.Data.Local_state.next_epoch_ledger
    in
    if
      Ledger_hash.equal ledger_hash
        (Ledger.Any_ledger.M.merkle_root root_ledger)
    then Some root_ledger
    else if
      Ledger_hash.equal ledger_hash
        (Consensus.Data.Local_state.Snapshot.Ledger_snapshot.merkle_root
           staking_epoch_ledger)
    then
      match staking_epoch_ledger with
      | Consensus.Data.Local_state.Snapshot.Ledger_snapshot.Genesis_epoch_ledger
          _ ->
          None
      | Ledger_db ledger ->
          Some (Ledger.Any_ledger.cast (module Ledger.Db) ledger)
    else if
      Ledger_hash.equal ledger_hash
        (Consensus.Data.Local_state.Snapshot.Ledger_snapshot.merkle_root
           next_epoch_ledger)
    then
      match next_epoch_ledger with
      | Consensus.Data.Local_state.Snapshot.Ledger_snapshot.Genesis_epoch_ledger
          _ ->
          None
      | Ledger_db ledger ->
          Some (Ledger.Any_ledger.cast (module Ledger.Db) ledger)
    else None

  let answer_query :
         frontier:Inputs.Transition_frontier.t
      -> Ledger_hash.t
      -> Sync_ledger.Query.t Envelope.Incoming.t
      -> logger:Logger.t
      -> trust_system:Trust_system.t
      -> Sync_ledger.Answer.t Option.t Deferred.t =
   fun ~frontier hash query ~logger ~trust_system ->
    match get_ledger_by_hash ~frontier hash with
    | None ->
        return None
    | Some ledger ->
        let responder =
          Sync_ledger.Any_ledger.Responder.create ledger ignore ~logger
            ~trust_system
        in
        Sync_ledger.Any_ledger.Responder.answer_query responder query

  let get_staged_ledger_aux_and_pending_coinbases_at_hash ~frontier state_hash =
    let open Option.Let_syntax in
    let protocol_states scan_state =
      Staged_ledger.Scan_state.required_state_hashes scan_state
      |> State_hash.Set.to_list
      |> List.fold_until ~init:(Some [])
           ~f:(fun acc hash ->
             match
               Option.map2
                 (Transition_frontier.find_protocol_state frontier hash)
                 acc ~f:List.cons
             with
             | None ->
                 Stop None
             | Some acc' ->
                 Continue (Some acc'))
           ~finish:Fn.id
    in
    match
      let%bind breadcrumb = Transition_frontier.find frontier state_hash in
      let staged_ledger =
        Transition_frontier.Breadcrumb.staged_ledger breadcrumb
      in
      let scan_state = Staged_ledger.scan_state staged_ledger in
      let merkle_root =
        Staged_ledger.hash staged_ledger |> Staged_ledger_hash.ledger_hash
      in
      let%map scan_state_protocol_states = protocol_states scan_state in
      let pending_coinbase =
        Staged_ledger.pending_coinbase_collection staged_ledger
      in
      (scan_state, merkle_root, pending_coinbase, scan_state_protocol_states)
    with
    | Some res ->
        Some res
    | None ->
        let open Root_data.Historical in
        let%bind root = find_in_root_history frontier state_hash in
        let%map scan_state_protocol_states =
          protocol_states_in_root_history frontier state_hash
        in
        ( scan_state root
        , staged_ledger_target_ledger_hash root
        , pending_coinbase root
        , scan_state_protocol_states )

  let get_transition_chain ~frontier hashes =
    let open Option.Let_syntax in
    let%bind () =
      let requested = List.length hashes in
      if requested <= Transition_frontier.max_catchup_chunk_length then Some ()
      else (
        [%log' trace (Logger.create ())]
          ~metadata:[ ("n", `Int requested) ]
          "get_transition_chain requested $n > %d hashes"
          Transition_frontier.max_catchup_chunk_length ;
        None )
    in
    let get hash =
      let%map validated_transition =
        Option.merge
          Transition_frontier.(
            find frontier hash >>| Breadcrumb.validated_transition)
          ( find_in_root_history frontier hash
          >>| Fn.compose External_transition.Validated.lower
                Root_data.Historical.transition )
          ~f:Fn.const
      in
      With_hash.data @@ Mina_block.Validated.forget validated_transition
    in
    match Transition_frontier.catchup_tree frontier with
    | Full _ ->
        (* Super catchup *)
        Option.return @@ List.filter_map hashes ~f:get
    | Hash _ ->
        (* Normal catchup *)
        Option.all @@ List.map hashes ~f:get

  let best_tip_path ~frontier =
    let rec go acc b =
      let acc = Breadcrumb.state_hash b :: acc in
      match Transition_frontier.find frontier (Breadcrumb.parent_hash b) with
      | None ->
          acc
      | Some b' ->
          go acc b'
    in
    go [] (Transition_frontier.best_tip frontier)

  module Root = struct
    let prove ~logger ~consensus_constants ~frontier seen_consensus_state =
      let open Option.Let_syntax in
      let%bind best_tip_with_witness = Best_tip_prover.prove ~logger frontier in
      let is_tip_better =
        Consensus.Hooks.equal_select_status
          (Consensus.Hooks.select ~constants:consensus_constants
             ~logger:
               (Logger.extend logger
                  [ ("selection_context", `String "Root.prove") ])
             ~existing:
               (With_hash.map ~f:Mina_block.consensus_state
                  best_tip_with_witness.data)
             ~candidate:seen_consensus_state)
          `Keep
      in
      let%map () = Option.some_if is_tip_better () in
      { best_tip_with_witness with
        data = With_hash.data best_tip_with_witness.data
      }

    let verify ~logger ~verifier ~consensus_constants ~genesis_constants
        ~precomputed_values observed_state peer_root =
      let open Deferred.Result.Let_syntax in
      let%bind ( (`Root _, `Best_tip (best_tip_transition, _)) as
               verified_witness ) =
        Best_tip_prover.verify ~verifier ~genesis_constants ~precomputed_values
          peer_root
      in
      let is_before_best_tip candidate =
        Consensus.Hooks.equal_select_status
          (Consensus.Hooks.select ~constants:consensus_constants
             ~logger:
               (Logger.extend logger
                  [ ("selection_context", `String "Root.verify") ])
             ~existing:
               (With_hash.map ~f:Mina_block.consensus_state best_tip_transition)
             ~candidate)
          `Keep
      in
      let%map () =
        Deferred.return
          (Result.ok_if_true
             (is_before_best_tip observed_state)
             ~error:
               (Error.createf
                  !"Peer lied about it's best tip %{sexp:State_hash.t}"
                  (State_hash.With_state_hashes.state_hash best_tip_transition)))
      in
      verified_witness
  end
end

include Make (struct
  module Transition_frontier = Transition_frontier
  module Best_tip_prover = Best_tip_prover
end)

(* TODO: port these tests *)
(*
let%test_module "Sync_handler" =
  ( module struct
    let logger = Logger.null ()

    let hb_logger = Logger.create ()

    let pids = Child_processes.Termination.create_pid_table ()

    let trust_system = Trust_system.null ()

    let f_with_verifier ~f ~logger ~pids =
      let%map verifier = Verifier.create ~logger ~pids in
      f ~logger ~verifier

    let%test "sync with ledgers from another peer via glue_sync_ledger" =
      Backtrace.elide := false ;
      Printexc.record_backtrace true ;
      heartbeat_flag := true ;
      Ledger.with_ephemeral_ledger ~f:(fun dest_ledger ->
          Thread_safe.block_on_async_exn (fun () ->
              print_heartbeat hb_logger |> don't_wait_for ;
              let%bind frontier =
                create_root_frontier ~logger ~pids Test_genesis_ledger.accounts
              in
              let source_ledger =
                Transition_frontier.For_tests.root_snarked_ledger frontier
                |> Ledger.of_database
              in
              let desired_root = Ledger.merkle_root source_ledger in
              let sync_ledger =
                Sync_ledger.Mask.create dest_ledger ~logger ~trust_system
              in
              let query_reader = Sync_ledger.Mask.query_reader sync_ledger in
              let answer_writer = Sync_ledger.Mask.answer_writer sync_ledger in
              let peer =
                Network_peer.Peer.create Unix.Inet_addr.localhost
                  ~discovery_port:0 ~communication_port:1
              in
              let network =
                Network.create_stub ~logger
                  ~ip_table:
                    (Hashtbl.of_alist_exn
                       (module Unix.Inet_addr)
                       [(peer.host, frontier)])
                  ~peers:(Hash_set.of_list (module Network_peer.Peer) [peer])
              in
              Network.glue_sync_ledger network query_reader answer_writer ;
              match%map
                Sync_ledger.Mask.fetch sync_ledger desired_root ~data:()
                  ~equal:(fun () () -> true)
              with
              | `Ok synced_ledger ->
                  heartbeat_flag := false ;
                  Ledger_hash.equal
                    (Ledger.merkle_root dest_ledger)
                    (Ledger.merkle_root source_ledger)
                  && Ledger_hash.equal
                       (Ledger.merkle_root synced_ledger)
                       (Ledger.merkle_root source_ledger)
              | `Target_changed _ ->
                  heartbeat_flag := false ;
                  failwith "target of sync_ledger should not change" ) )

    let to_external_transition breadcrumb =
      Transition_frontier.Breadcrumb.validated_transition breadcrumb
      |> External_transition.Validation.forget_validation

    let%test "a node should be able to give a valid proof of their root" =
      heartbeat_flag := true ;
      let max_length = 4 in
      (* Generating this many breadcrumbs will ernsure the transition_frontier to be full  *)
      let num_breadcrumbs = max_length + 2 in
      Thread_safe.block_on_async_exn (fun () ->
          print_heartbeat hb_logger |> don't_wait_for ;
          let%bind frontier =
            create_root_frontier ~logger ~pids Test_genesis_ledger.accounts
          in
          let%bind () =
            build_frontier_randomly frontier
              ~gen_root_breadcrumb_builder:
                (gen_linear_breadcrumbs ~logger ~pids ~trust_system
                   ~size:num_breadcrumbs
                   ~accounts_with_secret_keys:Test_genesis_ledger.accounts)
          in
          let seen_transition =
            Transition_frontier.(
              all_breadcrumbs frontier |> List.permute |> List.hd_exn
              |> Breadcrumb.validated_transition)
          in
          let observed_state =
            External_transition.Validated.protocol_state seen_transition
            |> Protocol_state.consensus_state
          in
          let root_with_proof =
            Option.value_exn ~message:"Could not produce an ancestor proof"
              (Sync_handler.Root.prove ~logger ~frontier observed_state)
          in
          let%bind verify =
            f_with_verifier ~f:Sync_handler.Root.verify ~logger ~pids
          in
          let%map `Root (root_transition, _), `Best_tip (best_tip_transition, _)
              =
            verify observed_state root_with_proof |> Deferred.Or_error.ok_exn
          in
          heartbeat_flag := false ;
          External_transition.(
            equal
              (With_hash.data root_transition)
              (to_external_transition (Transition_frontier.root frontier))
            && equal
                 (With_hash.data best_tip_transition)
                 (to_external_transition
                    (Transition_frontier.best_tip frontier))) )
  end )
*)<|MERGE_RESOLUTION|>--- conflicted
+++ resolved
@@ -1,13 +1,9 @@
 open Core_kernel
 open Async
 open Mina_base
-<<<<<<< HEAD
 module Ledger = Mina_ledger.Ledger
 module Sync_ledger = Mina_ledger.Sync_ledger
-open Mina_transition
-=======
 open Mina_block
->>>>>>> cadf90ad
 open Frontier_base
 open Network_peer
 
