(* parties_generators -- Quickcheck generators for zkApp transactions *)

open Core_kernel
open Mina_base
module Ledger = Mina_ledger.Ledger

type failure =
  | Invalid_account_precondition
  | Invalid_protocol_state_precondition
  | Update_not_permitted of
      [ `Delegate
      | `App_state
      | `Voting_for
      | `Verification_key
      | `Zkapp_uri
      | `Token_symbol
      | `Balance ]

let gen_account_precondition_from_account ?failure ~first_use_of_account account
    =
  let open Quickcheck.Let_syntax in
  let { Account.Poly.balance; nonce; delegate; receipt_chain_hash; zkapp; _ } =
    account
  in
  (* choose constructor *)
  let%bind b = Quickcheck.Generator.bool in
  if b then
    (* Full *)
    let open Zkapp_basic in
    let%bind (predicate_account : Zkapp_precondition.Account.t) =
      let%bind balance =
        let%bind balance_change_int = Int.gen_uniform_incl 1 10_000_000 in
        let balance_change = Currency.Amount.of_int balance_change_int in
        let lower =
          match Currency.Balance.sub_amount balance balance_change with
          | None ->
              Currency.Balance.zero
          | Some bal ->
              bal
        in
        let upper =
          match Currency.Balance.add_amount balance balance_change with
          | None ->
              Currency.Balance.max_int
          | Some bal ->
              bal
        in
        Or_ignore.gen
          (return { Zkapp_precondition.Closed_interval.lower; upper })
      in
      let%bind nonce =
        let%bind balance_change_int = Int.gen_uniform_incl 1 100 in
        let balance_change = Account.Nonce.of_int balance_change_int in
        let lower =
          match Account.Nonce.sub nonce balance_change with
          | None ->
              Account.Nonce.zero
          | Some nonce ->
              nonce
        in
        let upper =
          (* Nonce.add doesn't check for overflow, so check here *)
          match Account.Nonce.(sub max_value) balance_change with
          | None ->
              (* unreachable *)
              failwith
                "gen_account_precondition_from: nonce subtraction failed \
                 unexpectedly"
          | Some n ->
              if Account.Nonce.( < ) n nonce then Account.Nonce.max_value
              else Account.Nonce.add nonce balance_change
        in
        Or_ignore.gen
          (return { Zkapp_precondition.Closed_interval.lower; upper })
      in
      let receipt_chain_hash =
        if first_use_of_account then Or_ignore.Check receipt_chain_hash
        else Or_ignore.Ignore
      in
      let%bind delegate =
        match delegate with
        | None ->
            return Or_ignore.Ignore
        | Some pk ->
            Or_ignore.gen (return pk)
      in
      let%bind state, sequence_state, proved_state, is_new =
        match zkapp with
        | None ->
            let len = Pickles_types.Nat.to_int Zkapp_state.Max_state_size.n in
            (* won't raise, correct length given *)
            let state =
              Zkapp_state.V.of_list_exn
                (List.init len ~f:(fun _ -> Or_ignore.Ignore))
            in
            let sequence_state = Or_ignore.Ignore in
            let proved_state = Or_ignore.Ignore in
            let is_new = Or_ignore.Ignore in
            return (state, sequence_state, proved_state, is_new)
        | Some { Zkapp_account.app_state; sequence_state; proved_state; _ } ->
            let state =
              Zkapp_state.V.map app_state ~f:(fun field ->
                  Quickcheck.random_value (Or_ignore.gen (return field)) )
            in
            let%bind sequence_state =
              (* choose a value from account sequence state *)
              let fields =
                Pickles_types.Vector.Vector_5.to_list sequence_state
              in
              let%bind ndx = Int.gen_uniform_incl 0 (List.length fields - 1) in
              return (Or_ignore.Check (List.nth_exn fields ndx))
            in
            let proved_state = Or_ignore.Check proved_state in
            let is_new =
              (* when we apply the generated Parties.t, the account is always in the ledger
              *)
              Or_ignore.Check false
            in
            return (state, sequence_state, proved_state, is_new)
      in
      return
        { Zkapp_precondition.Account.balance
        ; nonce
        ; receipt_chain_hash
        ; delegate
        ; state
        ; sequence_state
        ; proved_state
        ; is_new
        }
    in
    match failure with
    | Some Invalid_account_precondition ->
        let module Tamperable = struct
          type t =
            | Balance
            | Nonce
            | Receipt_chain_hash
            | Delegate
            | State
            | Sequence_state
            | Proved_state
        end in
        let%bind faulty_predicate_account =
          (* tamper with account using randomly chosen item *)
          let tamperable : Tamperable.t list =
            [ Balance
            ; Nonce
            ; Receipt_chain_hash
            ; Delegate
            ; State
            ; Sequence_state
            ; Proved_state
            ]
          in
          match%bind Quickcheck.Generator.of_list tamperable with
          | Balance ->
              let new_balance =
                if Currency.Balance.equal balance Currency.Balance.zero then
                  Currency.Balance.max_int
                else Currency.Balance.zero
              in
              let balance =
                Or_ignore.Check
                  { Zkapp_precondition.Closed_interval.lower = new_balance
                  ; upper = new_balance
                  }
              in
              return { predicate_account with balance }
          | Nonce ->
              let new_nonce =
                if Account.Nonce.equal nonce Account.Nonce.zero then
                  Account.Nonce.max_value
                else Account.Nonce.zero
              in
              let%bind nonce =
                Zkapp_precondition.Numeric.gen (return new_nonce)
                  Account.Nonce.compare
              in
              return { predicate_account with nonce }
          | Receipt_chain_hash ->
              let%bind new_receipt_chain_hash = Receipt.Chain_hash.gen in
              let%bind receipt_chain_hash =
                Or_ignore.gen (return new_receipt_chain_hash)
              in
              return { predicate_account with receipt_chain_hash }
          | Delegate ->
              let%bind delegate =
                Or_ignore.gen Signature_lib.Public_key.Compressed.gen
              in
              return { predicate_account with delegate }
          | State ->
              let fields =
                Zkapp_state.V.to_list predicate_account.state |> Array.of_list
              in
              let%bind ndx = Int.gen_incl 0 (Array.length fields - 1) in
              let%bind field = Snark_params.Tick.Field.gen in
              fields.(ndx) <- Or_ignore.Check field ;
              let state = Zkapp_state.V.of_list_exn (Array.to_list fields) in
              return { predicate_account with state }
          | Sequence_state ->
              let%bind field = Snark_params.Tick.Field.gen in
              let sequence_state = Or_ignore.Check field in
              return { predicate_account with sequence_state }
          | Proved_state ->
              let%bind proved_state =
                match predicate_account.proved_state with
                | Check b ->
                    return (Or_ignore.Check (not b))
                | Ignore ->
                    return (Or_ignore.Check true)
              in
              return { predicate_account with proved_state }
        in
        return (Party.Account_precondition.Full faulty_predicate_account)
    | _ ->
        return (Party.Account_precondition.Full predicate_account)
  else
    (* Nonce *)
    let { Account.Poly.nonce; _ } = account in
    match failure with
    | Some Invalid_account_precondition ->
        return (Party.Account_precondition.Nonce (Account.Nonce.succ nonce))
    | _ ->
        return (Party.Account_precondition.Nonce nonce)

let gen_fee (account : Account.t) =
  let balance = account.balance in
  let lo_fee = Mina_compile_config.minimum_user_command_fee in
  let hi_fee =
    Option.value_exn
      Currency.Fee.(scale Mina_compile_config.minimum_user_command_fee 2)
  in
  assert (
    Currency.(
      Fee.(hi_fee <= (Balance.to_amount balance |> Currency.Amount.to_fee))) ) ;
  Currency.Fee.gen_incl lo_fee hi_fee

(*Fee payer balance change is Neg*)
let fee_to_amt fee =
  Currency.Amount.(Signed.of_unsigned (of_fee fee) |> Signed.negate)

let gen_balance_change ?permissions_auth (account : Account.t) ~new_account =
  let open Quickcheck.Let_syntax in
  let%bind sgn =
    if new_account then return Sgn.Pos
    else
      match permissions_auth with
      | Some auth -> (
          match auth with
          | Control.Tag.None_given ->
              return Sgn.Pos
          | _ ->
              Quickcheck.Generator.of_list [ Sgn.Pos; Neg ] )
      | None ->
          Quickcheck.Generator.of_list [ Sgn.Pos; Neg ]
  in
  (* if negative, magnitude constrained to balance in account
         the effective balance is either what's in the account state table,
         if provided, or what's in the ledger
  *)
  let effective_balance = account.balance in
  let small_balance_change =
    (*make small transfers to allow generating large number of parties without an overflow*)
    let open Currency in
    if
      Balance.(effective_balance < of_formatted_string "1.0") && not new_account
    then failwith "account has low balance"
    else Balance.of_formatted_string "0.000001"
  in
  let%map (magnitude : Currency.Amount.t) =
    if new_account then
      Currency.Amount.gen_incl
        (Currency.Amount.of_formatted_string "2.0")
        (Currency.Amount.of_formatted_string "10.0")
    else
      Currency.Amount.gen_incl Currency.Amount.zero
        (Currency.Balance.to_amount small_balance_change)
  in
  match sgn with
  | Pos ->
      (* if positive, the account balance does not impose a constraint on the magnitude; but
         to avoid overflow over several Party.t, we'll limit the value
      *)
      ({ magnitude; sgn = Sgn.Pos } : Currency.Amount.Signed.t)
  | Neg ->
      ({ magnitude; sgn = Sgn.Neg } : Currency.Amount.Signed.t)

let gen_use_full_commitment ~increment_nonce ~account_precondition
    ~authorization () : bool Base_quickcheck.Generator.t =
  (* check conditions to avoid replays*)
  let incr_nonce_and_constrains_nonce =
    increment_nonce
    && Zkapp_precondition.Numeric.is_constant
         Zkapp_precondition.Numeric.Tc.nonce
         (Party.Account_precondition.to_full account_precondition)
           .Zkapp_precondition.Account.nonce
  in
  let does_not_use_a_signature =
    Control.(not (Tag.equal (tag authorization) Tag.Signature))
  in
  if incr_nonce_and_constrains_nonce || does_not_use_a_signature then
    Bool.quickcheck_generator
  else Quickcheck.Generator.return true

let closed_interval_exact value =
  Zkapp_precondition.Closed_interval.{ lower = value; upper = value }

let gen_epoch_data_predicate
    (epoch_data :
      ( ( Frozen_ledger_hash.Stable.V1.t
        , Currency.Amount.Stable.V1.t )
        Epoch_ledger.Poly.Stable.V1.t
      , Epoch_seed.Stable.V1.t
      , State_hash.Stable.V1.t
      , State_hash.Stable.V1.t
      , Mina_numbers.Length.Stable.V1.t )
      Zkapp_precondition.Protocol_state.Epoch_data.Poly.t ) :
    Zkapp_precondition.Protocol_state.Epoch_data.t Base_quickcheck.Generator.t =
  let open Quickcheck.Let_syntax in
  let%bind ledger =
    let%bind hash =
      Zkapp_basic.Or_ignore.gen @@ return epoch_data.ledger.hash
    in
    let%map total_currency =
      closed_interval_exact epoch_data.ledger.total_currency
      |> return |> Zkapp_basic.Or_ignore.gen
    in
    { Epoch_ledger.Poly.hash; total_currency }
  in
  let%bind seed = Zkapp_basic.Or_ignore.gen @@ return epoch_data.seed in
  let%bind start_checkpoint =
    Zkapp_basic.Or_ignore.gen @@ return epoch_data.start_checkpoint
  in
  let%bind lock_checkpoint =
    Zkapp_basic.Or_ignore.gen @@ return epoch_data.lock_checkpoint
  in
  let%map epoch_length =
    let open Mina_numbers in
    let%bind epsilon1 = Length.gen_incl (Length.of_int 0) (Length.of_int 10) in
    let%bind epsilon2 = Length.gen_incl (Length.of_int 0) (Length.of_int 10) in
    Zkapp_precondition.Closed_interval.
      { lower =
          Length.sub epoch_data.epoch_length epsilon1
          |> Option.value ~default:Length.zero
      ; upper = Length.add epoch_data.epoch_length epsilon2
      }
    |> return |> Zkapp_basic.Or_ignore.gen
  in
  { Epoch_data.Poly.ledger
  ; seed
  ; start_checkpoint
  ; lock_checkpoint
  ; epoch_length
  }

let gen_protocol_state_precondition
    (psv : Zkapp_precondition.Protocol_state.View.t) :
    Zkapp_precondition.Protocol_state.t Base_quickcheck.Generator.t =
  let open Quickcheck.Let_syntax in
  let open Zkapp_precondition.Closed_interval in
  let%bind snarked_ledger_hash =
    Zkapp_basic.Or_ignore.gen @@ return psv.snarked_ledger_hash
  in
  let%bind timestamp =
    let%bind epsilon1 =
      Int64.gen_incl 0L 60_000_000L >>| Block_time.Span.of_ms
    in
    let%bind epsilon2 =
      Int64.gen_incl 0L 60_000_000L >>| Block_time.Span.of_ms
    in
    { lower = Block_time.sub psv.timestamp epsilon1
    ; upper = Block_time.add psv.timestamp epsilon2
    }
    |> return |> Zkapp_basic.Or_ignore.gen
  in
  let%bind blockchain_length =
    let open Mina_numbers in
    let%bind epsilon1 = Length.gen_incl (Length.of_int 0) (Length.of_int 10) in
    let%bind epsilon2 = Length.gen_incl (Length.of_int 0) (Length.of_int 10) in
    { lower =
        Length.sub psv.blockchain_length epsilon1
        |> Option.value ~default:Length.zero
    ; upper = Length.add psv.blockchain_length epsilon2
    }
    |> return |> Zkapp_basic.Or_ignore.gen
  in
  let%bind min_window_density =
    let open Mina_numbers in
    let%bind epsilon1 = Length.gen_incl (Length.of_int 0) (Length.of_int 10) in
    let%bind epsilon2 = Length.gen_incl (Length.of_int 0) (Length.of_int 10) in
    { lower =
        Length.sub psv.min_window_density epsilon1
        |> Option.value ~default:Length.zero
    ; upper = Length.add psv.min_window_density epsilon2
    }
    |> return |> Zkapp_basic.Or_ignore.gen
  in
  let%bind total_currency =
    let open Currency in
    let%bind epsilon1 =
      Amount.gen_incl (Amount.of_int 0) (Amount.of_int 1_000_000_000)
    in
    let%bind epsilon2 =
      Amount.gen_incl (Amount.of_int 0) (Amount.of_int 1_000_000_000)
    in
    { lower =
        Amount.sub psv.total_currency epsilon1
        |> Option.value ~default:Amount.zero
    ; upper =
        Amount.add psv.total_currency epsilon2
        |> Option.value ~default:psv.total_currency
    }
    |> return |> Zkapp_basic.Or_ignore.gen
  in
  let%bind global_slot_since_hard_fork =
    let open Mina_numbers in
    let%bind epsilon1 =
      Global_slot.gen_incl (Global_slot.of_int 0) (Global_slot.of_int 10)
    in
    let%bind epsilon2 =
      Global_slot.gen_incl (Global_slot.of_int 0) (Global_slot.of_int 10)
    in
    { lower =
        Global_slot.sub psv.global_slot_since_hard_fork epsilon1
        |> Option.value ~default:Global_slot.zero
    ; upper = Global_slot.add psv.global_slot_since_hard_fork epsilon2
    }
    |> return |> Zkapp_basic.Or_ignore.gen
  in
  let%bind global_slot_since_genesis =
    let open Mina_numbers in
    let%bind epsilon1 =
      Global_slot.gen_incl (Global_slot.of_int 0) (Global_slot.of_int 10)
    in
    let%bind epsilon2 =
      Global_slot.gen_incl (Global_slot.of_int 0) (Global_slot.of_int 10)
    in
    { lower =
        Global_slot.sub psv.global_slot_since_genesis epsilon1
        |> Option.value ~default:Global_slot.zero
    ; upper = Global_slot.add psv.global_slot_since_genesis epsilon2
    }
    |> return |> Zkapp_basic.Or_ignore.gen
  in
  let%bind staking_epoch_data =
    gen_epoch_data_predicate psv.staking_epoch_data
  in
  let%map next_epoch_data = gen_epoch_data_predicate psv.next_epoch_data in
  { Zkapp_precondition.Protocol_state.Poly.snarked_ledger_hash
  ; timestamp
  ; blockchain_length
  ; min_window_density
  ; last_vrf_output = ()
  ; total_currency
  ; global_slot_since_hard_fork
  ; global_slot_since_genesis
  ; staking_epoch_data
  ; next_epoch_data
  }

let gen_invalid_protocol_state_precondition
    (psv : Zkapp_precondition.Protocol_state.View.t) :
    Zkapp_precondition.Protocol_state.t Base_quickcheck.Generator.t =
  let module Tamperable = struct
    type t =
      | Timestamp
      | Blockchain_length
      | Min_window_density
      | Total_currency
      | Global_slot_since_hard_fork
      | Global_slot_since_genesis
  end in
  let open Quickcheck.Let_syntax in
  let open Zkapp_precondition.Closed_interval in
  let protocol_state_precondition = Zkapp_precondition.Protocol_state.accept in
  let%bind lower = Bool.quickcheck_generator in
  match%bind
    Quickcheck.Generator.of_list
      ( [ Timestamp
        ; Blockchain_length
        ; Min_window_density
        ; Total_currency
        ; Global_slot_since_hard_fork
        ; Global_slot_since_genesis
        ]
        : Tamperable.t list )
  with
  | Timestamp ->
      let%map timestamp =
        let%map epsilon =
          Int64.gen_incl 1_000_000L 60_000_000L >>| Block_time.Span.of_ms
        in
        if lower || Block_time.(psv.timestamp > add zero epsilon) then
          { lower = Block_time.zero
          ; upper = Block_time.sub psv.timestamp epsilon
          }
        else
          { lower = Block_time.add psv.timestamp epsilon
          ; upper = Block_time.max_value
          }
      in
      { protocol_state_precondition with
        timestamp = Zkapp_basic.Or_ignore.Check timestamp
      }
  | Blockchain_length ->
      let open Mina_numbers in
      let%map blockchain_length =
        let%map epsilon = Length.(gen_incl (of_int 1) (of_int 10)) in
        if lower || Length.(psv.blockchain_length > epsilon) then
          { lower = Length.zero
          ; upper =
              Length.sub psv.blockchain_length epsilon
              |> Option.value ~default:Length.zero
          }
        else
          { lower = Length.add psv.blockchain_length epsilon
          ; upper = Length.max_value
          }
      in
      { protocol_state_precondition with
        blockchain_length = Zkapp_basic.Or_ignore.Check blockchain_length
      }
  | Min_window_density ->
      let open Mina_numbers in
      let%map min_window_density =
        let%map epsilon = Length.(gen_incl (of_int 1) (of_int 10)) in
        if lower || Length.(psv.min_window_density > epsilon) then
          { lower = Length.zero
          ; upper =
              Length.sub psv.min_window_density epsilon
              |> Option.value ~default:Length.zero
          }
        else
          { lower = Length.add psv.blockchain_length epsilon
          ; upper = Length.max_value
          }
      in
      { protocol_state_precondition with
        min_window_density = Zkapp_basic.Or_ignore.Check min_window_density
      }
  | Total_currency ->
      let open Currency in
      let%map total_currency =
        let%map epsilon =
          Amount.(gen_incl (of_int 1_000) (of_int 1_000_000_000))
        in
        if lower || Amount.(psv.total_currency > epsilon) then
          { lower = Amount.zero
          ; upper =
              Amount.sub psv.total_currency epsilon
              |> Option.value ~default:Amount.zero
          }
        else
          { lower =
              Amount.add psv.total_currency epsilon
              |> Option.value ~default:Amount.max_int
          ; upper = Amount.max_int
          }
      in
      { protocol_state_precondition with
        total_currency = Zkapp_basic.Or_ignore.Check total_currency
      }
  | Global_slot_since_hard_fork ->
      let open Mina_numbers in
      let%map global_slot_since_hard_fork =
        let%map epsilon = Global_slot.(gen_incl (of_int 1) (of_int 10)) in
        if lower || Global_slot.(psv.global_slot_since_hard_fork > epsilon) then
          { lower = Global_slot.zero
          ; upper =
              Global_slot.sub psv.global_slot_since_hard_fork epsilon
              |> Option.value ~default:Global_slot.zero
          }
        else
          { lower = Global_slot.add psv.global_slot_since_hard_fork epsilon
          ; upper = Global_slot.max_value
          }
      in
      { protocol_state_precondition with
        global_slot_since_hard_fork =
          Zkapp_basic.Or_ignore.Check global_slot_since_hard_fork
      }
  | Global_slot_since_genesis ->
      let open Mina_numbers in
      let%map global_slot_since_genesis =
        let%map epsilon = Global_slot.(gen_incl (of_int 1) (of_int 10)) in
        if lower || Global_slot.(psv.global_slot_since_genesis > epsilon) then
          { lower = Global_slot.zero
          ; upper =
              Global_slot.sub psv.global_slot_since_genesis epsilon
              |> Option.value ~default:Global_slot.zero
          }
        else
          { lower = Global_slot.add psv.global_slot_since_genesis epsilon
          ; upper = Global_slot.max_value
          }
      in
      { protocol_state_precondition with
        global_slot_since_genesis =
          Zkapp_basic.Or_ignore.Check global_slot_since_genesis
      }

module Party_body_components = struct
  type ( 'pk
       , 'update
       , 'token_id
       , 'amount
       , 'events
       , 'call_data
       , 'int
       , 'bool
       , 'protocol_state_precondition
       , 'account_precondition
       , 'caller )
       t =
    { public_key : 'pk
    ; update : 'update
    ; token_id : 'token_id
    ; balance_change : 'amount
    ; increment_nonce : 'bool
    ; events : 'events
    ; sequence_events : 'events
    ; call_data : 'call_data
    ; call_depth : 'int
    ; protocol_state_precondition : 'protocol_state_precondition
    ; account_precondition : 'account_precondition
    ; use_full_commitment : 'bool
    ; caller : 'caller
    }

  let to_fee_payer t : Party.Body.Fee_payer.t =
    { public_key = t.public_key
    ; fee = t.balance_change
    ; valid_until =
        ( match
            t.protocol_state_precondition
              .Zkapp_precondition.Protocol_state.Poly.global_slot_since_genesis
          with
        | Zkapp_basic.Or_ignore.Ignore ->
            None
        | Zkapp_basic.Or_ignore.Check
            { Zkapp_precondition.Closed_interval.upper; _ } ->
            Some upper )
    ; nonce = t.account_precondition
    }

  let to_typical_party t : Party.Body.Simple.t =
    { public_key = t.public_key
    ; update = t.update
    ; token_id = t.token_id
    ; balance_change = t.balance_change
    ; increment_nonce = t.increment_nonce
    ; events = t.events
    ; sequence_events = t.sequence_events
    ; call_data = t.call_data
    ; call_depth = t.call_depth
    ; preconditions =
        { Party.Preconditions.network = t.protocol_state_precondition
        ; account = t.account_precondition
        }
    ; use_full_commitment = t.use_full_commitment
    ; caller = t.caller
    }
end

(* The type `a` is associated with the `delta` field, which is an unsigned fee
   for the fee payer, and a signed amount for other parties.
   The type `b` is associated with the `use_full_commitment` field, which is
   `unit` for the fee payer, and `bool` for other parties.
   The type `c` is associated with the `token_id` field, which is `unit` for the
   fee payer, and `Token_id.t` for other parties.
   The type `d` is associated with the `account_precondition` field, which is
   a nonce for the fee payer, and `Account_precondition.t` for other parties
*)
let gen_party_body_components (type a b c d) ?(update = None) ?account_id
    ?account_ids_seen ~account_state_tbl ?vk ?failure ?(new_account = false)
    ?(zkapp_account = false) ?(is_fee_payer = false) ?available_public_keys
    ?permissions_auth ?(required_balance_change : a option) ?protocol_state_view
    ~zkapp_account_ids
    ~(gen_balance_change : Account.t -> a Quickcheck.Generator.t)
    ~(gen_use_full_commitment :
          account_precondition:Party.Account_precondition.t
       -> b Quickcheck.Generator.t )
    ~(f_balance_change : a -> Currency.Amount.Signed.t)
    ~(increment_nonce : b * bool) ~(f_token_id : Token_id.t -> c)
    ~(f_account_precondition :
       first_use_of_account:bool -> Account.t -> d Quickcheck.Generator.t )
    ~(f_party_account_precondition : d -> Party.Account_precondition.t) ~ledger
    ~authorization_tag () :
    (_, _, _, a, _, _, _, b, _, d, _) Party_body_components.t
    Quickcheck.Generator.t =
  let open Quickcheck.Let_syntax in
  (* fee payers have to be in the ledger *)
  assert (not (is_fee_payer && new_account)) ;
  let%bind update =
    match update with
    | None ->
        Party.Update.gen ?permissions_auth ?vk ~zkapp_account ()
    | Some update ->
        return update
  in
  (* party_increment_nonce for fee payer is unit and increment_nonce is true *)
  let party_increment_nonce, increment_nonce = increment_nonce in
  let verification_key =
    Option.value vk
      ~default:
        With_hash.
          { data = Pickles.Side_loaded.Verification_key.dummy
          ; hash = Zkapp_account.dummy_vk_hash ()
          }
  in
  let%bind account =
    if new_account then (
      if Option.is_some account_id then
        failwith
          "gen_party_body: new party is true, but an account id, presumably \
           from an existing account, was supplied" ;
      match available_public_keys with
      | None ->
          failwith
            "gen_party_body: new_account is true, but available_public_keys \
             not provided"
      | Some available_pks ->
          let available_pk =
            match
              Signature_lib.Public_key.Compressed.Table.choose available_pks
            with
            | None ->
                failwith "gen_party_body: no available public keys"
            | Some (pk, ()) ->
                pk
          in
          (* available public key no longer available *)
          Signature_lib.Public_key.Compressed.Table.remove available_pks
            available_pk ;
          let account_id = Account_id.create available_pk Token_id.default in
          let account_with_pk =
            Account.create account_id (Currency.Balance.of_int 0)
          in
          let account =
            if zkapp_account then
              { account_with_pk with
                zkapp =
                  Some
                    { Zkapp_account.default with
                      verification_key = Some verification_key
                    }
              }
            else account_with_pk
          in
          return account )
    else
      match account_id with
      | None ->
          if zkapp_account then
            let%map zkapp_account_id =
              Quickcheck.Generator.of_list zkapp_account_ids
            in
            match
              let open Option.Let_syntax in
              let%bind location =
                Ledger.location_of_account ledger zkapp_account_id
              in
              Ledger.get ledger location
            with
            | Some account ->
                (* get the latest state of this account *)
                Account_id.Table.find_exn account_state_tbl
                  (Account.identifier account)
                |> fst
            | None ->
                failwith "gen_party_body: fail to find zkapp account"
          else
            let accts =
              Account_id.Table.filteri account_state_tbl
                ~f:(fun ~key:_ ~data:(_, role) ->
                  match role with
                  | `Fee_payer ->
                      false
                  | `Ordinary_participant ->
                      true )
              |> Account_id.Table.data
            in
            Quickcheck.Generator.of_list accts >>| fst
      | Some account_id ->
          (*get the latest state of the account*)
          let acct =
            Account_id.Table.find_exn account_state_tbl account_id |> fst
          in
          if zkapp_account && Option.is_none acct.zkapp then
            failwith "gen_party_body: provided account has no snapp field" ;
          return acct
  in
  let public_key = account.public_key in
  let token_id = account.token_id in
  let%bind balance_change =
    match required_balance_change with
    | Some bal_change ->
        return bal_change
    | None ->
        gen_balance_change account
  in
  let field_array_list_gen ~max_array_len ~max_list_len =
    let array_gen =
      let%bind array_len = Int.gen_uniform_incl 0 max_array_len in
      let%map fields =
        Quickcheck.Generator.list_with_length array_len
          Snark_params.Tick.Field.gen
      in
      Array.of_list fields
    in
    let%bind list_len = Int.gen_uniform_incl 0 max_list_len in
    Quickcheck.Generator.list_with_length list_len array_gen
  in
  (* TODO: are these lengths reasonable? *)
  let%bind events = field_array_list_gen ~max_array_len:8 ~max_list_len:12 in
  let%bind sequence_events =
    field_array_list_gen ~max_array_len:4 ~max_list_len:6
  in
  let%bind call_data = Snark_params.Tick.Field.gen in
  let first_use_of_account =
    let account_id = Account_id.create public_key token_id in
    match account_ids_seen with
    | None ->
        (* fee payer *)
        true
    | Some hash_set ->
        (* other partys *)
        not @@ Hash_set.mem hash_set account_id
  in
  let%bind account_precondition =
    f_account_precondition ~first_use_of_account account
  in
  (* update the depth when generating `other_parties` in Parties.t *)
  let call_depth = 0 in
  let%bind use_full_commitment =
    let full_account_precondition =
      f_party_account_precondition account_precondition
    in
    gen_use_full_commitment ~account_precondition:full_account_precondition
  in
  let%map protocol_state_precondition =
    Option.value_map protocol_state_view
      ~f:
        ( match failure with
        | Some Invalid_protocol_state_precondition ->
            gen_invalid_protocol_state_precondition
        | _ ->
            gen_protocol_state_precondition )
      ~default:(return Zkapp_precondition.Protocol_state.accept)
  and caller = Party.Call_type.quickcheck_generator in
  let token_id = f_token_id token_id in
  (* update account state table with all the changes*)
  (let add_balance_and_balance_change balance
       (balance_change : (Currency.Amount.t, Sgn.t) Currency.Signed_poly.t) =
     match balance_change.sgn with
     | Pos -> (
         match Currency.Balance.add_amount balance balance_change.magnitude with
         | Some bal ->
             bal
         | None ->
             failwith "add_balance_and_balance_change: overflow for sum" )
     | Neg -> (
         match Currency.Balance.sub_amount balance balance_change.magnitude with
         | Some bal ->
             bal
         | None ->
             failwith "add_balance_and_balance_change: underflow for difference"
         )
   in
   let balance_change = f_balance_change balance_change in
   let nonce_incr n = if increment_nonce then Account.Nonce.succ n else n in
   let value_to_be_updated (type a) (c : a Zkapp_basic.Set_or_keep.t)
       ~(default : a) : a =
     match c with Zkapp_basic.Set_or_keep.Set x -> x | Keep -> default
   in
   let delegate (account : Account.t) =
     if is_fee_payer then account.delegate
     else
       Option.map
         ~f:(fun delegate ->
           value_to_be_updated update.delegate ~default:delegate )
         account.delegate
   in
   let zkapp (account : Account.t) =
     if is_fee_payer then account.zkapp
     else
       match account.zkapp with
       | None ->
           None
       | Some zk ->
           (*TODO: Deduplicate this from what's in parties logic to get the
              account precondition right*)
           let app_state =
             let account_app_state = zk.app_state in
             List.zip_exn
               (Zkapp_state.V.to_list update.app_state)
               (Zkapp_state.V.to_list account_app_state)
             |> List.map ~f:(fun (to_be_updated, current) ->
                    value_to_be_updated to_be_updated ~default:current )
             |> Zkapp_state.V.of_list_exn
           in
           let sequence_state =
             let [ s1'; s2'; s3'; s4'; s5' ] = zk.sequence_state in
             let last_sequence_slot = zk.last_sequence_slot in
             (* Push events to s1. *)
             let is_empty = List.is_empty sequence_events in
             let s1_updated =
               Party.Sequence_events.push_events s1' sequence_events
             in
             let s1 = if is_empty then s1' else s1_updated in
             let txn_global_slot =
               Option.value_map protocol_state_view ~default:last_sequence_slot
                 ~f:(fun ps ->
                   ps
                     .Zkapp_precondition.Protocol_state.Poly
                      .global_slot_since_genesis )
             in
             (* Shift along if last update wasn't this slot  *)
             let is_this_slot =
               Mina_numbers.Global_slot.equal txn_global_slot last_sequence_slot
             in
             let is_full_and_different_slot = (not is_empty) && is_this_slot in
             let s5 = if is_full_and_different_slot then s5' else s4' in
             let s4 = if is_full_and_different_slot then s4' else s3' in
             let s3 = if is_full_and_different_slot then s3' else s2' in
             let s2 = if is_full_and_different_slot then s2' else s1' in
             ([ s1; s2; s3; s4; s5 ] : _ Pickles_types.Vector.t)
           in
           let proved_state =
             let keeping_app_state =
               List.for_all ~f:Fn.id
                 (List.map ~f:Zkapp_basic.Set_or_keep.is_keep
                    (Pickles_types.Vector.to_list update.app_state) )
             in
             let changing_entire_app_state =
               List.for_all ~f:Fn.id
                 (List.map ~f:Zkapp_basic.Set_or_keep.is_set
                    (Pickles_types.Vector.to_list update.app_state) )
             in
             let proof_verifies = Control.Tag.(equal Proof authorization_tag) in
             if keeping_app_state then zk.proved_state
             else if proof_verifies then
               if changing_entire_app_state then true else zk.proved_state
             else false
           in
           Some { zk with app_state; sequence_state; proved_state }
   in
   Account_id.Table.update account_state_tbl (Account.identifier account)
     ~f:(function
     | None ->
         (* new entry in table *)
         ( { account with
             balance =
               add_balance_and_balance_change account.balance balance_change
           ; nonce = nonce_incr account.nonce
           ; delegate = delegate account
           ; zkapp = zkapp account
           }
         , `Ordinary_participant )
     | Some (updated_account, role) ->
         (* update entry in table *)
         ( { updated_account with
             balance =
               add_balance_and_balance_change updated_account.balance
                 balance_change
           ; nonce = nonce_incr updated_account.nonce
           ; delegate = delegate updated_account
           ; zkapp = zkapp updated_account
           }
         , role ) ) ) ;
  { Party_body_components.public_key
  ; update =
      ( if new_account then
        { update with
          verification_key = Zkapp_basic.Set_or_keep.Set verification_key
        }
      else update )
  ; token_id
  ; balance_change
  ; increment_nonce = party_increment_nonce
  ; events
  ; sequence_events
  ; call_data
  ; call_depth
  ; protocol_state_precondition
  ; account_precondition
  ; use_full_commitment
  ; caller
  }

let gen_party_from ?(update = None) ?failure ?(new_account = false)
    ?(zkapp_account = false) ?account_id ?permissions_auth
    ?required_balance_change ~zkapp_account_ids ~authorization ~account_ids_seen
    ~available_public_keys ~ledger ~account_state_tbl ?protocol_state_view ?vk
    () =
  let open Quickcheck.Let_syntax in
  let increment_nonce =
    (* permissions_auth is used to generate updated permissions consistent with a contemplated authorization;
       allow incrementing the nonce only if we know the authorization will be Signature
    *)
    match permissions_auth with
    | Some tag -> (
        match tag with
        | Control.Tag.Signature ->
            true
        | Proof | None_given ->
            false )
    | None ->
        false
  in
  let%bind body_components =
    gen_party_body_components ~update ?failure ~new_account ~zkapp_account
      ~increment_nonce:(increment_nonce, increment_nonce)
      ?permissions_auth ?account_id ?protocol_state_view ?vk ~zkapp_account_ids
      ~account_ids_seen ~available_public_keys ?required_balance_change ~ledger
      ~account_state_tbl
      ~gen_balance_change:(gen_balance_change ?permissions_auth ~new_account)
      ~f_balance_change:Fn.id () ~f_token_id:Fn.id
      ~f_account_precondition:(fun ~first_use_of_account acct ->
        gen_account_precondition_from_account ~first_use_of_account acct )
      ~f_party_account_precondition:Fn.id
      ~gen_use_full_commitment:(fun ~account_precondition ->
        gen_use_full_commitment ~increment_nonce ~account_precondition
          ~authorization () )
      ~authorization_tag:(Control.tag authorization)
  in
  let body = Party_body_components.to_typical_party body_components in
  let account_id = Account_id.create body.public_key body.token_id in
  Hash_set.add account_ids_seen account_id ;
  return { Party.Simple.body; authorization }

(* takes an account id, if we want to sign this data *)
let gen_party_body_fee_payer ?failure ?permissions_auth ~account_id ~ledger ?vk
    ?protocol_state_view ~account_state_tbl () :
    Party.Body.Fee_payer.t Quickcheck.Generator.t =
  let open Quickcheck.Let_syntax in
  let account_precondition_gen (account : Account.t) =
    Quickcheck.Generator.return account.nonce
  in
  let%map body_components =
    gen_party_body_components ?failure ?permissions_auth ~account_id
      ~account_state_tbl ?vk ~zkapp_account_ids:[] ~is_fee_payer:true
      ~increment_nonce:((), true) ~gen_balance_change:gen_fee
      ~f_balance_change:fee_to_amt
      ~f_token_id:(fun token_id ->
        (* make sure the fee payer's token id is the default,
           which is represented by the unit value in the body
        *)
        assert (Token_id.equal token_id Token_id.default) ;
        () )
      ~f_account_precondition:(fun ~first_use_of_account:_ acct ->
        account_precondition_gen acct )
      ~f_party_account_precondition:(fun nonce -> Nonce nonce)
      ~gen_use_full_commitment:(fun ~account_precondition:_ -> return ())
      ~ledger ?protocol_state_view ~authorization_tag:Control.Tag.Signature ()
  in
  Party_body_components.to_fee_payer body_components

let gen_fee_payer ?failure ?permissions_auth ~account_id ~ledger
    ?protocol_state_view ?vk ~account_state_tbl () :
    Party.Fee_payer.t Quickcheck.Generator.t =
  let open Quickcheck.Let_syntax in
  let%map body =
    gen_party_body_fee_payer ?failure ?permissions_auth ~account_id ~ledger ?vk
      ?protocol_state_view ~account_state_tbl ()
  in
  (* real signature to be added when this data inserted into a Parties.t *)
  let authorization = Signature.dummy in
  ({ body; authorization } : Party.Fee_payer.t)

(* keep max_other_parties small, so zkApp integration tests don't need lots
   of block producers

   because the other parties are split into a permissions-setter
   and another party, the actual number of other parties is
   twice this value, plus one, for the "balancing" party

   when we have separate transaction accounts in integration tests
   this number can be increased
*)
let max_other_parties = 2

let gen_parties_from ?failure ?(max_other_parties = max_other_parties)
    ~(fee_payer_keypair : Signature_lib.Keypair.t)
    ~(keymap :
       Signature_lib.Private_key.t Signature_lib.Public_key.Compressed.Map.t )
    ?account_state_tbl ~ledger ?protocol_state_view ?vk () =
  let open Quickcheck.Let_syntax in
  let fee_payer_pk =
    Signature_lib.Public_key.compress fee_payer_keypair.public_key
  in
  let fee_payer_acct_id = Account_id.create fee_payer_pk Token_id.default in
  let ledger_accounts = Ledger.to_list ledger in
  (* table of public keys to accounts, updated when generating each party

     a Map would be more principled, but threading that map through the code
     adds complexity
  *)
  let account_state_tbl =
    Option.value account_state_tbl ~default:(Account_id.Table.create ())
  in
  (* make sure all ledger keys are in the keymap *)
  List.iter ledger_accounts ~f:(fun acct ->
      let acct_id = Account.identifier acct in
      let pk = Account_id.public_key acct_id in
      (*Initialize account states*)
      Account_id.Table.update account_state_tbl acct_id ~f:(function
        | None ->
            if Account_id.equal acct_id fee_payer_acct_id then (acct, `Fee_payer)
            else (acct, `Ordinary_participant)
        | Some a ->
            a ) ;
      if Option.is_none (Signature_lib.Public_key.Compressed.Map.find keymap pk)
      then
        failwithf "gen_parties_from: public key %s is in ledger, but not keymap"
          (Signature_lib.Public_key.Compressed.to_base58_check pk)
          () ) ;
  (* table of public keys not in the ledger, to be used for new parties
     we have the corresponding private keys, so we can create signatures for those new parties
  *)
  let ledger_account_set =
    Account_id.Set.union_list
      [ Ledger.accounts ledger
      ; Account_id.Set.of_hashtbl_keys account_state_tbl
      ]
  in
  let available_public_keys =
    let tbl = Signature_lib.Public_key.Compressed.Table.create () in
    Signature_lib.Public_key.Compressed.Map.iter_keys keymap ~f:(fun pk ->
        let account_id = Account_id.create pk Token_id.default in
        if not (Account_id.Set.mem ledger_account_set account_id) then
          Signature_lib.Public_key.Compressed.Table.add_exn tbl ~key:pk ~data:() ) ;
    tbl
  in
  (* account ids seen, to generate receipt chain hash precondition only if
     a party with a given account id has not been encountered before
  *)
  let account_ids_seen = Account_id.Hash_set.create () in
  let%bind fee_payer =
    gen_fee_payer ?failure ~permissions_auth:Control.Tag.Signature
      ~account_id:fee_payer_acct_id ~ledger ?vk ~account_state_tbl ()
  in
  let zkapp_account_ids =
    Account_id.Table.filteri account_state_tbl ~f:(fun ~key:_ ~data:(a, role) ->
        match role with
        | `Fee_payer ->
            false
        | `Ordinary_participant ->
            Option.is_some a.zkapp )
    |> Account_id.Table.keys
  in
  Hash_set.add account_ids_seen fee_payer_acct_id ;
  let%bind balancing_party =
    let authorization = Control.Signature Signature.dummy in
    gen_party_from ?failure ~permissions_auth:Control.Tag.Signature
      ~zkapp_account_ids ~account_ids_seen ~authorization ~new_account:false
      ~available_public_keys ~ledger
      ~required_balance_change:Currency.Amount.Signed.zero ~account_state_tbl
      ?protocol_state_view ?vk ()
  in
  let gen_parties_with_dynamic_balance ~new_parties num_parties =
    let rec go acc n =
      let open Zkapp_basic in
      let open Permissions in
      if n <= 0 then return (List.rev acc)
      else
        (* choose a random authorization

           first Party.t updates the permissions, using the Signature authorization,
            according the random authorization

           second Party.t uses the random authorization
        *)
        let%bind permissions_auth, update =
          match failure with
          | Some (Update_not_permitted update_type) ->
              let%bind is_proof = Bool.quickcheck_generator in
              let auth_tag =
                if is_proof then Control.Tag.Proof else Control.Tag.Signature
              in
              let%map perm = Permissions.gen ~auth_tag in
              let update =
                match update_type with
                | `Delegate ->
                    { Party.Update.dummy with
                      permissions =
                        Set_or_keep.Set
                          { perm with
                            set_delegate = Auth_required.from ~auth_tag
                          }
                    }
                | `App_state ->
                    { Party.Update.dummy with
                      permissions =
                        Set_or_keep.Set
                          { perm with
                            edit_state = Auth_required.from ~auth_tag
                          }
                    }
                | `Verification_key ->
                    { Party.Update.dummy with
                      permissions =
                        Set_or_keep.Set
                          { perm with
                            set_verification_key = Auth_required.from ~auth_tag
                          }
                    }
                | `Zkapp_uri ->
                    { Party.Update.dummy with
                      permissions =
                        Set_or_keep.Set
                          { perm with
                            set_zkapp_uri = Auth_required.from ~auth_tag
                          }
                    }
                | `Token_symbol ->
                    { Party.Update.dummy with
                      permissions =
                        Set_or_keep.Set
                          { perm with
                            set_token_symbol = Auth_required.from ~auth_tag
                          }
                    }
                | `Voting_for ->
                    { Party.Update.dummy with
                      permissions =
                        Set_or_keep.Set
                          { perm with
                            set_voting_for = Auth_required.from ~auth_tag
                          }
                    }
                | `Balance ->
                    { Party.Update.dummy with
                      permissions =
                        Set_or_keep.Set
                          { perm with send = Auth_required.from ~auth_tag }
                    }
              in
              (auth_tag, Some update)
          | _ ->
              (* Since zkapp account would trigger new account generation, and for new account
                 verification keys are not in the ledger, so for now we can only use `Signature`
                 or `None_given` for authorization. This could be fixed by passing the list
                 of zkapp account into the generator function
              *)
              let%map tag =
                if new_parties then
                  Quickcheck.Generator.of_list
                    [ Control.Tag.Signature; None_given ]
                else Control.Tag.gen
              in
              (tag, None)
        in
        let zkapp_account =
          match permissions_auth with
          | Proof ->
              true
          | Signature | None_given ->
              false
        in
        let%bind party0 =
          (* Signature authorization to start *)
          let authorization = Control.Signature Signature.dummy in
          gen_party_from ~zkapp_account_ids ~account_ids_seen ~update ?failure
            ~authorization ~new_account:new_parties ~permissions_auth
            ~zkapp_account ~available_public_keys ~ledger ~account_state_tbl
            ?protocol_state_view ?vk ()
        in
        let%bind party =
          (* authorization according to chosen permissions auth *)
          let%bind authorization, update =
            match failure with
            | Some (Update_not_permitted update_type) ->
                let auth =
                  match permissions_auth with
                  | Proof ->
                      Control.(dummy_of_tag Signature)
                  | Signature ->
                      Control.(dummy_of_tag Proof)
                  | _ ->
                      Control.(dummy_of_tag None_given)
                in
                let%bind update =
                  match update_type with
                  | `Delegate ->
                      let%map delegate =
                        Signature_lib.Public_key.Compressed.gen
                      in
                      { Party.Update.dummy with
                        delegate = Set_or_keep.Set delegate
                      }
                  | `App_state ->
                      let%map app_state =
                        let%map fields =
                          let field_gen =
                            Snark_params.Tick.Field.gen
                            >>| fun x -> Set_or_keep.Set x
                          in
                          Quickcheck.Generator.list_with_length 8 field_gen
                        in
                        Zkapp_state.V.of_list_exn fields
                      in
                      { Party.Update.dummy with app_state }
                  | `Verification_key ->
                      let data = Pickles.Side_loaded.Verification_key.dummy in
                      let hash = Zkapp_account.digest_vk data in
                      let verification_key =
                        Set_or_keep.Set { With_hash.data; hash }
                      in
                      return { Party.Update.dummy with verification_key }
                  | `Zkapp_uri ->
                      let zkapp_uri = Set_or_keep.Set "https://o1labs.org" in
                      return { Party.Update.dummy with zkapp_uri }
                  | `Token_symbol ->
                      let token_symbol = Set_or_keep.Set "CODA" in
                      return { Party.Update.dummy with token_symbol }
                  | `Voting_for ->
                      let%map field = Snark_params.Tick.Field.gen in
                      let voting_for = Set_or_keep.Set field in
                      { Party.Update.dummy with voting_for }
                  | `Balance ->
                      return Party.Update.dummy
                in
                let%map new_perm =
                  Permissions.gen ~auth_tag:Control.Tag.Signature
                in
                ( auth
                , Some { update with permissions = Set_or_keep.Set new_perm } )
            | _ ->
                return (Control.dummy_of_tag permissions_auth, None)
          in
          let account_id =
            Account_id.create party0.body.public_key party0.body.token_id
          in
          (* if we use this account again, it will have a Signature authorization *)
          let permissions_auth = Control.Tag.Signature in
          gen_party_from ~update ?failure ~zkapp_account_ids ~account_ids_seen
            ~account_id ~authorization ~permissions_auth ~zkapp_account
            ~available_public_keys ~ledger ~account_state_tbl
            ?protocol_state_view ?vk ()
        in
        (* this list will be reversed, so `party0` will execute before `party` *)
        go (party :: party0 :: acc) (n - 1)
    in
    go [] num_parties
  in
  (* at least 1 party *)
  let%bind num_parties = Int.gen_uniform_incl 1 max_other_parties in
  let%bind num_new_accounts = Int.gen_uniform_incl 0 num_parties in
  let num_old_parties = num_parties - num_new_accounts in
  let%bind old_parties =
    gen_parties_with_dynamic_balance ~new_parties:false num_old_parties
  in
  let%bind new_parties =
    gen_parties_with_dynamic_balance ~new_parties:true num_new_accounts
  in
  let other_parties0 = old_parties @ new_parties in
  let balance_change_sum =
    List.fold other_parties0
      ~init:
        ( if num_new_accounts = 0 then Currency.Amount.Signed.zero
        else
          Currency.Amount.(
            Signed.of_unsigned
              ( scale
                  (of_fee
                     Genesis_constants.Constraint_constants.compiled
                       .account_creation_fee )
                  num_new_accounts
              |> Option.value_exn )) )
      ~f:(fun acc party ->
        match Currency.Amount.Signed.add acc party.body.balance_change with
        | Some sum ->
            sum
        | None ->
            failwith "Overflow adding other parties balances" )
  in

  (* modify the balancing party with balance change to yield a zero sum

     balancing party is created immediately after the fee payer
     party is created. This is because the preconditions generation
     is sensitive to the order of party generation.
  *)
  let balance_change = Currency.Amount.Signed.negate balance_change_sum in
  let balancing_party =
    { balancing_party with body = { balancing_party.body with balance_change } }
  in
  Account_id.Table.update account_state_tbl
    (Account_id.create balancing_party.body.public_key Token_id.default)
    ~f:(function
    | None ->
        failwith "account of balancing party is missing"
    | Some (account, role) ->
        ( { account with
            balance =
              Currency.Balance.add_signed_amount_flagged account.balance
                balance_change
              |> fst
          }
        , role ) ) ;
  (* modify the account balance && nonce precondition of the balancing account to reflect the change*)
  let other_parties =
    balancing_party
    :: List.map other_parties0 ~f:(fun party ->
           if
             Signature_lib.Public_key.Compressed.equal party.body.public_key
               balancing_party.body.public_key
           then
             { party with
               body =
                 { party.body with
                   preconditions =
                     { party.body.preconditions with
                       account =
                         ( match party.body.preconditions.account with
                         | Full precond ->
                             Full
                               { precond with
                                 balance =
                                   ( match precond.balance with
                                   | Check interval ->
                                       Check
                                         Zkapp_precondition.Closed_interval.
                                           { lower =
                                               Currency.Balance
                                               .add_signed_amount_flagged
                                                 interval.lower balance_change
                                               |> fst
                                           ; upper =
                                               Currency.Balance
                                               .add_signed_amount_flagged
                                                 interval.upper balance_change
                                               |> fst
                                           }
                                   | _ ->
                                       precond.balance )
                               }
                         | _ ->
                             party.body.preconditions.account )
                     }
                 }
             }
           else party )
  in
<<<<<<< HEAD
  let%bind memo = Signed_command_memo.gen in
  let parties_dummy_signatures : Parties.t =
=======
  let other_parties = balancing_party :: other_parties0 in
  let%map memo = Signed_command_memo.gen in
  let parties_dummy_authorizations : Parties.t =
>>>>>>> f26f659d
    Parties.of_simple { fee_payer; other_parties; memo }
  in
  (* update receipt chain hashes in accounts table *)
  let receipt_elt =
    let _txn_commitment, full_txn_commitment =
      (* also computed in replace_authorizations, but easier just to re-compute here *)
      Parties_builder.get_transaction_commitments parties_dummy_authorizations
    in
    Receipt.Parties_elt.Parties_commitment full_txn_commitment
  in
<<<<<<< HEAD
  Account_id.Table.update account_state_tbl fee_payer_acct_id ~f:(function
=======
  let fee_payer_acct_id =
    Party.Fee_payer.account_id parties_dummy_authorizations.fee_payer
  in
  Account_id.Table.change account_state_tbl fee_payer_acct_id ~f:(function
>>>>>>> f26f659d
    | None ->
        failwith "Expected fee payer account id to be in table"
    | Some (account, _) ->
        let receipt_chain_hash =
          Receipt.Chain_hash.cons_parties_commitment Mina_numbers.Index.zero
            receipt_elt account.Account.Poly.receipt_chain_hash
        in
        ({ account with receipt_chain_hash }, `Fee_payer) ) ;
  let partys =
    Parties.Call_forest.to_parties_list
      parties_dummy_authorizations.other_parties
  in
  List.iteri partys ~f:(fun ndx party ->
      (* update receipt chain hash only for signature, proof authorizations *)
      match Party.authorization party with
      | Control.Proof _ | Control.Signature _ ->
          let acct_id = Party.account_id party in
          Account_id.Table.update account_state_tbl acct_id ~f:(function
            | None ->
                failwith "Expected other party account id to be in table"
            | Some (account, role) ->
                let receipt_chain_hash =
                  let party_index = Mina_numbers.Index.of_int (ndx + 1) in
                  Receipt.Chain_hash.cons_parties_commitment party_index
                    receipt_elt account.Account.Poly.receipt_chain_hash
                in
                ({ account with receipt_chain_hash }, role) )
      | Control.None_given ->
          () ) ;
  parties_dummy_authorizations<|MERGE_RESOLUTION|>--- conflicted
+++ resolved
@@ -1444,14 +1444,8 @@
              }
            else party )
   in
-<<<<<<< HEAD
-  let%bind memo = Signed_command_memo.gen in
-  let parties_dummy_signatures : Parties.t =
-=======
-  let other_parties = balancing_party :: other_parties0 in
   let%map memo = Signed_command_memo.gen in
   let parties_dummy_authorizations : Parties.t =
->>>>>>> f26f659d
     Parties.of_simple { fee_payer; other_parties; memo }
   in
   (* update receipt chain hashes in accounts table *)
@@ -1462,14 +1456,7 @@
     in
     Receipt.Parties_elt.Parties_commitment full_txn_commitment
   in
-<<<<<<< HEAD
   Account_id.Table.update account_state_tbl fee_payer_acct_id ~f:(function
-=======
-  let fee_payer_acct_id =
-    Party.Fee_payer.account_id parties_dummy_authorizations.fee_payer
-  in
-  Account_id.Table.change account_state_tbl fee_payer_acct_id ~f:(function
->>>>>>> f26f659d
     | None ->
         failwith "Expected fee payer account id to be in table"
     | Some (account, _) ->
