(* zkapp_command_generators -- Quickcheck generators for zkApp transactions *)

open Core_kernel
open Mina_base
module Ledger = Mina_ledger.Ledger

type failure =
  | Invalid_account_precondition
  | Invalid_protocol_state_precondition
  | Update_not_permitted of
      [ `Delegate
      | `App_state
      | `Voting_for
      | `Verification_key
      | `Zkapp_uri
      | `Token_symbol
      | `Send
      | `Receive ]

type role =
  [ `Fee_payer | `New_account | `Ordinary_participant | `New_token_account ]

let gen_account_precondition_from_account ?failure
    ?(is_nonce_precondition = false) ~first_use_of_account account =
  let open Quickcheck.Let_syntax in
  let { Account.Poly.balance; nonce; delegate; receipt_chain_hash; zkapp; _ } =
    account
  in
  (* choose constructor *)
  let%bind b =
    if is_nonce_precondition then return false else Quickcheck.Generator.bool
  in
  if b then
    (* Full *)
    let open Zkapp_basic in
    let%bind (predicate_account : Zkapp_precondition.Account.t) =
      let%bind balance =
        let%bind balance_change_int = Int.gen_uniform_incl 1 10_000_000 in
        let balance_change =
          Currency.Amount.of_nanomina_int_exn balance_change_int
        in
        let lower =
          match Currency.Balance.sub_amount balance balance_change with
          | None ->
              Currency.Balance.zero
          | Some bal ->
              bal
        in
        let upper =
          match Currency.Balance.add_amount balance balance_change with
          | None ->
              Currency.Balance.max_int
          | Some bal ->
              bal
        in
        Or_ignore.gen
          (return { Zkapp_precondition.Closed_interval.lower; upper })
      in
      let%bind nonce =
        let%bind nonce_change_int = Int.gen_uniform_incl 1 100 in
        let nonce_change = Account.Nonce.of_int nonce_change_int in
        let lower =
          match Account.Nonce.sub nonce nonce_change with
          | None ->
              Account.Nonce.zero
          | Some nonce ->
              nonce
        in
        let upper =
          (* Nonce.add doesn't check for overflow, so check here *)
          match Account.Nonce.(sub max_value) nonce_change with
          | None ->
              (* unreachable *)
              failwith
                "gen_account_precondition_from: nonce subtraction failed \
                 unexpectedly"
          | Some n ->
              if Account.Nonce.( < ) n nonce then Account.Nonce.max_value
              else Account.Nonce.add nonce nonce_change
        in
        Or_ignore.gen
          (return { Zkapp_precondition.Closed_interval.lower; upper })
      in
      let receipt_chain_hash =
        if first_use_of_account then Or_ignore.Check receipt_chain_hash
        else Or_ignore.Ignore
      in
      let%bind delegate =
        match delegate with
        | None ->
            return Or_ignore.Ignore
        | Some pk ->
            Or_ignore.gen (return pk)
      in
      let%bind state, sequence_state, proved_state, is_new =
        match zkapp with
        | None ->
            let len = Pickles_types.Nat.to_int Zkapp_state.Max_state_size.n in
            (* won't raise, correct length given *)
            let state =
              Zkapp_state.V.of_list_exn
                (List.init len ~f:(fun _ -> Or_ignore.Ignore))
            in
            let sequence_state = Or_ignore.Ignore in
            let proved_state = Or_ignore.Ignore in
            let is_new = Or_ignore.Ignore in
            return (state, sequence_state, proved_state, is_new)
        | Some { Zkapp_account.app_state; sequence_state; proved_state; _ } ->
            let state =
              Zkapp_state.V.map app_state ~f:(fun field ->
                  Quickcheck.random_value (Or_ignore.gen (return field)) )
            in
            let%bind sequence_state =
              (* choose a value from account sequence state *)
              let fields =
                Pickles_types.Vector.Vector_5.to_list sequence_state
              in
              let%bind ndx = Int.gen_uniform_incl 0 (List.length fields - 1) in
              return (Or_ignore.Check (List.nth_exn fields ndx))
            in
            let proved_state = Or_ignore.Check proved_state in
            let is_new =
              (* when we apply the generated Zkapp_command.t, the account is always in the ledger
              *)
              Or_ignore.Check false
            in
            return (state, sequence_state, proved_state, is_new)
      in
      return
        { Zkapp_precondition.Account.balance
        ; nonce
        ; receipt_chain_hash
        ; delegate
        ; state
        ; sequence_state
        ; proved_state
        ; is_new
        }
    in
    match failure with
    | Some Invalid_account_precondition ->
        let module Tamperable = struct
          type t =
            | Balance
            | Nonce
            | Receipt_chain_hash
            | Delegate
            | State
            | Sequence_state
            | Proved_state
        end in
        let%bind faulty_predicate_account =
          (* tamper with account using randomly chosen item *)
          let tamperable : Tamperable.t list =
            [ Balance
            ; Nonce
            ; Receipt_chain_hash
            ; Delegate
            ; State
            ; Sequence_state
            ; Proved_state
            ]
          in
          match%bind Quickcheck.Generator.of_list tamperable with
          | Balance ->
              let new_balance =
                if Currency.Balance.equal balance Currency.Balance.zero then
                  Currency.Balance.max_int
                else Currency.Balance.zero
              in
              let balance =
                Or_ignore.Check
                  { Zkapp_precondition.Closed_interval.lower = new_balance
                  ; upper = new_balance
                  }
              in
              return { predicate_account with balance }
          | Nonce ->
              let new_nonce =
                if Account.Nonce.equal nonce Account.Nonce.zero then
                  Account.Nonce.max_value
                else Account.Nonce.zero
              in
              let%bind nonce =
                Zkapp_precondition.Numeric.gen (return new_nonce)
                  Account.Nonce.compare
              in
              return { predicate_account with nonce }
          | Receipt_chain_hash ->
              let%bind new_receipt_chain_hash = Receipt.Chain_hash.gen in
              let%bind receipt_chain_hash =
                Or_ignore.gen (return new_receipt_chain_hash)
              in
              return { predicate_account with receipt_chain_hash }
          | Delegate ->
              let%bind delegate =
                Or_ignore.gen Signature_lib.Public_key.Compressed.gen
              in
              return { predicate_account with delegate }
          | State ->
              let fields =
                Zkapp_state.V.to_list predicate_account.state |> Array.of_list
              in
              let%bind ndx = Int.gen_incl 0 (Array.length fields - 1) in
              let%bind field = Snark_params.Tick.Field.gen in
              fields.(ndx) <- Or_ignore.Check field ;
              let state = Zkapp_state.V.of_list_exn (Array.to_list fields) in
              return { predicate_account with state }
          | Sequence_state ->
              let%bind field = Snark_params.Tick.Field.gen in
              let sequence_state = Or_ignore.Check field in
              return { predicate_account with sequence_state }
          | Proved_state ->
              let%bind proved_state =
                match predicate_account.proved_state with
                | Check b ->
                    return (Or_ignore.Check (not b))
                | Ignore ->
                    return (Or_ignore.Check true)
              in
              return { predicate_account with proved_state }
        in
        return
          (Account_update.Account_precondition.Full faulty_predicate_account)
    | _ ->
        return (Account_update.Account_precondition.Full predicate_account)
  else
    (* Nonce *)
    let { Account.Poly.nonce; _ } = account in
    match failure with
    | Some Invalid_account_precondition ->
        return
          (Account_update.Account_precondition.Nonce (Account.Nonce.succ nonce))
    | _ ->
        return (Account_update.Account_precondition.Nonce nonce)

let gen_fee (account : Account.t) =
  let balance = account.balance in
  let lo_fee = Mina_compile_config.minimum_user_command_fee in
  let hi_fee =
    Option.value_exn
      Currency.Fee.(scale Mina_compile_config.minimum_user_command_fee 2)
  in
  assert (
    Currency.(
      Fee.(hi_fee <= (Balance.to_amount balance |> Currency.Amount.to_fee))) ) ;
  Currency.Fee.gen_incl lo_fee hi_fee

(*Fee payer balance change is Neg*)
let fee_to_amt fee =
  Currency.Amount.(Signed.of_unsigned (of_fee fee) |> Signed.negate)

let gen_balance_change ?permissions_auth (account : Account.t) ?failure
    ~new_account =
  let open Quickcheck.Let_syntax in
  let%bind sgn =
    if new_account then return Sgn.Pos
    else
      match (failure, permissions_auth) with
      | Some (Update_not_permitted `Send), _ ->
          return Sgn.Neg
      | Some (Update_not_permitted `Receive), _ ->
          return Sgn.Pos
      | _, Some auth -> (
          match auth with
          | Control.Tag.None_given ->
              return Sgn.Pos
          | _ ->
              Quickcheck.Generator.of_list [ Sgn.Pos; Neg ] )
      | _, None ->
          Quickcheck.Generator.of_list [ Sgn.Pos; Neg ]
  in
  (* if negative, magnitude constrained to balance in account
     the effective balance is what's in the account state table,
  *)
  let effective_balance = account.balance in
  let small_balance_change =
    (*make small transfers to allow generating large number of zkapp_command without an overflow*)
    let open Currency in
    if Balance.(effective_balance < of_mina_string_exn "1.0") && not new_account
    then failwith "account has low balance"
    else Balance.of_mina_string_exn "0.000001"
  in
  let%map (magnitude : Currency.Amount.t) =
    if new_account then
      Currency.Amount.gen_incl
        (Currency.Amount.of_mina_string_exn "50.0")
        (Currency.Amount.of_mina_string_exn "100.0")
    else
      Currency.Amount.gen_incl Currency.Amount.zero
        (Currency.Balance.to_amount small_balance_change)
  in
  match sgn with
  | Pos ->
      ({ magnitude; sgn = Sgn.Pos } : Currency.Amount.Signed.t)
  | Neg ->
      ({ magnitude; sgn = Sgn.Neg } : Currency.Amount.Signed.t)

let gen_use_full_commitment ~increment_nonce ~account_precondition
    ~authorization () : bool Base_quickcheck.Generator.t =
  (* check conditions to avoid replays*)
  let incr_nonce_and_constrains_nonce =
    increment_nonce
    && Zkapp_precondition.Numeric.is_constant
         Zkapp_precondition.Numeric.Tc.nonce
         (Account_update.Account_precondition.to_full account_precondition)
           .Zkapp_precondition.Account.nonce
  in
  let does_not_use_a_signature =
    Control.(not (Tag.equal (tag authorization) Tag.Signature))
  in
  if incr_nonce_and_constrains_nonce || does_not_use_a_signature then
    Bool.quickcheck_generator
  else Quickcheck.Generator.return true

let closed_interval_exact value =
  Zkapp_precondition.Closed_interval.{ lower = value; upper = value }

let gen_epoch_data_predicate
    (epoch_data :
      ( ( Frozen_ledger_hash.Stable.V1.t
        , Currency.Amount.Stable.V1.t )
        Epoch_ledger.Poly.Stable.V1.t
      , Epoch_seed.Stable.V1.t
      , State_hash.Stable.V1.t
      , State_hash.Stable.V1.t
      , Mina_numbers.Length.Stable.V1.t )
      Zkapp_precondition.Protocol_state.Epoch_data.Poly.t ) :
    Zkapp_precondition.Protocol_state.Epoch_data.t Base_quickcheck.Generator.t =
  let open Quickcheck.Let_syntax in
  let%bind ledger =
    let%bind hash =
      Zkapp_basic.Or_ignore.gen @@ return epoch_data.ledger.hash
    in
    let%map total_currency =
      closed_interval_exact epoch_data.ledger.total_currency
      |> return |> Zkapp_basic.Or_ignore.gen
    in
    { Epoch_ledger.Poly.hash; total_currency }
  in
  let%bind seed = Zkapp_basic.Or_ignore.gen @@ return epoch_data.seed in
  let%bind start_checkpoint =
    Zkapp_basic.Or_ignore.gen @@ return epoch_data.start_checkpoint
  in
  let%bind lock_checkpoint =
    Zkapp_basic.Or_ignore.gen @@ return epoch_data.lock_checkpoint
  in
  let%map epoch_length =
    let open Mina_numbers in
    let%bind epsilon1 = Length.gen_incl (Length.of_int 0) (Length.of_int 10) in
    let%bind epsilon2 = Length.gen_incl (Length.of_int 0) (Length.of_int 10) in
    Zkapp_precondition.Closed_interval.
      { lower =
          Length.sub epoch_data.epoch_length epsilon1
          |> Option.value ~default:Length.zero
      ; upper = Length.add epoch_data.epoch_length epsilon2
      }
    |> return |> Zkapp_basic.Or_ignore.gen
  in
  { Epoch_data.Poly.ledger
  ; seed
  ; start_checkpoint
  ; lock_checkpoint
  ; epoch_length
  }

let gen_protocol_state_precondition
    (psv : Zkapp_precondition.Protocol_state.View.t) :
    Zkapp_precondition.Protocol_state.t Base_quickcheck.Generator.t =
  let open Quickcheck.Let_syntax in
  let open Zkapp_precondition.Closed_interval in
  let%bind snarked_ledger_hash =
    Zkapp_basic.Or_ignore.gen @@ return psv.snarked_ledger_hash
  in
  let%bind blockchain_length =
    let open Mina_numbers in
    let%bind epsilon1 = Length.gen_incl (Length.of_int 0) (Length.of_int 10) in
    let%bind epsilon2 = Length.gen_incl (Length.of_int 0) (Length.of_int 10) in
    { lower =
        Length.sub psv.blockchain_length epsilon1
        |> Option.value ~default:Length.zero
    ; upper = Length.add psv.blockchain_length epsilon2
    }
    |> return |> Zkapp_basic.Or_ignore.gen
  in
  let%bind min_window_density =
    let open Mina_numbers in
    let%bind epsilon1 = Length.gen_incl (Length.of_int 0) (Length.of_int 10) in
    let%bind epsilon2 = Length.gen_incl (Length.of_int 0) (Length.of_int 10) in
    { lower =
        Length.sub psv.min_window_density epsilon1
        |> Option.value ~default:Length.zero
    ; upper = Length.add psv.min_window_density epsilon2
    }
    |> return |> Zkapp_basic.Or_ignore.gen
  in
  let%bind total_currency =
    let open Currency in
    let%bind epsilon1 =
      Amount.gen_incl Amount.zero (Amount.of_mina_int_exn 1)
    in
    let%bind epsilon2 =
      Amount.gen_incl Amount.zero (Amount.of_mina_int_exn 1)
    in
    { lower =
        Amount.sub psv.total_currency epsilon1
        |> Option.value ~default:Amount.zero
    ; upper =
        Amount.add psv.total_currency epsilon2
        |> Option.value ~default:psv.total_currency
    }
    |> return |> Zkapp_basic.Or_ignore.gen
  in
  let%bind global_slot_since_genesis =
    let open Mina_numbers in
    let%bind epsilon1 =
      Global_slot.gen_incl (Global_slot.of_int 0) (Global_slot.of_int 10)
    in
    let%bind epsilon2 =
      Global_slot.gen_incl (Global_slot.of_int 0) (Global_slot.of_int 10)
    in
    { lower =
        Global_slot.sub psv.global_slot_since_genesis epsilon1
        |> Option.value ~default:Global_slot.zero
    ; upper = Global_slot.add psv.global_slot_since_genesis epsilon2
    }
    |> return |> Zkapp_basic.Or_ignore.gen
  in
  let%bind staking_epoch_data =
    gen_epoch_data_predicate psv.staking_epoch_data
  in
  let%map next_epoch_data = gen_epoch_data_predicate psv.next_epoch_data in
  { Zkapp_precondition.Protocol_state.Poly.snarked_ledger_hash
  ; blockchain_length
  ; min_window_density
  ; last_vrf_output = ()
  ; total_currency
  ; global_slot_since_genesis
  ; staking_epoch_data
  ; next_epoch_data
  }

let gen_invalid_protocol_state_precondition
    (psv : Zkapp_precondition.Protocol_state.View.t) :
    Zkapp_precondition.Protocol_state.t Base_quickcheck.Generator.t =
  let module Tamperable = struct
    type t =
      | Blockchain_length
      | Min_window_density
      | Total_currency
      | Global_slot_since_genesis
  end in
  let open Quickcheck.Let_syntax in
  let open Zkapp_precondition.Closed_interval in
  let protocol_state_precondition = Zkapp_precondition.Protocol_state.accept in
  let%bind lower = Bool.quickcheck_generator in
  match%bind
    Quickcheck.Generator.of_list
      ( [ Blockchain_length
        ; Min_window_density
        ; Total_currency
        ; Global_slot_since_genesis
        ]
        : Tamperable.t list )
  with
  | Blockchain_length ->
      let open Mina_numbers in
      let%map blockchain_length =
        let%map epsilon = Length.(gen_incl (of_int 1) (of_int 10)) in
        if lower || Length.(psv.blockchain_length > epsilon) then
          { lower = Length.zero
          ; upper =
              Length.sub psv.blockchain_length epsilon
              |> Option.value ~default:Length.zero
          }
        else
          { lower = Length.add psv.blockchain_length epsilon
          ; upper = Length.max_value
          }
      in
      { protocol_state_precondition with
        blockchain_length = Zkapp_basic.Or_ignore.Check blockchain_length
      }
  | Min_window_density ->
      let open Mina_numbers in
      let%map min_window_density =
        let%map epsilon = Length.(gen_incl (of_int 1) (of_int 10)) in
        if lower || Length.(psv.min_window_density > epsilon) then
          { lower = Length.zero
          ; upper =
              Length.sub psv.min_window_density epsilon
              |> Option.value ~default:Length.zero
          }
        else
          { lower = Length.add psv.blockchain_length epsilon
          ; upper = Length.max_value
          }
      in
      { protocol_state_precondition with
        min_window_density = Zkapp_basic.Or_ignore.Check min_window_density
      }
  | Total_currency ->
      let open Currency in
      let%map total_currency =
        let%map epsilon =
          Amount.(gen_incl (of_nanomina_int_exn 1_000) (of_mina_int_exn 1))
        in
        if lower || Amount.(psv.total_currency > epsilon) then
          { lower = Amount.zero
          ; upper =
              Amount.sub psv.total_currency epsilon
              |> Option.value ~default:Amount.zero
          }
        else
          { lower =
              Amount.add psv.total_currency epsilon
              |> Option.value ~default:Amount.max_int
          ; upper = Amount.max_int
          }
      in
      { protocol_state_precondition with
        total_currency = Zkapp_basic.Or_ignore.Check total_currency
      }
  | Global_slot_since_genesis ->
      let open Mina_numbers in
      let%map global_slot_since_genesis =
        let%map epsilon = Global_slot.(gen_incl (of_int 1) (of_int 10)) in
        if lower || Global_slot.(psv.global_slot_since_genesis > epsilon) then
          { lower = Global_slot.zero
          ; upper =
              Global_slot.sub psv.global_slot_since_genesis epsilon
              |> Option.value ~default:Global_slot.zero
          }
        else
          { lower = Global_slot.add psv.global_slot_since_genesis epsilon
          ; upper = Global_slot.max_value
          }
      in
      { protocol_state_precondition with
        global_slot_since_genesis =
          Zkapp_basic.Or_ignore.Check global_slot_since_genesis
      }

module Account_update_body_components = struct
  type ( 'pk
       , 'update
       , 'token_id
       , 'amount
       , 'events
       , 'call_data
       , 'int
       , 'bool
       , 'protocol_state_precondition
       , 'account_precondition
<<<<<<< HEAD
       , 'may_use_token
=======
       , 'valid_while_precondition
       , 'call_type
>>>>>>> 1fc9e3ee
       , 'authorization_kind )
       t =
    { public_key : 'pk
    ; update : 'update
    ; token_id : 'token_id
    ; balance_change : 'amount
    ; increment_nonce : 'bool
    ; events : 'events
    ; actions : 'events
    ; call_data : 'call_data
    ; call_depth : 'int
    ; protocol_state_precondition : 'protocol_state_precondition
    ; account_precondition : 'account_precondition
    ; valid_while_precondition : 'valid_while_precondition
    ; use_full_commitment : 'bool
    ; may_use_token : 'may_use_token
    ; authorization_kind : 'authorization_kind
    }

  let to_fee_payer t : Account_update.Body.Fee_payer.t =
    { public_key = t.public_key
    ; fee = t.balance_change
    ; valid_until =
        ( match
            t.protocol_state_precondition
              .Zkapp_precondition.Protocol_state.Poly.global_slot_since_genesis
          with
        | Zkapp_basic.Or_ignore.Ignore ->
            None
        | Zkapp_basic.Or_ignore.Check
            { Zkapp_precondition.Closed_interval.upper; _ } ->
            Some upper )
    ; nonce = t.account_precondition
    }

  let to_typical_account_update t : Account_update.Body.Simple.t =
    { public_key = t.public_key
    ; update = t.update
    ; token_id = t.token_id
    ; balance_change = t.balance_change
    ; increment_nonce = t.increment_nonce
    ; events = t.events
    ; actions = t.actions
    ; call_data = t.call_data
    ; call_depth = t.call_depth
    ; preconditions =
        { Account_update.Preconditions.network = t.protocol_state_precondition
        ; account = t.account_precondition
        ; valid_while = t.valid_while_precondition
        }
    ; use_full_commitment = t.use_full_commitment
    ; implicit_account_creation_fee = false
    ; may_use_token = t.may_use_token
    ; authorization_kind = t.authorization_kind
    }
end

(* The type `a` is associated with the `delta` field, which is an unsigned fee
   for the fee payer, and a signed amount for other zkapp_command.
   The type `b` is associated with the `use_full_commitment` field, which is
   `unit` for the fee payer, and `bool` for other zkapp_command.
   The type `c` is associated with the `token_id` field, which is `unit` for the
   fee payer, and `Token_id.t` for other zkapp_command.
   The type `d` is associated with the `account_precondition` field, which is
   a nonce for the fee payer, and `Account_precondition.t` for other zkapp_command
*)
let gen_account_update_body_components (type a b c d) ?(update = None)
    ?account_id ?token_id ?may_use_token ?account_ids_seen ~account_state_tbl
    ?vk ?failure ?(new_account = false) ?(zkapp_account = false)
    ?(is_fee_payer = false) ?available_public_keys ?permissions_auth
    ?(required_balance_change : a option) ?protocol_state_view
    ~zkapp_account_ids
    ~(gen_balance_change : Account.t -> a Quickcheck.Generator.t)
    ~(gen_use_full_commitment :
          account_precondition:Account_update.Account_precondition.t
       -> b Quickcheck.Generator.t )
    ~(f_balance_change : a -> Currency.Amount.Signed.t)
    ~(increment_nonce : b * bool) ~(f_token_id : Token_id.t -> c)
    ~(f_account_precondition :
       first_use_of_account:bool -> Account.t -> d Quickcheck.Generator.t )
    ~(f_account_update_account_precondition :
       d -> Account_update.Account_precondition.t ) ~authorization_tag () :
    (_, _, _, a, _, _, _, b, _, d, _, _, _) Account_update_body_components.t
    Quickcheck.Generator.t =
  let open Quickcheck.Let_syntax in
  (* fee payers have to be in the ledger *)
  assert (not (is_fee_payer && new_account)) ;
  let token_account = match token_id with None -> false | Some _ -> true in
  let%bind update =
    match update with
    | None ->
        Account_update.Update.gen ?permissions_auth ?vk ~zkapp_account
          ~token_account ()
    | Some update ->
        return update
  in
  (* account_update_increment_nonce for fee payer is unit and increment_nonce is true *)
  let account_update_increment_nonce, increment_nonce = increment_nonce in
  let verification_key =
    Option.value vk
      ~default:
        With_hash.
          { data = Pickles.Side_loaded.Verification_key.dummy
          ; hash = Zkapp_account.dummy_vk_hash ()
          }
  in
  let%bind account =
    if new_account then (
      if Option.is_some account_id then
        failwith
          "gen_account_update_body: new account_update is true, but an account \
           id, presumably from an existing account, was supplied" ;
      match available_public_keys with
      | None ->
          failwith
            "gen_account_update_body: new_account is true, but \
             available_public_keys not provided"
      | Some available_pks ->
          let available_pk =
            match
              Signature_lib.Public_key.Compressed.Table.choose available_pks
            with
            | None ->
                failwith "gen_account_update_body: no available public keys"
            | Some (pk, ()) ->
                pk
          in
          (* available public key no longer available *)
          Signature_lib.Public_key.Compressed.Table.remove available_pks
            available_pk ;
          let account_id =
            match token_id with
            | Some custom_token_id ->
                Account_id.create available_pk custom_token_id
            | None ->
                Account_id.create available_pk Token_id.default
          in
          let account_with_pk =
            Account.create account_id Currency.Balance.zero
          in
          let account =
            if zkapp_account then
              { account_with_pk with
                zkapp =
                  Some
                    { Zkapp_account.default with
                      verification_key = Some verification_key
                    }
              }
            else account_with_pk
          in
          return account )
    else
      match account_id with
      | None ->
          if zkapp_account then
            let%map zkapp_account_id =
              Quickcheck.Generator.of_list zkapp_account_ids
            in
            match Account_id.Table.find account_state_tbl zkapp_account_id with
            | None ->
                failwith "gen_account_update_body: fail to find zkapp account"
            | Some (_, `Fee_payer)
            | Some (_, `New_account)
            | Some (_, `New_token_account) ->
                failwith
                  "gen_account_update_body: all zkapp accounts were new \
                   accounts or used as fee_payer accounts"
            | Some (acct, `Ordinary_participant) ->
                acct
          else
            let accts =
              Account_id.Table.filteri account_state_tbl
                ~f:(fun ~key:_ ~data:(_, role) ->
                  match (authorization_tag, role) with
                  | _, `Fee_payer ->
                      false
                  | Control.Tag.Proof, `New_account ->
                      false
                  | _, `New_token_account ->
                      false
                  | _, `New_account ->
                      (* `required_balance_change` is only for balancing account_update. Newly created account
                         should not be used in balancing account_update *)
                      Option.is_none required_balance_change
                  | _, `Ordinary_participant ->
                      true )
              |> Account_id.Table.data
            in
            Quickcheck.Generator.of_list accts >>| fst
      | Some account_id ->
          (*get the latest state of the account*)
          let acct =
            Account_id.Table.find_exn account_state_tbl account_id |> fst
          in
          if zkapp_account && Option.is_none acct.zkapp then
            failwith
              "gen_account_update_body: provided account has no zkapp field" ;
          return acct
  in
  let public_key = account.public_key in
  let token_id = account.token_id in
  let%bind balance_change =
    match required_balance_change with
    | Some bal_change ->
        return bal_change
    | None ->
        gen_balance_change account
  in
  let field_array_list_gen ~max_array_len ~max_list_len =
    let array_gen =
      let%bind array_len = Int.gen_uniform_incl 0 max_array_len in
      let%map fields =
        Quickcheck.Generator.list_with_length array_len
          Snark_params.Tick.Field.gen
      in
      Array.of_list fields
    in
    let%bind list_len = Int.gen_uniform_incl 0 max_list_len in
    Quickcheck.Generator.list_with_length list_len array_gen
  in
  let%bind events = field_array_list_gen ~max_array_len:2 ~max_list_len:1 in
  let%bind actions = field_array_list_gen ~max_array_len:2 ~max_list_len:1 in
  let%bind call_data = Snark_params.Tick.Field.gen in
  let first_use_of_account =
    let account_id = Account_id.create public_key token_id in
    match account_ids_seen with
    | None ->
        (* fee payer *)
        true
    | Some hash_set ->
        (* other account_updates *)
        not @@ Hash_set.mem hash_set account_id
  in
  let%bind account_precondition =
    f_account_precondition ~first_use_of_account account
  in
  (* update the depth when generating `account_updates` in Zkapp_command.t *)
  let call_depth = 0 in
  let%bind use_full_commitment =
    let full_account_precondition =
      f_account_update_account_precondition account_precondition
    in
    gen_use_full_commitment ~account_precondition:full_account_precondition
  in
  let%map protocol_state_precondition =
    Option.value_map protocol_state_view
      ~f:
        ( match failure with
        | Some Invalid_protocol_state_precondition ->
            gen_invalid_protocol_state_precondition
        | _ ->
            gen_protocol_state_precondition )
      ~default:(return Zkapp_precondition.Protocol_state.accept)
<<<<<<< HEAD
  and may_use_token =
    match may_use_token with
=======
  and valid_while_precondition =
    match protocol_state_view with
    | None ->
        return Zkapp_basic.Or_ignore.Ignore
    | Some psv ->
        let open Mina_numbers in
        let%bind epsilon1 =
          Global_slot.gen_incl (Global_slot.of_int 0) (Global_slot.of_int 10)
        in
        let%bind epsilon2 =
          Global_slot.gen_incl (Global_slot.of_int 0) (Global_slot.of_int 10)
        in
        Zkapp_precondition.Closed_interval.
          { lower =
              Global_slot.sub psv.global_slot_since_genesis epsilon1
              |> Option.value ~default:Global_slot.zero
          ; upper = Global_slot.add psv.global_slot_since_genesis epsilon2
          }
        |> return |> Zkapp_basic.Or_ignore.gen
  and call_type =
    match call_type with
>>>>>>> 1fc9e3ee
    | None ->
        Account_update.May_use_token.quickcheck_generator
    | Some may_use_token ->
        return may_use_token
  in
  let token_id = f_token_id token_id in
  let authorization_kind =
    match authorization_tag with
    | Control.Tag.None_given ->
        Account_update.Authorization_kind.None_given
    | Signature ->
        Signature
    | Proof ->
        Proof
  in
  (* update account state table with all the changes*)
  (let add_balance_and_balance_change balance
       (balance_change : (Currency.Amount.t, Sgn.t) Currency.Signed_poly.t) =
     match balance_change.sgn with
     | Pos -> (
         match Currency.Balance.add_amount balance balance_change.magnitude with
         | Some bal ->
             bal
         | None ->
             failwith "add_balance_and_balance_change: overflow for sum" )
     | Neg -> (
         match Currency.Balance.sub_amount balance balance_change.magnitude with
         | Some bal ->
             bal
         | None ->
             failwith "add_balance_and_balance_change: underflow for difference"
         )
   in
   let balance_change = f_balance_change balance_change in
   let nonce_incr n = if increment_nonce then Account.Nonce.succ n else n in
   let value_to_be_updated (type a) (c : a Zkapp_basic.Set_or_keep.t)
       ~(default : a) : a =
     match c with Zkapp_basic.Set_or_keep.Set x -> x | Keep -> default
   in
   let delegate (account : Account.t) =
     if is_fee_payer then account.delegate
     else
       Option.map
         ~f:(fun delegate ->
           value_to_be_updated update.delegate ~default:delegate )
         account.delegate
   in
   let zkapp (account : Account.t) =
     if is_fee_payer then account.zkapp
     else
       match account.zkapp with
       | None ->
           None
       | Some zk ->
           let app_state =
             let account_app_state = zk.app_state in
             List.zip_exn
               (Zkapp_state.V.to_list update.app_state)
               (Zkapp_state.V.to_list account_app_state)
             |> List.map ~f:(fun (to_be_updated, current) ->
                    value_to_be_updated to_be_updated ~default:current )
             |> Zkapp_state.V.of_list_exn
           in
           let sequence_state =
             let last_sequence_slot = zk.last_sequence_slot in
             let txn_global_slot =
               Option.value_map protocol_state_view ~default:last_sequence_slot
                 ~f:(fun ps ->
                   ps
                     .Zkapp_precondition.Protocol_state.Poly
                      .global_slot_since_genesis )
             in
             let sequence_state, _last_sequence_slot =
               Mina_ledger.Ledger.update_sequence_state zk.sequence_state
                 actions ~txn_global_slot ~last_sequence_slot
             in
             sequence_state
           in
           let proved_state =
             let keeping_app_state =
               List.for_all ~f:Fn.id
                 (List.map ~f:Zkapp_basic.Set_or_keep.is_keep
                    (Pickles_types.Vector.to_list update.app_state) )
             in
             let changing_entire_app_state =
               List.for_all ~f:Fn.id
                 (List.map ~f:Zkapp_basic.Set_or_keep.is_set
                    (Pickles_types.Vector.to_list update.app_state) )
             in
             let proof_verifies = Control.Tag.(equal Proof authorization_tag) in
             if keeping_app_state then zk.proved_state
             else if proof_verifies then
               if changing_entire_app_state then true else zk.proved_state
             else false
           in
           Some { zk with app_state; sequence_state; proved_state }
   in
   Account_id.Table.update account_state_tbl (Account.identifier account)
     ~f:(function
     | None ->
         (* new entry in table *)
         ( { account with
             balance =
               add_balance_and_balance_change account.balance balance_change
           ; nonce = nonce_incr account.nonce
           ; delegate = delegate account
           ; zkapp = zkapp account
           }
         , if token_account then `New_token_account else `New_account )
     | Some (updated_account, role) ->
         (* update entry in table *)
         ( { updated_account with
             balance =
               add_balance_and_balance_change updated_account.balance
                 balance_change
           ; nonce = nonce_incr updated_account.nonce
           ; delegate = delegate updated_account
           ; zkapp = zkapp updated_account
           }
         , role ) ) ) ;
  { Account_update_body_components.public_key
  ; update =
      ( if new_account then
        { update with
          verification_key = Zkapp_basic.Set_or_keep.Set verification_key
        }
      else update )
  ; token_id
  ; balance_change
  ; increment_nonce = account_update_increment_nonce
  ; events
  ; actions
  ; call_data
  ; call_depth
  ; protocol_state_precondition
  ; account_precondition
  ; valid_while_precondition
  ; use_full_commitment
  ; may_use_token
  ; authorization_kind
  }

let gen_account_update_from ?(update = None) ?failure ?(new_account = false)
    ?(zkapp_account = false) ?account_id ?token_id ?may_use_token
    ?permissions_auth ?required_balance_change ~zkapp_account_ids ~authorization
    ~account_ids_seen ~available_public_keys ~account_state_tbl
    ?protocol_state_view ?vk () =
  let open Quickcheck.Let_syntax in
  let increment_nonce =
    (* permissions_auth is used to generate updated permissions consistent with a contemplated authorization;
       allow incrementing the nonce only if we know the authorization will be Signature
    *)
    match permissions_auth with
    | Some tag -> (
        match tag with
        | Control.Tag.Signature ->
            true
        | Proof | None_given ->
            false )
    | None ->
        false
  in
  let%bind body_components =
    gen_account_update_body_components ~update ?failure ~new_account
      ~zkapp_account
      ~increment_nonce:(increment_nonce, increment_nonce)
      ?permissions_auth ?account_id ?token_id ?may_use_token
      ?protocol_state_view ?vk ~zkapp_account_ids ~account_ids_seen
      ~available_public_keys ?required_balance_change ~account_state_tbl
      ~gen_balance_change:
        (gen_balance_change ?permissions_auth ~new_account ?failure)
      ~f_balance_change:Fn.id () ~f_token_id:Fn.id
      ~f_account_precondition:(fun ~first_use_of_account acct ->
        gen_account_precondition_from_account ~first_use_of_account acct )
      ~f_account_update_account_precondition:Fn.id
      ~gen_use_full_commitment:(fun ~account_precondition ->
        gen_use_full_commitment ~increment_nonce ~account_precondition
          ~authorization () )
      ~authorization_tag:(Control.tag authorization)
  in
  let body =
    Account_update_body_components.to_typical_account_update body_components
  in
  let account_id = Account_id.create body.public_key body.token_id in
  Hash_set.add account_ids_seen account_id ;
  return { Account_update.Simple.body; authorization }

(* takes an account id, if we want to sign this data *)
let gen_account_update_body_fee_payer ?failure ?permissions_auth ~account_id ?vk
    ?protocol_state_view ~account_state_tbl () :
    Account_update.Body.Fee_payer.t Quickcheck.Generator.t =
  let open Quickcheck.Let_syntax in
  let account_precondition_gen (account : Account.t) =
    Quickcheck.Generator.return account.nonce
  in
  let%map body_components =
    gen_account_update_body_components ?failure ?permissions_auth ~account_id
      ~account_state_tbl ?vk ~zkapp_account_ids:[] ~is_fee_payer:true
      ~increment_nonce:((), true) ~gen_balance_change:gen_fee
      ~f_balance_change:fee_to_amt
      ~f_token_id:(fun token_id ->
        (* make sure the fee payer's token id is the default,
           which is represented by the unit value in the body
        *)
        assert (Token_id.equal token_id Token_id.default) ;
        () )
      ~f_account_precondition:(fun ~first_use_of_account:_ acct ->
        account_precondition_gen acct )
      ~f_account_update_account_precondition:(fun nonce -> Nonce nonce)
      ~gen_use_full_commitment:(fun ~account_precondition:_ -> return ())
      ?protocol_state_view ~authorization_tag:Control.Tag.Signature ()
  in
  Account_update_body_components.to_fee_payer body_components

let gen_fee_payer ?failure ?permissions_auth ~account_id ?protocol_state_view
    ?vk ~account_state_tbl () :
    Account_update.Fee_payer.t Quickcheck.Generator.t =
  let open Quickcheck.Let_syntax in
  let%map body =
    gen_account_update_body_fee_payer ?failure ?permissions_auth ~account_id ?vk
      ?protocol_state_view ~account_state_tbl ()
  in
  (* real signature to be added when this data inserted into a Zkapp_command.t *)
  let authorization = Signature.dummy in
  ({ body; authorization } : Account_update.Fee_payer.t)

(* keep max_account_updates small, so zkApp integration tests don't need lots
   of block producers

   because the other zkapp_command are split into a permissions-setter
   and another account_update, the actual number of other zkapp_command is
   twice this value, plus one, for the "balancing" account_update

   when we have separate transaction accounts in integration tests
   this number can be increased
*)
let max_account_updates = 2

let max_token_updates = 2

let gen_zkapp_command_from ?failure ?(max_account_updates = max_account_updates)
    ?(max_token_updates = max_token_updates)
    ~(fee_payer_keypair : Signature_lib.Keypair.t)
    ~(keymap :
       Signature_lib.Private_key.t Signature_lib.Public_key.Compressed.Map.t )
    ?account_state_tbl ~ledger ?protocol_state_view ?vk () =
  let open Quickcheck.Let_syntax in
  let fee_payer_pk =
    Signature_lib.Public_key.compress fee_payer_keypair.public_key
  in
  let fee_payer_acct_id = Account_id.create fee_payer_pk Token_id.default in
  let ledger_accounts = Ledger.to_list ledger in
  (* table of public keys to accounts, updated when generating each account_update

     a Map would be more principled, but threading that map through the code
     adds complexity
  *)
  let account_state_tbl =
    Option.value account_state_tbl ~default:(Account_id.Table.create ())
  in
  (* make sure all ledger keys are in the keymap *)
  List.iter ledger_accounts ~f:(fun acct ->
      let acct_id = Account.identifier acct in
      let pk = Account_id.public_key acct_id in
      (*Initialize account states*)
      Account_id.Table.update account_state_tbl acct_id ~f:(function
        | None ->
            if Account_id.equal acct_id fee_payer_acct_id then (acct, `Fee_payer)
            else (acct, `Ordinary_participant)
        | Some a ->
            a ) ;
      if Option.is_none (Signature_lib.Public_key.Compressed.Map.find keymap pk)
      then
        failwithf
          "gen_zkapp_command_from: public key %s is in ledger, but not keymap"
          (Signature_lib.Public_key.Compressed.to_base58_check pk)
          () ) ;
  (* table of public keys not in the ledger, to be used for new zkapp_command
     we have the corresponding private keys, so we can create signatures for those new zkapp_command
  *)
  let ledger_account_list =
    Account_id.Set.union_list
      [ Ledger.accounts ledger
      ; Account_id.Set.of_hashtbl_keys account_state_tbl
      ]
    |> Account_id.Set.to_list
  in
  let ledger_pk_list =
    List.map ledger_account_list ~f:(fun account_id ->
        Account_id.public_key account_id )
  in
  let ledger_pk_set =
    Signature_lib.Public_key.Compressed.Set.of_list ledger_pk_list
  in
  let available_public_keys =
    let tbl = Signature_lib.Public_key.Compressed.Table.create () in
    Signature_lib.Public_key.Compressed.Map.iter_keys keymap ~f:(fun pk ->
        if not (Signature_lib.Public_key.Compressed.Set.mem ledger_pk_set pk)
        then
          Signature_lib.Public_key.Compressed.Table.add_exn tbl ~key:pk ~data:() ) ;
    tbl
  in
  (* account ids seen, to generate receipt chain hash precondition only if
     a account_update with a given account id has not been encountered before
  *)
  let account_ids_seen = Account_id.Hash_set.create () in
  let%bind fee_payer =
    gen_fee_payer ?failure ~permissions_auth:Control.Tag.Signature
      ~account_id:fee_payer_acct_id ?vk ~account_state_tbl ()
  in
  let zkapp_account_ids =
    Account_id.Table.filteri account_state_tbl ~f:(fun ~key:_ ~data:(a, role) ->
        match role with
        | `Fee_payer | `New_account | `New_token_account ->
            false
        | `Ordinary_participant ->
            Option.is_some a.zkapp )
    |> Account_id.Table.keys
  in
  Hash_set.add account_ids_seen fee_payer_acct_id ;
  let mk_forest ps =
    List.map ps ~f:(fun p -> { With_stack_hash.elt = p; stack_hash = () })
  in
  let mk_node p calls =
    { Zkapp_command.Call_forest.Tree.account_update = p
    ; account_update_digest = ()
    ; calls = mk_forest calls
    }
  in
  let gen_zkapp_command_with_dynamic_balance ~new_account num_zkapp_command =
    let rec go acc n =
      let open Zkapp_basic in
      let open Permissions in
      if n <= 0 then return (List.rev acc)
      else
        (* choose a random authorization

           first Account_update.t updates the permissions, using the Signature authorization,
            according the random authorization

           second Account_update.t uses the random authorization
        *)
        let%bind permissions_auth, update =
          match failure with
          | Some (Update_not_permitted update_type) ->
              let%bind is_proof = Bool.quickcheck_generator in
              let auth_tag =
                if is_proof then Control.Tag.Proof else Control.Tag.Signature
              in
              let%map perm = Permissions.gen ~auth_tag in
              let update =
                match update_type with
                | `Delegate ->
                    { Account_update.Update.dummy with
                      permissions =
                        Set_or_keep.Set
                          { perm with
                            set_delegate = Auth_required.from ~auth_tag
                          }
                    }
                | `App_state ->
                    { Account_update.Update.dummy with
                      permissions =
                        Set_or_keep.Set
                          { perm with
                            edit_state = Auth_required.from ~auth_tag
                          }
                    }
                | `Verification_key ->
                    { Account_update.Update.dummy with
                      permissions =
                        Set_or_keep.Set
                          { perm with
                            set_verification_key = Auth_required.from ~auth_tag
                          }
                    }
                | `Zkapp_uri ->
                    { Account_update.Update.dummy with
                      permissions =
                        Set_or_keep.Set
                          { perm with
                            set_zkapp_uri = Auth_required.from ~auth_tag
                          }
                    }
                | `Token_symbol ->
                    { Account_update.Update.dummy with
                      permissions =
                        Set_or_keep.Set
                          { perm with
                            set_token_symbol = Auth_required.from ~auth_tag
                          }
                    }
                | `Voting_for ->
                    { Account_update.Update.dummy with
                      permissions =
                        Set_or_keep.Set
                          { perm with
                            set_voting_for = Auth_required.from ~auth_tag
                          }
                    }
                | `Send ->
                    { Account_update.Update.dummy with
                      permissions =
                        Set_or_keep.Set
                          { perm with send = Auth_required.from ~auth_tag }
                    }
                | `Receive ->
                    { Account_update.Update.dummy with
                      permissions =
                        Set_or_keep.Set
                          { perm with receive = Auth_required.from ~auth_tag }
                    }
              in
              (auth_tag, Some update)
          | _ ->
              let%map tag =
                if new_account then
                  Quickcheck.Generator.of_list
                    [ Control.Tag.Signature; None_given ]
                else Control.Tag.gen
              in
              (tag, None)
        in
        let zkapp_account =
          match permissions_auth with
          | Proof ->
              true
          | Signature | None_given ->
              false
        in
        let%bind account_update0 =
          (* Signature authorization to start *)
          let authorization = Control.Signature Signature.dummy in
          gen_account_update_from ~zkapp_account_ids ~account_ids_seen ~update
            ?failure ~authorization ~new_account ~permissions_auth
            ~zkapp_account ~available_public_keys ~account_state_tbl
            ?protocol_state_view ?vk ()
        in
        let%bind account_update =
          (* authorization according to chosen permissions auth *)
          let%bind authorization, update =
            match failure with
            | Some (Update_not_permitted update_type) ->
                let auth =
                  match permissions_auth with
                  | Proof ->
                      Control.(dummy_of_tag Signature)
                  | Signature ->
                      Control.(dummy_of_tag Proof)
                  | _ ->
                      Control.(dummy_of_tag None_given)
                in
                let%bind update =
                  match update_type with
                  | `Delegate ->
                      let%map delegate =
                        Signature_lib.Public_key.Compressed.gen
                      in
                      { Account_update.Update.dummy with
                        delegate = Set_or_keep.Set delegate
                      }
                  | `App_state ->
                      let%map app_state =
                        let%map fields =
                          let field_gen =
                            Snark_params.Tick.Field.gen
                            >>| fun x -> Set_or_keep.Set x
                          in
                          Quickcheck.Generator.list_with_length 8 field_gen
                        in
                        Zkapp_state.V.of_list_exn fields
                      in
                      { Account_update.Update.dummy with app_state }
                  | `Verification_key ->
                      let data = Pickles.Side_loaded.Verification_key.dummy in
                      let hash = Zkapp_account.digest_vk data in
                      let verification_key =
                        Set_or_keep.Set { With_hash.data; hash }
                      in
                      return
                        { Account_update.Update.dummy with verification_key }
                  | `Zkapp_uri ->
                      let zkapp_uri = Set_or_keep.Set "https://o1labs.org" in
                      return { Account_update.Update.dummy with zkapp_uri }
                  | `Token_symbol ->
                      let token_symbol = Set_or_keep.Set "CODA" in
                      return { Account_update.Update.dummy with token_symbol }
                  | `Voting_for ->
                      let%map field = Snark_params.Tick.Field.gen in
                      let voting_for = Set_or_keep.Set field in
                      { Account_update.Update.dummy with voting_for }
                  | `Send | `Receive ->
                      return Account_update.Update.dummy
                in
                let%map new_perm =
                  Permissions.gen ~auth_tag:Control.Tag.Signature
                in
                ( auth
                , Some { update with permissions = Set_or_keep.Set new_perm } )
            | _ ->
                return (Control.dummy_of_tag permissions_auth, None)
          in
          let account_id =
            Account_id.create account_update0.body.public_key
              account_update0.body.token_id
          in
          let permissions_auth = Control.Tag.Signature in
          gen_account_update_from ~update ?failure ~zkapp_account_ids
            ~account_ids_seen ~account_id ~authorization ~permissions_auth
            ~zkapp_account ~available_public_keys ~account_state_tbl
            ?protocol_state_view ?vk ()
        in
        (* this list will be reversed, so `account_update0` will execute before `account_update` *)
        go
          (mk_node account_update [] :: mk_node account_update0 [] :: acc)
          (n - 1)
    in
    go [] num_zkapp_command
  in
  (* at least 1 account_update *)
  let%bind num_zkapp_command = Int.gen_uniform_incl 1 max_account_updates in
  let%bind num_new_accounts = Int.gen_uniform_incl 0 num_zkapp_command in
  let num_old_zkapp_command = num_zkapp_command - num_new_accounts in
  let%bind old_zkapp_command =
    gen_zkapp_command_with_dynamic_balance ~new_account:false
      num_old_zkapp_command
  in
  let%bind new_zkapp_command =
    gen_zkapp_command_with_dynamic_balance ~new_account:true num_new_accounts
  in
  let account_updates0 = old_zkapp_command @ new_zkapp_command in
  let balance_change_sum =
    List.fold account_updates0
      ~init:
        ( if num_new_accounts = 0 then Currency.Amount.Signed.zero
        else
          Currency.Amount.(
            Signed.of_unsigned
              ( scale
                  (of_fee
                     Genesis_constants.Constraint_constants.compiled
                       .account_creation_fee )
                  num_new_accounts
              |> Option.value_exn )) )
      ~f:(fun acc node ->
        match
          Currency.Amount.Signed.add acc node.account_update.body.balance_change
        with
        | Some sum ->
            sum
        | None ->
            failwith "Overflow adding other zkapp_command balances" )
  in

  (* modify the balancing account_update with balance change to yield a zero sum

     balancing account_update is created immediately after the fee payer
     account_update is created. This is because the preconditions generation
     is sensitive to the order of account_update generation.
  *)
  let balance_change = Currency.Amount.Signed.negate balance_change_sum in
  let%bind balancing_account_update =
    let authorization = Control.Signature Signature.dummy in
    gen_account_update_from ?failure ~permissions_auth:Control.Tag.Signature
      ~zkapp_account_ids ~account_ids_seen ~authorization ~new_account:false
      ~available_public_keys ~account_state_tbl
      ~required_balance_change:balance_change ?protocol_state_view ?vk ()
  in
  let gen_zkapp_command_with_token_accounts ~num_zkapp_command =
    let authorization = Control.Signature Signature.dummy in
    let permissions_auth = Control.Tag.Signature in
    let rec gen_tree acc n =
      if n <= 0 then return (List.rev acc)
      else
        let%bind parent =
          let required_balance_change =
            Currency.Amount.(
              Signed.negate
                (Signed.of_unsigned
                   (of_fee
                      Genesis_constants.Constraint_constants.compiled
                        .account_creation_fee ) ))
          in
          gen_account_update_from ~zkapp_account_ids ~account_ids_seen
            ~authorization ~permissions_auth ~available_public_keys
            ~may_use_token:No ~account_state_tbl ~required_balance_change
            ?protocol_state_view ?vk ()
        in
        let token_id =
          Account_id.derive_token_id
            ~owner:
              (Account_id.create parent.body.public_key parent.body.token_id)
        in
        let%bind child =
          gen_account_update_from ~zkapp_account_ids ~account_ids_seen
            ~new_account:true ~token_id ~may_use_token:Parents_own_token
            ~authorization ~permissions_auth ~available_public_keys
            ~account_state_tbl ?protocol_state_view ?vk ()
        in
        gen_tree (mk_node parent [ mk_node child [] ] :: acc) (n - 1)
    in
    gen_tree [] num_zkapp_command
  in
  let%bind num_new_token_zkapp_command =
    Int.gen_uniform_incl 0 max_token_updates
  in
  let%bind new_token_zkapp_command =
    gen_zkapp_command_with_token_accounts
      ~num_zkapp_command:num_new_token_zkapp_command
  in
  let account_updates =
    account_updates0
    @ [ mk_node balancing_account_update [] ]
    @ new_token_zkapp_command
    |> mk_forest
  in
  let%map memo = Signed_command_memo.gen in
  let zkapp_command_dummy_authorizations : Zkapp_command.t =
    { fee_payer
    ; account_updates =
        account_updates
        |> Zkapp_command.Call_forest.map ~f:Account_update.of_simple
        |> Zkapp_command.Call_forest.accumulate_hashes_predicated
    ; memo
    }
  in
  (* update receipt chain hashes in accounts table *)
  let receipt_elt =
    let _txn_commitment, full_txn_commitment =
      (* also computed in replace_authorizations, but easier just to re-compute here *)
      Zkapp_command_builder.get_transaction_commitments
        zkapp_command_dummy_authorizations
    in
    Receipt.Zkapp_command_elt.Zkapp_command_commitment full_txn_commitment
  in
  Account_id.Table.update account_state_tbl fee_payer_acct_id ~f:(function
    | None ->
        failwith "Expected fee payer account id to be in table"
    | Some (account, _) ->
        let receipt_chain_hash =
          Receipt.Chain_hash.cons_zkapp_command_commitment
            Mina_numbers.Index.zero receipt_elt
            account.Account.Poly.receipt_chain_hash
        in
        ({ account with receipt_chain_hash }, `Fee_payer) ) ;
  let account_updates =
    Zkapp_command.Call_forest.to_account_updates
      zkapp_command_dummy_authorizations.account_updates
  in
  List.iteri account_updates ~f:(fun ndx account_update ->
      (* update receipt chain hash only for signature, proof authorizations *)
      match Account_update.authorization account_update with
      | Control.Proof _ | Control.Signature _ ->
          let acct_id = Account_update.account_id account_update in
          Account_id.Table.update account_state_tbl acct_id ~f:(function
            | None ->
                failwith
                  "Expected other account_update account id to be in table"
            | Some (account, role) ->
                let receipt_chain_hash =
                  let account_update_index =
                    Mina_numbers.Index.of_int (ndx + 1)
                  in
                  Receipt.Chain_hash.cons_zkapp_command_commitment
                    account_update_index receipt_elt
                    account.Account.Poly.receipt_chain_hash
                in
                ({ account with receipt_chain_hash }, role) )
      | Control.None_given ->
          () ) ;
  zkapp_command_dummy_authorizations

let gen_list_of_zkapp_command_from ?failure ?max_account_updates
    ?max_token_updates ~(fee_payer_keypairs : Signature_lib.Keypair.t list)
    ~keymap ?account_state_tbl ~ledger ?protocol_state_view ?vk ?length () =
  (* Since when generating multiple zkapp_command the fee payer's nonce should only
     be incremented as the `Fee_payer` role, this is why we pre-computed the
     `account_state_tbl` here.
  *)
  let account_state_tbl =
    match account_state_tbl with
    | None ->
        let tbl = Account_id.Table.create () in
        let accounts = Ledger.to_list ledger in
        List.iter accounts ~f:(fun acct ->
            let acct_id = Account.identifier acct in
            Account_id.Table.update tbl acct_id ~f:(function
              | None ->
                  (acct, `Ordinary_participant)
              | Some a ->
                  a ) ) ;
        List.iter fee_payer_keypairs ~f:(fun fee_payer_keypair ->
            let acct_id =
              Account_id.create
                (Signature_lib.Public_key.compress fee_payer_keypair.public_key)
                Token_id.default
            in
            Account_id.Table.update tbl acct_id ~f:(function
              | None ->
                  failwith "fee_payer not in ledger"
              | Some (a, _) ->
                  (a, `Fee_payer) ) ) ;
        tbl
    | Some tbl ->
        tbl
  in
  let open Quickcheck.Generator.Let_syntax in
  let%bind length =
    match length with None -> Int.gen_uniform_incl 1 10 | Some n -> return n
  in
  let rec go n acc =
    if n > 0 then
      let%bind fee_payer_keypair =
        Quickcheck.Generator.of_list fee_payer_keypairs
      in
      let%bind new_zkapp_command =
        gen_zkapp_command_from ?failure ?max_account_updates ?max_token_updates
          ~fee_payer_keypair ~keymap ~account_state_tbl ~ledger
          ?protocol_state_view ?vk ()
      in
      go (n - 1) (new_zkapp_command :: acc)
    else return (List.rev acc)
  in
  go length []<|MERGE_RESOLUTION|>--- conflicted
+++ resolved
@@ -552,12 +552,8 @@
        , 'bool
        , 'protocol_state_precondition
        , 'account_precondition
-<<<<<<< HEAD
+       , 'valid_while_precondition
        , 'may_use_token
-=======
-       , 'valid_while_precondition
-       , 'call_type
->>>>>>> 1fc9e3ee
        , 'authorization_kind )
        t =
     { public_key : 'pk
@@ -812,10 +808,6 @@
         | _ ->
             gen_protocol_state_precondition )
       ~default:(return Zkapp_precondition.Protocol_state.accept)
-<<<<<<< HEAD
-  and may_use_token =
-    match may_use_token with
-=======
   and valid_while_precondition =
     match protocol_state_view with
     | None ->
@@ -835,9 +827,8 @@
           ; upper = Global_slot.add psv.global_slot_since_genesis epsilon2
           }
         |> return |> Zkapp_basic.Or_ignore.gen
-  and call_type =
-    match call_type with
->>>>>>> 1fc9e3ee
+  and may_use_token =
+    match may_use_token with
     | None ->
         Account_update.May_use_token.quickcheck_generator
     | Some may_use_token ->
