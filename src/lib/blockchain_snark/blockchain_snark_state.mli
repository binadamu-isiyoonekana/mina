open Mina_base
open Mina_state
open Core_kernel
open Pickles_types

module Witness : sig
  type t =
    { prev_state : Protocol_state.Value.t
    ; transition : Snark_transition.Value.t
    }
end

type tag =
  (State_hash.var, Protocol_state.value, Nat.N2.n, Nat.N1.n) Pickles.Tag.t

val verify :
     (Protocol_state.Value.t * Proof.t) list
  -> key:Pickles.Verification_key.t
  -> bool Async.Deferred.t

val check :
     Witness.t
  -> ?handler:
       (   Snarky_backendless.Request.request
        -> Snarky_backendless.Request.response)
  -> proof_level:Genesis_constants.Proof_level.t
  -> constraint_constants:Genesis_constants.Constraint_constants.t
  -> Transaction_snark.Statement.With_sok.t
  -> State_hash.t
  -> unit Or_error.t

module type S = sig
  module Proof :
    Pickles.Proof_intf
      with type t = (Nat.N2.n, Nat.N2.n) Pickles.Proof.t
       and type statement = Protocol_state.Value.t

  val tag : tag

  val cache_handle : Pickles.Cache_handle.t

  open Nat

  val step :
       Witness.t
    -> ( Protocol_state.Value.t * (Transaction_snark.Statement.With_sok.t * unit)
       , N2.n * (N2.n * unit)
<<<<<<< HEAD
       , N1.n * (N6.n * unit)
=======
       , N1.n * (N5.n * unit)
>>>>>>> 392c8fa1
       , Protocol_state.Value.t
       , Proof.t Async.Deferred.t )
       Pickles.Prover.t

  val constraint_system_digests : (string * Md5_lib.t) list Lazy.t
end

module Make (T : sig
  val tag : Transaction_snark.tag

  val constraint_constants : Genesis_constants.Constraint_constants.t

  val proof_level : Genesis_constants.Proof_level.t
end) : S
[@@warning "-67"]

val constraint_system_digests :
     proof_level:Genesis_constants.Proof_level.t
  -> constraint_constants:Genesis_constants.Constraint_constants.t
  -> unit
  -> (string * Md5.t) list<|MERGE_RESOLUTION|>--- conflicted
+++ resolved
@@ -45,11 +45,7 @@
        Witness.t
     -> ( Protocol_state.Value.t * (Transaction_snark.Statement.With_sok.t * unit)
        , N2.n * (N2.n * unit)
-<<<<<<< HEAD
-       , N1.n * (N6.n * unit)
-=======
        , N1.n * (N5.n * unit)
->>>>>>> 392c8fa1
        , Protocol_state.Value.t
        , Proof.t Async.Deferred.t )
        Pickles.Prover.t
