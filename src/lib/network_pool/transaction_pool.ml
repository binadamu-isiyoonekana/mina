--- conflicted
+++ resolved
@@ -433,11 +433,7 @@
           else true
 
     let diff_error_of_indexed_pool_error :
-<<<<<<< HEAD
-        Indexed_pool.Command_error.t -> Diff_versioned.Diff_error.t = function
-=======
         Command_error.t -> Diff_versioned.Diff_error.t = function
->>>>>>> c465d00d
       | Invalid_nonce _ ->
           Invalid_nonce
       | Insufficient_funds _ ->
@@ -454,11 +450,7 @@
           Expired
 
     let indexed_pool_error_metadata = function
-<<<<<<< HEAD
-      | Indexed_pool.Command_error.Invalid_nonce (`Between (low, hi), nonce) ->
-=======
       | Command_error.Invalid_nonce (`Between (low, hi), nonce) ->
->>>>>>> c465d00d
           let nonce_json = Account.Nonce.to_yojson in
           [ ( "between"
             , `Assoc [ ("low", nonce_json low); ("hi", nonce_json hi) ] )
@@ -953,15 +945,9 @@
       end
 
       type rejected = Rejected.t [@@deriving sexp, yojson, compare]
-<<<<<<< HEAD
 
       type verified = Diff_versioned.verified [@@deriving sexp, to_yojson]
 
-=======
-
-      type verified = Diff_versioned.verified [@@deriving sexp, to_yojson]
-
->>>>>>> c465d00d
       let reject_overloaded_diff (diff : verified) : rejected =
         List.map diff ~f:(fun cmd ->
             ( Transaction_hash.User_command_with_valid_signature.command cmd
@@ -1005,13 +991,8 @@
       let of_indexed_pool_error e =
         (diff_error_of_indexed_pool_error e, indexed_pool_error_metadata e)
 
-<<<<<<< HEAD
-      let report_command_error ~logger ~is_sender_local tx
-          (e : Indexed_pool.Command_error.t) =
-=======
       let report_command_error ~logger ~is_sender_local tx (e : Command_error.t)
           =
->>>>>>> c465d00d
         let diff_err, error_extra = of_indexed_pool_error e in
         if is_sender_local then
           [%str_log error]
@@ -1776,11 +1757,7 @@
       assert (List.is_sorted txns ~compare)
 
     let assert_pool_txs test txs =
-<<<<<<< HEAD
-      Indexed_pool.For_tests.assert_invariants test.txn_pool.pool ;
-=======
       Indexed_pool.For_tests.assert_pool_consistency test.txn_pool.pool ;
->>>>>>> c465d00d
       assert_locally_generated test.txn_pool ;
       assert_fee_wu_ordering test.txn_pool ;
       assert_user_command_sets_equal
