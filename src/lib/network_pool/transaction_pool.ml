(** A pool of transactions that can be included in future blocks. Combined with
    the Network_pool module, this handles storing and gossiping the correct
    transactions (user commands) and providing them to the block producer code.
*)

open Core
open Async
open Coda_base
open Pipe_lib
open Signature_lib
open Network_peer

(* TEMP HACK UNTIL DEFUNCTORING: transition frontier interface is simplified *)
module type Transition_frontier_intf = sig
  type t

  type staged_ledger

  module Breadcrumb : sig
    type t

    val staged_ledger : t -> staged_ledger
  end

  type best_tip_diff =
    { new_commands: User_command.Valid.t With_status.t list
    ; removed_commands: User_command.Valid.t With_status.t list
    ; reorg_best_tip: bool }

  val best_tip : t -> Breadcrumb.t

  val best_tip_diff_pipe : t -> best_tip_diff Broadcast_pipe.Reader.t
end

(* versioned type, outside of functors *)
module Diff_versioned = struct
  [%%versioned
  module Stable = struct
    [@@@no_toplevel_latest_type]

    module V1 = struct
      type t = User_command.Stable.V1.t list [@@deriving sexp, yojson]

      let to_latest = Fn.id
    end
  end]

  type verified = User_command.Valid.t list [@@deriving sexp, yojson]

  type t = User_command.t list [@@deriving sexp, yojson]

  module Diff_error = struct
    [%%versioned
    module Stable = struct
      [@@@no_toplevel_latest_type]

      module V1 = struct
        type t =
          | Insufficient_replace_fee
          | Invalid_signature
          | Duplicate
          | Sender_account_does_not_exist
          | Invalid_nonce
          | Insufficient_funds
          | Insufficient_fee
          | Overflow
          | Bad_token
          | Unwanted_fee_token
        [@@deriving sexp, yojson]

        let to_latest = Fn.id
      end
    end]

    type t = Stable.Latest.t =
      | Insufficient_replace_fee
      | Invalid_signature
      | Duplicate
      | Sender_account_does_not_exist
      | Invalid_nonce
      | Insufficient_funds
      | Insufficient_fee
      | Overflow
      | Bad_token
      | Unwanted_fee_token
    [@@deriving sexp, yojson]
  end

  module Rejected = struct
    [%%versioned
    module Stable = struct
      [@@@no_toplevel_latest_type]

      module V1 = struct
        type t = (User_command.Stable.V1.t * Diff_error.Stable.V1.t) list
        [@@deriving sexp, yojson]

        let to_latest = Fn.id
      end
    end]

    type t = Stable.Latest.t [@@deriving sexp, yojson]
  end

  type rejected = Rejected.t [@@deriving sexp, yojson]

  let summary t =
    Printf.sprintf "Transaction diff of length %d" (List.length t)

  let is_empty t = List.is_empty t
end

module type S = sig
  open Intf

  type transition_frontier

  module Resource_pool : sig
    include
      Transaction_resource_pool_intf
      with type transition_frontier := transition_frontier

    module Diff :
      Transaction_pool_diff_intf
      with type resource_pool := t
       and type Diff_error.t = Diff_versioned.Diff_error.t
       and type Rejected.t = Diff_versioned.Rejected.t
  end

  include
    Network_pool_base_intf
    with type resource_pool := Resource_pool.t
     and type transition_frontier := transition_frontier
     and type resource_pool_diff := Diff_versioned.t
     and type resource_pool_diff_verified := Diff_versioned.verified
     and type config := Resource_pool.Config.t
     and type transition_frontier_diff :=
                Resource_pool.transition_frontier_diff
     and type rejected_diff := Diff_versioned.rejected
end

(* Functor over user command, base ledger and transaction validator for
   mocking. *)
module Make0 (Base_ledger : sig
  type t

  module Location : sig
    type t
  end

  val location_of_account : t -> Account_id.t -> Location.t option

  val get : t -> Location.t -> Account.t option
end) (Staged_ledger : sig
  type t

  val ledger : t -> Base_ledger.t
end)
(Transition_frontier : Transition_frontier_intf
                       with type staged_ledger := Staged_ledger.t) =
struct
  module Breadcrumb = Transition_frontier.Breadcrumb

  module Resource_pool = struct
    type transition_frontier_diff =
      Transition_frontier.best_tip_diff * Base_ledger.t

    module Config = struct
      type t =
        { trust_system: Trust_system.t sexp_opaque
        ; pool_max_size: int
              (* note this value needs to be mostly the same across gossipping nodes, so
      nodes with larger pools don't send nodes with smaller pools lots of
      low fee transactions the smaller-pooled nodes consider useless and get
      themselves banned.
   *)
        ; verifier: Verifier.t sexp_opaque }
      [@@deriving sexp_of, make]
    end

    let make_config = Config.make

    module Batcher = Batcher.Transaction_pool

    type t =
      { mutable pool: Indexed_pool.t
      ; locally_generated_uncommitted:
          ( Transaction_hash.User_command_with_valid_signature.t
          , Time.t )
          Hashtbl.t
            (** Commands generated on this machine, that are not included in the
                current best tip, along with the time they were added. *)
      ; locally_generated_committed:
          ( Transaction_hash.User_command_with_valid_signature.t
          , Time.t )
          Hashtbl.t
            (** Ones that are included in the current best tip. *)
      ; config: Config.t
      ; logger: Logger.t sexp_opaque
      ; batcher: Batcher.t
      ; mutable best_tip_diff_relay: unit Deferred.t sexp_opaque Option.t
      ; mutable best_tip_ledger: Base_ledger.t sexp_opaque option }
    [@@deriving sexp_of]

    let member t = Indexed_pool.member t.pool

    let transactions' ~logger p =
      Sequence.unfold ~init:p ~f:(fun pool ->
          match Indexed_pool.get_highest_fee pool with
          | Some cmd -> (
            match
              Indexed_pool.handle_committed_txn pool
                cmd
                (* we have the invariant that the transactions currently
                   in the pool are always valid against the best tip, so
                   no need to check balances here *)
                ~fee_payer_balance:Currency.Amount.max_int
            with
            | Ok (t, _) ->
                Some (cmd, t)
            | Error (`Queued_txns_by_sender (error_str, queued_cmds)) ->
                [%log error]
                  "Error handling committed transaction $cmd: $error "
                  ~metadata:
                    [ ( "cmd"
                      , Transaction_hash.User_command_with_valid_signature
                        .to_yojson cmd )
                    ; ("error", `String error_str)
                    ; ( "queue"
                      , `List
                          (List.map (Sequence.to_list queued_cmds) ~f:(fun c ->
                               Transaction_hash
                               .User_command_with_valid_signature
                               .to_yojson c )) ) ] ;
                failwith error_str )
          | None ->
              None )

    let transactions ~logger t = transactions' ~logger t.pool

    let all_from_account {pool; _} = Indexed_pool.all_from_account pool

    let get_all {pool; _} = Indexed_pool.get_all pool

    let find_by_hash {pool; _} hash = Indexed_pool.find_by_hash pool hash

    (** Get the best tip ledger*)
    let get_best_tip_ledger frontier =
      Transition_frontier.best_tip frontier
      |> Breadcrumb.staged_ledger |> Staged_ledger.ledger

    let drop_until_below_max_size :
           pool_max_size:int
        -> Indexed_pool.t
        -> Indexed_pool.t
           * Transaction_hash.User_command_with_valid_signature.t Sequence.t =
     fun ~pool_max_size pool ->
      let rec go pool' dropped =
        if Indexed_pool.size pool' > pool_max_size then (
          let dropped', pool'' = Indexed_pool.remove_lowest_fee pool' in
          assert (not (Sequence.is_empty dropped')) ;
          go pool'' @@ Sequence.append dropped dropped' )
        else (pool', dropped)
      in
      go pool @@ Sequence.empty

    let has_sufficient_fee ~pool_max_size pool cmd : bool =
      match Indexed_pool.min_fee pool with
      | None ->
          true
      | Some min_fee ->
          if Indexed_pool.size pool >= pool_max_size then
            Currency.Fee.(User_command.fee_exn cmd > min_fee)
          else true

    let handle_transition_frontier_diff
        ( ({new_commands; removed_commands; reorg_best_tip= _} :
            Transition_frontier.best_tip_diff)
        , best_tip_ledger ) t =
      (* This runs whenever the best tip changes. The simple case is when the
         new best tip is an extension of the old one. There, we just remove any
         user commands that were included in it from the transaction pool.
         Dealing with a fork is more intricate. In general we want to remove any
         commands from the pool that are included in the new best tip; and add
         any commands to the pool that were included in the old one but not the
         new one, provided they are still valid against the ledger of the best
         tip. The goal is that transactions are carried from losing forks to
         winning ones as much as possible.

         The locally generated commands need to move from
         locally_generated_uncommitted to locally_generated_committed and vice
         versa so those hashtables remain in sync with reality.
      *)
      t.best_tip_ledger <- Some best_tip_ledger ;
      let pool_max_size = t.config.pool_max_size in
      [%log' trace t.logger]
        ~metadata:
          [ ( "removed"
            , `List
                (List.map removed_commands
                   ~f:(With_status.to_yojson User_command.Valid.to_yojson)) )
          ; ( "added"
            , `List
                (List.map new_commands
                   ~f:(With_status.to_yojson User_command.Valid.to_yojson)) )
          ]
        "Diff: removed: $removed added: $added from best tip" ;
      let pool', dropped_backtrack =
        Sequence.fold
          ( removed_commands |> List.rev |> Sequence.of_list
          |> Sequence.map ~f:(fun unchecked ->
                 unchecked.data
                 |> Transaction_hash.User_command_with_valid_signature.create
             ) )
          ~init:(t.pool, Sequence.empty)
          ~f:(fun (pool, dropped_so_far) cmd ->
            ( match
                Hashtbl.find_and_remove t.locally_generated_committed cmd
              with
            | None ->
                ()
            | Some time_added ->
                Hashtbl.add_exn t.locally_generated_uncommitted ~key:cmd
                  ~data:time_added ) ;
            let pool', dropped_seq =
              cmd
              |> Indexed_pool.add_from_backtrack pool
              |> drop_until_below_max_size ~pool_max_size
            in
            (pool', Sequence.append dropped_so_far dropped_seq) )
      in
      (* Track what locally generated commands were removed from the pool
         during backtracking due to the max size constraint. *)
      let locally_generated_dropped =
        Sequence.filter dropped_backtrack
          ~f:(Hashtbl.mem t.locally_generated_uncommitted)
        |> Sequence.to_list_rev
      in
      if not (List.is_empty locally_generated_dropped) then
        [%log' debug t.logger]
          "Dropped locally generated commands $cmds during backtracking to \
           maintain max size. Will attempt to re-add after forwardtracking."
          ~metadata:
            [ ( "cmds"
              , `List
                  (List.map
                     ~f:
                       Transaction_hash.User_command_with_valid_signature
                       .to_yojson locally_generated_dropped) ) ] ;
      let pool'', dropped_commit_conflicts =
        List.fold new_commands ~init:(pool', Sequence.empty)
          ~f:(fun (p, dropped_so_far) cmd ->
            let balance account_id =
              match
                Base_ledger.location_of_account best_tip_ledger account_id
              with
              | None ->
                  Currency.Balance.zero
              | Some loc ->
                  let acc =
                    Option.value_exn
                      ~message:"public key has location but no account"
                      (Base_ledger.get best_tip_ledger loc)
                  in
                  acc.balance
            in
            let fee_payer = User_command.(fee_payer (forget_check cmd.data)) in
            let fee_payer_balance =
              Currency.Balance.to_amount (balance fee_payer)
            in
            let cmd' =
              Transaction_hash.User_command_with_valid_signature.create
                cmd.data
            in
            ( match
                Hashtbl.find_and_remove t.locally_generated_uncommitted cmd'
              with
            | None ->
                ()
            | Some time_added ->
                [%log' info t.logger]
                  "Locally generated command $cmd committed in a block!"
                  ~metadata:
                    [ ( "cmd"
                      , With_status.to_yojson User_command.Valid.to_yojson cmd
                      ) ] ;
                Hashtbl.add_exn t.locally_generated_committed ~key:cmd'
                  ~data:time_added ) ;
            let p', dropped =
              match
                Indexed_pool.handle_committed_txn p cmd' ~fee_payer_balance
              with
              | Ok res ->
                  res
              | Error (`Queued_txns_by_sender (error_str, queued_cmds)) ->
                  [%log' error t.logger]
                    "Error handling committed transaction $cmd: $error "
                    ~metadata:
                      [ ( "cmd"
                        , With_status.to_yojson User_command.Valid.to_yojson
                            cmd )
                      ; ("error", `String error_str)
                      ; ( "queue"
                        , `List
                            (List.map (Sequence.to_list queued_cmds)
                               ~f:(fun c ->
                                 Transaction_hash
                                 .User_command_with_valid_signature
                                 .to_yojson c )) ) ] ;
                  failwith error_str
            in
            (p', Sequence.append dropped_so_far dropped) )
      in
      let commit_conflicts_locally_generated =
        Sequence.filter dropped_commit_conflicts ~f:(fun cmd ->
            Hashtbl.find_and_remove t.locally_generated_uncommitted cmd
            |> Option.is_some )
      in
      if not @@ Sequence.is_empty commit_conflicts_locally_generated then
        [%log' info t.logger]
          "Locally generated commands $cmds dropped because they conflicted \
           with a committed command."
          ~metadata:
            [ ( "cmds"
              , `List
                  (Sequence.to_list
                     (Sequence.map commit_conflicts_locally_generated
                        ~f:
                          Transaction_hash.User_command_with_valid_signature
                          .to_yojson)) ) ] ;
      [%log' debug t.logger]
        !"Finished handling diff. Old pool size %i, new pool size %i. Dropped \
          %i commands during backtracking to maintain max size."
        (Indexed_pool.size t.pool) (Indexed_pool.size pool'')
        (Sequence.length dropped_backtrack) ;
      t.pool <- pool'' ;
      List.iter locally_generated_dropped ~f:(fun cmd ->
          (* If the dropped transaction was included in the winning chain, it'll
             be in locally_generated_committed. If it wasn't, try re-adding to
             the pool. *)
          let remove_cmd () =
            assert (
              Option.is_some
              @@ Hashtbl.find_and_remove t.locally_generated_uncommitted cmd )
          in
          let log_invalid () =
            [%log' debug t.logger]
              "Couldn't re-add locally generated command $cmd, not valid \
               against new ledger."
              ~metadata:
                [ ( "cmd"
                  , Transaction_hash.User_command_with_valid_signature
                    .to_yojson cmd ) ] ;
            remove_cmd ()
          in
          if not (Hashtbl.mem t.locally_generated_committed cmd) then
            if
              not
                (has_sufficient_fee t.pool
                   (Transaction_hash.User_command_with_valid_signature.command
                      cmd)
                   ~pool_max_size)
            then (
              [%log' info t.logger]
                "Not re-adding locally generated command $cmd to pool, \
                 insufficient fee"
                ~metadata:
                  [ ( "cmd"
                    , Transaction_hash.User_command_with_valid_signature
                      .to_yojson cmd ) ] ;
              remove_cmd () )
            else
              match
                Option.bind
                  (Base_ledger.location_of_account best_tip_ledger
                     (User_command.fee_payer
                        (Transaction_hash.User_command_with_valid_signature
                         .command cmd)))
                  ~f:(Base_ledger.get best_tip_ledger)
              with
              | Some acct -> (
                match
                  Indexed_pool.add_from_gossip_exn t.pool cmd acct.nonce
                    (Currency.Balance.to_amount acct.balance)
                with
                | Error _ ->
                    log_invalid ()
                | Ok (pool''', _) ->
                    [%log' debug t.logger]
                      "re-added locally generated command $cmd to transaction \
                       pool after reorg"
                      ~metadata:
                        [ ( "cmd"
                          , Transaction_hash.User_command_with_valid_signature
                            .to_yojson cmd ) ] ;
                    t.pool <- pool''' )
              | None ->
                  log_invalid () ) ;
      Deferred.unit

    let create ~constraint_constants ~frontier_broadcast_pipe ~config ~logger
        ~tf_diff_writer =
      let t =
        { pool= Indexed_pool.empty ~constraint_constants
        ; locally_generated_uncommitted=
            Hashtbl.create
              ( module Transaction_hash.User_command_with_valid_signature.Stable
                       .Latest )
        ; locally_generated_committed=
            Hashtbl.create
              ( module Transaction_hash.User_command_with_valid_signature.Stable
                       .Latest )
        ; config
        ; logger
        ; batcher= Batcher.create config.verifier
        ; best_tip_diff_relay= None
        ; best_tip_ledger= None }
      in
      don't_wait_for
        (Broadcast_pipe.Reader.iter frontier_broadcast_pipe
           ~f:(fun frontier_opt ->
             match frontier_opt with
             | None -> (
                 [%log debug] "no frontier" ;
                 (* Sanity check: the view pipe should have been closed before
                    the frontier was destroyed. *)
                 match t.best_tip_diff_relay with
                 | None ->
                     Deferred.unit
                 | Some hdl ->
                     let is_finished = ref false in
                     t.best_tip_ledger <- None ;
                     Deferred.any_unit
                       [ (let%map () = hdl in
                          t.best_tip_diff_relay <- None ;
                          is_finished := true)
                       ; (let%map () = Async.after (Time.Span.of_sec 5.) in
                          if not !is_finished then (
                            [%log fatal]
                              "Transition frontier closed without first \
                               closing best tip view pipe" ;
                            assert false )
                          else ()) ] )
             | Some frontier ->
                 [%log debug] "Got frontier!" ;
                 let validation_ledger = get_best_tip_ledger frontier in
                 (*update our cache*)
                 t.best_tip_ledger <- Some validation_ledger ;
                 (* The frontier has changed, so transactions in the pool may
                    not be valid against the current best tip. *)
                 let new_pool, dropped =
                   Indexed_pool.revalidate t.pool (fun sender ->
                       match
                         Base_ledger.location_of_account validation_ledger
                           sender
                       with
                       | None ->
                           (Account.Nonce.zero, Currency.Amount.zero)
                       | Some loc ->
                           let acc =
                             Option.value_exn
                               ~message:
                                 "Somehow a public key has a location but no \
                                  account"
                               (Base_ledger.get validation_ledger loc)
                           in
                           (acc.nonce, Currency.Balance.to_amount acc.balance)
                   )
                 in
                 let dropped_locally_generated =
                   Sequence.filter dropped ~f:(fun cmd ->
                       let find_remove_bool tbl =
                         Hashtbl.find_and_remove tbl cmd |> Option.is_some
                       in
                       let dropped_committed =
                         find_remove_bool t.locally_generated_committed
                       in
                       let dropped_uncommitted =
                         find_remove_bool t.locally_generated_uncommitted
                       in
                       (* Nothing should be in both tables. *)
                       assert (not (dropped_committed && dropped_uncommitted)) ;
                       dropped_committed || dropped_uncommitted )
                 in
                 (* In this situation we don't know whether the commands aren't
                    valid against the new ledger because they were already
                    committed or because they conflict with others,
                    unfortunately. *)
                 if not (Sequence.is_empty dropped_locally_generated) then
                   [%log info]
                     "Dropped locally generated commands $cmds from pool when \
                      transition frontier was recreated."
                     ~metadata:
                       [ ( "cmds"
                         , `List
                             (List.map
                                (Sequence.to_list dropped_locally_generated)
                                ~f:
                                  Transaction_hash
                                  .User_command_with_valid_signature
                                  .to_yojson) ) ] ;
                 [%log debug]
                   !"Re-validated transaction pool after restart: dropped %i \
                     of %i previously in pool"
                   (Sequence.length dropped) (Indexed_pool.size t.pool) ;
                 t.pool <- new_pool ;
                 t.best_tip_diff_relay
                 <- Some
                      (Broadcast_pipe.Reader.iter
                         (Transition_frontier.best_tip_diff_pipe frontier)
                         ~f:(fun diff ->
                           Strict_pipe.Writer.write tf_diff_writer
                             (diff, get_best_tip_ledger frontier)
                           |> Deferred.don't_wait_for ;
                           Deferred.unit )) ;
                 Deferred.unit )) ;
      t

    type pool = t

    module Diff = struct
      type t = User_command.t list [@@deriving sexp, yojson]

      type verified = User_command.Valid.t list [@@deriving sexp, yojson]

      type _unused = unit constraint t = Diff_versioned.t

      module Diff_error = struct
        type t = Diff_versioned.Diff_error.t =
          | Insufficient_replace_fee
          | Invalid_signature
          | Duplicate
          | Sender_account_does_not_exist
          | Invalid_nonce
          | Insufficient_funds
          | Insufficient_fee
          | Overflow
          | Bad_token
          | Unwanted_fee_token
        [@@deriving sexp, yojson]
      end

      module Rejected = struct
        type t = (User_command.t * Diff_error.t) list [@@deriving sexp, yojson]

        type _unused = unit constraint t = Diff_versioned.Rejected.t
      end

      type rejected = Rejected.t [@@deriving sexp, yojson]

      let summary t =
        Printf.sprintf "Transaction diff of length %d" (List.length t)

      let is_empty t = List.is_empty t

      let log_and_punish ?(punish = true) t d e =
        let sender = Envelope.Incoming.sender d in
        let trust_record =
          Trust_system.record_envelope_sender t.config.trust_system t.logger
            sender
        in
        let is_local = Envelope.Sender.(equal Local sender) in
        let metadata =
          [ ("error", `String (Error.to_string_hum e))
          ; ("sender", Envelope.Sender.to_yojson sender) ]
        in
        [%log' error t.logger] ~metadata
          "Error verifying transaction pool diff from $sender: $error" ;
        if punish && not is_local then
          (* TODO: Make this error more specific (could also be a bad signature. *)
          trust_record
            ( Trust_system.Actions.Sent_invalid_proof
            , Some ("Error verifying transaction pool diff: $error", metadata)
            )
        else Deferred.return ()

      (* Transaction verification currently happens in apply. In the future we could batch it. *)
      let verify (t : pool) (d : t Envelope.Incoming.t) :
          verified Envelope.Incoming.t option Deferred.t =
        match
          Option.try_with (fun () ->
              let open Base_ledger in
              let ledger = Option.value_exn t.best_tip_ledger in
              Envelope.Incoming.map d
                ~f:
<<<<<<< HEAD
                  (List.map
                     ~f:
                       (Command_transaction.to_verifiable_exn ~ledger ~get
                          ~location_of_account)) )
        with
=======
                  (List.map ~f:(function
                    | User_command.Snapp_command c ->
                        User_command.Snapp_command c
                    | Signed_command c ->
                        Signed_command
                          (Option.value_exn (Signed_command.check c)) )) )
        in
        let open Deferred.Let_syntax in
        match res with
        | Some _ ->
            Deferred.return res
>>>>>>> 11999b8d
        | None ->
            Deferred.return None
        | Some v -> (
            let open Deferred.Let_syntax in
            match%bind Batcher.verify t.batcher v with
            | Error e ->
                (* Verifier crashed or other errors at our end. Don't punish the peer*)
                let%map () = log_and_punish ~punish:false t d e in
                None
            | Ok (Ok valid) ->
                Deferred.return
                  (Some {Envelope.Incoming.sender= d.sender; data= valid})
            | Ok (Error ()) ->
                let trust_record =
                  Trust_system.record_envelope_sender t.config.trust_system
                    t.logger d.sender
                in
                let%map () =
                  (* that's an insta-ban *)
                  trust_record
                    ( Trust_system.Actions.Sent_invalid_signature
                    , Some ("diff was: $diff", [("diff", to_yojson d.data)]) )
                in
                None )

      let apply t (env : verified Envelope.Incoming.t) =
        let txs = Envelope.Incoming.data env in
        let sender = Envelope.Incoming.sender env in
        let is_sender_local = Envelope.Sender.(equal sender Local) in
        let pool_max_size = t.config.pool_max_size in
        match t.best_tip_ledger with
        | None ->
            Deferred.Or_error.error_string
              "Got transaction pool diff when transition frontier is \
               unavailable, ignoring."
        | Some ledger ->
            let trust_record =
              Trust_system.record_envelope_sender t.config.trust_system
                t.logger sender
            in
            let rec go txs' pool (accepted, rejected) =
              match txs' with
              | [] ->
                  t.pool <- pool ;
                  Deferred.Or_error.return
                  @@ (List.rev accepted, List.rev rejected)
              | tx' :: txs'' -> (
                  let tx = User_command.forget_check tx' in
                  let tx' =
                    Transaction_hash.User_command_with_valid_signature.create
                      tx'
                  in
                  if Indexed_pool.member pool tx' then
                    let%bind _ =
                      trust_record (Trust_system.Actions.Sent_old_gossip, None)
                    in
                    go txs'' pool
                      ( accepted
                      , (tx, Diff_versioned.Diff_error.Duplicate) :: rejected
                      )
                  else
                    let account ledger account_id =
                      Option.bind
                        (Base_ledger.location_of_account ledger account_id)
                        ~f:(Base_ledger.get ledger)
                    in
                    match account ledger (User_command.fee_payer tx) with
                    | None ->
                        let%bind _ =
                          trust_record
                            ( Trust_system.Actions.Sent_useless_gossip
                            , Some
                                ( "account does not exist for command: $cmd"
                                , [("cmd", User_command.to_yojson tx)] ) )
                        in
                        go txs'' pool
                          ( accepted
                          , ( tx
                            , Diff_versioned.Diff_error
                              .Sender_account_does_not_exist )
                            :: rejected )
                    | Some sender_account ->
                        if has_sufficient_fee pool tx ~pool_max_size then (
                          let add_res =
                            Indexed_pool.add_from_gossip_exn pool tx'
                              sender_account.nonce
                            @@ Currency.Balance.to_amount
                                 sender_account.balance
                          in
                          let of_indexed_pool_error = function
                            | `Invalid_nonce (`Between (low, hi), nonce) ->
                                let nonce_json = Account.Nonce.to_yojson in
                                ( Diff_versioned.Diff_error.Invalid_nonce
                                , [ ( "between"
                                    , `Assoc
                                        [ ("low", nonce_json low)
                                        ; ("hi", nonce_json hi) ] )
                                  ; ("nonce", nonce_json nonce) ] )
                            | `Invalid_nonce (`Expected enonce, nonce) ->
                                let nonce_json = Account.Nonce.to_yojson in
                                ( Diff_versioned.Diff_error.Invalid_nonce
                                , [ ("expected_nonce", nonce_json enonce)
                                  ; ("nonce", nonce_json nonce) ] )
                            | `Insufficient_funds (`Balance bal, amt) ->
                                let amt_json = Currency.Amount.to_yojson in
                                ( Insufficient_funds
                                , [ ("balance", amt_json bal)
                                  ; ("amount", amt_json amt) ] )
                            | `Insufficient_replace_fee (`Replace_fee rfee, fee)
                              ->
                                let fee_json = Currency.Fee.to_yojson in
                                ( Insufficient_replace_fee
                                , [ ("replace_fee", fee_json rfee)
                                  ; ("fee", fee_json fee) ] )
                            | `Overflow ->
                                (Overflow, [])
                            | `Bad_token ->
                                (Bad_token, [])
                            | `Unwanted_fee_token fee_token ->
                                ( Unwanted_fee_token
                                , [("fee_token", Token_id.to_yojson fee_token)]
                                )
                          in
                          let yojson_fail_reason =
                            Fn.compose
                              (fun s -> `String s)
                              (function
                                | `Invalid_nonce _ ->
                                    "invalid nonce"
                                | `Insufficient_funds _ ->
                                    "insufficient funds"
                                | `Insufficient_replace_fee _ ->
                                    "insufficient replace fee"
                                | `Overflow ->
                                    "overflow"
                                | `Bad_token ->
                                    "bad token"
                                | `Unwanted_fee_token _ ->
                                    "unwanted fee token" )
                          in
                          match add_res with
                          | Ok (pool', dropped) ->
                              let%bind _ =
                                trust_record
                                  ( Trust_system.Actions.Sent_useful_gossip
                                  , Some
                                      ( "$cmd"
                                      , [("cmd", User_command.to_yojson tx)] )
                                  )
                              in
                              if is_sender_local then
                                Hashtbl.add_exn t.locally_generated_uncommitted
                                  ~key:tx' ~data:(Time.now ()) ;
                              let pool'', dropped_for_size =
                                drop_until_below_max_size pool' ~pool_max_size
                              in
                              let seq_cmd_to_yojson seq =
                                `List
                                  Sequence.(
                                    to_list
                                    @@ map
                                         ~f:
                                           Transaction_hash
                                           .User_command_with_valid_signature
                                           .to_yojson seq)
                              in
                              if not (Sequence.is_empty dropped) then
                                [%log' debug t.logger]
                                  "dropped commands due to transaction \
                                   replacement: $dropped"
                                  ~metadata:
                                    [("dropped", seq_cmd_to_yojson dropped)] ;
                              if not (Sequence.is_empty dropped_for_size) then
                                [%log' debug t.logger]
                                  "dropped commands to maintain max size: $cmds"
                                  ~metadata:
                                    [ ( "cmds"
                                      , seq_cmd_to_yojson dropped_for_size ) ] ;
                              let locally_generated_dropped =
                                Sequence.filter
                                  (Sequence.append dropped dropped_for_size)
                                  ~f:(fun tx_dropped ->
                                    Hashtbl.find_and_remove
                                      t.locally_generated_uncommitted
                                      tx_dropped
                                    |> Option.is_some )
                                |> Sequence.to_list
                              in
                              if not (List.is_empty locally_generated_dropped)
                              then
                                [%log' info t.logger]
                                  "Dropped locally generated commands $cmds \
                                   from transaction pool due to replacement \
                                   or max size"
                                  ~metadata:
                                    [ ( "cmds"
                                      , `List
                                          (List.map
                                             ~f:
                                               Transaction_hash
                                               .User_command_with_valid_signature
                                               .to_yojson
                                             locally_generated_dropped) ) ] ;
                              go txs'' pool'' (tx :: accepted, rejected)
                          | Error
                              (`Insufficient_replace_fee
                                (`Replace_fee rfee, fee)) ->
                              (* We can't punish peers for this, since an
                             attacker can simultaneously send different
                             transactions at the same nonce to different
                             nodes, which will then naturally gossip them.
                          *)
                              let f_log =
                                if is_sender_local then [%log' error t.logger]
                                else [%log' debug t.logger]
                              in
                              f_log
                                "rejecting $cmd because of insufficient \
                                 replace fee ($rfee > $fee)"
                                ~metadata:
                                  [ ("cmd", User_command.to_yojson tx)
                                  ; ("rfee", Currency.Fee.to_yojson rfee)
                                  ; ("fee", Currency.Fee.to_yojson fee) ] ;
                              go txs'' pool
                                ( accepted
                                , ( tx
                                  , Diff_versioned.Diff_error
                                    .Insufficient_replace_fee )
                                  :: rejected )
                          | Error (`Unwanted_fee_token fee_token) ->
                              (* We can't punish peers for this, since these
                                   are our specific preferences.
                                *)
                              let f_log =
                                if is_sender_local then [%log' error t.logger]
                                else [%log' debug t.logger]
                              in
                              f_log
                                "rejecting $cmd because we don't accept fees \
                                 in $token"
                                ~metadata:
                                  [ ("cmd", User_command.to_yojson tx)
                                  ; ("token", Token_id.to_yojson fee_token) ] ;
                              go txs'' pool
                                ( accepted
                                , ( tx
                                  , Diff_versioned.Diff_error
                                    .Unwanted_fee_token )
                                  :: rejected )
                          | Error err ->
                              let diff_err, err_extra =
                                of_indexed_pool_error err
                              in
                              if is_sender_local then
                                [%log' error t.logger]
                                  "rejecting $cmd because of $reason. \
                                   ($error_extra)"
                                  ~metadata:
                                    [ ("cmd", User_command.to_yojson tx)
                                    ; ( "reason"
                                      , Diff_versioned.Diff_error.to_yojson
                                          diff_err )
                                    ; ("error_extra", `Assoc err_extra) ] ;
                              let%bind _ =
                                trust_record
                                  ( Trust_system.Actions.Sent_useless_gossip
                                  , Some
                                      ( "rejecting $cmd because of $reason. \
                                         ($error_extra)"
                                      , [ ("cmd", User_command.to_yojson tx)
                                        ; ("reason", yojson_fail_reason err)
                                        ; ("error_extra", `Assoc err_extra) ]
                                      ) )
                              in
                              go txs'' pool
                                (accepted, (tx, diff_err) :: rejected) )
                        else
                          let%bind _ =
                            trust_record
                              ( Trust_system.Actions.Sent_useless_gossip
                              , Some
                                  ( sprintf
                                      "rejecting command $cmd due to \
                                       insufficient fee."
                                  , [("cmd", User_command.to_yojson tx)] ) )
                          in
                          go txs'' pool
                            ( accepted
                            , (tx, Diff_versioned.Diff_error.Insufficient_fee)
                              :: rejected ) )
            in
            go txs t.pool ([], [])

      let unsafe_apply t env =
        match%map apply t env with Ok e -> Ok e | Error e -> Error (`Other e)
    end

    let get_rebroadcastable (t : t) ~is_expired =
      let metadata ~key ~data =
        [ ( "cmd"
          , Transaction_hash.User_command_with_valid_signature.to_yojson key )
        ; ("time", `String (Time.to_string_abs ~zone:Time.Zone.utc data)) ]
      in
      let added_str =
        "it was added at $time and its rebroadcast period is now expired."
      in
      let logger = t.logger in
      Hashtbl.filteri_inplace t.locally_generated_uncommitted
        ~f:(fun ~key ~data ->
          match is_expired data with
          | `Expired ->
              [%log info]
                "No longer rebroadcasting uncommitted command $cmd, %s"
                added_str ~metadata:(metadata ~key ~data) ;
              false
          | `Ok ->
              true ) ;
      Hashtbl.filteri_inplace t.locally_generated_committed
        ~f:(fun ~key ~data ->
          match is_expired data with
          | `Expired ->
              [%log debug]
                "Removing committed locally generated command $cmd from \
                 possible rebroadcast pool, %s"
                added_str ~metadata:(metadata ~key ~data) ;
              false
          | `Ok ->
              true ) ;
      (* Important to maintain ordering here *)
      let rebroadcastable_txs =
        Hashtbl.keys t.locally_generated_uncommitted
        |> List.map
             ~f:Transaction_hash.User_command_with_valid_signature.command
      in
      if List.is_empty rebroadcastable_txs then []
      else
        [ List.sort rebroadcastable_txs ~compare:(fun tx1 tx2 ->
              User_command.(
                Coda_numbers.Account_nonce.compare (nonce_exn tx1)
                  (nonce_exn tx2)) ) ]
  end

  include Network_pool_base.Make (Transition_frontier) (Resource_pool)
end

(* Use this one in downstream consumers *)
module Make (Staged_ledger : sig
  type t

  val ledger : t -> Coda_base.Ledger.t
end)
(Transition_frontier : Transition_frontier_intf
                       with type staged_ledger := Staged_ledger.t) :
  S with type transition_frontier := Transition_frontier.t =
  Make0 (Coda_base.Ledger) (Staged_ledger) (Transition_frontier)

(* TODO: defunctor or remove monkey patching (#3731) *)
include Make
          (Staged_ledger)
          (struct
            include Transition_frontier

            type best_tip_diff = Extensions.Best_tip_diff.view =
              { new_commands: User_command.Valid.t With_status.t list
              ; removed_commands: User_command.Valid.t With_status.t list
              ; reorg_best_tip: bool }

            let best_tip_diff_pipe t =
              Extensions.(get_view_pipe (extensions t) Best_tip_diff)
          end)

let%test_module _ =
  ( module struct
    module Mock_base_ledger = struct
      type t = Account.t Account_id.Map.t

      module Location = struct
        type t = Account_id.t
      end

      let location_of_account _t k = Some k

      let get t l = Map.find t l
    end

    module Mock_staged_ledger = struct
      type t = Mock_base_ledger.t

      let ledger = Fn.id
    end

    let test_keys = Array.init 10 ~f:(fun _ -> Signature_lib.Keypair.create ())

    let constraint_constants =
      Genesis_constants.Constraint_constants.for_unit_tests

    module Mock_transition_frontier = struct
      module Breadcrumb = struct
        type t = Mock_staged_ledger.t

        let staged_ledger = Fn.id
      end

      type best_tip_diff =
        { new_commands: User_command.Valid.t With_status.t list
        ; removed_commands: User_command.Valid.t With_status.t list
        ; reorg_best_tip: bool }

      type t = best_tip_diff Broadcast_pipe.Reader.t * Breadcrumb.t ref

      let create : unit -> t * best_tip_diff Broadcast_pipe.Writer.t =
       fun () ->
        let pipe_r, pipe_w =
          Broadcast_pipe.create
            {new_commands= []; removed_commands= []; reorg_best_tip= false}
        in
        let accounts =
          List.map (Array.to_list test_keys) ~f:(fun kp ->
              let compressed = Public_key.compress kp.public_key in
              let account_id = Account_id.create compressed Token_id.default in
              ( account_id
              , Account.create account_id
                @@ Currency.Balance.of_int 1_000_000_000_000 ) )
        in
        let ledger = Account_id.Map.of_alist_exn accounts in
        ((pipe_r, ref ledger), pipe_w)

      let best_tip (_, best_tip_ref) = !best_tip_ref

      let best_tip_diff_pipe (pipe, _) = pipe
    end

    module Test =
      Make0 (Mock_base_ledger) (Mock_staged_ledger) (Mock_transition_frontier)

    let pool_max_size = 25

    let _ =
      Core.Backtrace.elide := false ;
      Async.Scheduler.set_record_backtraces true

    (** Assert the invariants of the locally generated command tracking system.
    *)
    let assert_locally_generated (pool : Test.Resource_pool.t) =
      let _ =
        Hashtbl.merge pool.locally_generated_committed
          pool.locally_generated_uncommitted ~f:(fun ~key -> function
          | `Both (committed, uncommitted) ->
              failwithf
                !"Command \
                  %{sexp:Transaction_hash.User_command_with_valid_signature.t} \
                  in both locally generated committed and uncommitted with \
                  times %s and %s"
                key (Time.to_string committed)
                (Time.to_string uncommitted)
                ()
          | `Left cmd ->
              Some cmd
          | `Right cmd ->
              (* Locally generated uncommitted transactions should be in the
                 pool, so long as we're not in the middle of updating it. *)
              assert (Indexed_pool.member pool.pool key) ;
              Some cmd )
      in
      ()

    let proof_level = Genesis_constants.Proof_level.for_unit_tests

    let setup_test () =
      let tf, best_tip_diff_w = Mock_transition_frontier.create () in
      let tf_pipe_r, _tf_pipe_w = Broadcast_pipe.create @@ Some tf in
      let incoming_diff_r, _incoming_diff_w =
        Strict_pipe.(create ~name:"Transaction pool test" Synchronous)
      in
      let local_diff_r, _local_diff_w =
        Strict_pipe.(create ~name:"Transaction pool test" Synchronous)
      in
      let trust_system = Trust_system.null () in
      let logger = Logger.null () in
      let%bind config =
        let%map verifier =
          Verifier.create ~logger ~proof_level
            ~pids:(Child_processes.Termination.create_pid_table ())
            ~conf_dir:None
        in
        Test.Resource_pool.make_config ~trust_system ~pool_max_size ~verifier
      in
      let pool =
        Test.create ~config ~logger ~constraint_constants
          ~incoming_diffs:incoming_diff_r ~local_diffs:local_diff_r
          ~frontier_broadcast_pipe:tf_pipe_r
        |> Test.resource_pool
      in
      let%map () = Async.Scheduler.yield () in
      ( (fun txs ->
          Indexed_pool.For_tests.assert_invariants pool.pool ;
          assert_locally_generated pool ;
          [%test_eq: User_command.t List.t]
            ( Test.Resource_pool.transactions ~logger pool
            |> Sequence.map
                 ~f:Transaction_hash.User_command_with_valid_signature.command
            |> Sequence.to_list
            |> List.sort ~compare:User_command.compare )
            (List.sort ~compare:User_command.compare txs) )
      , pool
      , best_tip_diff_w
      , tf )

    let independent_cmds : User_command.Valid.t list =
      let rec go n cmds =
        let open Quickcheck.Generator.Let_syntax in
        if n < Array.length test_keys then
          let%bind cmd =
            let sender = test_keys.(n) in
            User_command.Valid.Gen.payment ~sign_type:`Real
              ~key_gen:
                (Quickcheck.Generator.tuple2 (return sender)
                   (Quickcheck_lib.of_array test_keys))
              ~max_amount:100_000_000_000 ~max_fee:10_000_000_000 ()
          in
          go (n + 1) (cmd :: cmds)
        else Quickcheck.Generator.return @@ List.rev cmds
      in
      Quickcheck.random_value ~seed:(`Deterministic "constant") (go 0 [])

    let independent_cmds' =
      List.map independent_cmds ~f:User_command.forget_check

    module Result = struct
      include Result

      (*let equal ok_eq err_eq a b =
      match a, b with
      | Ok a, Ok b -> ok_eq a b
      | Error a, Error b -> err_eq a b
      | _ -> false*)
    end

    type pool_apply = (User_command.t list, [`Other of Error.t]) Result.t
    [@@deriving sexp, compare]

    let accepted_commands = Result.map ~f:fst

    let mk_with_status (cmd : User_command.Valid.t) =
      { With_status.data= cmd
      ; status= Applied User_command_status.Auxiliary_data.empty }

    let%test_unit "transactions are removed in linear case" =
      Thread_safe.block_on_async_exn (fun () ->
          let%bind assert_pool_txs, pool, best_tip_diff_w, _frontier =
            setup_test ()
          in
          assert_pool_txs [] ;
          let%bind apply_res =
            Test.Resource_pool.Diff.unsafe_apply pool
              (Envelope.Incoming.local independent_cmds)
          in
          [%test_eq: pool_apply]
            (accepted_commands apply_res)
            (Ok independent_cmds') ;
          assert_pool_txs independent_cmds' ;
          let%bind () =
            Broadcast_pipe.Writer.write best_tip_diff_w
              { new_commands= [mk_with_status (List.hd_exn independent_cmds)]
              ; removed_commands= []
              ; reorg_best_tip= false }
          in
          let%bind () = Async.Scheduler.yield_until_no_jobs_remain () in
          assert_pool_txs (List.tl_exn independent_cmds') ;
          let%bind () =
            Broadcast_pipe.Writer.write best_tip_diff_w
              { new_commands=
                  List.map ~f:mk_with_status
                    (List.take (List.tl_exn independent_cmds) 2)
              ; removed_commands= []
              ; reorg_best_tip= false }
          in
          let%bind () = Async.Scheduler.yield_until_no_jobs_remain () in
          assert_pool_txs (List.drop independent_cmds' 3) ;
          Deferred.unit )

    let rec map_set_multi map pairs =
      match pairs with
      | (k, v) :: pairs' ->
          let pk = Public_key.compress test_keys.(k).public_key in
          let key = Account_id.create pk Token_id.default in
          map_set_multi (Map.set map ~key ~data:v) pairs'
      | [] ->
          map

    let mk_account i balance nonce =
      let public_key = Public_key.compress @@ test_keys.(i).public_key in
      ( i
      , { Account.Poly.Stable.Latest.public_key
        ; token_id= Token_id.default
        ; token_permissions=
            Token_permissions.Not_owned {account_disabled= false}
        ; balance= Currency.Balance.of_int balance
        ; nonce= Account.Nonce.of_int nonce
        ; receipt_chain_hash= Receipt.Chain_hash.empty
        ; delegate= Some public_key
        ; voting_for=
            Quickcheck.random_value ~seed:(`Deterministic "constant")
              State_hash.gen
        ; timing= Account.Timing.Untimed
        ; permissions= Permissions.user_default
        ; snapp= None } )

    let%test_unit "Transactions are removed and added back in fork changes" =
      Thread_safe.block_on_async_exn (fun () ->
          let%bind assert_pool_txs, pool, best_tip_diff_w, (_, best_tip_ref) =
            setup_test ()
          in
          assert_pool_txs [] ;
          let%bind apply_res =
            Test.Resource_pool.Diff.unsafe_apply pool
              ( Envelope.Incoming.local
              @@ (List.hd_exn independent_cmds :: List.drop independent_cmds 2)
              )
          in
          [%test_eq: pool_apply]
            (accepted_commands apply_res)
            (Ok (List.hd_exn independent_cmds' :: List.drop independent_cmds' 2)) ;
          best_tip_ref :=
            map_set_multi !best_tip_ref [mk_account 1 1_000_000_000_000 1] ;
          let%bind () =
            Broadcast_pipe.Writer.write best_tip_diff_w
              { new_commands=
                  List.map ~f:mk_with_status @@ List.take independent_cmds 1
              ; removed_commands=
                  List.map ~f:mk_with_status
                  @@ [List.nth_exn independent_cmds 1]
              ; reorg_best_tip= true }
          in
          assert_pool_txs (List.tl_exn independent_cmds') ;
          Deferred.unit )

    let%test_unit "invalid transactions are not accepted" =
      Thread_safe.block_on_async_exn (fun () ->
          let%bind assert_pool_txs, pool, best_tip_diff_w, (_, best_tip_ref) =
            setup_test ()
          in
          assert_pool_txs [] ;
          best_tip_ref :=
            map_set_multi !best_tip_ref
              [mk_account 0 0 0; mk_account 1 1_000_000_000_000 1] ;
          (* need a best tip diff so the ref is actually read *)
          let%bind _ =
            Broadcast_pipe.Writer.write best_tip_diff_w
              {new_commands= []; removed_commands= []; reorg_best_tip= false}
          in
          let%bind apply_res =
            Test.Resource_pool.Diff.unsafe_apply pool
            @@ Envelope.Incoming.local independent_cmds
          in
          [%test_eq: pool_apply]
            (Ok (List.drop independent_cmds' 2))
            (accepted_commands apply_res) ;
          assert_pool_txs (List.drop independent_cmds' 2) ;
          Deferred.unit )

    let mk_payment' sender_idx fee nonce receiver_idx amount =
      let get_pk idx = Public_key.compress test_keys.(idx).public_key in
      Signed_command.sign test_keys.(sender_idx)
        (Signed_command_payload.create ~fee:(Currency.Fee.of_int fee)
           ~fee_token:Token_id.default ~fee_payer_pk:(get_pk sender_idx)
           ~valid_until:None
           ~nonce:(Account.Nonce.of_int nonce)
           ~memo:(Signed_command_memo.create_by_digesting_string_exn "foo")
           ~body:
             (Signed_command_payload.Body.Payment
                { source_pk= get_pk sender_idx
                ; receiver_pk= get_pk receiver_idx
                ; token_id= Token_id.default
                ; amount= Currency.Amount.of_int amount }))

    let mk_payment sender_idx fee nonce receiver_idx amount =
      User_command.Signed_command
        (mk_payment' sender_idx fee nonce receiver_idx amount)

    let%test_unit "Now-invalid transactions are removed from the pool on fork \
                   changes" =
      Thread_safe.block_on_async_exn (fun () ->
          let%bind assert_pool_txs, pool, best_tip_diff_w, (_, best_tip_ref) =
            setup_test ()
          in
          assert_pool_txs [] ;
          best_tip_ref :=
            map_set_multi !best_tip_ref [mk_account 0 1_000_000_000_000 1] ;
          let%bind _ =
            Broadcast_pipe.Writer.write best_tip_diff_w
              { new_commands=
                  List.map ~f:mk_with_status @@ List.take independent_cmds 2
              ; removed_commands= []
              ; reorg_best_tip= false }
          in
          assert_pool_txs [] ;
          let cmd1 =
            let sender = test_keys.(0) in
            Quickcheck.random_value
              (User_command.Valid.Gen.payment ~sign_type:`Real
                 ~key_gen:
                   Quickcheck.Generator.(
                     tuple2 (return sender) (Quickcheck_lib.of_array test_keys))
                 ~nonce:(Account.Nonce.of_int 1) ~max_amount:100_000_000_000
                 ~max_fee:10_000_000_000 ())
          in
          let%bind apply_res =
            Test.Resource_pool.Diff.unsafe_apply pool
            @@ Envelope.Incoming.local [cmd1]
          in
          [%test_eq: pool_apply]
            (accepted_commands apply_res)
            (Ok [User_command.forget_check cmd1]) ;
          assert_pool_txs [User_command.forget_check cmd1] ;
          let cmd2 = mk_payment 0 1_000_000_000 0 5 999_000_000_000 in
          best_tip_ref := map_set_multi !best_tip_ref [mk_account 0 0 1] ;
          let%bind _ =
            Broadcast_pipe.Writer.write best_tip_diff_w
              { new_commands=
                  List.map ~f:mk_with_status
                  @@ (cmd2 :: List.drop independent_cmds 2)
              ; removed_commands=
                  List.map ~f:mk_with_status @@ List.take independent_cmds 2
              ; reorg_best_tip= true }
          in
          assert_pool_txs [List.nth_exn independent_cmds' 1] ;
          Deferred.unit )

    let%test_unit "Now-invalid transactions are removed from the pool when \
                   the transition frontier is recreated" =
      Thread_safe.block_on_async_exn (fun () ->
          (* Set up initial frontier *)
          let frontier_pipe_r, frontier_pipe_w = Broadcast_pipe.create None in
          let incoming_diff_r, _incoming_diff_w =
            Strict_pipe.(create ~name:"Transaction pool test" Synchronous)
          in
          let local_diff_r, _local_diff_w =
            Strict_pipe.(create ~name:"Transaction pool test" Synchronous)
          in
          let logger = Logger.null () in
          let trust_system = Trust_system.null () in
          let%bind config =
            let%map verifier =
              Verifier.create ~logger ~proof_level
                ~pids:(Child_processes.Termination.create_pid_table ())
                ~conf_dir:None
            in
            Test.Resource_pool.make_config ~trust_system ~pool_max_size
              ~verifier
          in
          let pool =
            Test.create ~config ~logger ~constraint_constants
              ~incoming_diffs:incoming_diff_r ~local_diffs:local_diff_r
              ~frontier_broadcast_pipe:frontier_pipe_r
            |> Test.resource_pool
          in
          let assert_pool_txs txs =
            [%test_eq: User_command.t List.t]
              ( Test.Resource_pool.transactions ~logger pool
              |> Sequence.map
                   ~f:
                     Transaction_hash.User_command_with_valid_signature.command
              |> Sequence.to_list
              |> List.sort ~compare:User_command.compare )
            @@ List.sort ~compare:User_command.compare txs
          in
          assert_pool_txs [] ;
          let frontier1, best_tip_diff_w1 =
            Mock_transition_frontier.create ()
          in
          let%bind _ =
            Broadcast_pipe.Writer.write frontier_pipe_w (Some frontier1)
          in
          let%bind _ =
            Test.Resource_pool.Diff.unsafe_apply pool
              (Envelope.Incoming.local independent_cmds)
          in
          assert_pool_txs @@ independent_cmds' ;
          (* Destroy initial frontier *)
          Broadcast_pipe.Writer.close best_tip_diff_w1 ;
          let%bind _ = Broadcast_pipe.Writer.write frontier_pipe_w None in
          (* Set up second frontier *)
          let ((_, ledger_ref2) as frontier2), _best_tip_diff_w2 =
            Mock_transition_frontier.create ()
          in
          ledger_ref2 :=
            map_set_multi !ledger_ref2
              [ mk_account 0 20_000_000_000_000 5
              ; mk_account 1 0 0
              ; mk_account 2 0 1 ] ;
          let%bind _ =
            Broadcast_pipe.Writer.write frontier_pipe_w (Some frontier2)
          in
          assert_pool_txs @@ List.drop independent_cmds' 3 ;
          Deferred.unit )

    let%test_unit "transaction replacement works and drops later transactions"
        =
      Thread_safe.block_on_async_exn
      @@ fun () ->
      let%bind assert_pool_txs, pool, _best_tip_diff_w, _frontier =
        setup_test ()
      in
      let set_sender idx (tx : Signed_command.t) =
        let sender_kp = test_keys.(idx) in
        let sender_pk = Public_key.compress sender_kp.public_key in
        let payload : Signed_command.Payload.t =
          match tx.payload with
          | {common; body= Payment payload} ->
              { common= {common with fee_payer_pk= sender_pk}
              ; body= Payment {payload with source_pk= sender_pk} }
          | {common; body= Stake_delegation (Set_delegate payload)} ->
              { common= {common with fee_payer_pk= sender_pk}
              ; body=
                  Stake_delegation
                    (Set_delegate {payload with delegator= sender_pk}) }
          | { common
            ; body=
                (Create_new_token _ | Create_token_account _ | Mint_tokens _)
                as body } ->
              {common= {common with fee_payer_pk= sender_pk}; body}
        in
        User_command.Signed_command (Signed_command.sign sender_kp payload)
      in
      let txs0 =
        [ mk_payment' 0 1_000_000_000 0 9 20_000_000_000
        ; mk_payment' 0 1_000_000_000 1 9 12_000_000_000
        ; mk_payment' 0 1_000_000_000 2 9 500_000_000_000 ]
      in
      let txs0' = List.map txs0 ~f:Signed_command.forget_check in
      let txs1 = List.map ~f:(set_sender 1) txs0' in
      let txs2 = List.map ~f:(set_sender 2) txs0' in
      let txs3 = List.map ~f:(set_sender 3) txs0' in
      let txs_all =
        List.map ~f:(fun x -> User_command.Signed_command x) txs0
        @ txs1 @ txs2 @ txs3
      in
      let%bind apply_res =
        Test.Resource_pool.Diff.unsafe_apply pool
          (Envelope.Incoming.local txs_all)
      in
      let txs_all = List.map txs_all ~f:User_command.forget_check in
      [%test_eq: pool_apply] (Ok txs_all) (accepted_commands apply_res) ;
      assert_pool_txs @@ txs_all ;
      let replace_txs =
        [ (* sufficient fee *)
          mk_payment 0 16_000_000_000 0 1 440_000_000_000
        ; (* insufficient fee *)
          mk_payment 1 4_000_000_000 0 1 788_000_000_000
        ; (* sufficient *)
          mk_payment 2 20_000_000_000 1 4 721_000_000_000
        ; (* insufficient *)
          mk_payment 3 10_000_000_000 1 4 927_000_000_000 ]
      in
      let%bind apply_res_2 =
        Test.Resource_pool.Diff.unsafe_apply pool
          (Envelope.Incoming.local replace_txs)
      in
      let replace_txs = List.map replace_txs ~f:User_command.forget_check in
      [%test_eq: pool_apply]
        (Ok [List.nth_exn replace_txs 0; List.nth_exn replace_txs 2])
        (accepted_commands apply_res_2) ;
      Deferred.unit

    let%test_unit "it drops queued transactions if a committed one makes \
                   there be insufficient funds" =
      Thread_safe.block_on_async_exn
      @@ fun () ->
      let%bind assert_pool_txs, pool, best_tip_diff_w, (_, best_tip_ref) =
        setup_test ()
      in
      let txs =
        [ mk_payment 0 5_000_000_000 0 9 20_000_000_000
        ; mk_payment 0 6_000_000_000 1 5 77_000_000_000
        ; mk_payment 0 1_000_000_000 2 3 891_000_000_000 ]
      in
      let committed_tx = mk_payment 0 5_000_000_000 0 2 25_000_000_000 in
      let%bind apply_res =
        Test.Resource_pool.Diff.unsafe_apply pool
        @@ Envelope.Incoming.local txs
      in
      let txs = txs |> List.map ~f:User_command.forget_check in
      [%test_eq: pool_apply] (Ok txs) (accepted_commands apply_res) ;
      assert_pool_txs @@ txs ;
      best_tip_ref :=
        map_set_multi !best_tip_ref [mk_account 0 970_000_000_000 1] ;
      let%bind () =
        Broadcast_pipe.Writer.write best_tip_diff_w
          { new_commands= List.map ~f:mk_with_status @@ [committed_tx]
          ; removed_commands= []
          ; reorg_best_tip= false }
      in
      assert_pool_txs [List.nth_exn txs 1] ;
      Deferred.unit

    let%test_unit "max size is maintained" =
      Quickcheck.test ~trials:500
        (let open Quickcheck.Generator.Let_syntax in
        let%bind init_ledger_state = Ledger.gen_initial_ledger_state in
        let%bind cmds_count = Int.gen_incl pool_max_size (pool_max_size * 2) in
        let%bind cmds =
          User_command.Valid.Gen.sequence ~sign_type:`Real ~length:cmds_count
            init_ledger_state
        in
        return (init_ledger_state, cmds))
        ~f:(fun (init_ledger_state, cmds) ->
          Thread_safe.block_on_async_exn (fun () ->
              let%bind ( _assert_pool_txs
                       , pool
                       , best_tip_diff_w
                       , (_, best_tip_ref) ) =
                setup_test ()
              in
              let mock_ledger =
                Account_id.Map.of_alist_exn
                  ( init_ledger_state |> Array.to_sequence
                  |> Sequence.map ~f:(fun (kp, balance, nonce, timing) ->
                         let public_key = Public_key.compress kp.public_key in
                         let account_id =
                           Account_id.create public_key Token_id.default
                         in
                         ( account_id
                         , { (Account.initialize account_id) with
                             balance=
                               Currency.Balance.of_uint64
                                 (Currency.Amount.to_uint64 balance)
                           ; nonce
                           ; timing } ) )
                  |> Sequence.to_list )
              in
              best_tip_ref := mock_ledger ;
              let%bind () =
                Broadcast_pipe.Writer.write best_tip_diff_w
                  {new_commands= []; removed_commands= []; reorg_best_tip= true}
              in
              let cmds1, cmds2 = List.split_n cmds pool_max_size in
              let%bind apply_res1 =
                Test.Resource_pool.Diff.unsafe_apply pool
                  (Envelope.Incoming.local cmds1)
              in
              assert (Result.is_ok apply_res1) ;
              [%test_eq: int] pool_max_size (Indexed_pool.size pool.pool) ;
              let%map _apply_res2 =
                Test.Resource_pool.Diff.unsafe_apply pool
                  (Envelope.Incoming.local cmds2)
              in
              (* N.B. Adding a transaction when the pool is full may drop > 1
                 command, so the size now is not necessarily the maximum.
                 Applying the diff may also return an error if none of the new
                 commands have higher fee than the lowest one already in the
                 pool.
              *)
              assert (Indexed_pool.size pool.pool <= pool_max_size) ) )

    let assert_rebroadcastable pool cmds =
      let normalize = List.sort ~compare:User_command.compare in
      let expected =
        match normalize cmds with [] -> [] | normalized -> [normalized]
      in
      [%test_eq: User_command.t list list]
        ( List.map ~f:normalize
        @@ Test.Resource_pool.get_rebroadcastable pool
             ~is_expired:(Fn.const `Ok) )
        expected

    let mock_sender =
      Envelope.Sender.Remote
        ( Unix.Inet_addr.of_string "1.2.3.4"
        , Peer.Id.unsafe_of_string "contents should be irrelevant" )

    let%test_unit "rebroadcastable transaction behavior" =
      Thread_safe.block_on_async_exn (fun () ->
          let%bind assert_pool_txs, pool, best_tip_diff_w, _frontier =
            setup_test ()
          in
          assert_pool_txs [] ;
          let local_cmds = List.take independent_cmds 5 in
          let local_cmds' = List.map local_cmds ~f:User_command.forget_check in
          let remote_cmds = List.drop independent_cmds 5 in
          let remote_cmds' =
            List.map remote_cmds ~f:User_command.forget_check
          in
          (* Locally generated transactions are rebroadcastable *)
          let%bind apply_res_1 =
            Test.Resource_pool.Diff.unsafe_apply pool
              (Envelope.Incoming.local local_cmds)
          in
          [%test_eq: pool_apply]
            (accepted_commands apply_res_1)
            (Ok local_cmds') ;
          assert_pool_txs local_cmds' ;
          assert_rebroadcastable pool local_cmds' ;
          (* Adding non-locally-generated transactions doesn't affect
             rebroadcastable pool *)
          let%bind apply_res_2 =
            Test.Resource_pool.Diff.unsafe_apply pool
              (Envelope.Incoming.wrap ~data:remote_cmds ~sender:mock_sender)
          in
          [%test_eq: pool_apply]
            (accepted_commands apply_res_2)
            (Ok remote_cmds') ;
          assert_pool_txs (local_cmds' @ remote_cmds') ;
          assert_rebroadcastable pool local_cmds' ;
          (* When locally generated transactions are committed they are no
             longer rebroadcastable *)
          let%bind () =
            Broadcast_pipe.Writer.write best_tip_diff_w
              { new_commands=
                  List.map ~f:mk_with_status @@ List.take local_cmds 2
                  @ List.take remote_cmds 3
              ; removed_commands= []
              ; reorg_best_tip= false }
          in
          assert_pool_txs (List.drop local_cmds' 2 @ List.drop remote_cmds' 3) ;
          assert_rebroadcastable pool (List.drop local_cmds' 2) ;
          (* Reorgs put locally generated transactions back into the
             rebroadcastable pool, if they were removed and not re-added *)
          let%bind () =
            Broadcast_pipe.Writer.write best_tip_diff_w
              { new_commands=
                  List.map ~f:mk_with_status @@ List.take local_cmds 1
              ; removed_commands=
                  List.map ~f:mk_with_status @@ List.take local_cmds 2
              ; reorg_best_tip= true }
          in
          assert_pool_txs (List.tl_exn local_cmds' @ List.drop remote_cmds' 3) ;
          assert_rebroadcastable pool (List.tl_exn local_cmds') ;
          (* Committing them again removes them from the pool again. *)
          let%bind () =
            Broadcast_pipe.Writer.write best_tip_diff_w
              { new_commands=
                  List.map ~f:mk_with_status @@ List.tl_exn local_cmds
                  @ List.drop remote_cmds 3
              ; removed_commands= []
              ; reorg_best_tip= false }
          in
          assert_pool_txs [] ;
          assert_rebroadcastable pool [] ;
          (* A reorg that doesn't re-add anything puts the right things back
             into the rebroadcastable pool. *)
          let%bind () =
            Broadcast_pipe.Writer.write best_tip_diff_w
              { new_commands= []
              ; removed_commands=
                  List.map ~f:mk_with_status @@ List.drop local_cmds 3
                  @ remote_cmds
              ; reorg_best_tip= true }
          in
          assert_pool_txs (List.drop local_cmds' 3 @ remote_cmds') ;
          assert_rebroadcastable pool (List.drop local_cmds' 3) ;
          (* Committing again removes them. (Checking this works in both one and
             two step reorg processes) *)
          let%bind () =
            Broadcast_pipe.Writer.write best_tip_diff_w
              { new_commands=
                  List.map ~f:mk_with_status @@ [List.nth_exn local_cmds 3]
              ; removed_commands= []
              ; reorg_best_tip= false }
          in
          assert_pool_txs (List.drop local_cmds' 4 @ remote_cmds') ;
          assert_rebroadcastable pool (List.drop local_cmds' 4) ;
          (* When transactions expire from rebroadcast pool they are gone. This
             doesn't affect the main pool.
          *)
          let _ =
            Test.Resource_pool.get_rebroadcastable pool
              ~is_expired:(Fn.const `Expired)
          in
          assert_pool_txs (List.drop local_cmds' 4 @ remote_cmds') ;
          assert_rebroadcastable pool [] ;
          Deferred.unit )
  end )<|MERGE_RESOLUTION|>--- conflicted
+++ resolved
@@ -683,25 +683,11 @@
               let ledger = Option.value_exn t.best_tip_ledger in
               Envelope.Incoming.map d
                 ~f:
-<<<<<<< HEAD
                   (List.map
                      ~f:
                        (Command_transaction.to_verifiable_exn ~ledger ~get
                           ~location_of_account)) )
         with
-=======
-                  (List.map ~f:(function
-                    | User_command.Snapp_command c ->
-                        User_command.Snapp_command c
-                    | Signed_command c ->
-                        Signed_command
-                          (Option.value_exn (Signed_command.check c)) )) )
-        in
-        let open Deferred.Let_syntax in
-        match res with
-        | Some _ ->
-            Deferred.return res
->>>>>>> 11999b8d
         | None ->
             Deferred.return None
         | Some v -> (
