(** A pool of transactions that can be included in future blocks. Combined with
    the Network_pool module, this handles storing and gossiping the correct
    transactions (user commands) and providing them to the block producer code.
*)

open Core
open Async
open Mina_base
open Pipe_lib
open Signature_lib
open Network_peer

let max_per_15_seconds = 10

(* TEMP HACK UNTIL DEFUNCTORING: transition frontier interface is simplified *)
module type Transition_frontier_intf = sig
  type t

  type staged_ledger

  module Breadcrumb : sig
    type t

    val staged_ledger : t -> staged_ledger
  end

  type best_tip_diff =
    { new_commands : User_command.Valid.t With_status.t list
    ; removed_commands : User_command.Valid.t With_status.t list
    ; reorg_best_tip : bool
    }

  val best_tip : t -> Breadcrumb.t

  val best_tip_diff_pipe : t -> best_tip_diff Broadcast_pipe.Reader.t
end

(* versioned type, outside of functors *)
module Diff_versioned = struct
  [%%versioned
  module Stable = struct
    [@@@no_toplevel_latest_type]

    module V2 = struct
      type t = User_command.Stable.V2.t list [@@deriving sexp, yojson, hash]

      let to_latest = Fn.id
    end

    module V1 = struct
      type t = User_command.Stable.V1.t list [@@deriving sexp, yojson, hash]

<<<<<<< HEAD
      let to_latest : t -> V2.t = List.map ~f:User_command.Stable.V1.to_latest
=======
      let to_latest = List.map ~f:User_command.Stable.V1.to_latest
>>>>>>> 1575d595
    end
  end]

  (* We defer do any checking on signed-commands until the call to
     [add_from_gossip_gossip_exn].

     The real solution would be to have more explicit queueing to make sure things don't happen out of order, factor
     [add_from_gossip_gossip_exn] into [check_from_gossip_exn] (which just does
     the checks) and [set_from_gossip_exn] (which just does the mutating the pool),
     and do the same for snapp commands as well.
  *)
  type t = User_command.t list [@@deriving sexp, yojson]

  module Diff_error = struct
    [%%versioned
    module Stable = struct
      [@@@no_toplevel_latest_type]

      module V1 = struct
        type t =
          | Insufficient_replace_fee
          | Invalid_signature
          | Duplicate
          | Sender_account_does_not_exist
          | Invalid_nonce
          | Insufficient_funds
          | Insufficient_fee
          | Overflow
          | Bad_token
          | Unwanted_fee_token
          | Expired
          | Overloaded
        [@@deriving sexp, yojson]

        let to_latest = Fn.id
      end
    end]

    type t = Stable.Latest.t =
      | Insufficient_replace_fee
      | Invalid_signature
      | Duplicate
      | Sender_account_does_not_exist
      | Invalid_nonce
      | Insufficient_funds
      | Insufficient_fee
      | Overflow
      | Bad_token
      | Unwanted_fee_token
      | Expired
      | Overloaded
    [@@deriving sexp, yojson]

    let to_string_name = function
      | Insufficient_replace_fee ->
          "insufficient_replace_fee"
      | Invalid_signature ->
          "invalid_signature"
      | Duplicate ->
          "duplicate"
      | Sender_account_does_not_exist ->
          "sender_account_does_not_exist"
      | Invalid_nonce ->
          "invalid_nonce"
      | Insufficient_funds ->
          "insufficient_funds"
      | Insufficient_fee ->
          "insufficient_fee"
      | Overflow ->
          "overflow"
      | Bad_token ->
          "bad_token"
      | Unwanted_fee_token ->
          "unwanted_fee_token"
      | Expired ->
          "expired"
      | Overloaded ->
          "overloaded"

    let to_string_hum = function
      | Insufficient_replace_fee ->
          "This transaction would have replaced an existing transaction in the \
           pool, but the fee was too low"
      | Invalid_signature ->
          "This transaction had an invalid signature"
      | Duplicate ->
          "This transaction is a duplicate of one already in the pool"
      | Sender_account_does_not_exist ->
          "The fee-payer's account for this transaction could not be found in \
           the ledger"
      | Invalid_nonce ->
          "This transaction had an invalid nonce"
      | Insufficient_funds ->
          "There are not enough funds in the fee-payer's account to execute \
           this transaction"
      | Insufficient_fee ->
          "The fee for this transaction is too low"
      | Overflow ->
          "Executing this transaction would result in an integer overflow"
      | Bad_token ->
          "This transaction uses non-default tokens where they are not \
           permitted"
      | Unwanted_fee_token ->
          "This transaction pays fees in a non-default token that this pool \
           does not accept"
      | Expired ->
          "This transaction has expired"
      | Overloaded ->
          "The diff containing this transaction was too large"
  end

  module Rejected = struct
    [%%versioned
    module Stable = struct
      [@@@no_toplevel_latest_type]

      module V2 = struct
        type t = (User_command.Stable.V2.t * Diff_error.Stable.V1.t) list
        [@@deriving sexp, yojson]

        let to_latest = Fn.id
      end

      module V1 = struct
        type t = (User_command.Stable.V1.t * Diff_error.Stable.V1.t) list
        [@@deriving sexp, yojson]

        let to_latest (t : t) : V2.t =
<<<<<<< HEAD
          List.map t ~f:(fun (x, y) -> (User_command.Stable.V1.to_latest x, y))
=======
          List.map t ~f:(fun (cmd, err) ->
              (User_command.Stable.V1.to_latest cmd, err))
>>>>>>> 1575d595
      end
    end]

    type t = Stable.Latest.t [@@deriving sexp, yojson]
  end

  type rejected = Rejected.t [@@deriving sexp, yojson]

  type verified =
    { accepted :
        ( ( Transaction_hash.User_command_with_valid_signature.t
          * Transaction_hash.User_command_with_valid_signature.t list )
          list
        * Indexed_pool.Sender_local_state.t
        * Indexed_pool.Update.t )
        list
    ; rejected : Rejected.t
    }
  [@@deriving sexp, to_yojson]

  let summary t = Printf.sprintf "Transaction diff of length %d" (List.length t)

  let is_empty t = List.is_empty t
end

type Structured_log_events.t +=
  | Rejecting_command_for_reason of
      { command : User_command.t
      ; reason : Diff_versioned.Diff_error.t
      ; error_extra : (string * Yojson.Safe.t) list
      }
  [@@deriving register_event { msg = "Rejecting command because: $reason" }]

module type S = sig
  open Intf

  type transition_frontier

  module Resource_pool : sig
    include
      Transaction_resource_pool_intf
        with type transition_frontier := transition_frontier

    module Diff :
      Transaction_pool_diff_intf
        with type resource_pool := t
         and type Diff_error.t = Diff_versioned.Diff_error.t
         and type Rejected.t = Diff_versioned.Rejected.t
  end

  include
    Network_pool_base_intf
      with type resource_pool := Resource_pool.t
       and type transition_frontier := transition_frontier
       and type resource_pool_diff := Diff_versioned.t
       and type resource_pool_diff_verified := Diff_versioned.verified
       and type config := Resource_pool.Config.t
       and type transition_frontier_diff :=
            Resource_pool.transition_frontier_diff
       and type rejected_diff := Diff_versioned.rejected
end

(* Functor over user command, base ledger and transaction validator for
   mocking. *)
module Make0
    (Base_ledger : Intf.Base_ledger_intf) (Staged_ledger : sig
      type t

      val ledger : t -> Base_ledger.t
    end)
    (Transition_frontier : Transition_frontier_intf
                             with type staged_ledger := Staged_ledger.t) =
struct
  module Breadcrumb = Transition_frontier.Breadcrumb

  module Resource_pool = struct
    type transition_frontier_diff =
      Transition_frontier.best_tip_diff * Base_ledger.t

    let label = "transaction_pool"

    module Config = struct
      type t =
        { trust_system : (Trust_system.t[@sexp.opaque])
        ; pool_max_size : int
              (* note this value needs to be mostly the same across gossipping nodes, so
                 nodes with larger pools don't send nodes with smaller pools lots of
                 low fee transactions the smaller-pooled nodes consider useless and get
                 themselves banned.
              *)
        ; verifier : (Verifier.t[@sexp.opaque])
        }
      [@@deriving sexp_of, make]
    end

    let make_config = Config.make

    module Batcher = Batcher.Transaction_pool

    module Lru_cache = struct
      let max_size = 2048

      module T = struct
        type t = User_command.t list [@@deriving hash]
      end

      module Q = Hash_queue.Make (Int)

      type t = unit Q.t

      let add t h =
        if not (Q.mem t h) then (
          if Q.length t >= max_size then ignore (Q.dequeue_front t : 'a option) ;
          Q.enqueue_back_exn t h () ;
          `Already_mem false )
        else (
          ignore (Q.lookup_and_move_to_back t h : unit option) ;
          `Already_mem true )
    end

    module Mutex = struct
      open Async

      type t = unit Mvar.Read_write.t

      let acquire (t : t) = Mvar.take t

      let release (t : t) =
        assert (Mvar.is_empty t) ;
        don't_wait_for (Mvar.put t ())

      let with_ t ~f =
        let%bind () = acquire t in
        let%map x = f () in
        release t ; x

      let create () =
        let t = Mvar.create () in
        don't_wait_for (Mvar.put t ()) ;
        t
    end

    type t =
      { mutable pool : Indexed_pool.t
      ; sender_mutex : (Mutex.t Account_id.Table.t[@sexp.opaque])
      ; recently_seen : (Lru_cache.t[@sexp.opaque])
      ; locally_generated_uncommitted :
          ( Transaction_hash.User_command_with_valid_signature.t
          , Time.t * [ `Batch of int ] )
          Hashtbl.t
            (** Commands generated on this machine, that are not included in the
                current best tip, along with the time they were added. *)
      ; locally_generated_committed :
          ( Transaction_hash.User_command_with_valid_signature.t
          , Time.t * [ `Batch of int ] )
          Hashtbl.t
            (** Ones that are included in the current best tip. *)
      ; mutable current_batch : int
      ; mutable remaining_in_batch : int
      ; config : Config.t
      ; logger : (Logger.t[@sexp.opaque])
      ; batcher : Batcher.t
      ; mutable best_tip_diff_relay : (unit Deferred.t[@sexp.opaque]) Option.t
      ; mutable best_tip_ledger : (Base_ledger.t[@sexp.opaque]) Option.t
      }
    [@@deriving sexp_of]

    let member t x =
      Indexed_pool.member t.pool (Transaction_hash.User_command.of_checked x)

    let transactions' ~logger p =
      Sequence.unfold ~init:p ~f:(fun pool ->
          match Indexed_pool.get_highest_fee pool with
          | Some cmd -> (
              match
                Indexed_pool.handle_committed_txn pool
                  cmd
                  (* we have the invariant that the transactions currently
                     in the pool are always valid against the best tip, so
                     no need to check balances here *)
                  ~fee_payer_balance:Currency.Amount.max_int
                  ~fee_payer_nonce:
                    ( Transaction_hash.User_command_with_valid_signature.command
                        cmd
                    |> User_command.nonce_exn )
              with
              | Ok (t, _) ->
                  Some (cmd, t)
              | Error (`Queued_txns_by_sender (error_str, queued_cmds)) ->
                  [%log error]
                    "Error handling committed transaction $cmd: $error "
                    ~metadata:
                      [ ( "cmd"
                        , Transaction_hash.User_command_with_valid_signature
                          .to_yojson cmd )
                      ; ("error", `String error_str)
                      ; ( "queue"
                        , `List
                            (List.map (Sequence.to_list queued_cmds)
                               ~f:(fun c ->
                                 Transaction_hash
                                 .User_command_with_valid_signature
                                 .to_yojson c)) )
                      ] ;
                  failwith error_str )
          | None ->
              None)

    let transactions ~logger t = transactions' ~logger t.pool

    let all_from_account { pool; _ } = Indexed_pool.all_from_account pool

    let get_all { pool; _ } = Indexed_pool.get_all pool

    let find_by_hash { pool; _ } hash = Indexed_pool.find_by_hash pool hash

    (** Get the best tip ledger*)
    let get_best_tip_ledger frontier =
      Transition_frontier.best_tip frontier
      |> Breadcrumb.staged_ledger |> Staged_ledger.ledger

    let drop_until_below_max_size :
           pool_max_size:int
        -> Indexed_pool.t
        -> Indexed_pool.t
           * Transaction_hash.User_command_with_valid_signature.t Sequence.t =
     fun ~pool_max_size pool ->
      let rec go pool' dropped =
        if Indexed_pool.size pool' > pool_max_size then (
          let dropped', pool'' = Indexed_pool.remove_lowest_fee pool' in
          assert (not (Sequence.is_empty dropped')) ;
          go pool'' @@ Sequence.append dropped dropped' )
        else (pool', dropped)
      in
      go pool @@ Sequence.empty

    let has_sufficient_fee ~pool_max_size pool cmd : bool =
      match Indexed_pool.min_fee pool with
      | None ->
          true
      | Some min_fee ->
          if Indexed_pool.size pool >= pool_max_size then
            Currency.Fee.(User_command.fee_exn cmd > min_fee)
          else true

    let diff_error_of_indexed_pool_error :
        Indexed_pool.Command_error.t -> Diff_versioned.Diff_error.t = function
      | Invalid_nonce _ ->
          Invalid_nonce
      | Insufficient_funds _ ->
          Insufficient_funds
      | Insufficient_replace_fee _ ->
          Insufficient_replace_fee
      | Overflow ->
          Overflow
      | Bad_token ->
          Bad_token
      | Invalid_transaction ->
          Invalid_signature
      | Unwanted_fee_token _ ->
          Unwanted_fee_token
      | Expired _ ->
          Expired

    let indexed_pool_error_metadata = function
      | Indexed_pool.Command_error.Invalid_nonce (`Between (low, hi), nonce) ->
          let nonce_json = Account.Nonce.to_yojson in
          [ ( "between"
            , `Assoc [ ("low", nonce_json low); ("hi", nonce_json hi) ] )
          ; ("nonce", nonce_json nonce)
          ]
      | Invalid_nonce (`Expected enonce, nonce) ->
          let nonce_json = Account.Nonce.to_yojson in
          [ ("expected_nonce", nonce_json enonce); ("nonce", nonce_json nonce) ]
      | Insufficient_funds (`Balance bal, amt) ->
          let amt_json = Currency.Amount.to_yojson in
          [ ("balance", amt_json bal); ("amount", amt_json amt) ]
      | Insufficient_replace_fee (`Replace_fee rfee, fee) ->
          let fee_json = Currency.Fee.to_yojson in
          [ ("replace_fee", fee_json rfee); ("fee", fee_json fee) ]
      | Overflow ->
          []
      | Bad_token ->
          []
      | Invalid_transaction ->
          []
      | Unwanted_fee_token fee_token ->
          [ ("fee_token", Token_id.to_yojson fee_token) ]
      | Expired
          (`Valid_until valid_until, `Current_global_slot current_global_slot)
        ->
          [ ("valid_until", Mina_numbers.Global_slot.to_yojson valid_until)
          ; ( "current_global_slot"
            , Mina_numbers.Global_slot.to_yojson current_global_slot )
          ]

    let indexed_pool_error_log_info e =
      ( Diff_versioned.Diff_error.to_string_name
          (diff_error_of_indexed_pool_error e)
      , indexed_pool_error_metadata e )

    let balance_of_account ~global_slot (account : Account.t) =
      match account.timing with
      | Untimed ->
          account.balance
      | Timed
          { initial_minimum_balance
          ; cliff_time
          ; cliff_amount
          ; vesting_period
          ; vesting_increment
          } ->
          Currency.Balance.sub_amount account.balance
            (Currency.Balance.to_amount
               (Account.min_balance_at_slot ~global_slot ~cliff_time
                  ~cliff_amount ~vesting_period ~vesting_increment
                  ~initial_minimum_balance))
          |> Option.value ~default:Currency.Balance.zero

<<<<<<< HEAD
=======
    let check_command (t : User_command.t) : User_command.Valid.t option =
      match t with
      | Parties _ ->
          failwith "TODO"
      | Signed_command t ->
          Option.map (Signed_command.check t) ~f:(fun x ->
              User_command.Signed_command x)

>>>>>>> 1575d595
    let handle_transition_frontier_diff
        ( ({ new_commands; removed_commands; reorg_best_tip = _ } :
            Transition_frontier.best_tip_diff)
        , best_tip_ledger ) t =
      (* This runs whenever the best tip changes. The simple case is when the
         new best tip is an extension of the old one. There, we just remove any
         user commands that were included in it from the transaction pool.
         Dealing with a fork is more intricate. In general we want to remove any
         commands from the pool that are included in the new best tip; and add
         any commands to the pool that were included in the old one but not the
         new one, provided they are still valid against the ledger of the best
         tip. The goal is that transactions are carried from losing forks to
         winning ones as much as possible.

         The locally generated commands need to move from
         locally_generated_uncommitted to locally_generated_committed and vice
         versa so those hashtables remain in sync with reality.
      *)
      let global_slot = Indexed_pool.current_global_slot t.pool in
      t.best_tip_ledger <- Some best_tip_ledger ;
      let pool_max_size = t.config.pool_max_size in
      let log_indexed_pool_error error_str ~metadata cmd =
        [%log' debug t.logger]
          "Couldn't re-add locally generated command $cmd, not valid against \
           new ledger. Error: $error"
          ~metadata:
            ( [ ( "cmd"
                , Transaction_hash.User_command_with_valid_signature.to_yojson
                    cmd )
              ; ("error", `String error_str)
              ]
            @ metadata )
      in
      [%log' trace t.logger]
        ~metadata:
          [ ( "removed"
            , `List
                (List.map removed_commands
                   ~f:(With_status.to_yojson User_command.Valid.to_yojson)) )
          ; ( "added"
            , `List
                (List.map new_commands
                   ~f:(With_status.to_yojson User_command.Valid.to_yojson)) )
          ]
        "Diff: removed: $removed added: $added from best tip" ;
      let pool', dropped_backtrack =
        Sequence.fold
          ( removed_commands |> List.rev |> Sequence.of_list
          |> Sequence.map ~f:(fun unchecked ->
                 unchecked.data
                 |> Transaction_hash.User_command_with_valid_signature.create)
          )
          ~init:(t.pool, Sequence.empty)
          ~f:(fun (pool, dropped_so_far) cmd ->
            ( match
                Hashtbl.find_and_remove t.locally_generated_committed cmd
              with
            | None ->
                ()
            | Some time_added ->
                Hashtbl.add_exn t.locally_generated_uncommitted ~key:cmd
                  ~data:time_added ) ;
            let pool', dropped_seq =
              match cmd |> Indexed_pool.add_from_backtrack pool with
              | Error e ->
                  let error_str, metadata = indexed_pool_error_log_info e in
                  log_indexed_pool_error error_str ~metadata cmd ;
                  (pool, Sequence.empty)
              | Ok indexed_pool ->
                  drop_until_below_max_size ~pool_max_size indexed_pool
            in
            (pool', Sequence.append dropped_so_far dropped_seq))
      in
      (* Track what locally generated commands were removed from the pool
         during backtracking due to the max size constraint. *)
      let locally_generated_dropped =
        Sequence.filter dropped_backtrack
          ~f:(Hashtbl.mem t.locally_generated_uncommitted)
        |> Sequence.to_list_rev
      in
      if not (List.is_empty locally_generated_dropped) then
        [%log' debug t.logger]
          "Dropped locally generated commands $cmds during backtracking to \
           maintain max size. Will attempt to re-add after forwardtracking."
          ~metadata:
            [ ( "cmds"
              , `List
                  (List.map
                     ~f:
                       Transaction_hash.User_command_with_valid_signature
                       .to_yojson locally_generated_dropped) )
            ] ;
      let pool'', dropped_commit_conflicts =
        List.fold new_commands ~init:(pool', Sequence.empty)
          ~f:(fun (p, dropped_so_far) cmd ->
            let balance account_id =
              match
                Base_ledger.location_of_account best_tip_ledger account_id
              with
              | None ->
                  (Currency.Amount.zero, Mina_base.Account.Nonce.zero)
              | Some loc ->
                  let acc =
                    Option.value_exn
                      ~message:"public key has location but no account"
                      (Base_ledger.get best_tip_ledger loc)
                  in
                  ( Currency.Balance.to_amount
                      (balance_of_account ~global_slot acc)
                  , acc.nonce )
            in
            let fee_payer = User_command.(fee_payer (forget_check cmd.data)) in
            let fee_payer_balance, fee_payer_nonce = balance fee_payer in
            let cmd' =
              Transaction_hash.User_command_with_valid_signature.create cmd.data
            in
            ( match
                Hashtbl.find_and_remove t.locally_generated_uncommitted cmd'
              with
            | None ->
                ()
            | Some time_added ->
                [%log' info t.logger]
                  "Locally generated command $cmd committed in a block!"
                  ~metadata:
                    [ ( "cmd"
                      , With_status.to_yojson User_command.Valid.to_yojson cmd
                      )
                    ] ;
                Hashtbl.add_exn t.locally_generated_committed ~key:cmd'
                  ~data:time_added ) ;
            let p', dropped =
              match
                Indexed_pool.handle_committed_txn p cmd' ~fee_payer_balance
                  ~fee_payer_nonce
              with
              | Ok res ->
                  res
              | Error (`Queued_txns_by_sender (error_str, queued_cmds)) ->
                  [%log' error t.logger]
                    "Error handling committed transaction $cmd: $error "
                    ~metadata:
                      [ ( "cmd"
                        , With_status.to_yojson User_command.Valid.to_yojson cmd
                        )
                      ; ("error", `String error_str)
                      ; ( "queue"
                        , `List
                            (List.map (Sequence.to_list queued_cmds)
                               ~f:(fun c ->
                                 Transaction_hash
                                 .User_command_with_valid_signature
                                 .to_yojson c)) )
                      ] ;
                  failwith error_str
            in
            (p', Sequence.append dropped_so_far dropped))
      in
      let commit_conflicts_locally_generated =
        Sequence.filter dropped_commit_conflicts ~f:(fun cmd ->
            Hashtbl.find_and_remove t.locally_generated_uncommitted cmd
            |> Option.is_some)
      in
      if not @@ Sequence.is_empty commit_conflicts_locally_generated then
        [%log' info t.logger]
          "Locally generated commands $cmds dropped because they conflicted \
           with a committed command."
          ~metadata:
            [ ( "cmds"
              , `List
                  (Sequence.to_list
                     (Sequence.map commit_conflicts_locally_generated
                        ~f:
                          Transaction_hash.User_command_with_valid_signature
                          .to_yojson)) )
            ] ;
      [%log' debug t.logger]
        !"Finished handling diff. Old pool size %i, new pool size %i. Dropped \
          %i commands during backtracking to maintain max size."
        (Indexed_pool.size t.pool) (Indexed_pool.size pool'')
        (Sequence.length dropped_backtrack) ;
      Mina_metrics.(
        Gauge.set Transaction_pool.pool_size
          (Float.of_int (Indexed_pool.size pool''))) ;
      t.pool <- pool'' ;
      List.iter locally_generated_dropped ~f:(fun cmd ->
          (* If the dropped transaction was included in the winning chain, it'll
             be in locally_generated_committed. If it wasn't, try re-adding to
             the pool. *)
          let remove_cmd () =
            assert (
              Option.is_some
              @@ Hashtbl.find_and_remove t.locally_generated_uncommitted cmd )
          in
          let log_and_remove ?(metadata = []) error_str =
            log_indexed_pool_error error_str ~metadata cmd ;
            remove_cmd ()
          in
          if not (Hashtbl.mem t.locally_generated_committed cmd) then
            if
              not
                (has_sufficient_fee t.pool
                   (Transaction_hash.User_command_with_valid_signature.command
                      cmd)
                   ~pool_max_size)
            then (
              [%log' info t.logger]
                "Not re-adding locally generated command $cmd to pool, \
                 insufficient fee"
                ~metadata:
                  [ ( "cmd"
                    , Transaction_hash.User_command_with_valid_signature
                      .to_yojson cmd )
                  ] ;
              remove_cmd () )
            else
              let unchecked =
                Transaction_hash.User_command_with_valid_signature.command cmd
              in
              match
                Option.bind
                  (Base_ledger.location_of_account best_tip_ledger
                     (User_command.fee_payer unchecked))
                  ~f:(Base_ledger.get best_tip_ledger)
              with
              | Some acct -> (
                  match
                    Indexed_pool.add_from_gossip_exn t.pool (`Checked cmd)
                      acct.nonce
                      ~verify:(fun _ -> assert false)
                      ( balance_of_account ~global_slot acct
                      |> Currency.Balance.to_amount )
                  with
                  | Error e ->
                      let error_str, metadata = indexed_pool_error_log_info e in
                      log_and_remove error_str
                        ~metadata:
                          ( ("user_command", User_command.to_yojson unchecked)
                          :: metadata )
                  | Ok (_, pool''', _) ->
                      [%log' debug t.logger]
                        "re-added locally generated command $cmd to \
                         transaction pool after reorg"
                        ~metadata:
                          [ ( "cmd"
                            , Transaction_hash.User_command_with_valid_signature
                              .to_yojson cmd )
                          ] ;
                      Mina_metrics.(
                        Gauge.set Transaction_pool.pool_size
                          (Float.of_int (Indexed_pool.size pool'''))) ;
                      t.pool <- pool''' )
              | None ->
                  log_and_remove "Fee_payer_account not found"
                    ~metadata:
                      [ ("user_command", User_command.to_yojson unchecked) ]) ;
      (*Remove any expired user commands*)
      let expired_commands, pool = Indexed_pool.remove_expired t.pool in
      Sequence.iter expired_commands ~f:(fun cmd ->
          [%log' debug t.logger]
            "Dropping expired user command from the pool $cmd"
            ~metadata:
              [ ( "cmd"
                , Transaction_hash.User_command_with_valid_signature.to_yojson
                    cmd )
              ] ;
          ignore
            ( Hashtbl.find_and_remove t.locally_generated_uncommitted cmd
              : (Time.t * [ `Batch of int ]) option )) ;
      Mina_metrics.(
        Gauge.set Transaction_pool.pool_size
          (Float.of_int (Indexed_pool.size pool))) ;
      t.pool <- pool ;
      Deferred.unit

    let create ~constraint_constants ~consensus_constants ~time_controller
        ~frontier_broadcast_pipe ~config ~logger ~tf_diff_writer =
      let t =
        { pool =
            Indexed_pool.empty ~constraint_constants ~consensus_constants
              ~time_controller
        ; sender_mutex = Account_id.Table.create ()
        ; locally_generated_uncommitted =
            Hashtbl.create
              ( module Transaction_hash.User_command_with_valid_signature.Stable
                       .Latest )
        ; locally_generated_committed =
            Hashtbl.create
              ( module Transaction_hash.User_command_with_valid_signature.Stable
                       .Latest )
        ; current_batch = 0
        ; remaining_in_batch = max_per_15_seconds
        ; config
        ; logger
        ; batcher = Batcher.create config.verifier
        ; best_tip_diff_relay = None
        ; recently_seen = Lru_cache.Q.create ()
        ; best_tip_ledger = None
        }
      in
      don't_wait_for
        (Broadcast_pipe.Reader.iter frontier_broadcast_pipe
           ~f:(fun frontier_opt ->
             match frontier_opt with
             | None -> (
                 [%log debug] "no frontier" ;
                 t.best_tip_ledger <- None ;
                 (* Sanity check: the view pipe should have been closed before
                    the frontier was destroyed. *)
                 match t.best_tip_diff_relay with
                 | None ->
                     Deferred.unit
                 | Some hdl ->
                     let is_finished = ref false in
                     Deferred.any_unit
                       [ (let%map () = hdl in
                          t.best_tip_diff_relay <- None ;
                          is_finished := true)
                       ; (let%map () = Async.after (Time.Span.of_sec 5.) in
                          if not !is_finished then (
                            [%log fatal]
                              "Transition frontier closed without first \
                               closing best tip view pipe" ;
                            assert false )
                          else ())
                       ] )
             | Some frontier ->
                 [%log debug] "Got frontier!" ;
                 let validation_ledger = get_best_tip_ledger frontier in
                 (*update our cache*)
                 t.best_tip_ledger <- Some validation_ledger ;
                 (* The frontier has changed, so transactions in the pool may
                    not be valid against the current best tip. *)
                 let global_slot = Indexed_pool.current_global_slot t.pool in
                 let new_pool, dropped =
                   Indexed_pool.revalidate t.pool (fun sender ->
                       match
                         Base_ledger.location_of_account validation_ledger
                           sender
                       with
                       | None ->
                           (Account.Nonce.zero, Currency.Amount.zero)
                       | Some loc ->
                           let acc =
                             Option.value_exn
                               ~message:
                                 "Somehow a public key has a location but no \
                                  account"
                               (Base_ledger.get validation_ledger loc)
                           in
                           ( acc.nonce
                           , balance_of_account ~global_slot acc
                             |> Currency.Balance.to_amount ))
                 in
                 let dropped_locally_generated =
                   Sequence.filter dropped ~f:(fun cmd ->
                       let find_remove_bool tbl =
                         Hashtbl.find_and_remove tbl cmd |> Option.is_some
                       in
                       let dropped_committed =
                         find_remove_bool t.locally_generated_committed
                       in
                       let dropped_uncommitted =
                         find_remove_bool t.locally_generated_uncommitted
                       in
                       (* Nothing should be in both tables. *)
                       assert (not (dropped_committed && dropped_uncommitted)) ;
                       dropped_committed || dropped_uncommitted)
                 in
                 (* In this situation we don't know whether the commands aren't
                    valid against the new ledger because they were already
                    committed or because they conflict with others,
                    unfortunately. *)
                 if not (Sequence.is_empty dropped_locally_generated) then
                   [%log info]
                     "Dropped locally generated commands $cmds from pool when \
                      transition frontier was recreated."
                     ~metadata:
                       [ ( "cmds"
                         , `List
                             (List.map
                                (Sequence.to_list dropped_locally_generated)
                                ~f:
                                  Transaction_hash
                                  .User_command_with_valid_signature
                                  .to_yojson) )
                       ] ;
                 [%log debug]
                   !"Re-validated transaction pool after restart: dropped %i \
                     of %i previously in pool"
                   (Sequence.length dropped) (Indexed_pool.size t.pool) ;
                 Mina_metrics.(
                   Gauge.set Transaction_pool.pool_size
                     (Float.of_int (Indexed_pool.size new_pool))) ;
                 t.pool <- new_pool ;
                 t.best_tip_diff_relay <-
                   Some
                     (Broadcast_pipe.Reader.iter
                        (Transition_frontier.best_tip_diff_pipe frontier)
                        ~f:(fun diff ->
                          Strict_pipe.Writer.write tf_diff_writer
                            (diff, get_best_tip_ledger frontier)
                          |> Deferred.don't_wait_for ;
                          Deferred.unit)) ;
                 Deferred.unit)) ;
      t

    type pool = t

    module Diff = struct
      type t = User_command.t list [@@deriving sexp, yojson]

      type _unused = unit constraint t = Diff_versioned.t

      module Diff_error = struct
        type t = Diff_versioned.Diff_error.t =
          | Insufficient_replace_fee
          | Invalid_signature
          | Duplicate
          | Sender_account_does_not_exist
          | Invalid_nonce
          | Insufficient_funds
          | Insufficient_fee
          | Overflow
          | Bad_token
          | Unwanted_fee_token
          | Expired
          | Overloaded
        [@@deriving sexp, yojson]

        let to_string_hum = Diff_versioned.Diff_error.to_string_hum
      end

      module Rejected = struct
        type t = (User_command.t * Diff_error.t) list [@@deriving sexp, yojson]

        type _unused = unit constraint t = Diff_versioned.Rejected.t
      end

      type rejected = Rejected.t [@@deriving sexp, yojson]

      type verified = Diff_versioned.verified =
        { accepted :
            ( ( Transaction_hash.User_command_with_valid_signature.t
              * Transaction_hash.User_command_with_valid_signature.t list )
              list
            * Indexed_pool.Sender_local_state.t
            * Indexed_pool.Update.t )
            list
        ; rejected : Rejected.t
        }
      [@@deriving sexp, to_yojson]

      let reject_overloaded_diff (diffs : verified) : rejected =
        diffs.rejected
        @ List.concat_map diffs.accepted ~f:(fun (cmds, _, _) ->
              List.map cmds ~f:(fun (c, _) ->
                  ( Transaction_hash.User_command_with_valid_signature.command c
                  , Diff_error.Overloaded )))

      let verified_accepted ({ accepted; _ } : verified) =
        List.concat_map accepted ~f:(fun (cs, _, _) ->
            List.map cs ~f:(fun (c, _) ->
                Transaction_hash.User_command_with_valid_signature.command c))

      let verified_rejected ({ rejected; _ } : verified) : rejected = rejected

      let empty = []

      let size = List.length

      let score x = Int.max 1 (List.length x)

      let max_per_15_seconds = max_per_15_seconds

      let summary t =
        Printf.sprintf "Transaction diff of length %d" (List.length t)

      let is_empty t = List.is_empty t

      let log_and_punish ?(punish = true) t d e =
        let sender = Envelope.Incoming.sender d in
        let trust_record =
          Trust_system.record_envelope_sender t.config.trust_system t.logger
            sender
        in
        let is_local = Envelope.Sender.(equal Local sender) in
        let metadata =
          [ ("error", Error_json.error_to_yojson e)
          ; ("sender", Envelope.Sender.to_yojson sender)
          ]
        in
        [%log' error t.logger] ~metadata
          "Error verifying transaction pool diff from $sender: $error" ;
        if punish && not is_local then
          (* TODO: Make this error more specific (could also be a bad signature. *)
          trust_record
            ( Trust_system.Actions.Sent_invalid_proof
            , Some ("Error verifying transaction pool diff: $error", metadata)
            )
        else Deferred.return ()

      let of_indexed_pool_error e =
        (diff_error_of_indexed_pool_error e, indexed_pool_error_metadata e)

      let handle_command_error t ~trust_record ~is_sender_local tx
          (e : Indexed_pool.Command_error.t) =
        let yojson_fail_reason =
          Fn.compose
            (fun s -> `String s)
            (function
              | Indexed_pool.Command_error.Invalid_nonce _ ->
                  "invalid nonce"
              | Insufficient_funds _ ->
                  "insufficient funds"
              | Invalid_transaction ->
                  "transaction had bad signature or was malformed"
              | Insufficient_replace_fee _ ->
                  "insufficient replace fee"
              | Overflow ->
                  "overflow"
              | Bad_token ->
                  "bad token"
              | Unwanted_fee_token _ ->
                  "unwanted fee token"
              | Expired _ ->
                  "expired")
        in
        let open Async in
        let%map () =
          match e with
          | Insufficient_replace_fee (`Replace_fee rfee, fee) ->
              (* We can't punish peers for this, since an
                  attacker can simultaneously send different
                  transactions at the same nonce to different
                  nodes, which will then naturally gossip them.
              *)
              let f_log =
                if is_sender_local then [%log' error t.logger]
                else [%log' debug t.logger]
              in
              f_log
                "rejecting $cmd because of insufficient replace fee ($rfee > \
                 $fee)"
                ~metadata:
                  [ ("cmd", User_command.to_yojson tx)
                  ; ("rfee", Currency.Fee.to_yojson rfee)
                  ; ("fee", Currency.Fee.to_yojson fee)
                  ] ;
              Deferred.unit
          | Unwanted_fee_token fee_token ->
              (* We can't punish peers for this, since these
                    are our specific preferences.
              *)
              let f_log =
                if is_sender_local then [%log' error t.logger]
                else [%log' debug t.logger]
              in
              f_log "rejecting $cmd because we don't accept fees in $token"
                ~metadata:
                  [ ("cmd", User_command.to_yojson tx)
                  ; ("token", Token_id.to_yojson fee_token)
                  ] ;
              Deferred.unit
          | Invalid_transaction ->
              trust_record
                ( Trust_system.Actions.Sent_useless_gossip
                , Some
                    ( "rejecting command because had invalid signature or was \
                       malformed"
                    , [] ) )
          | err ->
              let diff_err, error_extra = of_indexed_pool_error err in
              if is_sender_local then
                [%str_log' error t.logger]
                  (Rejecting_command_for_reason
                     { command = tx; reason = diff_err; error_extra }) ;
              trust_record
                ( Trust_system.Actions.Sent_useless_gossip
                , Some
                    ( "rejecting $cmd because of $reason. ($error_extra)"
                    , [ ("cmd", User_command.to_yojson tx)
                      ; ("reason", yojson_fail_reason err)
                      ; ("error_extra", `Assoc error_extra)
                      ] ) )
        in
        if Indexed_pool.Command_error.grounds_for_diff_rejection e then `Reject
        else `Ignore

      let verify' ~allow_failures_for_tests (t : pool)
          (diffs : t Envelope.Incoming.t) :
          verified Envelope.Incoming.t Deferred.Or_error.t =
        let open Deferred.Let_syntax in
        let trust_record =
          Trust_system.record_envelope_sender t.config.trust_system t.logger
            diffs.sender
        in
        let config = Indexed_pool.config t.pool in
        let global_slot = Indexed_pool.current_global_slot t.pool in
        let pool_max_size = t.config.pool_max_size in
        let sender = Envelope.Incoming.sender diffs in
        let is_sender_local = Envelope.Sender.(equal sender Local) in
        let diffs_are_valid () =
          List.for_all (Envelope.Incoming.data diffs) ~f:(fun cmd ->
              let is_valid = not (User_command.has_insufficient_fee cmd) in
              if not is_valid then
                [%log' debug t.logger]
                  "Filtering user command with insufficient fee from \
                   transaction-pool diff $cmd from $sender"
                  ~metadata:
                    [ ("cmd", User_command.to_yojson cmd)
                    ; ( "sender"
                      , Envelope.(Sender.to_yojson (Incoming.sender diffs)) )
                    ] ;
              is_valid)
        in
        let h = Lru_cache.T.hash diffs.data in
        let (`Already_mem already_mem) = Lru_cache.add t.recently_seen h in
        if (not allow_failures_for_tests) && already_mem && not is_sender_local
        then
          (* We only reject here if the command was from the network: the user
             may want to re-issue a transaction if it is no longer being
             rebroadcast but also never made it into a block for some reason.
          *)
          Deferred.Or_error.error_string "already saw this"
        else if (not allow_failures_for_tests) && not (diffs_are_valid ()) then
          Deferred.Or_error.error_string
            "at least one user command had an insufficient fee"
        else
          match t.best_tip_ledger with
          | None ->
              Deferred.Or_error.error_string
                "We don't have a transition frontier at the moment, so we're \
                 unable to verify any transactions."
<<<<<<< HEAD
          | Some ledger -> (
              let data' =
                List.map diffs.data
                  ~f:
                    (User_command.to_verifiable ~ledger ~get:Base_ledger.get
                       ~location_of_account:Base_ledger.location_of_account)
              in
              let by_sender =
                List.fold data' ~init:Account_id.Map.empty
                  ~f:(fun by_sender c ->
                    Map.add_multi by_sender
                      ~key:(User_command.Verifiable.fee_payer c)
                      ~data:c)
                |> Map.map ~f:List.rev |> Map.to_alist
              in
              let failure = ref (Ok ()) in
              let%map diffs' =
                Deferred.List.map by_sender ~how:`Parallel
                  ~f:(fun (signer, cs) ->
                    let signer_lock =
                      Hashtbl.find_or_add t.sender_mutex signer
                        ~default:Mutex.create
                    in
                    let account =
                      Option.bind
                        (Base_ledger.location_of_account ledger signer)
                        ~f:(Base_ledger.get ledger)
                    in
                    match account with
                    | None ->
                        let%map _ =
                          trust_record
                            ( Trust_system.Actions.Sent_useless_gossip
                            , Some
                                ( "account does not exist for id: $account_id"
                                , [ ("account_id", Account_id.to_yojson signer)
                                  ] ) )
                        in
                        Error `Account_not_found
                    | Some account ->
                        let%bind () = Mutex.acquire signer_lock in
                        let rec go sender_local_state u_acc acc
                            (rejected : Rejected.t) = function
                          | [] ->
                              (* We keep the signer lock until this verified diff is applied. *)
                              return
                                (Ok
                                   ( List.rev acc
                                   , List.rev rejected
                                   , sender_local_state
                                   , u_acc ))
                          | c :: cs ->
                              let uc = User_command.of_verifiable c in
                              if Result.is_error !failure then (
                                Mutex.release signer_lock ;
                                return (Error `Other_command_failed) )
                              else if
                                has_sufficient_fee t.pool ~pool_max_size uc
                              then
                                match%bind
                                  Indexed_pool.add_from_gossip_exn_async ~config
                                    ~sender_local_state
                                    ~verify:(fun c ->
                                      match%map
                                        Batcher.verify t.batcher
                                          { diffs with data = [ c ] }
                                      with
                                      | Error _ ->
                                          None
                                      | Ok (Error ()) ->
                                          None
                                      | Ok (Ok [ c ]) ->
                                          Some c
                                      | Ok (Ok _) ->
                                          assert false)
                                    (`Unchecked
                                      ( Transaction_hash.User_command.create uc
                                      , c ))
                                    account.nonce
                                    (Currency.Balance.to_amount
                                       (balance_of_account ~global_slot account))
                                with
                                | Error e -> (
                                    match%bind
                                      handle_command_error t ~trust_record
                                        ~is_sender_local uc e
                                    with
                                    | `Reject ->
                                        failure := Error e ;
                                        Mutex.release signer_lock ;
                                        return (Error `Invalid_command)
                                    | `Ignore ->
                                        go sender_local_state u_acc acc
                                          ( ( uc
                                            , diff_error_of_indexed_pool_error e
                                            )
                                          :: rejected )
                                          cs )
                                | Ok (res, sender_local_state, u) ->
                                    let%bind _ =
                                      trust_record
                                        ( Trust_system.Actions.Sent_useful_gossip
                                        , Some
                                            ( "$cmd"
                                            , [ ( "cmd"
                                                , User_command.to_yojson uc )
                                              ] ) )
                                    in
                                    go sender_local_state
                                      (Indexed_pool.Update.merge u_acc u)
                                      (res :: acc) rejected cs
                              else
                                let%bind _ =
                                  trust_record
                                    ( Trust_system.Actions.Sent_useless_gossip
                                    , Some
                                        ( sprintf
                                            "rejecting command $cmd due to \
                                             insufficient fee."
                                        , [ ("cmd", User_command.to_yojson uc) ]
                                        ) )
                                in
                                go sender_local_state u_acc acc
                                  ((uc, Insufficient_fee) :: rejected)
                                  cs
                        in
                        go
                          (Indexed_pool.get_sender_local_state t.pool signer)
                          Indexed_pool.Update.empty [] [] cs)
              in
              match !failure with
              | Error e when not allow_failures_for_tests ->
                  Or_error.errorf "Diff failed with error %s"
                    (Yojson.Safe.to_string
                       (Indexed_pool.Command_error.to_yojson e))
              | Error _ | Ok () ->
                  let data =
                    List.filter_map diffs' ~f:(function
                      | Error (`Invalid_command | `Other_command_failed) ->
                          (* If this happens, we should be in the Error branch for !failure above *)
                          assert false
                      | Error `Account_not_found ->
                          (* We can just skip this set of commands *)
                          None
                      | Ok t ->
                          Some t)
=======
          | Some _ledger -> (
              match
                Option.all
                  (List.map diffs.data ~f:(function
                    | Parties _ ->
                        failwith "TODO"
                    | Signed_command x ->
                        Some x))
                |> Option.map ~f:(fun data -> { diffs with data })
              with
              | None ->
                  let trust_record =
                    Trust_system.record_envelope_sender t.config.trust_system
                      t.logger sender
>>>>>>> 1575d595
                  in
                  let data : verified =
                    { accepted =
                        List.map data ~f:(fun (cs, _rej, local_state, u) ->
                            (cs, local_state, u))
                    ; rejected =
                        List.concat_map data ~f:(fun (_, rej, _, _) -> rej)
                    }
                  in
                  Ok { diffs with data } )

      let verify (t : pool) (diffs : t Envelope.Incoming.t) :
          verified Envelope.Incoming.t Deferred.Or_error.t =
        verify' ~allow_failures_for_tests:false t diffs

      let register_locally_generated t txn =
        Hashtbl.update t.locally_generated_uncommitted txn ~f:(function
          | Some (_, `Batch batch_num) ->
              (* Use the existing [batch_num] on a re-issue, to avoid splitting
                 existing batches.
              *)
              (Time.now (), `Batch batch_num)
          | None ->
              let batch_num =
                if t.remaining_in_batch > 0 then (
                  t.remaining_in_batch <- t.remaining_in_batch - 1 ;
                  t.current_batch )
                else (
                  t.remaining_in_batch <- max_per_15_seconds - 1 ;
                  t.current_batch <- t.current_batch + 1 ;
                  t.current_batch )
              in
              (Time.now (), `Batch batch_num))

      let apply t (env : verified Envelope.Incoming.t) =
        let module Cs = struct
          type t = Transaction_hash.User_command_with_valid_signature.t list
          [@@deriving to_yojson]
        end in
        let sender = Envelope.Incoming.sender env in
        let is_sender_local = Envelope.Sender.(equal sender Local) in
        let pool_max_size = t.config.pool_max_size in
        let check_dropped dropped =
          let locally_generated_dropped =
            Sequence.filter dropped ~f:(fun tx_dropped ->
                Hashtbl.find_and_remove t.locally_generated_uncommitted
                  tx_dropped
                |> Option.is_some)
            |> Sequence.to_list
          in
          if not (List.is_empty locally_generated_dropped) then
            [%log' info t.logger]
              "Dropped locally generated commands $cmds from transaction pool \
               due to replacement or max size"
              ~metadata:
                [ ( "cmds"
                  , `List
                      (List.map
                         ~f:
                           Transaction_hash.User_command_with_valid_signature
                           .to_yojson locally_generated_dropped) )
                ]
        in
        let pool, add_results =
          let open Indexed_pool in
          List.fold_map ~init:t.pool env.data.accepted
            ~f:(fun acc (cs, local_state, u) ->
              let sender = Sender_local_state.sender local_state in
              Option.iter (Hashtbl.find t.sender_mutex sender) ~f:Mutex.release ;
              if Sender_local_state.is_remove local_state then
                Hashtbl.remove t.sender_mutex sender ;
              (set_sender_local_state acc local_state |> Update.apply u, cs))
        in
        let add_results = List.concat add_results in
        let pool, dropped_for_size =
          drop_until_below_max_size pool ~pool_max_size
        in
        if not (Sequence.is_empty dropped_for_size) then
          [%log' debug t.logger] "dropped commands to maintain max size: $cmds"
            ~metadata:
              [ ("cmds", Cs.to_yojson (Sequence.to_list dropped_for_size)) ] ;
        check_dropped dropped_for_size ;
        t.pool <- pool ;
        Mina_metrics.(
          Gauge.set Transaction_pool.pool_size
            (Float.of_int (Indexed_pool.size pool))) ;
        let trust_record =
          Trust_system.record_envelope_sender t.config.trust_system t.logger
            sender
        in
        let rec go txs =
          let open Interruptible.Deferred_let_syntax in
          match txs with
          | [] ->
              Interruptible.Or_error.return ()
          | (verified, dropped) :: txs ->
              let tx =
                Transaction_hash.User_command_with_valid_signature.command
                  verified
              in
              let tx' = Transaction_hash.User_command.of_checked verified in
              if Indexed_pool.member t.pool tx' then
                if is_sender_local then (
                  [%log' info t.logger]
                    "Rebroadcasting $cmd already present in the pool"
                    ~metadata:[ ("cmd", User_command.to_yojson tx) ] ;
                  register_locally_generated t verified ;
                  go txs )
                else
                  let%bind _ =
                    trust_record (Trust_system.Actions.Sent_old_gossip, None)
                  in
                  go txs
              else (
                if is_sender_local then register_locally_generated t verified ;
                if not (List.is_empty dropped) then
                  [%log' debug t.logger]
                    "dropped commands due to transaction replacement: $dropped"
                    ~metadata:[ ("dropped", Cs.to_yojson dropped) ] ;
                check_dropped (Sequence.of_list dropped) ;
                go txs )
        in
        match t.best_tip_ledger with
        | None ->
            Deferred.Or_error.error_string
              "Got transaction pool diff when transition frontier is \
               unavailable, ignoring."
        | Some ledger -> (
            match%map
              Interruptible.force
              @@
              let open Interruptible.Let_syntax in
              let signal =
                Deferred.map (Base_ledger.detached_signal ledger) ~f:(fun () ->
                    Error.createf "Ledger was detatched"
                    |> Error.tag ~tag:"Transaction_pool.apply")
              in
              let%bind () = Interruptible.lift Deferred.unit signal in
              go add_results
            with
            | Ok res ->
                res
            | Error err ->
                Error err )

      let unsafe_apply (t : pool) (diff : verified Envelope.Incoming.t) :
          (t * rejected, _) Deferred.Result.t =
        match%map apply t diff with
        | Ok () ->
            let accepted = verified_accepted diff.data in
            let rejected = verified_rejected diff.data in
            ( if not (List.is_empty accepted) then
              Mina_metrics.(
                Gauge.set Transaction_pool.useful_transactions_received_time_sec
                  (let x =
                     Time.(now () |> to_span_since_epoch |> Span.to_sec)
                   in
                   x -. Mina_metrics.time_offset_sec)) ) ;
            Ok (accepted, rejected)
        | Error e ->
            Error (`Other e)
    end

    let get_rebroadcastable (t : t) ~has_timed_out =
      let metadata ~key ~time =
        [ ( "cmd"
          , Transaction_hash.User_command_with_valid_signature.to_yojson key )
        ; ("time", `String (Time.to_string_abs ~zone:Time.Zone.utc time))
        ]
      in
      let added_str =
        "it was added at $time and its rebroadcast period is now expired."
      in
      let logger = t.logger in
      Hashtbl.filteri_inplace t.locally_generated_uncommitted
        ~f:(fun ~key ~data:(time, `Batch _) ->
          match has_timed_out time with
          | `Timed_out ->
              [%log info]
                "No longer rebroadcasting uncommitted command $cmd, %s"
                added_str ~metadata:(metadata ~key ~time) ;
              false
          | `Ok ->
              true) ;
      Hashtbl.filteri_inplace t.locally_generated_committed
        ~f:(fun ~key ~data:(time, `Batch _) ->
          match has_timed_out time with
          | `Timed_out ->
              [%log debug]
                "Removing committed locally generated command $cmd from \
                 possible rebroadcast pool, %s"
                added_str ~metadata:(metadata ~key ~time) ;
              false
          | `Ok ->
              true) ;
      (* Important to maintain ordering here *)
      let rebroadcastable_txs =
        Hashtbl.to_alist t.locally_generated_uncommitted
        |> List.sort
             ~compare:(fun (txn1, (_, `Batch batch1)) (txn2, (_, `Batch batch2))
                      ->
               let cmp = compare batch1 batch2 in
               let get_hash =
                 Transaction_hash.User_command_with_valid_signature.hash
               in
               let get_nonce txn =
                 Transaction_hash.User_command_with_valid_signature.command txn
                 |> User_command.nonce_exn
               in
               if cmp <> 0 then cmp
               else
                 let cmp =
                   Mina_numbers.Account_nonce.compare (get_nonce txn1)
                     (get_nonce txn2)
                 in
                 if cmp <> 0 then cmp
                 else Transaction_hash.compare (get_hash txn1) (get_hash txn2))
        |> List.group
             ~break:(fun (_, (_, `Batch batch1)) (_, (_, `Batch batch2)) ->
               batch1 <> batch2)
        |> List.map
             ~f:
               (List.map ~f:(fun (txn, _) ->
                    Transaction_hash.User_command_with_valid_signature.command
                      txn))
      in
      rebroadcastable_txs
  end

  include Network_pool_base.Make (Transition_frontier) (Resource_pool)
end

(* Use this one in downstream consumers *)
module Make (Staged_ledger : sig
  type t

  val ledger : t -> Mina_base.Ledger.t
end)
(Transition_frontier : Transition_frontier_intf
                         with type staged_ledger := Staged_ledger.t) :
  S with type transition_frontier := Transition_frontier.t =
  Make0 (Mina_base.Ledger) (Staged_ledger) (Transition_frontier)

(* TODO: defunctor or remove monkey patching (#3731) *)
include Make
          (Staged_ledger)
          (struct
            include Transition_frontier

            type best_tip_diff = Extensions.Best_tip_diff.view =
              { new_commands : User_command.Valid.t With_status.t list
              ; removed_commands : User_command.Valid.t With_status.t list
              ; reorg_best_tip : bool
              }

            let best_tip_diff_pipe t =
              Extensions.(get_view_pipe (extensions t) Best_tip_diff)
          end)

let%test_module _ =
  ( module struct
    module Mock_base_ledger = Mocks.Base_ledger
    module Mock_staged_ledger = Mocks.Staged_ledger

    let test_keys = Array.init 10 ~f:(fun _ -> Signature_lib.Keypair.create ())

    let precomputed_values = Lazy.force Precomputed_values.for_unit_tests

    let constraint_constants = precomputed_values.constraint_constants

    let consensus_constants = precomputed_values.consensus_constants

    let proof_level = precomputed_values.proof_level

    let logger = Logger.null ()

    let time_controller = Block_time.Controller.basic ~logger

    let verifier =
      Async.Thread_safe.block_on_async_exn (fun () ->
          Verifier.create ~logger ~proof_level ~constraint_constants
            ~conf_dir:None
            ~pids:(Child_processes.Termination.create_pid_table ()))

    module Mock_transition_frontier = struct
      module Breadcrumb = struct
        type t = Mock_staged_ledger.t

        let staged_ledger = Fn.id
      end

      type best_tip_diff =
        { new_commands : User_command.Valid.t With_status.t list
        ; removed_commands : User_command.Valid.t With_status.t list
        ; reorg_best_tip : bool
        }

      type t = best_tip_diff Broadcast_pipe.Reader.t * Breadcrumb.t ref

      let create : unit -> t * best_tip_diff Broadcast_pipe.Writer.t =
       fun () ->
        let pipe_r, pipe_w =
          Broadcast_pipe.create
            { new_commands = []; removed_commands = []; reorg_best_tip = false }
        in
        let accounts =
          List.map (Array.to_list test_keys) ~f:(fun kp ->
              let compressed = Public_key.compress kp.public_key in
              let account_id = Account_id.create compressed Token_id.default in
              ( account_id
              , Account.create account_id
                @@ Currency.Balance.of_int 1_000_000_000_000 ))
        in
        let ledger = Account_id.Map.of_alist_exn accounts in
        ((pipe_r, ref ledger), pipe_w)

      let best_tip (_, best_tip_ref) = !best_tip_ref

      let best_tip_diff_pipe (pipe, _) = pipe
    end

    module Test =
      Make0 (Mock_base_ledger) (Mock_staged_ledger) (Mock_transition_frontier)

    let pool_max_size = 25

    let () =
      Core.Backtrace.elide := false ;
      Async.Scheduler.set_record_backtraces true

    (** Assert the invariants of the locally generated command tracking system.
    *)
    let assert_locally_generated (pool : Test.Resource_pool.t) =
      ignore
        ( Hashtbl.merge pool.locally_generated_committed
            pool.locally_generated_uncommitted ~f:(fun ~key -> function
            | `Both ((committed, _), (uncommitted, _)) ->
                failwithf
                  !"Command \
                    %{sexp:Transaction_hash.User_command_with_valid_signature.t} \
                    in both locally generated committed and uncommitted with \
                    times %s and %s"
                  key (Time.to_string committed)
                  (Time.to_string uncommitted)
                  ()
            | `Left cmd ->
                Some cmd
            | `Right cmd ->
                (* Locally generated uncommitted transactions should be in the
                   pool, so long as we're not in the middle of updating it. *)
                assert (
                  Indexed_pool.member pool.pool
                    (Transaction_hash.User_command.of_checked key) ) ;
                Some cmd)
          : ( Transaction_hash.User_command_with_valid_signature.t
            , Time.t * [ `Batch of int ] )
            Hashtbl.t )

    let setup_test () =
      let tf, best_tip_diff_w = Mock_transition_frontier.create () in
      let tf_pipe_r, _tf_pipe_w = Broadcast_pipe.create @@ Some tf in
      let incoming_diff_r, _incoming_diff_w =
        Strict_pipe.(create ~name:"Transaction pool test" Synchronous)
      in
      let local_diff_r, _local_diff_w =
        Strict_pipe.(create ~name:"Transaction pool test" Synchronous)
      in
      let trust_system = Trust_system.null () in
      let config =
        Test.Resource_pool.make_config ~trust_system ~pool_max_size ~verifier
      in
      let pool =
        Test.create ~config ~logger ~constraint_constants ~consensus_constants
          ~time_controller ~incoming_diffs:incoming_diff_r
          ~local_diffs:local_diff_r ~frontier_broadcast_pipe:tf_pipe_r
        |> Test.resource_pool
      in
      let%map () = Async.Scheduler.yield () in
      ( (fun txs ->
          Indexed_pool.For_tests.assert_invariants pool.pool ;
          assert_locally_generated pool ;
          [%test_eq: User_command.t List.t]
            ( Test.Resource_pool.transactions ~logger pool
            |> Sequence.map
                 ~f:Transaction_hash.User_command_with_valid_signature.command
            |> Sequence.to_list
            |> List.sort ~compare:User_command.compare )
            (List.sort ~compare:User_command.compare txs))
      , pool
      , best_tip_diff_w
      , tf )

    let independent_cmds : User_command.Valid.t list =
      let rec go n cmds =
        let open Quickcheck.Generator.Let_syntax in
        if n < Array.length test_keys then
          let%bind cmd =
            let sender = test_keys.(n) in
            User_command.Valid.Gen.payment ~sign_type:`Real
              ~key_gen:
                (Quickcheck.Generator.tuple2 (return sender)
                   (Quickcheck_lib.of_array test_keys))
              ~max_amount:100_000_000_000 ~fee_range:10_000_000_000 ()
          in
          go (n + 1) (cmd :: cmds)
        else Quickcheck.Generator.return @@ List.rev cmds
      in
      Quickcheck.random_value ~seed:(`Deterministic "constant") (go 0 [])

    let independent_cmds' =
      List.map independent_cmds ~f:User_command.forget_check

    type pool_apply = (User_command.t list, [ `Other of Error.t ]) Result.t
    [@@deriving sexp, compare]

    let canonicalize t =
      Result.map t ~f:(List.sort ~compare:User_command.compare)

    let compare_pool_apply (t1 : pool_apply) (t2 : pool_apply) =
      compare_pool_apply (canonicalize t1) (canonicalize t2)

    let accepted_commands = Result.map ~f:fst

    let mk_with_status (cmd : User_command.Valid.t) =
      { With_status.data = cmd
      ; status =
          Applied
            ( Transaction_status.Auxiliary_data.empty
            , Transaction_status.Balance_data.empty )
      }

    let verify_and_apply pool cs =
      let%bind verified =
        Test.Resource_pool.Diff.verify' ~allow_failures_for_tests:true pool
          (Envelope.Incoming.local cs)
        >>| Or_error.ok_exn
      in
      Test.Resource_pool.Diff.unsafe_apply pool verified

    let%test_unit "transactions are removed in linear case" =
      Thread_safe.block_on_async_exn (fun () ->
          let%bind assert_pool_txs, pool, best_tip_diff_w, _frontier =
            setup_test ()
          in
          assert_pool_txs [] ;
          let%bind apply_res = verify_and_apply pool independent_cmds' in
          [%test_eq: pool_apply]
            (accepted_commands apply_res)
            (Ok independent_cmds') ;
          assert_pool_txs independent_cmds' ;
          let%bind () =
            Broadcast_pipe.Writer.write best_tip_diff_w
              { new_commands = [ mk_with_status (List.hd_exn independent_cmds) ]
              ; removed_commands = []
              ; reorg_best_tip = false
              }
          in
          let%bind () = Async.Scheduler.yield_until_no_jobs_remain () in
          assert_pool_txs (List.tl_exn independent_cmds') ;
          let%bind () =
            Broadcast_pipe.Writer.write best_tip_diff_w
              { new_commands =
                  List.map ~f:mk_with_status
                    (List.take (List.tl_exn independent_cmds) 2)
              ; removed_commands = []
              ; reorg_best_tip = false
              }
          in
          let%bind () = Async.Scheduler.yield_until_no_jobs_remain () in
          assert_pool_txs (List.drop independent_cmds' 3) ;
          Deferred.unit)

    let rec map_set_multi map pairs =
      match pairs with
      | (k, v) :: pairs' ->
          let pk = Public_key.compress test_keys.(k).public_key in
          let key = Account_id.create pk Token_id.default in
          map_set_multi (Map.set map ~key ~data:v) pairs'
      | [] ->
          map

    let mk_account i balance nonce =
      let public_key = Public_key.compress @@ test_keys.(i).public_key in
      ( i
      , { Account.Poly.Stable.Latest.public_key
        ; token_id = Token_id.default
        ; token_permissions =
            Token_permissions.Not_owned { account_disabled = false }
        ; balance = Currency.Balance.of_int balance
        ; nonce = Account.Nonce.of_int nonce
        ; receipt_chain_hash = Receipt.Chain_hash.empty
        ; delegate = Some public_key
        ; voting_for =
            Quickcheck.random_value ~seed:(`Deterministic "constant")
              State_hash.gen
        ; timing = Account.Timing.Untimed
        ; permissions = Permissions.user_default
        ; snapp = None
        } )

    let%test_unit "Transactions are removed and added back in fork changes" =
      Thread_safe.block_on_async_exn (fun () ->
          let%bind assert_pool_txs, pool, best_tip_diff_w, (_, best_tip_ref) =
            setup_test ()
          in
          assert_pool_txs [] ;
          let%bind apply_res =
            verify_and_apply pool
              (List.hd_exn independent_cmds' :: List.drop independent_cmds' 2)
          in
          [%test_eq: pool_apply]
            (accepted_commands apply_res)
            (Ok (List.hd_exn independent_cmds' :: List.drop independent_cmds' 2)) ;
          best_tip_ref :=
            map_set_multi !best_tip_ref [ mk_account 1 1_000_000_000_000 1 ] ;
          let%bind () =
            Broadcast_pipe.Writer.write best_tip_diff_w
              { new_commands =
                  List.map ~f:mk_with_status @@ List.take independent_cmds 1
              ; removed_commands =
                  List.map ~f:mk_with_status
                  @@ [ List.nth_exn independent_cmds 1 ]
              ; reorg_best_tip = true
              }
          in
          assert_pool_txs (List.tl_exn independent_cmds') ;
          Deferred.unit)

    let%test_unit "invalid transactions are not accepted" =
      Thread_safe.block_on_async_exn (fun () ->
          let%bind assert_pool_txs, pool, best_tip_diff_w, (_, best_tip_ref) =
            setup_test ()
          in
          assert_pool_txs [] ;
          best_tip_ref :=
            map_set_multi !best_tip_ref
              [ mk_account 0 0 0; mk_account 1 1_000_000_000_000 1 ] ;
          (* need a best tip diff so the ref is actually read *)
          let%bind _ =
            Broadcast_pipe.Writer.write best_tip_diff_w
              { new_commands = []
              ; removed_commands = []
              ; reorg_best_tip = false
              }
          in
          let%bind apply_res = verify_and_apply pool independent_cmds' in
          [%test_eq: pool_apply]
            (Ok (List.drop independent_cmds' 2))
            (accepted_commands apply_res) ;
          assert_pool_txs (List.drop independent_cmds' 2) ;
          Deferred.unit)

    let mk_payment' ?valid_until sender_idx fee nonce receiver_idx amount =
      let get_pk idx = Public_key.compress test_keys.(idx).public_key in
      Signed_command.sign test_keys.(sender_idx)
        (Signed_command_payload.create ~fee:(Currency.Fee.of_int fee)
           ~fee_token:Token_id.default ~fee_payer_pk:(get_pk sender_idx)
           ~valid_until
           ~nonce:(Account.Nonce.of_int nonce)
           ~memo:(Signed_command_memo.create_by_digesting_string_exn "foo")
           ~body:
             (Signed_command_payload.Body.Payment
                { source_pk = get_pk sender_idx
                ; receiver_pk = get_pk receiver_idx
                ; token_id = Token_id.default
                ; amount = Currency.Amount.of_int amount
                }))

    let mk_payment ?valid_until sender_idx fee nonce receiver_idx amount =
      User_command.Signed_command
        (mk_payment' ?valid_until sender_idx fee nonce receiver_idx amount)

    let current_global_slot () =
      let current_time = Block_time.now time_controller in
      Consensus.Data.Consensus_time.(
        of_time_exn ~constants:consensus_constants current_time
        |> to_global_slot)

    let%test_unit "Now-invalid transactions are removed from the pool on fork \
                   changes" =
      Thread_safe.block_on_async_exn (fun () ->
          let%bind assert_pool_txs, pool, best_tip_diff_w, (_, best_tip_ref) =
            setup_test ()
          in
          assert_pool_txs [] ;
          best_tip_ref :=
            map_set_multi !best_tip_ref [ mk_account 0 1_000_000_000_000 1 ] ;
          let%bind _ =
            Broadcast_pipe.Writer.write best_tip_diff_w
              { new_commands =
                  List.map ~f:mk_with_status @@ List.take independent_cmds 2
              ; removed_commands = []
              ; reorg_best_tip = false
              }
          in
          assert_pool_txs [] ;
          let cmd1 =
            let sender = test_keys.(0) in
            Quickcheck.random_value
              (User_command.Valid.Gen.payment ~sign_type:`Real
                 ~key_gen:
                   Quickcheck.Generator.(
                     tuple2 (return sender) (Quickcheck_lib.of_array test_keys))
                 ~nonce:(Account.Nonce.of_int 1) ~max_amount:100_000_000_000
                 ~fee_range:10_000_000_000 ())
          in
          let%bind apply_res =
            verify_and_apply pool [ User_command.forget_check cmd1 ]
          in
          [%test_eq: pool_apply]
            (accepted_commands apply_res)
            (Ok [ User_command.forget_check cmd1 ]) ;
          assert_pool_txs [ User_command.forget_check cmd1 ] ;
          let cmd2 = mk_payment 0 1_000_000_000 0 5 999_000_000_000 in
          best_tip_ref := map_set_multi !best_tip_ref [ mk_account 0 0 1 ] ;
          let%bind _ =
            Broadcast_pipe.Writer.write best_tip_diff_w
              { new_commands =
                  List.map ~f:mk_with_status
                  @@ (cmd2 :: List.drop independent_cmds 2)
              ; removed_commands =
                  List.map ~f:mk_with_status @@ List.take independent_cmds 2
              ; reorg_best_tip = true
              }
          in
          (*first cmd from removed_commands gets replaced by cmd2 (same sender), cmd1 is invalid because of insufficient balance, and so only the second cmd from removed_commands is expected to be in the pool*)
          assert_pool_txs [ List.nth_exn independent_cmds' 1 ] ;
          Deferred.unit)

    let%test_unit "expired transactions are not accepted" =
      Thread_safe.block_on_async_exn (fun () ->
          let%bind assert_pool_txs, pool, _best_tip_diff_w, (_, _best_tip_ref) =
            setup_test ()
          in
          assert_pool_txs [] ;
          let curr_slot = current_global_slot () in
          let curr_slot_plus_three =
            Mina_numbers.Global_slot.(succ (succ (succ curr_slot)))
          in
          let valid_command =
            mk_payment ~valid_until:curr_slot_plus_three 1 1_000_000_000 1 9
              1_000_000_000
          in
          let expired_commands =
            [ mk_payment ~valid_until:curr_slot 0 1_000_000_000 1 9
                1_000_000_000
            ; mk_payment 0 1_000_000_000 2 9 1_000_000_000
            ]
          in
          (*Wait till global slot increases* by 1 which invalidates the commands with valid_until=curr_slot*)
          let%bind () =
            after
              (Block_time.Span.to_time_span
                 consensus_constants.block_window_duration_ms)
          in
          let all_valid_commands = independent_cmds @ [ valid_command ] in
          let%bind apply_res =
            verify_and_apply pool
              (List.map
                 (all_valid_commands @ expired_commands)
                 ~f:User_command.forget_check)
          in
          let cmds_wo_check =
            List.map all_valid_commands ~f:User_command.forget_check
          in
          [%test_eq: pool_apply] (Ok cmds_wo_check)
            (accepted_commands apply_res) ;
          assert_pool_txs cmds_wo_check ;
          Deferred.unit)

    let%test_unit "Expired transactions that are already in the pool are \
                   removed from the pool when best tip changes" =
      Thread_safe.block_on_async_exn (fun () ->
          let%bind assert_pool_txs, pool, best_tip_diff_w, (_, best_tip_ref) =
            setup_test ()
          in
          assert_pool_txs [] ;
          let curr_slot = current_global_slot () in
          let curr_slot_plus_three =
            Mina_numbers.Global_slot.(succ (succ (succ curr_slot)))
          in
          let curr_slot_plus_seven =
            Mina_numbers.Global_slot.(
              succ (succ (succ (succ curr_slot_plus_three))))
          in
          let few_now, _few_later =
            List.split_n independent_cmds (List.length independent_cmds / 2)
          in
          let expires_later1 =
            mk_payment ~valid_until:curr_slot_plus_three 0 1_000_000_000 1 9
              10_000_000_000
          in
          let expires_later2 =
            mk_payment ~valid_until:curr_slot_plus_seven 0 1_000_000_000 2 9
              10_000_000_000
          in
          let valid_commands = few_now @ [ expires_later1; expires_later2 ] in
          let cmds_wo_check =
            List.map valid_commands ~f:User_command.forget_check
          in
          let%bind apply_res = verify_and_apply pool cmds_wo_check in
          [%test_eq: pool_apply]
            (accepted_commands apply_res)
            (Ok cmds_wo_check) ;
          assert_pool_txs cmds_wo_check ;
          (*new commands from best tip diff should be removed from the pool*)
          (*update the nonce to be consistent with the commands in the block*)
          best_tip_ref :=
            map_set_multi !best_tip_ref [ mk_account 0 1_000_000_000_000_000 2 ] ;
          let%bind _ =
            Broadcast_pipe.Writer.write best_tip_diff_w
              { new_commands =
                  List.map ~f:mk_with_status
                    [ List.nth_exn few_now 0; expires_later1 ]
              ; removed_commands = []
              ; reorg_best_tip = false
              }
          in
          let cmds_wo_check =
            List.map ~f:User_command.forget_check
              (expires_later2 :: List.drop few_now 1)
          in
          let%bind () = Async.Scheduler.yield_until_no_jobs_remain () in
          assert_pool_txs cmds_wo_check ;
          (*Add new commands, remove old commands some of which are now expired*)
          let expired_command =
            mk_payment ~valid_until:curr_slot 9 1_000_000_000 0 5 1_000_000_000
          in
          let unexpired_command =
            mk_payment ~valid_until:curr_slot_plus_seven 8 1_000_000_000 0 9
              1_000_000_000
          in
          let valid_forever = List.nth_exn few_now 0 in
          let removed_commands =
            [ valid_forever
            ; expires_later1
            ; expired_command
            ; unexpired_command
            ]
            |> List.map ~f:mk_with_status
          in
          let n_block_times n =
            Int64.(
              Block_time.Span.to_ms consensus_constants.block_window_duration_ms
              * n)
            |> Block_time.Span.of_ms
          in
          let%bind () =
            after (Block_time.Span.to_time_span (n_block_times 3L))
          in
          let%bind _ =
            Broadcast_pipe.Writer.write best_tip_diff_w
              { new_commands = [ mk_with_status valid_forever ]
              ; removed_commands
              ; reorg_best_tip = true
              }
          in
          (*expired_command should not be in the pool becuase they are expired and (List.nth few_now 0) becuase it was committed in a block*)
          let cmds_wo_check =
            List.map ~f:User_command.forget_check
              ( expires_later1 :: expires_later2 :: unexpired_command
              :: List.drop few_now 1 )
          in
          let%bind () = Async.Scheduler.yield_until_no_jobs_remain () in
          assert_pool_txs cmds_wo_check ;
          (*after 5 block times there should be no expired transactions*)
          let%bind () =
            after (Block_time.Span.to_time_span (n_block_times 5L))
          in
          let%bind _ =
            Broadcast_pipe.Writer.write best_tip_diff_w
              { new_commands = []
              ; removed_commands = []
              ; reorg_best_tip = false
              }
          in
          let cmds_wo_check =
            List.map ~f:User_command.forget_check (List.drop few_now 1)
          in
          let%bind () = Async.Scheduler.yield_until_no_jobs_remain () in
          assert_pool_txs cmds_wo_check ;
          Deferred.unit)

    let%test_unit "Now-invalid transactions are removed from the pool when the \
                   transition frontier is recreated" =
      Thread_safe.block_on_async_exn (fun () ->
          (* Set up initial frontier *)
          let frontier_pipe_r, frontier_pipe_w = Broadcast_pipe.create None in
          let incoming_diff_r, _incoming_diff_w =
            Strict_pipe.(create ~name:"Transaction pool test" Synchronous)
          in
          let local_diff_r, _local_diff_w =
            Strict_pipe.(create ~name:"Transaction pool test" Synchronous)
          in
          let trust_system = Trust_system.null () in
          let config =
            Test.Resource_pool.make_config ~trust_system ~pool_max_size
              ~verifier
          in
          let pool =
            Test.create ~config ~logger ~constraint_constants
              ~consensus_constants ~time_controller
              ~incoming_diffs:incoming_diff_r ~local_diffs:local_diff_r
              ~frontier_broadcast_pipe:frontier_pipe_r
            |> Test.resource_pool
          in
          let assert_pool_txs txs =
            [%test_eq: User_command.t List.t]
              ( Test.Resource_pool.transactions ~logger pool
              |> Sequence.map
                   ~f:Transaction_hash.User_command_with_valid_signature.command
              |> Sequence.to_list
              |> List.sort ~compare:User_command.compare )
            @@ List.sort ~compare:User_command.compare txs
          in
          assert_pool_txs [] ;
          let frontier1, best_tip_diff_w1 =
            Mock_transition_frontier.create ()
          in
          let%bind _ =
            Broadcast_pipe.Writer.write frontier_pipe_w (Some frontier1)
          in
          let%bind _ = verify_and_apply pool independent_cmds' in
          assert_pool_txs @@ independent_cmds' ;
          (* Destroy initial frontier *)
          Broadcast_pipe.Writer.close best_tip_diff_w1 ;
          let%bind _ = Broadcast_pipe.Writer.write frontier_pipe_w None in
          (* Set up second frontier *)
          let ((_, ledger_ref2) as frontier2), _best_tip_diff_w2 =
            Mock_transition_frontier.create ()
          in
          ledger_ref2 :=
            map_set_multi !ledger_ref2
              [ mk_account 0 20_000_000_000_000 5
              ; mk_account 1 0 0
              ; mk_account 2 0 1
              ] ;
          let%bind _ =
            Broadcast_pipe.Writer.write frontier_pipe_w (Some frontier2)
          in
          assert_pool_txs @@ List.drop independent_cmds' 3 ;
          Deferred.unit)

    let%test_unit "transaction replacement works" =
      Thread_safe.block_on_async_exn
      @@ fun () ->
      let%bind assert_pool_txs, pool, _best_tip_diff_w, frontier =
        setup_test ()
      in
      let set_sender idx (tx : Signed_command.t) =
        let sender_kp = test_keys.(idx) in
        let sender_pk = Public_key.compress sender_kp.public_key in
        let payload : Signed_command.Payload.t =
          match tx.payload with
          | { common; body = Payment payload } ->
              { common = { common with fee_payer_pk = sender_pk }
              ; body = Payment { payload with source_pk = sender_pk }
              }
          | { common; body = Stake_delegation (Set_delegate payload) } ->
              { common = { common with fee_payer_pk = sender_pk }
              ; body =
                  Stake_delegation
                    (Set_delegate { payload with delegator = sender_pk })
              }
          | { common
            ; body =
                (Create_new_token _ | Create_token_account _ | Mint_tokens _) as
                body
            } ->
              { common = { common with fee_payer_pk = sender_pk }; body }
        in
        User_command.Signed_command (Signed_command.sign sender_kp payload)
      in
      let txs0 =
        [ mk_payment' 0 1_000_000_000 0 9 20_000_000_000
        ; mk_payment' 0 1_000_000_000 1 9 12_000_000_000
        ; mk_payment' 0 1_000_000_000 2 9 500_000_000_000
        ]
      in
      let txs0' = List.map txs0 ~f:Signed_command.forget_check in
      let txs1 = List.map ~f:(set_sender 1) txs0' in
      let txs2 = List.map ~f:(set_sender 2) txs0' in
      let txs3 = List.map ~f:(set_sender 3) txs0' in
      let txs_all =
        List.map ~f:(fun x -> User_command.Signed_command x) txs0
        @ txs1 @ txs2 @ txs3
      in
      let txs_all = List.map txs_all ~f:User_command.forget_check in
      let%bind apply_res = verify_and_apply pool txs_all in
      [%test_eq: pool_apply] (Ok txs_all) (accepted_commands apply_res) ;
      assert_pool_txs @@ txs_all ;
      let replace_txs =
        [ (* sufficient fee *)
          mk_payment 0 16_000_000_000 0 1 440_000_000_000
        ; (* insufficient fee *)
          mk_payment 1 4_000_000_000 0 1 788_000_000_000
        ; (* sufficient *)
          mk_payment 2 20_000_000_000 1 4 721_000_000_000
        ; (* insufficient *)
          (let amount = 927_000_000_000 in
           let fee =
             let ledger = Mock_transition_frontier.best_tip frontier in
             let sender_kp = test_keys.(3) in
             let sender_pk = Public_key.compress sender_kp.public_key in
             let sender_aid = Account_id.create sender_pk Token_id.default in
             let location =
               Mock_base_ledger.location_of_account ledger sender_aid
               |> Option.value_exn
             in
             (* Spend all of the tokens in the account. Should fail because the
                command with nonce=0 will already have spent some.
             *)
             let account =
               Mock_base_ledger.get ledger location |> Option.value_exn
             in
             Currency.Balance.to_int account.balance - amount
           in
           mk_payment 3 fee 1 4 amount)
        ]
      in
      let replace_txs = List.map replace_txs ~f:User_command.forget_check in
      let%bind apply_res_2 = verify_and_apply pool replace_txs in
      [%test_eq: pool_apply]
        (Ok [ List.nth_exn replace_txs 0; List.nth_exn replace_txs 2 ])
        (accepted_commands apply_res_2) ;
      Deferred.unit

    let%test_unit "it drops queued transactions if a committed one makes there \
                   be insufficient funds" =
      Thread_safe.block_on_async_exn
      @@ fun () ->
      let%bind assert_pool_txs, pool, best_tip_diff_w, (_, best_tip_ref) =
        setup_test ()
      in
      let txs =
        [ mk_payment 0 5_000_000_000 0 9 20_000_000_000
        ; mk_payment 0 6_000_000_000 1 5 77_000_000_000
        ; mk_payment 0 1_000_000_000 2 3 891_000_000_000
        ]
      in
      let committed_tx = mk_payment 0 5_000_000_000 0 2 25_000_000_000 in
      let txs = txs |> List.map ~f:User_command.forget_check in
      let%bind apply_res = verify_and_apply pool txs in
      [%test_eq: pool_apply] (Ok txs) (accepted_commands apply_res) ;
      assert_pool_txs @@ txs ;
      best_tip_ref :=
        map_set_multi !best_tip_ref [ mk_account 0 970_000_000_000 1 ] ;
      let%bind () =
        Broadcast_pipe.Writer.write best_tip_diff_w
          { new_commands = List.map ~f:mk_with_status @@ [ committed_tx ]
          ; removed_commands = []
          ; reorg_best_tip = false
          }
      in
      assert_pool_txs [ List.nth_exn txs 1 ] ;
      Deferred.unit

    let%test_unit "max size is maintained" =
      Quickcheck.test ~trials:500
        (let open Quickcheck.Generator.Let_syntax in
        let%bind init_ledger_state = Ledger.gen_initial_ledger_state in
        let%bind cmds_count = Int.gen_incl pool_max_size (pool_max_size * 2) in
        let%bind cmds =
          User_command.Valid.Gen.sequence ~sign_type:`Real ~length:cmds_count
            init_ledger_state
        in
        return (init_ledger_state, cmds))
        ~f:(fun (init_ledger_state, cmds) ->
          Thread_safe.block_on_async_exn (fun () ->
              let%bind _assert_pool_txs, pool, best_tip_diff_w, (_, best_tip_ref)
                  =
                setup_test ()
              in
              let mock_ledger =
                Account_id.Map.of_alist_exn
                  ( init_ledger_state |> Array.to_sequence
                  |> Sequence.map ~f:(fun (kp, balance, nonce, timing) ->
                         let public_key = Public_key.compress kp.public_key in
                         let account_id =
                           Account_id.create public_key Token_id.default
                         in
                         ( account_id
                         , { (Account.initialize account_id) with
                             balance =
                               Currency.Balance.of_uint64
                                 (Currency.Amount.to_uint64 balance)
                           ; nonce
                           ; timing
                           } ))
                  |> Sequence.to_list )
              in
              best_tip_ref := mock_ledger ;
              let%bind () =
                Broadcast_pipe.Writer.write best_tip_diff_w
                  { new_commands = []
                  ; removed_commands = []
                  ; reorg_best_tip = true
                  }
              in
              let cmds1, cmds2 = List.split_n cmds pool_max_size in
              let%bind apply_res1 =
                verify_and_apply pool
                  (List.map cmds1 ~f:User_command.forget_check)
              in
              assert (Result.is_ok apply_res1) ;
              [%test_eq: int] pool_max_size (Indexed_pool.size pool.pool) ;
              let%map _apply_res2 =
                verify_and_apply pool
                  (List.map cmds2 ~f:User_command.forget_check)
              in
              (* N.B. Adding a transaction when the pool is full may drop > 1
                 command, so the size now is not necessarily the maximum.
                 Applying the diff may also return an error if none of the new
                 commands have higher fee than the lowest one already in the
                 pool.
              *)
              assert (Indexed_pool.size pool.pool <= pool_max_size)))

    let assert_rebroadcastable pool cmds =
      let normalize = List.sort ~compare:User_command.compare in
      let expected =
        match normalize cmds with [] -> [] | normalized -> [ normalized ]
      in
      [%test_eq: User_command.t list list]
        ( List.map ~f:normalize
        @@ Test.Resource_pool.get_rebroadcastable pool
             ~has_timed_out:(Fn.const `Ok) )
        expected

    let mock_sender =
      Envelope.Sender.Remote
        (Peer.create
           (Unix.Inet_addr.of_string "1.2.3.4")
           ~peer_id:(Peer.Id.unsafe_of_string "contents should be irrelevant")
           ~libp2p_port:8302)

    let%test_unit "rebroadcastable transaction behavior" =
      Thread_safe.block_on_async_exn (fun () ->
          let%bind assert_pool_txs, pool, best_tip_diff_w, _frontier =
            setup_test ()
          in
          assert_pool_txs [] ;
          let local_cmds = List.take independent_cmds 5 in
          let local_cmds' = List.map local_cmds ~f:User_command.forget_check in
          let remote_cmds = List.drop independent_cmds 5 in
          let remote_cmds' =
            List.map remote_cmds ~f:User_command.forget_check
          in
          (* Locally generated transactions are rebroadcastable *)
          let%bind apply_res_1 = verify_and_apply pool local_cmds' in
          [%test_eq: pool_apply]
            (accepted_commands apply_res_1)
            (Ok local_cmds') ;
          assert_pool_txs local_cmds' ;
          assert_rebroadcastable pool local_cmds' ;
          (* Adding non-locally-generated transactions doesn't affect
             rebroadcastable pool *)
          let%bind apply_res_2 =
            let%bind verified =
              Test.Resource_pool.Diff.verify pool
                (Envelope.Incoming.wrap ~data:remote_cmds' ~sender:mock_sender)
              >>| Or_error.ok_exn
            in
            Test.Resource_pool.Diff.unsafe_apply pool verified
          in
          [%test_eq: pool_apply]
            (accepted_commands apply_res_2)
            (Ok remote_cmds') ;
          assert_pool_txs (local_cmds' @ remote_cmds') ;
          assert_rebroadcastable pool local_cmds' ;
          (* When locally generated transactions are committed they are no
             longer rebroadcastable *)
          let%bind () =
            Broadcast_pipe.Writer.write best_tip_diff_w
              { new_commands =
                  List.map ~f:mk_with_status @@ List.take local_cmds 2
                  @ List.take remote_cmds 3
              ; removed_commands = []
              ; reorg_best_tip = false
              }
          in
          assert_pool_txs (List.drop local_cmds' 2 @ List.drop remote_cmds' 3) ;
          assert_rebroadcastable pool (List.drop local_cmds' 2) ;
          (* Reorgs put locally generated transactions back into the
             rebroadcastable pool, if they were removed and not re-added *)
          let%bind () =
            Broadcast_pipe.Writer.write best_tip_diff_w
              { new_commands =
                  List.map ~f:mk_with_status @@ List.take local_cmds 1
              ; removed_commands =
                  List.map ~f:mk_with_status @@ List.take local_cmds 2
              ; reorg_best_tip = true
              }
          in
          assert_pool_txs (List.tl_exn local_cmds' @ List.drop remote_cmds' 3) ;
          assert_rebroadcastable pool (List.tl_exn local_cmds') ;
          (* Committing them again removes them from the pool again. *)
          let%bind () =
            Broadcast_pipe.Writer.write best_tip_diff_w
              { new_commands =
                  List.map ~f:mk_with_status @@ List.tl_exn local_cmds
                  @ List.drop remote_cmds 3
              ; removed_commands = []
              ; reorg_best_tip = false
              }
          in
          assert_pool_txs [] ;
          assert_rebroadcastable pool [] ;
          (* A reorg that doesn't re-add anything puts the right things back
             into the rebroadcastable pool. *)
          let%bind () =
            Broadcast_pipe.Writer.write best_tip_diff_w
              { new_commands = []
              ; removed_commands =
                  List.map ~f:mk_with_status @@ List.drop local_cmds 3
                  @ remote_cmds
              ; reorg_best_tip = true
              }
          in
          assert_pool_txs (List.drop local_cmds' 3 @ remote_cmds') ;
          assert_rebroadcastable pool (List.drop local_cmds' 3) ;
          (* Committing again removes them. (Checking this works in both one and
             two step reorg processes) *)
          let%bind () =
            Broadcast_pipe.Writer.write best_tip_diff_w
              { new_commands =
                  List.map ~f:mk_with_status @@ [ List.nth_exn local_cmds 3 ]
              ; removed_commands = []
              ; reorg_best_tip = false
              }
          in
          assert_pool_txs (List.drop local_cmds' 4 @ remote_cmds') ;
          assert_rebroadcastable pool (List.drop local_cmds' 4) ;
          (* When transactions expire from rebroadcast pool they are gone. This
             doesn't affect the main pool.
          *)
          ignore
            ( Test.Resource_pool.get_rebroadcastable pool
                ~has_timed_out:(Fn.const `Timed_out)
              : User_command.t list list ) ;
          assert_pool_txs (List.drop local_cmds' 4 @ remote_cmds') ;
          assert_rebroadcastable pool [] ;
          Deferred.unit)
  end )<|MERGE_RESOLUTION|>--- conflicted
+++ resolved
@@ -50,11 +50,7 @@
     module V1 = struct
       type t = User_command.Stable.V1.t list [@@deriving sexp, yojson, hash]
 
-<<<<<<< HEAD
       let to_latest : t -> V2.t = List.map ~f:User_command.Stable.V1.to_latest
-=======
-      let to_latest = List.map ~f:User_command.Stable.V1.to_latest
->>>>>>> 1575d595
     end
   end]
 
@@ -183,12 +179,8 @@
         [@@deriving sexp, yojson]
 
         let to_latest (t : t) : V2.t =
-<<<<<<< HEAD
-          List.map t ~f:(fun (x, y) -> (User_command.Stable.V1.to_latest x, y))
-=======
           List.map t ~f:(fun (cmd, err) ->
               (User_command.Stable.V1.to_latest cmd, err))
->>>>>>> 1575d595
       end
     end]
 
@@ -508,8 +500,6 @@
                   ~initial_minimum_balance))
           |> Option.value ~default:Currency.Balance.zero
 
-<<<<<<< HEAD
-=======
     let check_command (t : User_command.t) : User_command.Valid.t option =
       match t with
       | Parties _ ->
@@ -518,7 +508,6 @@
           Option.map (Signed_command.check t) ~f:(fun x ->
               User_command.Signed_command x)
 
->>>>>>> 1575d595
     let handle_transition_frontier_diff
         ( ({ new_commands; removed_commands; reorg_best_tip = _ } :
             Transition_frontier.best_tip_diff)
@@ -1153,7 +1142,6 @@
               Deferred.Or_error.error_string
                 "We don't have a transition frontier at the moment, so we're \
                  unable to verify any transactions."
-<<<<<<< HEAD
           | Some ledger -> (
               let data' =
                 List.map diffs.data
@@ -1300,22 +1288,6 @@
                           None
                       | Ok t ->
                           Some t)
-=======
-          | Some _ledger -> (
-              match
-                Option.all
-                  (List.map diffs.data ~f:(function
-                    | Parties _ ->
-                        failwith "TODO"
-                    | Signed_command x ->
-                        Some x))
-                |> Option.map ~f:(fun data -> { diffs with data })
-              with
-              | None ->
-                  let trust_record =
-                    Trust_system.record_envelope_sender t.config.trust_system
-                      t.logger sender
->>>>>>> 1575d595
                   in
                   let data : verified =
                     { accepted =
