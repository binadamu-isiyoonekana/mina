--- conflicted
+++ resolved
@@ -684,16 +684,10 @@
 end
 
 (* TODO: defunctor or remove monkey patching (#3731) *)
-<<<<<<< HEAD
 include
-  Make (Mina_base.Ledger) (Staged_ledger)
+  Make (Mina_ledger.Ledger) (Staged_ledger)
     (struct
       include Transition_frontier
-=======
-include Make (Mina_ledger.Ledger) (Staged_ledger)
-          (struct
-            include Transition_frontier
->>>>>>> ea6c7ee8
 
       type best_tip_diff = Extensions.Best_tip_diff.view
 
@@ -759,8 +753,7 @@
 
     let expiry_ns =
       Time_ns.Span.of_hr
-        (Float.of_int
-           precomputed_values.genesis_constants.transaction_expiry_hr)
+        (Float.of_int precomputed_values.genesis_constants.transaction_expiry_hr)
 
     let verifier =
       Async.Thread_safe.block_on_async_exn (fun () ->
