open Core_kernel
open Async_kernel
open Network_peer

(* Only show stdout for failed inline tests. *)
open Inline_test_quiet_logs

module Id = Unique_id.Int ()

type ('init, 'result) elt =
  { id : Id.t
  ; data : 'init
  ; weight : int
  ; res : (('result, Verifier.invalid) Result.t Or_error.t Ivar.t[@sexp.opaque])
  }
[@@deriving sexp]

type ('proof, 'result) state =
  | Waiting
  | Verifying of { out_for_verification : ('proof, 'result) elt list }
[@@deriving sexp]

module Q = Doubly_linked

type ('init, 'partially_validated, 'result) t =
  { mutable state : ('init, 'result) state
  ; how_to_add : [ `Insert | `Enqueue_back ]
  ; queue : ('init, 'result) elt Q.t
  ; compare_init : ('init -> 'init -> int) option
  ; logger : (Logger.t[@sexp.opaque])
  ; weight : 'init -> int
  ; max_weight_per_call : int option
  ; verifier :
         (* The batched verifier may make partial progress on its input so that we can
            save time when it is re-verified in a smaller batch in the case that a batch
            fails to verify. *)
         [ `Init of 'init | `Partially_validated of 'partially_validated ] list
      -> [ `Valid of 'result
         | Verifier.invalid
         | `Potentially_invalid of 'partially_validated * Error.t ]
         list
         Deferred.Or_error.t
        [@sexp.opaque]
  }
[@@deriving sexp]

let create ?(how_to_add = `Enqueue_back) ?logger ?compare_init
    ?(weight = fun _ -> 1) ?max_weight_per_call verifier =
  { state = Waiting
  ; queue = Q.create ()
  ; how_to_add
  ; compare_init
  ; verifier
  ; weight
  ; max_weight_per_call
  ; logger = Option.value logger ~default:(Logger.create ())
  }

let call_verifier t (ps : 'proof list) = t.verifier ps

(* Worst case (if all the proofs are invalid): log n * (2^(log n) + 1)
   In the average case this should show better performance.
   We could implement the trusted/untrusted batches from the snark pool batching RFC #4882
   to further mitigate possible DoS/DDoS here
*)
let rec determine_outcome :
    type p r partial.
       (p, r) elt list
    -> [ `Valid of r
       | `Potentially_invalid of partial * Error.t
       | Verifier.invalid ]
       list
    -> (p, partial, r) t
    -> unit Deferred.Or_error.t =
 fun ps res v ->
  O1trace.thread "determining_batcher_outcome" (fun () ->
      (* First separate out all the known results. That information will definitely be included
         in the outcome.
      *)
      let logger = Logger.create () in
      let potentially_invalid =
        List.filter_map (List.zip_exn ps res) ~f:(fun (elt, r) ->
            match r with
            | `Valid r ->
                if Ivar.is_full elt.res then
                  [%log error] "Ivar.fill bug is here!" ;
                Ivar.fill elt.res (Ok (Ok r)) ;
                None
            | `Invalid_keys keys ->
                if Ivar.is_full elt.res then
                  [%log error] "Ivar.fill bug is here!" ;
                Ivar.fill elt.res (Ok (Error (`Invalid_keys keys))) ;
                None
            | `Invalid_signature keys ->
                if Ivar.is_full elt.res then
                  [%log error] "Ivar.fill bug is here!" ;
                Ivar.fill elt.res (Ok (Error (`Invalid_signature keys))) ;
                None
            | `Invalid_proof err ->
                if Ivar.is_full elt.res then
<<<<<<< HEAD
                  [%log error] "Ivar.fill bug is here!" ;
                Ivar.fill elt.res (Ok (Error `Invalid_proof)) ;
=======
                  [%log' error (Logger.create ())] "Ivar.fill bug is here!" ;
                Ivar.fill elt.res (Ok (Error (`Invalid_proof err))) ;
>>>>>>> d84d63a0
                None
            | `Missing_verification_key keys ->
                if Ivar.is_full elt.res then
                  [%log error] "Ivar.fill bug is here!" ;
                Ivar.fill elt.res (Ok (Error (`Missing_verification_key keys))) ;
                None
<<<<<<< HEAD
            | `Unexpected_verification_key keys ->
                if Ivar.is_full elt.res then
                  [%log error] "Ivar.fill bug is here!" ;
                Ivar.fill elt.res
                  (Ok (Error (`Unexpected_verification_key keys))) ;
                None
            | `Mismatched_authorization_kind keys ->
                if Ivar.is_full elt.res then
                  [%log error] "Ivar.fill bug is here!" ;
                Ivar.fill elt.res
                  (Ok (Error (`Mismatched_authorization_kind keys))) ;
                None
            | `Potentially_invalid new_hint ->
                Some (elt, new_hint) )
=======
            | `Potentially_invalid (new_hint, err) ->
                Some (elt, new_hint, err) )
>>>>>>> d84d63a0
      in
      let open Deferred.Or_error.Let_syntax in
      match potentially_invalid with
      | [] ->
          (* All results are known *)
          return ()
<<<<<<< HEAD
      | [ ({ res; _ }, _) ] ->
          if Ivar.is_full res then [%log error] "Ivar.fill bug is here!" ;
          Ivar.fill res (Ok (Error `Invalid_proof)) ;
=======
      | [ ({ res; _ }, _, err) ] ->
          if Ivar.is_full res then
            [%log' error (Logger.create ())] "Ivar.fill bug is here!" ;
          Ivar.fill res (Ok (Error (`Invalid_proof err))) ;
>>>>>>> d84d63a0
          (* If there is a potentially invalid proof in this batch of size 1, then
             that proof is itself invalid. *)
          return ()
      | _ ->
          let outcome xs =
            let%bind res_xs =
              call_verifier v
                (List.map xs ~f:(fun (_e, new_hint, _) ->
                     `Partially_validated new_hint ) )
            in
            determine_outcome (List.map xs ~f:(fun (e, _, _) -> e)) res_xs v
          in
          let length = List.length potentially_invalid in
          let left, right = List.split_n potentially_invalid (length / 2) in
          let%bind () = outcome left in
          outcome right )

let compare_elt ~compare t1 t2 =
  match compare t1.data t2.data with 0 -> Id.compare t1.id t2.id | x -> x

let order_proofs t =
  match t.compare_init with
  | None ->
      Fn.id
  | Some compare ->
      List.sort ~compare:(compare_elt ~compare)

(* When new proofs come in put them in the queue.
      If state = Waiting, verify those proofs immediately.
      Whenever the verifier returns, if the queue is nonempty, flush it into the verifier.
*)

let rec start_verifier : type proof partial r. (proof, partial, r) t -> unit =
 fun t ->
  O1trace.sync_thread "running_batcher_verifier_loop" (fun () ->
      if Q.is_empty t.queue then
        (* we looped in the else after verifier finished but no pending work. *)
        t.state <- Waiting
      else (
        [%log' debug t.logger] "Verifying proofs in batch of size $num_proofs"
          ~metadata:[ ("num_proofs", `Int (Q.length t.queue)) ] ;
        let out_for_verification =
          let proofs =
            match t.max_weight_per_call with
            | None ->
                let proofs = Q.to_list t.queue in
                Q.clear t.queue ; proofs
            | Some max_weight ->
                let rec take capacity acc =
                  match Q.first t.queue with
                  | None ->
                      acc
                  | Some ({ weight; _ } as proof) ->
                      if weight <= capacity then (
                        ignore (Q.remove_first t.queue : (proof, r) elt option) ;
                        take (capacity - weight) (proof :: acc) )
                      else acc
                in
                List.rev (take max_weight [])
          in
          order_proofs t proofs
        in
        [%log' debug t.logger] "Calling verifier with $num_proofs on $ids"
          ~metadata:
            [ ("num_proofs", `Int (List.length out_for_verification))
            ; ( "ids"
              , `List
                  (List.map
                     ~f:(fun { id; _ } -> `Int (Id.to_int_exn id))
                     out_for_verification ) )
            ] ;
        let res =
          match%bind
            call_verifier t
              (List.map out_for_verification ~f:(fun { data = p; _ } -> `Init p))
          with
          | Error e ->
              Deferred.return (Error e)
          | Ok res ->
              determine_outcome out_for_verification res t
        in
        t.state <- Verifying { out_for_verification } ;
        upon res (fun r ->
            ( match r with
            | Ok () ->
                ()
            | Error e ->
                List.iter out_for_verification ~f:(fun x ->
                    Ivar.fill_if_empty x.res (Error e) ) ) ;
            start_verifier t ) ) )

let verify (type p r partial) (t : (p, partial, r) t) (proof : p) :
    (r, Verifier.invalid) Result.t Deferred.Or_error.t =
  let elt =
    { id = Id.create ()
    ; data = proof
    ; weight = t.weight proof
    ; res = Ivar.create ()
    }
  in
  ignore
    ( match (t.how_to_add, t.compare_init) with
      | `Enqueue_back, _ | `Insert, None ->
          Q.insert_last t.queue elt
      | `Insert, Some compare -> (
          (* Find the first element that [proof] is less than *)
          let compare = compare_elt ~compare in
          match Q.find_elt t.queue ~f:(fun e -> compare elt e < 0) with
          | None ->
              (* [proof] is greater than all elts in the queue, and so goes in the back. *)
              Q.insert_last t.queue elt
          | Some succ ->
              Q.insert_before t.queue succ elt )
      : (p, r) elt Q.Elt.t ) ;
  (match t.state with Verifying _ -> () | Waiting -> start_verifier t) ;
  Ivar.read elt.res

type ('a, 'b, 'c) batcher = ('a, 'b, 'c) t [@@deriving sexp]

let compare_envelope (e1 : _ Envelope.Incoming.t) (e2 : _ Envelope.Incoming.t) =
  Envelope.Sender.compare e1.sender e2.sender

module Transaction_pool = struct
  open Mina_base

  type diff = User_command.Verifiable.t list Envelope.Incoming.t
  [@@deriving sexp]

  (* A partially verified transaction is either valid, or valid assuming that some list of
     (verification key, statement, proof) triples will verify. That is, the transaction has
     already been validated in all ways, except the proofs were in a batch that failed to
     verify.
  *)
  type partial_item =
    [ `Valid of User_command.Valid.t
    | `Valid_assuming of
      User_command.Verifiable.t
      * ( Pickles.Side_loaded.Verification_key.t
        * Zkapp_statement.t
        * Pickles.Side_loaded.Proof.t )
        list ]
  [@@deriving sexp]

  type partial = partial_item list [@@deriving sexp]

  type t = (diff, partial, User_command.Valid.t list) batcher [@@deriving sexp]

  type input = [ `Init of diff | `Partially_validated of partial ]

  let init_result (ds : input list) =
    (* We store a result for every diff in the input. *)
    Array.of_list_map ds ~f:(function
      | `Init d ->
          (* Initially, the status of all the transactions in a never-before-seen
             diff are unknown. *)
          `In_progress (Array.of_list_map d.data ~f:(fun _ -> `Unknown))
      | `Partially_validated d ->
          (* We've seen this diff before, so we have some information about its
             transactions. *)
          `In_progress
            (Array.of_list_map d ~f:(function
              | `Valid c ->
                  `Valid c
              | `Valid_assuming x ->
                  `Valid_assuming x ) ) )

  let list_of_array_map a ~f = List.init (Array.length a) ~f:(fun i -> f a.(i))

  let all_valid a =
    Option.all
      (Array.to_list
         (Array.map a ~f:(function `Valid c -> Some c | _ -> None)) )

  let create verifier : t =
    let logger = Logger.create () in
    create ~compare_init:compare_envelope ~logger (fun (ds : input list) ->
        O1trace.thread "dispatching_transaction_pool_batcher_verification"
          (fun () ->
            [%log info]
              "Dispatching $num_proofs transaction pool proofs to verifier"
              ~metadata:[ ("num_proofs", `Int (List.length ds)) ] ;
            let open Deferred.Or_error.Let_syntax in
            let result = init_result ds in
            (* Extract all the transactions that have not yet been fully validated and hold on to their
               position (diff index, position in diff). *)
            let unknowns =
              List.concat_mapi ds ~f:(fun i x ->
                  match x with
                  | `Init diff ->
                      List.mapi diff.data ~f:(fun j c -> ((i, j), c))
                  | `Partially_validated partial ->
                      List.filter_mapi partial ~f:(fun j c ->
                          match c with
                          | `Valid _ ->
                              None
                          | `Valid_assuming (v, _) ->
                              (* TODO: This rechecks the signatures on zkApp transactions... oh well for now *)
                              Some ((i, j), v) ) )
            in
            let%map res =
              (* Verify the unknowns *)
              Verifier.verify_commands verifier (List.map unknowns ~f:snd)
            in
            (* We now iterate over the results of the unknown transactions and appropriately modify
               the verification result of the diff that it belongs to. *)
            List.iter2_exn unknowns res ~f:(fun ((i, j), v) r ->
                match r with
                | `Invalid_keys keys ->
                    (* A diff is invalid is any of the transactions it contains are invalid.
                       Invalidate the whole diff that this transaction comes from. *)
                    result.(i) <- `Invalid_keys keys
                | `Invalid_signature keys ->
                    (* Invalidate the whole diff *)
                    result.(i) <- `Invalid_signature keys
                | `Missing_verification_key keys ->
                    (* Invalidate the whole diff *)
                    result.(i) <- `Missing_verification_key keys
<<<<<<< HEAD
                | `Unexpected_verification_key keys ->
                    (* Invalidate the whole diff *)
                    result.(i) <- `Unexpected_verification_key keys
                | `Mismatched_authorization_kind keys ->
                    (* Invalidate the whole diff *)
                    result.(i) <- `Mismatched_authorization_kind keys
                | `Invalid_proof ->
=======
                | `Invalid_proof err ->
>>>>>>> d84d63a0
                    (* Invalidate the whole diff *)
                    result.(i) <- `Invalid_proof err
                | `Valid_assuming xs -> (
                    match result.(i) with
                    | `Invalid_keys _
                    | `Invalid_signature _
<<<<<<< HEAD
                    | `Invalid_proof
                    | `Missing_verification_key _
                    | `Unexpected_verification_key _
                    | `Mismatched_authorization_kind _ ->
=======
                    | `Invalid_proof _
                    | `Missing_verification_key _ ->
>>>>>>> d84d63a0
                        (* If this diff has already been declared invalid, knowing that one of its
                           transactions is partially valid is not useful. *)
                        ()
                    | `In_progress a ->
                        (* The diff may still be valid. *)
                        a.(j) <- `Valid_assuming (v, xs) )
                | `Valid c -> (
                    (* Similar to the above. *)
                    match result.(i) with
                    | `Invalid_keys _
                    | `Invalid_signature _
<<<<<<< HEAD
                    | `Invalid_proof
                    | `Missing_verification_key _
                    | `Unexpected_verification_key _
                    | `Mismatched_authorization_kind _ ->
=======
                    | `Invalid_proof _
                    | `Missing_verification_key _ ->
>>>>>>> d84d63a0
                        ()
                    | `In_progress a ->
                        a.(j) <- `Valid c ) ) ;
            list_of_array_map result ~f:(function
              | `Invalid_keys keys ->
                  `Invalid_keys keys
              | `Invalid_signature keys ->
                  `Invalid_signature keys
              | `Invalid_proof err ->
                  `Invalid_proof err
              | `Missing_verification_key keys ->
                  `Missing_verification_key keys
              | `Unexpected_verification_key keys ->
                  `Unexpected_verification_key keys
              | `Mismatched_authorization_kind keys ->
                  `Mismatched_authorization_kind keys
              | `In_progress a -> (
                  (* If the diff is all valid, we're done. If not, we return a partial
                       result. *)
                  match all_valid a with
                  | Some res ->
                      `Valid res
                  | None ->
                      `Potentially_invalid
                        ( list_of_array_map a ~f:(function
                            | `Unknown ->
                                assert false
                            | `Valid c ->
                                `Valid c
                            | `Valid_assuming (v, xs) ->
                                `Valid_assuming (v, xs) )
                        , Error.of_string "In progress" ) ) ) ) )

  let verify (t : t) = verify t
end

module Snark_pool = struct
  type proof_envelope =
    (Ledger_proof.t One_or_two.t * Mina_base.Sok_message.t) Envelope.Incoming.t
  [@@deriving sexp]

  (* We don't use partial verification here. *)
  type partial = proof_envelope [@@deriving sexp]

  type t = (proof_envelope, partial, unit) batcher [@@deriving sexp]

  let verify (t : t) (p : proof_envelope) : bool Deferred.Or_error.t =
    let open Deferred.Or_error.Let_syntax in
    match%map verify t p with Ok () -> true | Error _ -> false

  let create verifier : t =
    let logger = Logger.create () in
    create
    (* TODO: Make this a proper config detail once we have data on what a
           good default would be.
    *)
      ~max_weight_per_call:
        (Option.value_map ~default:1000 ~f:Int.of_string
           (Sys.getenv_opt "MAX_VERIFIER_BATCH_SIZE") )
      ~compare_init:compare_envelope ~logger
      (fun ps0 ->
        [%log info] "Dispatching $num_proofs snark pool proofs to verifier"
          ~metadata:[ ("num_proofs", `Int (List.length ps0)) ] ;
        let ps =
          List.concat_map ps0 ~f:(function
              | `Partially_validated env | `Init env ->
              let ps, message = env.data in
              One_or_two.map ps ~f:(fun p -> (p, message)) |> One_or_two.to_list )
        in
        let open Deferred.Or_error.Let_syntax in
        let%map result = Verifier.verify_transaction_snarks verifier ps in
        match result with
        | Ok () ->
            List.map ps0 ~f:(fun _ -> `Valid ())
        | Error err ->
            List.map ps0 ~f:(function `Partially_validated env | `Init env ->
                `Potentially_invalid (env, err) ) )

  module Work_key = struct
    module T = struct
      type t =
        (Transaction_snark.Statement.t One_or_two.t * Mina_base.Sok_message.t)
        Envelope.Incoming.t
      [@@deriving sexp, compare]
    end

    let of_proof_envelope t =
      Envelope.Incoming.map t ~f:(fun (ps, message) ->
          (One_or_two.map ~f:Ledger_proof.statement ps, message) )

    include T
    include Comparable.Make (T)
  end

  let verify' (t : t) ps =
    let open Deferred.Or_error.Let_syntax in
    let%map invalid =
      Deferred.Or_error.List.filter_map ps ~f:(fun p ->
          match%map verify t p with true -> None | false -> Some p )
    in
    `Invalid
      (Work_key.Set.of_list (List.map invalid ~f:Work_key.of_proof_envelope))

  let%test_module "With valid and invalid proofs" =
    ( module struct
      open Mina_base

      let precomputed_values = Lazy.force Precomputed_values.for_unit_tests

      let proof_level = precomputed_values.proof_level

      let constraint_constants = precomputed_values.constraint_constants

      let logger = Logger.null ()

      let verifier =
        Async.Thread_safe.block_on_async_exn (fun () ->
            Verifier.create ~logger ~proof_level ~constraint_constants
              ~conf_dir:None
              ~pids:(Child_processes.Termination.create_pid_table ()) )

      let gen_proofs =
        let open Quickcheck.Generator.Let_syntax in
        let data_gen =
          let%bind statements =
            One_or_two.gen Transaction_snark.Statement.gen
          in
          let%map { fee; prover } = Fee_with_prover.gen in
          let message = Mina_base.Sok_message.create ~fee ~prover in
          ( One_or_two.map statements ~f:Ledger_proof.For_tests.mk_dummy_proof
          , message )
        in
        Envelope.Incoming.gen data_gen

      let gen_invalid_proofs =
        let open Quickcheck.Generator.Let_syntax in
        let data_gen =
          let%bind statements =
            One_or_two.gen Transaction_snark.Statement.gen
          in
          let%bind { fee; prover } = Fee_with_prover.gen in
          let%map invalid_prover =
            Quickcheck.Generator.filter Signature_lib.Public_key.Compressed.gen
              ~f:(Signature_lib.Public_key.Compressed.( <> ) prover)
          in
          let sok_digest =
            Mina_base.Sok_message.(digest (create ~fee ~prover:invalid_prover))
          in
          let message = Mina_base.Sok_message.create ~fee ~prover in
          ( One_or_two.map statements ~f:(fun statement ->
                Ledger_proof.create ~statement ~sok_digest
                  ~proof:Proof.transaction_dummy )
          , message )
        in
        Envelope.Incoming.gen data_gen

      let run_test proof_lists =
        let batcher = create verifier in
        Deferred.List.iter proof_lists ~f:(fun (invalid_proofs, proof_list) ->
            let%map r = verify' batcher proof_list in
            let (`Invalid ps) = Or_error.ok_exn r in
            assert (Work_key.Set.equal ps invalid_proofs) )

      let gen ~(valid_count : [ `Any | `Count of int ])
          ~(invalid_count : [ `Any | `Count of int ]) =
        let open Quickcheck.Generator.Let_syntax in
        let gen_with_count count gen =
          match count with
          | `Any ->
              Quickcheck.Generator.list_non_empty gen
          | `Count c ->
              Quickcheck.Generator.list_with_length c gen
        in
        let invalid_gen = gen_with_count invalid_count gen_invalid_proofs in
        let valid_gen = gen_with_count valid_count gen_proofs in
        let%map lst =
          Quickcheck.Generator.(list (both valid_gen invalid_gen))
        in
        List.map lst ~f:(fun (valid, invalid) ->
            ( Work_key.(Set.of_list (List.map ~f:of_proof_envelope invalid))
            , List.permute valid @ invalid ) )

      let%test_unit "all valid proofs" =
        Quickcheck.test ~trials:10
          (gen ~valid_count:`Any ~invalid_count:(`Count 0))
          ~f:(fun proof_lists ->
            Async.Thread_safe.block_on_async_exn (fun () ->
                run_test proof_lists ) )

      let%test_unit "some invalid proofs" =
        Quickcheck.test ~trials:10
          (gen ~valid_count:`Any ~invalid_count:`Any)
          ~f:(fun proof_lists ->
            Async.Thread_safe.block_on_async_exn (fun () ->
                run_test proof_lists ) )

      let%test_unit "all invalid proofs" =
        Quickcheck.test ~trials:10
          (gen ~valid_count:(`Count 0) ~invalid_count:`Any)
          ~f:(fun proof_lists ->
            Async.Thread_safe.block_on_async_exn (fun () ->
                run_test proof_lists ) )
    end )
end<|MERGE_RESOLUTION|>--- conflicted
+++ resolved
@@ -98,20 +98,14 @@
                 None
             | `Invalid_proof err ->
                 if Ivar.is_full elt.res then
-<<<<<<< HEAD
-                  [%log error] "Ivar.fill bug is here!" ;
-                Ivar.fill elt.res (Ok (Error `Invalid_proof)) ;
-=======
-                  [%log' error (Logger.create ())] "Ivar.fill bug is here!" ;
+                  [%log error] "Ivar.fill bug is here!" ;
                 Ivar.fill elt.res (Ok (Error (`Invalid_proof err))) ;
->>>>>>> d84d63a0
                 None
             | `Missing_verification_key keys ->
                 if Ivar.is_full elt.res then
                   [%log error] "Ivar.fill bug is here!" ;
                 Ivar.fill elt.res (Ok (Error (`Missing_verification_key keys))) ;
                 None
-<<<<<<< HEAD
             | `Unexpected_verification_key keys ->
                 if Ivar.is_full elt.res then
                   [%log error] "Ivar.fill bug is here!" ;
@@ -124,28 +118,17 @@
                 Ivar.fill elt.res
                   (Ok (Error (`Mismatched_authorization_kind keys))) ;
                 None
-            | `Potentially_invalid new_hint ->
-                Some (elt, new_hint) )
-=======
             | `Potentially_invalid (new_hint, err) ->
                 Some (elt, new_hint, err) )
->>>>>>> d84d63a0
       in
       let open Deferred.Or_error.Let_syntax in
       match potentially_invalid with
       | [] ->
           (* All results are known *)
           return ()
-<<<<<<< HEAD
-      | [ ({ res; _ }, _) ] ->
+      | [ ({ res; _ }, _, err) ] ->
           if Ivar.is_full res then [%log error] "Ivar.fill bug is here!" ;
-          Ivar.fill res (Ok (Error `Invalid_proof)) ;
-=======
-      | [ ({ res; _ }, _, err) ] ->
-          if Ivar.is_full res then
-            [%log' error (Logger.create ())] "Ivar.fill bug is here!" ;
           Ivar.fill res (Ok (Error (`Invalid_proof err))) ;
->>>>>>> d84d63a0
           (* If there is a potentially invalid proof in this batch of size 1, then
              that proof is itself invalid. *)
           return ()
@@ -363,32 +346,23 @@
                 | `Missing_verification_key keys ->
                     (* Invalidate the whole diff *)
                     result.(i) <- `Missing_verification_key keys
-<<<<<<< HEAD
                 | `Unexpected_verification_key keys ->
                     (* Invalidate the whole diff *)
                     result.(i) <- `Unexpected_verification_key keys
                 | `Mismatched_authorization_kind keys ->
                     (* Invalidate the whole diff *)
                     result.(i) <- `Mismatched_authorization_kind keys
-                | `Invalid_proof ->
-=======
                 | `Invalid_proof err ->
->>>>>>> d84d63a0
                     (* Invalidate the whole diff *)
                     result.(i) <- `Invalid_proof err
                 | `Valid_assuming xs -> (
                     match result.(i) with
                     | `Invalid_keys _
                     | `Invalid_signature _
-<<<<<<< HEAD
-                    | `Invalid_proof
+                    | `Invalid_proof _
                     | `Missing_verification_key _
                     | `Unexpected_verification_key _
                     | `Mismatched_authorization_kind _ ->
-=======
-                    | `Invalid_proof _
-                    | `Missing_verification_key _ ->
->>>>>>> d84d63a0
                         (* If this diff has already been declared invalid, knowing that one of its
                            transactions is partially valid is not useful. *)
                         ()
@@ -400,15 +374,10 @@
                     match result.(i) with
                     | `Invalid_keys _
                     | `Invalid_signature _
-<<<<<<< HEAD
-                    | `Invalid_proof
+                    | `Invalid_proof _
                     | `Missing_verification_key _
                     | `Unexpected_verification_key _
                     | `Mismatched_authorization_kind _ ->
-=======
-                    | `Invalid_proof _
-                    | `Missing_verification_key _ ->
->>>>>>> d84d63a0
                         ()
                     | `In_progress a ->
                         a.(j) <- `Valid c ) ) ;
