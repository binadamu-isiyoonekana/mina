open Core_kernel
open Async_kernel
module Work = Transaction_snark_work.Statement
module Ledger_proof = Ledger_proof
module Work_info = Transaction_snark_work.Info
open Network_peer

module Rejected = struct
  [%%versioned
  module Stable = struct
    [@@@no_toplevel_latest_type]

    module V1 = struct
      type t = unit [@@deriving sexp, yojson]

      let to_latest = Fn.id
    end
  end]

  type t = Stable.Latest.t [@@deriving sexp, yojson]
end

module Make
    (Transition_frontier : T)
    (Pool : Intf.Snark_resource_pool_intf
              with type transition_frontier := Transition_frontier.t) :
  Intf.Snark_pool_diff_intf with type resource_pool := Pool.t = struct
  type t = Mina_wire_types.Network_pool.Snark_pool.Diff_versioned.V2.t =
    | Add_solved_work of Work.t * Ledger_proof.t One_or_two.t Priced_proof.t
    | Empty
  [@@deriving compare, sexp, to_yojson, hash]

  type verified = t [@@deriving compare, sexp, to_yojson]

  let t_of_verified = ident

  type rejected = Rejected.t [@@deriving sexp, yojson]

  let label = Pool.label

  let reject_overloaded_diff _ = ()

  type compact =
    { work_ids : int One_or_two.t
    ; fee : Currency.Fee.t
    ; prover : Signature_lib.Public_key.Compressed.t
    }
  [@@deriving yojson, hash]

  let to_compact = function
    | Add_solved_work (work, { proof = _; fee = { fee; prover } }) ->
        Some
          { work_ids = Transaction_snark_work.Statement.work_ids work
          ; fee
          ; prover
          }
    | Empty ->
        None

  let compact_json t = to_compact t |> Option.map ~f:compact_to_yojson

  let empty = Empty

  (* snark pool diffs are not bundled, so size is always 1 *)
  let size _ = 1

  let score = function
    | Add_solved_work (_w, p) ->
        One_or_two.length p.proof
    | Empty ->
        1

<<<<<<< HEAD
  let max_per_15_seconds = 20
=======
  (* Effectively disable rate limitting *)
  let max_per_15_seconds = 100000
>>>>>>> 5d48d72b

  let summary = function
    | Add_solved_work (work, { proof = _; fee }) ->
        Printf.sprintf
          !"Snark_pool_diff for work %s added with fee-prover %s"
          (Yojson.Safe.to_string @@ Work.compact_json work)
          (Yojson.Safe.to_string @@ Mina_base.Fee_with_prover.to_yojson fee)
    | Empty ->
        "empty Snark_pool_diff"

  let is_empty _ = false

  let of_result
      (res :
        ( (_, _) Snark_work_lib.Work.Single.Spec.t Snark_work_lib.Work.Spec.t
        , Ledger_proof.t )
        Snark_work_lib.Work.Result.t ) =
    Add_solved_work
      ( One_or_two.map res.spec.instances
          ~f:Snark_work_lib.Work.Single.Spec.statement
      , { proof = res.proofs
        ; fee = { fee = res.spec.fee; prover = res.prover }
        } )

  (** Check whether there is a proof with lower fee in the pool.
      Returns [Ok ()] is the [~fee] would be the lowest in pool.
  *)
  let has_no_lower_fee pool work ~fee ~sender =
    let reject_and_log_if_local reason =
      [%log' trace (Pool.get_logger pool)]
        "Rejecting snark work $work from $sender: $reason"
        ~metadata:
          [ ("work", Work.compact_json work)
          ; ("sender", Envelope.Sender.to_yojson sender)
          ; ( "reason"
            , Error_json.error_to_yojson
              @@ Intf.Verification_error.to_error reason )
          ] ;
      Result.fail reason
    in
    match Pool.request_proof pool work with
    | None ->
        Ok ()
    | Some { fee = { fee = prev; _ }; _ } ->
        let cmp_res = Currency.Fee.compare fee prev in
        if cmp_res < 0 then Ok ()
        else if cmp_res = 0 then
          reject_and_log_if_local Intf.Verification_error.Fee_equal
        else reject_and_log_if_local Intf.Verification_error.Fee_higher

  let verify pool ({ data; sender; _ } as t : t Envelope.Incoming.t) =
    match data with
    | Empty ->
        Deferred.Result.fail
        @@ Intf.Verification_error.Invalid
             (Error.of_string "empty snark pool diff")
    | Add_solved_work (work, ({ Priced_proof.fee; _ } as p)) ->
        let is_local = match sender with Local -> true | _ -> false in
        let open Deferred.Result in
        let verify () =
          Pool.verify_and_act pool ~work:(work, p) ~sender >>| const t
        in
        (*reject higher priced gossiped proofs*)
        if is_local then verify ()
        else
          Deferred.return (has_no_lower_fee pool work ~fee:fee.fee ~sender)
          >>= verify

  (* This is called after verification has occurred.*)
  let unsafe_apply (pool : Pool.t) (t : t Envelope.Incoming.t) =
    let { Envelope.Incoming.data = diff; sender; _ } = t in
    match diff with
    | Empty ->
        Error (`Other (Error.of_string "cannot apply empty snark pool diff"))
    | Add_solved_work (work, { Priced_proof.proof; fee }) -> (
        let is_local = match sender with Local -> true | _ -> false in
        let to_or_error = function
          | `Statement_not_referenced ->
              Error (`Other (Error.of_string "statement not referenced"))
          | `Added ->
              Ok (diff, ())
        in
        match has_no_lower_fee pool work ~fee:fee.fee ~sender with
        | Ok () ->
            let%map.Result accepted, rejected =
              Pool.add_snark ~is_local pool ~work ~proof ~fee |> to_or_error
            in
            (`Accept, accepted, rejected)
        | Error e ->
            if is_local then Error (`Locally_generated (diff, ()))
            else Error (`Other (Intf.Verification_error.to_error e)) )

  type Structured_log_events.t +=
    | Snark_work_received of { work : compact; sender : Envelope.Sender.t }
    [@@deriving
      register_event { msg = "Received Snark-pool diff $work from $sender" }]

  let update_metrics ~logger ~log_gossip_heard
      (Envelope.Incoming.{ data = diff; sender; _ } : t Envelope.Incoming.t)
      valid_cb =
    Mina_metrics.(Counter.inc_one Network.gossip_messages_received) ;
    Mina_metrics.(Gauge.inc_one Network.snark_pool_diff_received) ;
    if log_gossip_heard then
      Option.iter (to_compact diff) ~f:(fun work ->
          [%str_log debug] (Snark_work_received { work; sender }) ) ;
    Mina_metrics.(Counter.inc_one Network.Snark_work.received) ;
    Mina_net2.Validation_callback.set_message_type valid_cb `Snark_work

  let log_internal ?reason ~logger msg = function
    | { Envelope.Incoming.data = Empty; _ } ->
        ()
    | { data = Add_solved_work (work, { fee = { fee; prover }; _ }); sender; _ }
      ->
        let metadata =
          [ ("work_ids", Transaction_snark_work.Statement.compact_json work)
          ; ("fee", Currency.Fee.to_yojson fee)
          ; ("prover", Signature_lib.Public_key.Compressed.to_yojson prover)
          ]
        in
        let metadata =
          match sender with
          | Remote addr ->
              ("sender", `String (Core.Unix.Inet_addr.to_string @@ Peer.ip addr))
              :: metadata
          | Local ->
              metadata
        in
        let metadata =
          Option.value_map reason
            ~f:(fun r -> List.cons ("reason", `String r))
            ~default:ident metadata
        in
        [%log internal] "%s" ("Snark_work_" ^ msg) ~metadata
end<|MERGE_RESOLUTION|>--- conflicted
+++ resolved
@@ -70,12 +70,8 @@
     | Empty ->
         1
 
-<<<<<<< HEAD
-  let max_per_15_seconds = 20
-=======
   (* Effectively disable rate limitting *)
   let max_per_15_seconds = 100000
->>>>>>> 5d48d72b
 
   let summary = function
     | Add_solved_work (work, { proof = _; fee }) ->
