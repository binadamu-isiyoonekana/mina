(* See the .mli for a description of the purpose of this module. *)
open Core
open Mina_base
open Mina_transaction
open Mina_numbers
open Signature_lib

(* Fee increase required to replace a transaction. *)
let replace_fee : Currency.Fee.t = Currency.Fee.of_nanomina_int_exn 1

(* Invariants, maintained whenever a t is exposed from this module:
   * Iff a command is in all_by_fee it is also in all_by_sender.
   * Iff a command is in all_by_fee it is also in all_by_hash.
   * Iff a command is at the head of its sender's queue it is also in
     applicable_by_fee.
   * Sequences in all_by_sender are ordered by nonce and "dense".
   * Only commands with an expiration <> Global_slot.max_value is added to transactions_with_expiration.
   * There are no empty sets or sequences.
   * Fee indices are correct.
   * Total currency required is correct.
   * size = the sum of sizes of the sets in all_by_fee = the sum of the lengths
     of the queues in all_by_sender
*)

module Config = struct
  type t =
    { constraint_constants : Genesis_constants.Constraint_constants.t
    ; consensus_constants : Consensus.Constants.t
    ; time_controller : Block_time.Controller.t
    }
  [@@deriving sexp_of, equal, compare]
end

type t =
  { applicable_by_fee :
      Transaction_hash.User_command_with_valid_signature.Set.t
      Currency.Fee_rate.Map.t
        (** Transactions valid against the current ledger, indexed by fee per
            weight unit. *)
  ; all_by_sender :
      ( Transaction_hash.User_command_with_valid_signature.t F_sequence.t
      * Currency.Amount.t )
      Account_id.Map.t
        (** All pending transactions along with the total currency required to
            execute them -- plus any currency spent from this account by
            transactions from other accounts -- indexed by sender account.
            Ordered by nonce inside the accounts. *)
  ; all_by_fee :
      Transaction_hash.User_command_with_valid_signature.Set.t
      Currency.Fee_rate.Map.t
        (** All transactions in the pool indexed by fee per weight unit. *)
  ; all_by_hash :
      Transaction_hash.User_command_with_valid_signature.t
      Transaction_hash.Map.t
  ; transactions_with_expiration :
      Transaction_hash.User_command_with_valid_signature.Set.t Global_slot.Map.t
        (*Only transactions that have an expiry*)
  ; size : int
  ; config : Config.t
  }
[@@deriving sexp_of, equal, compare]

let config t = t.config

module Command_error = struct
  (* IMPORTANT! Do not change the names of these errors as to adjust the
   * to_yojson output without updating Rosetta's construction API to handle the
   * changes *)
  type t =
    | Invalid_nonce of
        [ `Expected of Account.Nonce.t
        | `Between of Account.Nonce.t * Account.Nonce.t ]
        * Account.Nonce.t
    | Insufficient_funds of
        [ `Balance of Currency.Amount.t ] * Currency.Amount.t
    | (* NOTE: don't punish for this, attackers can induce nodes to banlist
          each other that way! *)
        Insufficient_replace_fee of
        [ `Replace_fee of Currency.Fee.t ] * Currency.Fee.t
    | Overflow
    | Bad_token
    | Expired of
        [ `Valid_until of Mina_numbers.Global_slot.t ]
        * [ `Global_slot_since_genesis of Mina_numbers.Global_slot.t ]
    | Unwanted_fee_token of Token_id.t
  [@@deriving sexp, to_yojson]

  let grounds_for_diff_rejection : t -> bool = function
    | Expired _
    | Invalid_nonce _
    | Insufficient_funds _
    | Insufficient_replace_fee _ ->
        false
    | Overflow | Bad_token | Unwanted_fee_token _ ->
        true
end

(* Compute the total currency required from the sender to execute a command.
   Returns None in case of overflow.
*)
let currency_consumed_unchecked :
       constraint_constants:Genesis_constants.Constraint_constants.t
    -> User_command.t
    -> Currency.Amount.t option =
 fun ~constraint_constants:_ cmd ->
  let fee_amt = Currency.Amount.of_fee @@ User_command.fee cmd in
  let open Currency.Amount in
  let amt =
    match cmd with
    | Signed_command c -> (
        match c.payload.body with
        | Payment { amount; _ } ->
            (* The fee-payer is also the sender account, include the amount. *)
            amount
        | Stake_delegation _ ->
            zero )
    | Zkapp_command _ ->
        (*TODO: document- txns succeeds with source amount insufficient in the case of zkapps*)
        zero
  in
  fee_amt + amt

let currency_consumed ~constraint_constants cmd =
  currency_consumed_unchecked ~constraint_constants
    (Transaction_hash.User_command_with_valid_signature.command cmd)

let currency_consumed' :
       constraint_constants:Genesis_constants.Constraint_constants.t
    -> User_command.t
    -> (Currency.Amount.t, Command_error.t) Result.t =
 fun ~constraint_constants cmd ->
  cmd
  |> currency_consumed_unchecked ~constraint_constants
  |> Result.of_option ~error:Command_error.Overflow

module For_tests = struct
  (* Check the invariants of the pool structure as listed in the comment above.
  *)
  let assert_invariants : t -> unit =
   fun { applicable_by_fee
       ; all_by_sender
       ; all_by_fee
       ; all_by_hash
       ; size
       ; config = { constraint_constants; _ }
       ; _
       } ->
    let assert_all_by_fee tx =
      if
        Set.mem
          (Map.find_exn all_by_fee
             ( Transaction_hash.User_command_with_valid_signature.command tx
             |> User_command.fee_per_wu ) )
          tx
      then ()
      else
        failwith
        @@ sprintf
             !"Not found in all_by_fee: %{sexp: \
               Transaction_hash.User_command_with_valid_signature.t }"
             tx
    in
    let assert_all_by_hash tx =
      [%test_eq: Transaction_hash.User_command_with_valid_signature.t] tx
        (Map.find_exn all_by_hash
           (Transaction_hash.User_command_with_valid_signature.hash tx) )
    in
    Map.iteri applicable_by_fee ~f:(fun ~key ~data ->
        Set.iter data ~f:(fun tx ->
            let unchecked =
              Transaction_hash.User_command_with_valid_signature.command tx
            in
            [%test_eq: Currency.Fee_rate.t] key
              (User_command.fee_per_wu unchecked) ;
            let tx' =
              Map.find_exn all_by_sender (User_command.fee_payer unchecked)
              |> Tuple2.get1 |> F_sequence.head_exn
            in
            [%test_eq: Transaction_hash.User_command_with_valid_signature.t] tx
              tx' ;
            assert_all_by_fee tx ;
            assert_all_by_hash tx ) ) ;
    Map.iteri all_by_sender
      ~f:(fun ~key:fee_payer ~data:(tx_seq, currency_reserved) ->
        assert (F_sequence.length tx_seq > 0) ;
        let check_consistent tx =
          [%test_eq: Account_id.t]
            ( Transaction_hash.User_command_with_valid_signature.command tx
            |> User_command.fee_payer )
            fee_payer ;
          assert_all_by_fee tx ;
          assert_all_by_hash tx
        in
        let applicable, inapplicables =
          Option.value_exn (F_sequence.uncons tx_seq)
        in
        let applicable_unchecked =
          Transaction_hash.User_command_with_valid_signature.command applicable
        in
        check_consistent applicable ;
        assert (
          Set.mem
            (Map.find_exn applicable_by_fee
               (User_command.fee_per_wu applicable_unchecked) )
            applicable ) ;
        let _last_nonce, currency_reserved' =
          F_sequence.foldl
            (fun (curr_nonce, currency_acc) tx ->
              let unchecked =
                Transaction_hash.User_command_with_valid_signature.command tx
              in
              [%test_eq: Account_nonce.t]
                (User_command.applicable_at_nonce unchecked)
                curr_nonce ;
              check_consistent tx ;
              ( User_command.expected_target_nonce unchecked
              , Option.value_exn
                  Currency.Amount.(
                    Option.value_exn
                      (currency_consumed ~constraint_constants tx)
                    + currency_acc) ) )
            ( User_command.expected_target_nonce applicable_unchecked
            , Option.value_exn
                (currency_consumed ~constraint_constants applicable) )
            inapplicables
        in
        [%test_eq: Currency.Amount.t] currency_reserved currency_reserved' ) ;
    let check_sender_applicable fee tx =
      let unchecked =
        Transaction_hash.User_command_with_valid_signature.command tx
      in
      [%test_eq: Currency.Fee.t] fee (User_command.fee unchecked) ;
      let sender_txs, _currency_reserved =
        Map.find_exn all_by_sender (User_command.fee_payer unchecked)
      in
      let applicable, _inapplicables =
        Option.value_exn (F_sequence.uncons sender_txs)
      in
      assert (
        Set.mem
          (Map.find_exn applicable_by_fee
             ( applicable
             |> Transaction_hash.User_command_with_valid_signature.command
             |> User_command.fee_per_wu ) )
          applicable ) ;
      let tx' =
        F_sequence.find sender_txs ~f:(fun cmd ->
            let applicable_at_nonce =
              cmd |> Transaction_hash.User_command_with_valid_signature.command
              |> User_command.applicable_at_nonce
            in
            Account_nonce.equal applicable_at_nonce
            @@ User_command.applicable_at_nonce unchecked )
        |> Option.value_exn
      in
      [%test_eq: Transaction_hash.User_command_with_valid_signature.t] tx tx'
    in
    Map.iteri all_by_fee ~f:(fun ~key:fee_per_wu ~data:tx_set ->
        Set.iter tx_set ~f:(fun tx ->
            let command =
              Transaction_hash.User_command_with_valid_signature.command tx
            in
            let wu = User_command.weight command in
            let fee =
              Currency.Fee_rate.scale_exn fee_per_wu wu
              |> Currency.Fee_rate.to_uint64_exn |> Currency.Fee.of_uint64
            in
            check_sender_applicable fee tx ;
            assert_all_by_hash tx ) ) ;
    Map.iter all_by_hash ~f:(fun tx ->
        check_sender_applicable
          (User_command.fee
             (Transaction_hash.User_command_with_valid_signature.command tx) )
          tx ;
        assert_all_by_fee tx ) ;
    [%test_eq: int] (Map.length all_by_hash) size
end

let empty ~constraint_constants ~consensus_constants ~time_controller : t =
  { applicable_by_fee = Currency.Fee_rate.Map.empty
  ; all_by_sender = Account_id.Map.empty
  ; all_by_fee = Currency.Fee_rate.Map.empty
  ; all_by_hash = Transaction_hash.Map.empty
  ; transactions_with_expiration = Global_slot.Map.empty
  ; size = 0
  ; config = { constraint_constants; consensus_constants; time_controller }
  }

let size : t -> int = fun t -> t.size

(* The least fee per weight unit of all transactions in the transaction pool *)
let min_fee : t -> Currency.Fee_rate.t option =
 fun { all_by_fee; _ } -> Option.map ~f:Tuple2.get1 @@ Map.min_elt all_by_fee

let member : t -> Transaction_hash.User_command.t -> bool =
 fun t cmd ->
  Option.is_some
    (Map.find t.all_by_hash (Transaction_hash.User_command.hash cmd))

let has_commands_for_fee_payer : t -> Account_id.t -> bool =
 fun t account_id -> Map.mem t.all_by_sender account_id

let all_from_account :
       t
    -> Account_id.t
    -> Transaction_hash.User_command_with_valid_signature.t list =
 fun { all_by_sender; _ } account_id ->
  Option.value_map ~default:[] (Map.find all_by_sender account_id)
    ~f:(fun (user_commands, _) -> F_sequence.to_list user_commands)

let get_all { all_by_hash; _ } :
    Transaction_hash.User_command_with_valid_signature.t list =
  Map.data all_by_hash

let find_by_hash :
       t
    -> Transaction_hash.t
    -> Transaction_hash.User_command_with_valid_signature.t option =
 fun { all_by_hash; _ } hash -> Map.find all_by_hash hash

let global_slot_since_genesis conf =
  let current_time = Block_time.now conf.Config.time_controller in
  let current_slot =
    Consensus.Data.Consensus_time.(
      of_time_exn ~constants:conf.consensus_constants current_time
      |> to_global_slot)
  in
  match conf.constraint_constants.fork with
  | Some { previous_global_slot; _ } ->
      Mina_numbers.Global_slot.(add previous_global_slot current_slot)
  | None ->
      current_slot

let check_expiry t (cmd : User_command.t) =
  let global_slot_since_genesis = global_slot_since_genesis t in
  let valid_until = User_command.valid_until cmd in
  if Global_slot.(valid_until < global_slot_since_genesis) then
    Error
      (Command_error.Expired
         ( `Valid_until valid_until
         , `Global_slot_since_genesis global_slot_since_genesis ) )
  else Ok ()

(* a cmd is in the transactions_with_expiration map only if it has an expiry*)
let update_expiration_map expiration_map cmd op =
  let user_cmd =
    Transaction_hash.User_command_with_valid_signature.command cmd
  in
  let expiry = User_command.valid_until user_cmd in
  if Global_slot.(expiry <> max_value) then
    match op with
    | `Add ->
        Map_set.insert
          (module Transaction_hash.User_command_with_valid_signature)
          expiration_map expiry cmd
    | `Del ->
        Map_set.remove_exn expiration_map expiry cmd
  else expiration_map

let remove_from_expiration_exn expiration_map cmd =
  update_expiration_map expiration_map cmd `Del

let add_to_expiration expiration_map cmd =
  update_expiration_map expiration_map cmd `Add

(* Remove a command from the applicable_by_fee field. This may break an
   invariant. *)
let remove_applicable_exn :
    t -> Transaction_hash.User_command_with_valid_signature.t -> t =
 fun t cmd ->
  let fee_per_wu =
    Transaction_hash.User_command_with_valid_signature.command cmd
    |> User_command.fee_per_wu
  in
  { t with
    applicable_by_fee = Map_set.remove_exn t.applicable_by_fee fee_per_wu cmd
  }

(* Remove a command from the all_by_fee and all_by_hash fields, and decrement
   size. This may break an invariant. *)
let remove_all_by_fee_and_hash_and_expiration_exn :
    t -> Transaction_hash.User_command_with_valid_signature.t -> t =
 fun t cmd ->
  let fee_per_wu =
    Transaction_hash.User_command_with_valid_signature.command cmd
    |> User_command.fee_per_wu
  in
  let cmd_hash = Transaction_hash.User_command_with_valid_signature.hash cmd in
  { t with
    all_by_fee = Map_set.remove_exn t.all_by_fee fee_per_wu cmd
  ; all_by_hash = Map.remove t.all_by_hash cmd_hash
  ; transactions_with_expiration =
      remove_from_expiration_exn t.transactions_with_expiration cmd
  ; size = t.size - 1
  }

module Sender_local_state = struct
  type t0 =
    { sender : Account_id.t
    ; data :
        ( Transaction_hash.User_command_with_valid_signature.t F_sequence.t
        * Currency.Amount.t )
        option
    }

  type t = (t0[@sexp.opaque]) [@@deriving sexp]

  let sender { sender; _ } = sender

  let to_yojson _ = `String "<per_sender>"

  let is_remove t = Option.is_none t.data
end

let set_sender_local_state (t : t) ({ sender; data } : Sender_local_state.t) : t
    =
  { t with
    all_by_sender = Map.change t.all_by_sender sender ~f:(fun _ -> data)
  }

let get_sender_local_state (t : t) sender : Sender_local_state.t =
  { sender; data = Map.find t.all_by_sender sender }

module Update = struct
  module F_seq = struct
    type 'a t = 'a F_sequence.t

    include
      Sexpable.Of_sexpable1
        (List)
        (struct
          type 'a t = 'a F_sequence.t

          let to_sexpable = F_sequence.to_list

          let of_sexpable xs =
            List.fold xs ~init:F_sequence.empty ~f:F_sequence.snoc
        end)
  end

  type single =
    | Add of
        { command : Transaction_hash.User_command_with_valid_signature.t
        ; fee_per_wu : Currency.Fee_rate.t
        ; add_to_applicable_by_fee : bool
        }
    | Remove_all_by_fee_and_hash_and_expiration of
        Transaction_hash.User_command_with_valid_signature.t F_seq.t
    | Remove_from_applicable_by_fee of
        { fee_per_wu : Currency.Fee_rate.t
        ; command : Transaction_hash.User_command_with_valid_signature.t
        }
  [@@deriving sexp]

  type t = single Writer_result.Tree.t (* [@sexp.opaque] *) [@@deriving sexp]

  let to_yojson _ = `String "<update>"

  let apply acc (u : single) =
    match u with
    | Add { command = cmd; fee_per_wu; add_to_applicable_by_fee } ->
        let acc =
          if add_to_applicable_by_fee then
            { acc with
              applicable_by_fee =
                Map_set.insert
                  (module Transaction_hash.User_command_with_valid_signature)
                  acc.applicable_by_fee fee_per_wu cmd
            }
          else acc
        in
        let cmd_hash =
          Transaction_hash.User_command_with_valid_signature.hash cmd
        in
        ( match Transaction_hash.User_command_with_valid_signature.data cmd with
        | Zkapp_command p ->
            let p = Zkapp_command.Valid.forget p in
            let updates, proof_updates =
              let init =
                match
                  (Account_update.of_fee_payer p.fee_payer).authorization
                with
                | Proof _ ->
                    (1, 1)
                | _ ->
                    (1, 0)
              in
              Zkapp_command.Call_forest.fold p.account_updates ~init
                ~f:(fun (count, proof_updates_count) account_update ->
                  ( count + 1
                  , if
                      Control.(
                        Tag.equal Proof
                          (tag (Account_update.authorization account_update)))
                    then proof_updates_count + 1
                    else proof_updates_count ) )
            in
            Mina_metrics.Counter.inc_one
              Mina_metrics.Transaction_pool.zkapp_transactions_added_to_pool ;
            Mina_metrics.Counter.inc
              Mina_metrics.Transaction_pool.zkapp_transaction_size
              (Zkapp_command.Stable.Latest.bin_size_t p |> Float.of_int) ;
            Mina_metrics.Counter.inc Mina_metrics.Transaction_pool.zkapp_updates
              (Float.of_int updates) ;
            Mina_metrics.Counter.inc
              Mina_metrics.Transaction_pool.zkapp_proof_updates
              (Float.of_int proof_updates)
        | Signed_command _ ->
            () ) ;
        { acc with
          all_by_fee =
            Map_set.insert
              (module Transaction_hash.User_command_with_valid_signature)
              acc.all_by_fee fee_per_wu cmd
        ; all_by_hash = Map.set acc.all_by_hash ~key:cmd_hash ~data:cmd
        ; transactions_with_expiration =
            add_to_expiration acc.transactions_with_expiration cmd
        ; size = acc.size + 1
        }
    | Remove_all_by_fee_and_hash_and_expiration cmds ->
        F_sequence.foldl
          (fun acc cmd -> remove_all_by_fee_and_hash_and_expiration_exn acc cmd)
          acc cmds
    | Remove_from_applicable_by_fee { fee_per_wu; command } ->
        { acc with
          applicable_by_fee =
            Map_set.remove_exn acc.applicable_by_fee fee_per_wu command
        }

  let apply (us : t) t = Writer_result.Tree.fold ~init:t us ~f:apply

  let merge (t1 : t) (t2 : t) = Writer_result.Tree.append t1 t2

  let empty : t = Empty
end

(* Returns a sequence of commands in the pool in descending fee order *)
let transactions ~logger t =
  let insert_applicable applicable_by_fee txn =
    let fee =
      User_command.fee_per_wu
      @@ Transaction_hash.User_command_with_valid_signature.command txn
    in
    Map.update applicable_by_fee fee ~f:(function
      | Some set ->
          Set.add set txn
      | None ->
          Transaction_hash.User_command_with_valid_signature.Set.singleton txn )
  in
  Sequence.unfold
    ~init:(t.applicable_by_fee, Map.map ~f:fst t.all_by_sender)
    ~f:(fun (applicable_by_fee, all_by_sender) ->
      if Map.is_empty applicable_by_fee then (
        assert (Map.is_empty all_by_sender) ;
        None )
      else
        let fee, set = Map.max_elt_exn applicable_by_fee in
        assert (Set.length set > 0) ;
        let txn = Set.min_elt_exn set in
        let applicable_by_fee' =
          let set' = Set.remove set txn in
          if Set.is_empty set' then Map.remove applicable_by_fee fee
          else Map.set applicable_by_fee ~key:fee ~data:set'
        in
        let applicable_by_fee'', all_by_sender' =
          let sender =
            User_command.fee_payer
            @@ Transaction_hash.User_command_with_valid_signature.command txn
          in
          let sender_queue = Map.find_exn all_by_sender sender in
          let head_txn, sender_queue' =
            Option.value_exn (F_sequence.uncons sender_queue)
          in
          if
            Transaction_hash.equal
              (Transaction_hash.User_command_with_valid_signature.hash txn)
              (Transaction_hash.User_command_with_valid_signature.hash head_txn)
          then
            match F_sequence.uncons sender_queue' with
            | Some (next_txn, _) ->
                ( insert_applicable applicable_by_fee' next_txn
                , Map.set all_by_sender ~key:sender ~data:sender_queue' )
            | None ->
                (applicable_by_fee', Map.remove all_by_sender sender)
          else (
            (* the sender's queue is malformed *)
            [%log error]
              "Transaction pool \"applicable_by_fee\" index contained \
               malformed entry for $sender ($head_applicable_by_fee != \
               $head_sender_queue); skipping transactions from $sender during \
               iteration"
              ~metadata:
                [ ("sender", Account_id.to_yojson sender)
                ; ( "head_applicable_by_fee"
                  , Transaction_hash.User_command_with_valid_signature.to_yojson
                      txn )
                ; ( "head_sender_queue"
                  , Transaction_hash.User_command_with_valid_signature.to_yojson
                      head_txn )
                ] ;
            (applicable_by_fee', Map.remove all_by_sender sender) )
        in
        Some (txn, (applicable_by_fee'', all_by_sender')) )

let run :
    type a e.
       sender:Account_id.t
    -> t
    -> (Sender_local_state.t ref -> (a, Update.single, e) Writer_result.t)
    -> (a * t, e) Result.t =
 fun ~sender t a ->
  let r = ref (get_sender_local_state t sender) in
  let res = Writer_result.run (a r) in
  Result.map res ~f:(fun (a, updates) ->
      let t = set_sender_local_state t !r in
      (a, Update.apply updates t) )

(* Remove a given command from the pool, as well as any commands that depend on
   it. Called from revalidate and remove_lowest_fee, and when replacing
   transactions. *)
let remove_with_dependents_exn :
       constraint_constants:_
    -> Transaction_hash.User_command_with_valid_signature.t
    -> Sender_local_state.t ref
    -> ( Transaction_hash.User_command_with_valid_signature.t Sequence.t
       , Update.single
       , _ )
       Writer_result.t =
 fun ~constraint_constants (* ({ constraint_constants; _ } as t) *) cmd state ->
  let unchecked =
    Transaction_hash.User_command_with_valid_signature.command cmd
  in
  let open Writer_result.Let_syntax in
  let sender_queue, reserved_currency = Option.value_exn !state.data in
  assert (not @@ F_sequence.is_empty sender_queue) ;
  let cmd_nonce =
    Transaction_hash.User_command_with_valid_signature.command cmd
    |> User_command.applicable_at_nonce
  in
  let cmd_index =
    F_sequence.findi sender_queue ~f:(fun cmd' ->
        let nonce =
          Transaction_hash.User_command_with_valid_signature.command cmd'
          |> User_command.applicable_at_nonce
        in
        (* we just compare nonce equality since the command we are looking for already exists in the sequence *)
        Account_nonce.equal nonce cmd_nonce )
    |> Option.value_exn
  in
  let keep_queue, drop_queue = F_sequence.split_at sender_queue cmd_index in
  assert (not (F_sequence.is_empty drop_queue)) ;
  let currency_to_remove =
    F_sequence.foldl
      (fun acc cmd' ->
        Option.value_exn
          (* safe because we check for overflow when we add commands. *)
          (let open Option.Let_syntax in
          let%bind consumed = currency_consumed ~constraint_constants cmd' in
          Currency.Amount.(consumed + acc)) )
      Currency.Amount.zero drop_queue
  in
  let reserved_currency' =
    (* This is safe because the currency in a subset of the commands much be <=
       total currency in all the commands. *)
    Option.value_exn Currency.Amount.(reserved_currency - currency_to_remove)
  in
  let%map () =
    Writer_result.write
      (Update.Remove_all_by_fee_and_hash_and_expiration drop_queue)
  and () =
    if cmd_index = 0 then
      Writer_result.write
        (Update.Remove_from_applicable_by_fee
           { fee_per_wu = User_command.fee_per_wu unchecked; command = cmd } )
    else Writer_result.return ()
  in
  state :=
    { !state with
      data =
        ( if not (F_sequence.is_empty keep_queue) then
          Some (keep_queue, reserved_currency')
        else (
          assert (Currency.Amount.(equal reserved_currency' zero)) ;
          None ) )
    } ;
  F_sequence.to_seq drop_queue

let run' t cmd x =
  run t
    ~sender:
      (User_command.fee_payer
         (Transaction_hash.User_command_with_valid_signature.command cmd) )
    x

let remove_with_dependents_exn' t cmd =
  match
    run' t cmd
      (remove_with_dependents_exn
         ~constraint_constants:t.config.constraint_constants cmd )
  with
  | Ok x ->
      x
  | Error _ ->
      failwith "remove_with_dependents_exn"

(** Drop commands from the end of the queue until the total currency consumed is
    <= the current balance. *)
let drop_until_sufficient_balance :
       constraint_constants:Genesis_constants.Constraint_constants.t
    -> Transaction_hash.User_command_with_valid_signature.t F_sequence.t
       * Currency.Amount.t
    -> Currency.Amount.t
    -> Transaction_hash.User_command_with_valid_signature.t F_sequence.t
       * Currency.Amount.t
       * Transaction_hash.User_command_with_valid_signature.t Sequence.t =
 fun ~constraint_constants (queue, currency_reserved) current_balance ->
  let rec go queue' currency_reserved' dropped_so_far =
    if Currency.Amount.(currency_reserved' <= current_balance) then
      (queue', currency_reserved', dropped_so_far)
    else
      let daeh, liat =
        Option.value_exn
          ~message:
            "couldn't drop any more transactions when trying to preserve \
             sufficient balance"
          (F_sequence.unsnoc queue')
      in
      let consumed =
        Option.value_exn (currency_consumed ~constraint_constants liat)
      in
      go daeh
        (Option.value_exn Currency.Amount.(currency_reserved' - consumed))
        (Sequence.append dropped_so_far @@ Sequence.singleton liat)
  in
  go queue currency_reserved Sequence.empty

(* Iterate over commands in the pool, removing them if they require too much
   currency or have too low of a nonce. An argument is provided to instruct
   which commands require revalidation.
*)
let revalidate :
       t
    -> logger:Logger.t
    -> [ `Entire_pool | `Subset of Account_id.Set.t ]
    -> (Account_id.t -> Account_nonce.t * Currency.Amount.t)
    -> t * Transaction_hash.User_command_with_valid_signature.t Sequence.t =
 fun ({ config = { constraint_constants; _ }; _ } as t) ~logger scope f ->
  let requires_revalidation =
    match scope with
    | `Entire_pool ->
        Fn.const true
    | `Subset subset ->
        Set.mem subset
  in
  Map.fold t.all_by_sender ~init:(t, Sequence.empty)
    ~f:(fun
         ~key:sender
         ~data:(queue, currency_reserved)
         ((t', dropped_acc) as acc)
       ->
      if not (requires_revalidation sender) then acc
      else
        let current_nonce, current_balance = f sender in
        [%log debug]
          "Revalidating account $account in transaction pool ($account_nonce, \
           $account_balance)"
          ~metadata:
            [ ( "account"
              , `String (Sexp.to_string @@ Account_id.sexp_of_t sender) )
            ; ("account_nonce", `Int (Account_nonce.to_int current_nonce))
            ; ( "account_balance"
              , `String (Currency.Amount.to_mina_string current_balance) )
            ] ;
        let first_cmd = F_sequence.head_exn queue in
        let first_nonce =
          first_cmd
          |> Transaction_hash.User_command_with_valid_signature.command
          |> User_command.applicable_at_nonce
        in
        if Account_nonce.(current_nonce < first_nonce) then (
          [%log debug]
            "Current account nonce precedes first nonce in queue; dropping \
             queue" ;
          let dropped, t'' = remove_with_dependents_exn' t first_cmd in
          (t'', Sequence.append dropped_acc dropped) )
        else
          (* current_nonce >= first_nonce *)
          let first_applicable_nonce_index =
            F_sequence.findi queue ~f:(fun cmd' ->
                let nonce =
                  Transaction_hash.User_command_with_valid_signature.command
                    cmd'
                  |> User_command.applicable_at_nonce
                in
                Account_nonce.equal nonce current_nonce )
            |> Option.value ~default:(F_sequence.length queue)
          in
          [%log debug]
            "Current account nonce succeeds first nonce in queue; splitting \
             queue at $index"
            ~metadata:[ ("index", `Int first_applicable_nonce_index) ] ;
          let drop_queue, keep_queue =
            F_sequence.split_at queue first_applicable_nonce_index
          in
          let currency_reserved' =
            F_sequence.foldl
              (fun c cmd ->
                Option.value_exn
                  Currency.Amount.(
                    c
                    - Option.value_exn
                        (currency_consumed ~constraint_constants cmd)) )
              currency_reserved drop_queue
          in
          let keep_queue', currency_reserved'', dropped_for_balance =
            drop_until_sufficient_balance ~constraint_constants
              (keep_queue, currency_reserved')
              current_balance
          in
          let to_drop =
            Sequence.append (F_sequence.to_seq drop_queue) dropped_for_balance
          in
          match Sequence.next to_drop with
          | None ->
              acc
          | Some (head, tail) ->
              let t'' =
                Sequence.fold tail
                  ~init:
                    (remove_all_by_fee_and_hash_and_expiration_exn
                       (remove_applicable_exn t' head)
                       head )
                  ~f:remove_all_by_fee_and_hash_and_expiration_exn
              in
              let t''' =
                match F_sequence.uncons keep_queue' with
                | None ->
                    { t'' with
                      all_by_sender = Map.remove t''.all_by_sender sender
                    }
                | Some (first_kept, _) ->
                    let first_kept_unchecked =
                      Transaction_hash.User_command_with_valid_signature.command
                        first_kept
                    in
                    { t'' with
                      all_by_sender =
                        Map.set t''.all_by_sender ~key:sender
                          ~data:(keep_queue', currency_reserved'')
                    ; applicable_by_fee =
                        Map_set.insert
                          ( module Transaction_hash
                                   .User_command_with_valid_signature )
                          t''.applicable_by_fee
                          (User_command.fee_per_wu first_kept_unchecked)
                          first_kept
                    }
              in
              (t''', Sequence.append dropped_acc to_drop) )

let expired_by_global_slot (t : t) :
    Transaction_hash.User_command_with_valid_signature.t Sequence.t =
  let global_slot_since_genesis = global_slot_since_genesis t.config in
  let expired, _, _ =
    Map.split t.transactions_with_expiration global_slot_since_genesis
  in
  Map.to_sequence expired |> Sequence.map ~f:snd
  |> Sequence.bind ~f:Set.to_sequence

let expired (t : t) :
    Transaction_hash.User_command_with_valid_signature.t Sequence.t =
  [ expired_by_global_slot t ] |> Sequence.of_list |> Sequence.concat

let remove_expired t :
    Transaction_hash.User_command_with_valid_signature.t Sequence.t * t =
  Sequence.fold (expired t) ~init:(Sequence.empty, t) ~f:(fun acc cmd ->
      let dropped_acc, t = acc in
      (*[cmd] would not be in [t] if it depended on an expired transaction already handled*)
      if member t (Transaction_hash.User_command.of_checked cmd) then
        let removed, t' = remove_with_dependents_exn' t cmd in
        (Sequence.append dropped_acc removed, t')
      else acc )

let remove_lowest_fee :
    t -> Transaction_hash.User_command_with_valid_signature.t Sequence.t * t =
 fun t ->
  match Map.min_elt t.all_by_fee with
  | None ->
      (Sequence.empty, t)
  | Some (_min_fee, min_fee_set) ->
      remove_with_dependents_exn' t @@ Set.min_elt_exn min_fee_set

let get_highest_fee :
    t -> Transaction_hash.User_command_with_valid_signature.t option =
 fun t ->
  Option.map
    ~f:
      (Fn.compose
         Transaction_hash.User_command_with_valid_signature.Set.min_elt_exn
         Tuple2.get2 )
  @@ Currency.Fee_rate.Map.max_elt t.applicable_by_fee

(* Add a command that came in from gossip, or return an error. We need to check
   a whole bunch of conditions here and return the appropriate errors.
   Conditions:
   1. Command nonce must be >= account nonce.
   1a. If the sender's queue is empty, command nonce must equal account nonce.
   1b. If the sender's queue is non-empty, command nonce must be <= the nonce of
       the last queued command + 1
   2. The sum of the currency consumed by all queued commands for the sender
      must be <= the sender's balance.
   3. If a command is replaced, the new command must have a fee greater than the
      replaced command by at least replace fee * (number of commands after the
      the replaced command + 1)
   4. No integer overflows are allowed.
   5. protocol state predicate must be satisfiable before txs would expire
      from the pool based on age
   5a. timestamp predicate upper bound must be above current time.
   5b. timestamp predicate lower bound must be below current time plus expiration time,
       or the transaction will not become valid while in the pool
   These conditions are referenced in the comments below.
*)

module Add_from_gossip_exn (M : Writer_result.S) = struct
  let rec add_from_gossip_exn :
         config:Config.t
      -> Transaction_hash.User_command_with_valid_signature.t
      -> Account_nonce.t
      -> Currency.Amount.t
      -> Sender_local_state.t ref
      -> ( Transaction_hash.User_command_with_valid_signature.t
           * Transaction_hash.User_command_with_valid_signature.t Sequence.t
         , Update.single
         , Command_error.t )
         M.t =
   fun ~config:({ constraint_constants; _ } as config) cmd current_nonce balance
       by_sender ->
    let open Command_error in
    let unchecked_cmd = Transaction_hash.User_command.of_checked cmd in
    let open M.Let_syntax in
    let unchecked = Transaction_hash.User_command.data unchecked_cmd in
    let fee = User_command.fee unchecked in
    let fee_per_wu = User_command.fee_per_wu unchecked in
    let cmd_applicable_at_nonce = User_command.applicable_at_nonce unchecked in
    (* Result errors indicate problems with the command, while assert failures
       indicate bugs in Mina. *)
    let%bind consumed =
      M.of_result
        Result.Let_syntax.(
          (* C5 *)
          let%bind () = check_expiry config unchecked in
          let%bind consumed =
            currency_consumed' ~constraint_constants unchecked
          in
          let%map () =
            (* TODO: Proper exchange rate mechanism. *)
            let fee_token = User_command.fee_token unchecked in
            if Token_id.(equal default) fee_token then return ()
            else Error (Unwanted_fee_token fee_token)
          in
          consumed)
    in
    (* C4 *)
    match !by_sender.data with
    | None ->
        let%bind () =
          M.of_result
            Result.Let_syntax.(
              (* nothing queued for this sender *)
              let%bind () =
                Result.ok_if_true
                  (Account_nonce.equal current_nonce cmd_applicable_at_nonce)
                  ~error:
                    (Invalid_nonce
                       (`Expected current_nonce, cmd_applicable_at_nonce) )
                (* C1/1a *)
              in
              let%map () =
                Result.ok_if_true
                  Currency.Amount.(consumed <= balance)
                  ~error:(Insufficient_funds (`Balance balance, consumed))
                (* C2 *)
              in
              ())
        in
        let%map () =
          M.write
            (Update.Add
               { command = cmd; fee_per_wu; add_to_applicable_by_fee = true } )
        in
        by_sender :=
          { !by_sender with data = Some (F_sequence.singleton cmd, consumed) } ;
        (cmd, Sequence.empty)
    | Some (queued_cmds, reserved_currency) ->
        assert (not @@ F_sequence.is_empty queued_cmds) ;
        (* C1/C1b *)
        let queue_applicable_at_nonce =
          F_sequence.head_exn queued_cmds
          |> Transaction_hash.User_command_with_valid_signature.command
          |> User_command.applicable_at_nonce
        in
        let queue_target_nonce =
          F_sequence.last_exn queued_cmds
          |> Transaction_hash.User_command_with_valid_signature.command
          |> User_command.expected_target_nonce
        in
        if Account_nonce.equal queue_target_nonce cmd_applicable_at_nonce then (
          (* this command goes on the end *)
          let%bind reserved_currency' =
            M.of_result
              ( Currency.Amount.(consumed + reserved_currency)
              |> Result.of_option ~error:Overflow )
            (* C4 *)
          in
          let%bind () =
            M.of_result
              (Result.ok_if_true
                 Currency.Amount.(reserved_currency' <= balance)
                 ~error:
                   (Insufficient_funds (`Balance balance, reserved_currency')) )
            (* C2 *)
          in
          let new_state =
            (F_sequence.snoc queued_cmds cmd, reserved_currency')
          in
          let%map () =
            M.write
              (Update.Add
                 { command = cmd; fee_per_wu; add_to_applicable_by_fee = false }
              )
          in
          by_sender := { !by_sender with data = Some new_state } ;
          (cmd, Sequence.empty) )
        else if Account_nonce.equal queue_applicable_at_nonce current_nonce then (
          (* we're replacing a command *)
          let%bind () =
            Result.ok_if_true
              (Account_nonce.between ~low:queue_applicable_at_nonce
                 ~high:queue_target_nonce cmd_applicable_at_nonce )
              ~error:
                (Invalid_nonce
                   ( `Between (queue_applicable_at_nonce, queue_target_nonce)
                   , cmd_applicable_at_nonce ) )
            |> M.of_result
            (* C1/C1b *)
          in
          let replacement_index =
            F_sequence.findi queued_cmds ~f:(fun cmd' ->
                let cmd_applicable_at_nonce' =
                  Transaction_hash.User_command_with_valid_signature.command
                    cmd'
                  |> User_command.applicable_at_nonce
                in
                Account_nonce.compare cmd_applicable_at_nonce
                  cmd_applicable_at_nonce'
                <= 0 )
            |> Option.value_exn
          in
          let _keep_queue, drop_queue =
            F_sequence.split_at queued_cmds replacement_index
          in
          let to_drop =
            F_sequence.head_exn drop_queue
            |> Transaction_hash.User_command_with_valid_signature.command
          in
          assert (
            Account_nonce.compare cmd_applicable_at_nonce
              (User_command.applicable_at_nonce to_drop)
            <= 0 ) ;
          (* We check the fee increase twice because we need to be sure the
             subtraction is safe. *)
          let%bind () =
            let replace_fee = User_command.fee to_drop in
            Result.ok_if_true
              Currency.Fee.(fee >= replace_fee)
              ~error:(Insufficient_replace_fee (`Replace_fee replace_fee, fee))
            |> M.of_result
            (* C3 *)
          in
          let%bind dropped =
            remove_with_dependents_exn ~constraint_constants
              (F_sequence.head_exn drop_queue)
              by_sender
            |> M.lift
          in
          (* check remove_exn dropped the right things *)
          [%test_eq:
            Transaction_hash.User_command_with_valid_signature.t Sequence.t]
            dropped
            (F_sequence.to_seq drop_queue) ;
          (* Add the new transaction *)
          let%bind cmd, _ =
            let%map v, dropped' =
              add_from_gossip_exn ~config cmd current_nonce balance by_sender
            in
            (* We've already removed them, so this should always be empty. *)
            assert (Sequence.is_empty dropped') ;
            (v, dropped)
          in
          let drop_head, drop_tail = Option.value_exn (Sequence.next dropped) in
          let increment =
            Option.value_exn Currency.Fee.(fee - User_command.fee to_drop)
          in
          (* Re-add all of the transactions we dropped until there are none left,
             or until the fees from dropped transactions exceed the fee increase
             over the first transaction.
          *)
          let%bind increment, dropped' =
            let rec go increment dropped dropped' current_nonce : _ M.t =
              match (Sequence.next dropped, dropped') with
              | None, Some dropped' ->
                  return (increment, dropped')
              | None, None ->
                  return (increment, Sequence.empty)
              | Some (cmd, dropped), Some _ -> (
                  let cmd_unchecked =
                    Transaction_hash.User_command_with_valid_signature.command
                      cmd
                  in
                  let replace_fee = User_command.fee cmd_unchecked in
                  match Currency.Fee.(increment - replace_fee) with
                  | Some increment ->
                      go increment dropped dropped' current_nonce
                  | None ->
                      Error
                        (Insufficient_replace_fee
                           (`Replace_fee replace_fee, increment) )
                      |> M.of_result )
              | Some (cmd, dropped'), None ->
                  let current_nonce = Account_nonce.succ current_nonce in
                  let by_sender_pre = !by_sender in
                  M.catch
                    (add_from_gossip_exn ~config cmd current_nonce balance
                       by_sender ) ~f:(function
                    | Ok ((_v, dropped_), ups) ->
                        assert (Sequence.is_empty dropped_) ;
                        let%bind () = M.write_all ups in
                        go increment dropped' None current_nonce
                    | Error _err ->
                        by_sender := by_sender_pre ;
                        (* Re-evaluate with the same [dropped] to calculate the new
                           fee increment.
                        *)
                        go increment dropped (Some dropped') current_nonce )
            in
            go increment drop_tail None current_nonce
          in
          let%map () =
            Result.ok_if_true
              Currency.Fee.(increment >= replace_fee)
              ~error:
                (Insufficient_replace_fee (`Replace_fee replace_fee, increment))
            |> M.of_result
            (* C3 *)
          in
          (cmd, Sequence.(append (return drop_head) dropped')) )
        else
          (*Invalid nonce or duplicate transaction got in- either way error*)
          M.of_result
            (Error
               (Invalid_nonce
                  (`Expected queue_target_nonce, cmd_applicable_at_nonce) ) )
end

module Add_from_gossip_exn0 = Add_from_gossip_exn (Writer_result)

let add_from_gossip_exn t cmd nonce balance =
  let open Result.Let_syntax in
  let%map (c, cs), t =
    run' t cmd
      (Add_from_gossip_exn0.add_from_gossip_exn ~config:t.config cmd nonce
         balance )
  in
  (c, t, cs)

(** Add back the commands that were removed due to a reorg*)
let add_from_backtrack :
       t
    -> Transaction_hash.User_command_with_valid_signature.t
    -> (t, Command_error.t) Result.t =
 fun ({ config = { constraint_constants; _ }; _ } as t) cmd ->
  let open Result.Let_syntax in
  let unchecked =
    Transaction_hash.User_command_with_valid_signature.command cmd
  in
  let%map () = check_expiry t.config unchecked in
  let fee_payer = User_command.fee_payer unchecked in
  let fee_per_wu = User_command.fee_per_wu unchecked in
  let cmd_hash = Transaction_hash.User_command_with_valid_signature.hash cmd in
  let consumed =
    Option.value_exn (currency_consumed ~constraint_constants cmd)
  in
  match Map.find t.all_by_sender fee_payer with
  | None ->
      { all_by_sender =
          (* If the command comes from backtracking, then we know it doesn't
             cause overflow, so it's OK to throw here.
          *)
          Map.add_exn t.all_by_sender ~key:fee_payer
            ~data:(F_sequence.singleton cmd, consumed)
      ; all_by_fee =
          Map_set.insert
            (module Transaction_hash.User_command_with_valid_signature)
            t.all_by_fee fee_per_wu cmd
      ; all_by_hash = Map.set t.all_by_hash ~key:cmd_hash ~data:cmd
      ; applicable_by_fee =
          Map_set.insert
            (module Transaction_hash.User_command_with_valid_signature)
            t.applicable_by_fee fee_per_wu cmd
      ; transactions_with_expiration =
          add_to_expiration t.transactions_with_expiration cmd
      ; size = t.size + 1
      ; config = t.config
      }
  | Some (queue, currency_reserved) ->
      let first_queued = F_sequence.head_exn queue in
      if
        not
          (Account_nonce.equal
             (unchecked |> User_command.expected_target_nonce)
             ( first_queued
             |> Transaction_hash.User_command_with_valid_signature.command
             |> User_command.applicable_at_nonce ) )
      then
        failwith
        @@ sprintf
             !"indexed pool nonces inconsistent when adding from backtrack. \
               Trying to add \
               %{sexp:Transaction_hash.User_command_with_valid_signature.t} to \
               %{sexp: t}"
             cmd t ;
      let t' = remove_applicable_exn t first_queued in
      { applicable_by_fee =
          Map_set.insert
            (module Transaction_hash.User_command_with_valid_signature)
            t'.applicable_by_fee fee_per_wu cmd
      ; all_by_fee =
          Map_set.insert
            (module Transaction_hash.User_command_with_valid_signature)
            t'.all_by_fee fee_per_wu cmd
      ; all_by_hash =
          Map.set t.all_by_hash
            ~key:(Transaction_hash.User_command_with_valid_signature.hash cmd)
            ~data:cmd
      ; all_by_sender =
          Map.set t'.all_by_sender ~key:fee_payer
            ~data:
              ( F_sequence.cons cmd queue
              , Option.value_exn Currency.Amount.(currency_reserved + consumed)
              )
      ; transactions_with_expiration =
          add_to_expiration t.transactions_with_expiration cmd
      ; size = t.size + 1
      ; config = t.config
      }

let global_slot_since_genesis t = global_slot_since_genesis t.config

(* Only show stdout for failed inline tests. *)
open Inline_test_quiet_logs

let%test_module _ =
  ( module struct
    open For_tests

    let test_keys = Array.init 10 ~f:(fun _ -> Signature_lib.Keypair.create ())

    let gen_cmd ?sign_type ?nonce () =
      User_command.Valid.Gen.payment_with_random_participants ~keys:test_keys
        ~max_amount:1000 ~fee_range:10 ?sign_type ?nonce ()
      |> Quickcheck.Generator.map
           ~f:Transaction_hash.User_command_with_valid_signature.create

    let precomputed_values = Lazy.force Precomputed_values.for_unit_tests

    let constraint_constants = precomputed_values.constraint_constants

    let consensus_constants = precomputed_values.consensus_constants

    let logger = Logger.null ()

    let time_controller = Block_time.Controller.basic ~logger

    let empty =
      empty ~constraint_constants ~consensus_constants ~time_controller

    let%test_unit "empty invariants" = assert_invariants empty

    let%test_unit "singleton properties" =
      Quickcheck.test (gen_cmd ()) ~f:(fun cmd ->
          let pool = empty in
          let add_res =
            add_from_gossip_exn pool cmd Account_nonce.zero
              (Currency.Amount.of_nanomina_int_exn 500)
          in
          if
            Option.value_exn (currency_consumed ~constraint_constants cmd)
            |> Currency.Amount.to_nanomina_int > 500
          then
            match add_res with
            | Error (Insufficient_funds _) ->
                ()
            | _ ->
                failwith "should've returned insufficient_funds"
          else
            match add_res with
            | Ok (_, pool', dropped) ->
                assert_invariants pool' ;
                assert (Sequence.is_empty dropped) ;
                [%test_eq: int] (size pool') 1 ;
                [%test_eq:
                  Transaction_hash.User_command_with_valid_signature.t option]
                  (get_highest_fee pool') (Some cmd) ;
                let dropped', pool'' = remove_lowest_fee pool' in
                [%test_eq:
                  Transaction_hash.User_command_with_valid_signature.t
                  Sequence.t] dropped' (Sequence.singleton cmd) ;
                [%test_eq: t] ~equal pool pool''
            | _ ->
                failwith "should've succeeded" )

    let%test_unit "sequential adds (all valid)" =
      let gen :
          ( Mina_ledger.Ledger.init_state
          * Transaction_hash.User_command_with_valid_signature.t list )
          Quickcheck.Generator.t =
        let open Quickcheck.Generator.Let_syntax in
        let%bind ledger_init = Mina_ledger.Ledger.gen_initial_ledger_state in
        let%map cmds = User_command.Valid.Gen.sequence ledger_init in
        ( ledger_init
        , List.map ~f:Transaction_hash.User_command_with_valid_signature.create
            cmds )
      in
      let shrinker :
          ( Mina_ledger.Ledger.init_state
          * Transaction_hash.User_command_with_valid_signature.t list )
          Quickcheck.Shrinker.t =
        Quickcheck.Shrinker.create (fun (init_state, cmds) ->
            Sequence.singleton
              (init_state, List.take cmds (List.length cmds - 1)) )
      in
      Quickcheck.test gen ~trials:1000
        ~sexp_of:
          [%sexp_of:
            Mina_ledger.Ledger.init_state
            * Transaction_hash.User_command_with_valid_signature.t list]
        ~shrinker ~shrink_attempts:`Exhaustive ~seed:(`Deterministic "d")
        ~sizes:(Sequence.repeat 10) ~f:(fun (ledger_init, cmds) ->
          let account_init_states_seq = Array.to_sequence ledger_init in
          let balances = Hashtbl.create (module Public_key.Compressed) in
          let nonces = Hashtbl.create (module Public_key.Compressed) in
          Sequence.iter account_init_states_seq
            ~f:(fun (kp, balance, nonce, _) ->
              let compressed = Public_key.compress kp.public_key in
              Hashtbl.add_exn balances ~key:compressed ~data:balance ;
              Hashtbl.add_exn nonces ~key:compressed ~data:nonce ) ;
          let pool = ref empty in
          let rec go cmds_acc =
            match cmds_acc with
            | [] ->
                ()
            | cmd :: rest -> (
                let unchecked =
                  Transaction_hash.User_command_with_valid_signature.command cmd
                in
                let account_id = User_command.fee_payer unchecked in
                let pk = Account_id.public_key account_id in
                let add_res =
                  add_from_gossip_exn !pool cmd
                    (Hashtbl.find_exn nonces pk)
                    (Hashtbl.find_exn balances pk)
                in
                match add_res with
                | Ok (_, pool', dropped) ->
                    [%test_eq:
                      Transaction_hash.User_command_with_valid_signature.t
                      Sequence.t] dropped Sequence.empty ;
                    assert_invariants pool' ;
                    pool := pool' ;
                    go rest
                | Error (Invalid_nonce (`Expected want, got)) ->
                    failwithf
                      !"Bad nonce. Expected: %{sexp: Account.Nonce.t}. Got: \
                        %{sexp: Account.Nonce.t}"
                      want got ()
                | Error (Invalid_nonce (`Between (low, high), got)) ->
                    failwithf
                      !"Bad nonce. Expected between %{sexp: Account.Nonce.t} \
                        and %{sexp:Account.Nonce.t}. Got: %{sexp: \
                        Account.Nonce.t}"
                      low high got ()
                | Error (Insufficient_funds (`Balance bal, amt)) ->
                    failwithf
                      !"Insufficient funds. Balance: %{sexp: \
                        Currency.Amount.t}. Amount: %{sexp: Currency.Amount.t}"
                      bal amt ()
                | Error (Insufficient_replace_fee (`Replace_fee rfee, fee)) ->
                    failwithf
                      !"Insufficient fee for replacement. Needed at least \
                        %{sexp: Currency.Fee.t} but got \
                        %{sexp:Currency.Fee.t}."
                      rfee fee ()
                | Error Overflow ->
                    failwith "Overflow."
                | Error Bad_token ->
                    failwith "Token is incompatible with the command."
                | Error (Unwanted_fee_token fee_token) ->
                    failwithf
                      !"Bad fee token. The fees are paid in token %{sexp: \
                        Token_id.t}, which we are not accepting fees in."
                      fee_token ()
                | Error
                    (Expired
                      ( `Valid_until valid_until
                      , `Global_slot_since_genesis global_slot_since_genesis )
                      ) ->
                    failwithf
                      !"Expired user command. Current global slot is \
                        %{sexp:Mina_numbers.Global_slot.t} but user command is \
                        only valid until %{sexp:Mina_numbers.Global_slot.t}"
                      global_slot_since_genesis valid_until () )
          in
          go cmds )

    let%test_unit "replacement" =
      let modify_payment (c : User_command.t) ~sender ~common:fc ~body:fb =
        let modified_payload : Signed_command.Payload.t =
          match c with
          | Signed_command
              { payload = { body = Payment payment_payload; common }; _ } ->
              { common = fc common
              ; body = Signed_command.Payload.Body.Payment (fb payment_payload)
              }
          | _ ->
              failwith "generated user command that wasn't a payment"
        in
        Signed_command
          (Signed_command.For_tests.fake_sign sender modified_payload)
        |> Transaction_hash.User_command_with_valid_signature.create
      in
      let gen :
          ( Account_nonce.t
          * Currency.Amount.t
          * Transaction_hash.User_command_with_valid_signature.t list
          * Transaction_hash.User_command_with_valid_signature.t )
          Quickcheck.Generator.t =
        let open Quickcheck.Generator.Let_syntax in
        let%bind sender_index = Int.gen_incl 0 9 in
        let sender = test_keys.(sender_index) in
        let%bind init_nonce =
          Quickcheck.Generator.map ~f:Account_nonce.of_int
          @@ Int.gen_incl 0 1000
        in
        let init_balance = Currency.Amount.of_mina_int_exn 100_000 in
        let%bind size = Quickcheck.Generator.size in
        let%bind amounts =
          Quickcheck.Generator.map ~f:Array.of_list
          @@ Quickcheck_lib.gen_division_currency init_balance (size + 1)
        in
        let rec go current_nonce current_balance n =
          if n > 0 then
            let%bind cmd =
              let key_gen =
                Quickcheck.Generator.tuple2 (return sender)
                  (Quickcheck_lib.of_array test_keys)
              in
              Mina_generators.User_command_generators.payment ~sign_type:`Fake
                ~key_gen ~nonce:current_nonce ~max_amount:1 ~fee_range:0 ()
            in
            let cmd_currency = amounts.(n - 1) in
            let%bind fee =
              Currency.Amount.(
                gen_incl zero (min (of_nanomina_int_exn 10) cmd_currency))
            in
            let amount =
              Option.value_exn Currency.Amount.(cmd_currency - fee)
            in
            let cmd' =
              modify_payment cmd ~sender
                ~common:(fun c -> { c with fee = Currency.Amount.to_fee fee })
                ~body:(fun b -> { b with amount })
            in
            let consumed =
              Option.value_exn (currency_consumed ~constraint_constants cmd')
            in
            let%map rest =
              go
                (Account_nonce.succ current_nonce)
                (Option.value_exn Currency.Amount.(current_balance - consumed))
                (n - 1)
            in
            cmd' :: rest
          else return []
        in
        let%bind setup_cmds = go init_nonce init_balance (size + 1) in
        let init_nonce_int = Account.Nonce.to_int init_nonce in
        let%bind replaced_nonce =
          Int.gen_incl init_nonce_int
            (init_nonce_int + List.length setup_cmds - 1)
        in
        let%map replace_cmd_skeleton =
          let key_gen =
            Quickcheck.Generator.tuple2 (return sender)
              (Quickcheck_lib.of_array test_keys)
          in
          Mina_generators.User_command_generators.payment ~sign_type:`Fake
            ~key_gen
            ~nonce:(Account_nonce.of_int replaced_nonce)
            ~max_amount:(Currency.Amount.to_nanomina_int init_balance)
            ~fee_range:0 ()
        in
        let replace_cmd =
          modify_payment replace_cmd_skeleton ~sender ~body:Fn.id
            ~common:(fun c ->
              { c with
                fee = Currency.Fee.of_mina_int_exn (10 + (5 * (size + 1)))
              } )
        in
        (init_nonce, init_balance, setup_cmds, replace_cmd)
      in
      Quickcheck.test ~trials:20 gen
        ~sexp_of:
          [%sexp_of:
            Account_nonce.t
            * Currency.Amount.t
            * Transaction_hash.User_command_with_valid_signature.t list
            * Transaction_hash.User_command_with_valid_signature.t]
        ~f:(fun (init_nonce, init_balance, setup_cmds, replace_cmd) ->
          let t =
            List.fold_left setup_cmds ~init:empty ~f:(fun t cmd ->
                match add_from_gossip_exn t cmd init_nonce init_balance with
                | Ok (_, t', removed) ->
                    [%test_eq:
                      Transaction_hash.User_command_with_valid_signature.t
                      Sequence.t] removed Sequence.empty ;
                    t'
                | _ ->
                    failwith
                    @@ sprintf
                         !"adding command %{sexp: \
                           Transaction_hash.User_command_with_valid_signature.t} \
                           failed"
                         cmd )
          in
          let replaced_idx, _ =
            let replace_nonce =
              replace_cmd
              |> Transaction_hash.User_command_with_valid_signature.command
              |> User_command.applicable_at_nonce
            in
            List.findi setup_cmds ~f:(fun _i cmd ->
                let cmd_nonce =
                  cmd
                  |> Transaction_hash.User_command_with_valid_signature.command
                  |> User_command.applicable_at_nonce
                in
                Account_nonce.compare replace_nonce cmd_nonce <= 0 )
            |> Option.value_exn
          in
          let currency_consumed_pre_replace =
            List.fold_left
              (List.take setup_cmds (replaced_idx + 1))
              ~init:Currency.Amount.zero
              ~f:(fun consumed_so_far cmd ->
                Option.value_exn
                  Option.(
                    currency_consumed ~constraint_constants cmd
                    >>= fun consumed ->
                    Currency.Amount.(consumed + consumed_so_far)) )
          in
          assert (
            Currency.Amount.(currency_consumed_pre_replace <= init_balance) ) ;
          let currency_consumed_post_replace =
            Option.value_exn
              (let open Option.Let_syntax in
              let%bind replaced_currency_consumed =
                currency_consumed ~constraint_constants
                @@ List.nth_exn setup_cmds replaced_idx
              in
              let%bind replacer_currency_consumed =
                currency_consumed ~constraint_constants replace_cmd
              in
              let%bind a =
                Currency.Amount.(
                  currency_consumed_pre_replace - replaced_currency_consumed)
              in
              Currency.Amount.(a + replacer_currency_consumed))
          in
          let add_res =
            add_from_gossip_exn t replace_cmd init_nonce init_balance
          in
          if Currency.Amount.(currency_consumed_post_replace <= init_balance)
          then
            match add_res with
            | Ok (_, t', dropped) ->
                assert (not (Sequence.is_empty dropped)) ;
                assert_invariants t'
            | Error _ ->
                failwith "adding command failed"
          else
            match add_res with
            | Error (Insufficient_funds _) ->
                ()
            | _ ->
                failwith "should've returned insufficient_funds" )

    let%test_unit "remove_lowest_fee" =
      let cmds =
        gen_cmd () |> Quickcheck.random_sequence |> Fn.flip Sequence.take 4
        |> Sequence.to_list
      in
      let compare cmd0 cmd1 : int =
        let open Transaction_hash.User_command_with_valid_signature in
        Currency.Fee_rate.compare
          (User_command.fee_per_wu @@ command cmd0)
          (User_command.fee_per_wu @@ command cmd1)
      in
      let cmds_sorted_by_fee_per_wu = List.sort ~compare cmds in
      let cmd_lowest_fee, commands_to_keep =
        ( List.hd_exn cmds_sorted_by_fee_per_wu
        , List.tl_exn cmds_sorted_by_fee_per_wu )
      in
      let insert_cmd pool cmd =
        add_from_gossip_exn pool cmd Account_nonce.zero
          (Currency.Amount.of_mina_int_exn 5)
        |> Result.ok |> Option.value_exn
        |> fun (_, pool, _) -> pool
      in
      let cmd_equal =
        Transaction_hash.User_command_with_valid_signature.equal
      in
      let removed, pool =
        List.fold_left cmds ~init:empty ~f:insert_cmd |> remove_lowest_fee
      in
      (* check that the lowest fee per wu command is returned *)
      assert (Sequence.(equal cmd_equal removed @@ return cmd_lowest_fee))
      |> fun () ->
      (* check that the lowest fee per wu command is removed from
         applicable_by_fee *)
      pool.applicable_by_fee |> Map.data
      |> List.concat_map ~f:Set.to_list
      |> fun applicable_by_fee_cmds ->
      assert (List.(equal cmd_equal applicable_by_fee_cmds commands_to_keep))
      |> fun () ->
      (* check that the lowest fee per wu command is removed from
         all_by_fee *)
      pool.applicable_by_fee |> Map.data
      |> List.concat_map ~f:Set.to_list
      |> fun all_by_fee_cmds ->
      assert (List.(equal cmd_equal all_by_fee_cmds commands_to_keep))

    let%test_unit "get_highest_fee" =
      let cmds =
        gen_cmd () |> Quickcheck.random_sequence |> Fn.flip Sequence.take 4
        |> Sequence.to_list
      in
      let compare cmd0 cmd1 : int =
        let open Transaction_hash.User_command_with_valid_signature in
        Currency.Fee_rate.compare
          (User_command.fee_per_wu @@ command cmd0)
          (User_command.fee_per_wu @@ command cmd1)
      in
      let max_by_fee_per_wu = List.max_elt ~compare cmds |> Option.value_exn in
      let insert_cmd pool cmd =
        add_from_gossip_exn pool cmd Account_nonce.zero
          (Currency.Amount.of_mina_int_exn 5)
        |> Result.ok |> Option.value_exn
        |> fun (_, pool, _) -> pool
      in
      let pool = List.fold_left cmds ~init:empty ~f:insert_cmd in
      let cmd_equal =
        Transaction_hash.User_command_with_valid_signature.equal
      in
      get_highest_fee pool |> Option.value_exn
      |> fun highest_fee -> assert (cmd_equal highest_fee max_by_fee_per_wu)

    let dummy_state_view =
      let state_body =
        let consensus_constants =
          let genesis_constants = Genesis_constants.for_unit_tests in
          Consensus.Constants.create ~constraint_constants
            ~protocol_constants:genesis_constants.protocol
        in
        let compile_time_genesis =
          (*not using Precomputed_values.for_unit_test because of dependency cycle*)
          Mina_state.Genesis_protocol_state.t
            ~genesis_ledger:Genesis_ledger.(Packed.t for_unit_tests)
            ~genesis_epoch_data:Consensus.Genesis_epoch_data.for_unit_tests
            ~genesis_body_reference:Staged_ledger_diff.genesis_body_reference
            ~constraint_constants ~consensus_constants
        in
        compile_time_genesis.data |> Mina_state.Protocol_state.body
      in
      { (Mina_state.Protocol_state.Body.view state_body) with
        global_slot_since_genesis = Mina_numbers.Global_slot.zero
      }

    let add_to_pool ~nonce ~balance pool cmd =
      let _, pool', dropped =
        add_from_gossip_exn pool cmd nonce balance
        |> Result.map_error
             ~f:(Fn.compose Sexp.to_string Command_error.sexp_of_t)
        |> Result.ok_or_failwith
      in
      [%test_eq:
        Transaction_hash.User_command_with_valid_signature.t Sequence.t] dropped
        Sequence.empty ;
      assert_invariants pool' ;
      pool'

    let init_permissionless_ledger ledger account_info =
      let open Currency in
      let open Mina_ledger.Ledger.Ledger_inner in
      List.iter account_info ~f:(fun (public_key, amount) ->
          let account_id =
            Account_id.create (Public_key.compress public_key) Token_id.default
          in
          let balance =
            Balance.of_nanomina_int_exn @@ Amount.to_nanomina_int amount
          in
          let _tag, account, location =
            Or_error.ok_exn (get_or_create ledger account_id)
          in
          set ledger location
            { account with balance; permissions = Permissions.empty } )

    let apply_to_ledger ledger cmd =
      match Transaction_hash.User_command_with_valid_signature.command cmd with
      | User_command.Signed_command c ->
          let (`If_this_is_used_it_should_have_a_comment_justifying_it v) =
            Signed_command.to_valid_unsafe c
          in
          ignore
            ( Mina_ledger.Ledger.apply_user_command ~constraint_constants
                ~txn_global_slot:Mina_numbers.Global_slot.zero ledger v
              |> Or_error.ok_exn
              : Mina_transaction_logic.Transaction_applied
                .Signed_command_applied
                .t )
      | User_command.Zkapp_command p -> (
          let applied, _ =
            Mina_ledger.Ledger.apply_zkapp_command_unchecked
              ~constraint_constants ~state_view:dummy_state_view ledger p
            |> Or_error.ok_exn
          in
          match With_status.status applied.command with
          | Transaction_status.Applied ->
              ()
          | Transaction_status.Failed failure ->
              failwithf
                "failed to apply zkapp_command transaction to ledger: [%s]"
                ( String.concat ~sep:", "
                @@ List.bind
                     ~f:(List.map ~f:Transaction_status.Failure.to_string)
                     failure )
                () )

    let commit_to_pool ledger pool cmd expected_drops =
      apply_to_ledger ledger cmd ;
      let accounts_to_check =
        Transaction_hash.User_command_with_valid_signature.command cmd
        |> User_command.accounts_referenced |> Account_id.Set.of_list
      in
      let pool, dropped =
        revalidate pool ~logger (`Subset accounts_to_check) (fun sender ->
            match Mina_ledger.Ledger.location_of_account ledger sender with
            | None ->
                (Account.Nonce.zero, Currency.Amount.zero)
            | Some loc ->
                let acc =
                  Option.value_exn
                    ~message:
                      "Somehow a public key has a location but no account"
                    (Mina_ledger.Ledger.get ledger loc)
                in
                ( acc.nonce
                , Account.liquid_balance_at_slot
                    ~global_slot:Mina_numbers.Global_slot.zero acc
                  |> Currency.Balance.to_amount ) )
      in
      let lower =
        List.map ~f:Transaction_hash.User_command_with_valid_signature.hash
      in
      [%test_eq: Transaction_hash.t list]
        (lower (Sequence.to_list dropped))
        (lower expected_drops) ;
      assert_invariants pool ;
      pool

    let make_zkapp_command_payment ~(sender : Keypair.t) ~(receiver : Keypair.t)
        ~double_increment_sender ~increment_receiver ~amount ~fee nonce_int =
      let open Currency in
      let nonce = Account.Nonce.of_int nonce_int in
      let sender_pk = Public_key.compress sender.public_key in
      let receiver_pk = Public_key.compress receiver.public_key in
      let zkapp_command_wire : Zkapp_command.Stable.Latest.Wire.t =
        { fee_payer =
            { Account_update.Fee_payer.body =
                { public_key = sender_pk; fee; nonce; valid_until = None }
                (* Real signature added in below *)
            ; authorization = Signature.dummy
            }
        ; account_updates =
            Zkapp_command.Call_forest.of_account_updates
              ~account_update_depth:(Fn.const 0)
              [ { Account_update.body =
                    { public_key = sender_pk
                    ; update = Account_update.Update.noop
                    ; token_id = Token_id.default
                    ; balance_change =
                        Amount.Signed.(negate @@ of_unsigned amount)
                    ; increment_nonce = double_increment_sender
                    ; events = []
                    ; actions = []
                    ; call_data = Snark_params.Tick.Field.zero
                    ; preconditions =
                        { Account_update.Preconditions.network =
                            Zkapp_precondition.Protocol_state.accept
                        ; account =
                            Account_update.Account_precondition.Nonce
                              (Account.Nonce.succ nonce)
                        }
                    ; call_type = Call
                    ; use_full_commitment = not double_increment_sender
                    ; implicit_account_creation_fee = false
                    ; authorization_kind = None_given
                    }
                ; authorization = None_given
                }
              ; { Account_update.body =
                    { public_key = receiver_pk
                    ; update = Account_update.Update.noop
                    ; token_id = Token_id.default
                    ; balance_change = Amount.Signed.of_unsigned amount
                    ; increment_nonce = increment_receiver
                    ; events = []
                    ; actions = []
                    ; call_data = Snark_params.Tick.Field.zero
                    ; preconditions =
                        { Account_update.Preconditions.network =
                            Zkapp_precondition.Protocol_state.accept
                        ; account = Account_update.Account_precondition.Accept
                        }
<<<<<<< HEAD
                    ; call_type = Call
=======
                    ; caller = Call
                    ; implicit_account_creation_fee = false
>>>>>>> fde5f83d
                    ; use_full_commitment = not increment_receiver
                    ; authorization_kind = None_given
                    }
                ; authorization = None_given
                }
              ]
        ; memo = Signed_command_memo.empty
        }
      in
      let zkapp_command = Zkapp_command.of_wire zkapp_command_wire in
      (* We skip signing the commitment and updating the authorization as it is not necessary to have a valid transaction for these tests. *)
      let (`If_this_is_used_it_should_have_a_comment_justifying_it cmd) =
        User_command.to_valid_unsafe (User_command.Zkapp_command zkapp_command)
      in
      Transaction_hash.User_command_with_valid_signature.create cmd

    let%test_unit "support for zkapp_command commands" =
      let open Currency in
      (* let open Mina_transaction_logic.For_tests in *)
      let fee = Mina_compile_config.minimum_user_command_fee in
      let amount = Amount.of_nanomina_int_exn @@ Fee.to_nanomina_int fee in
      let balance = Option.value_exn (Amount.scale amount 100) in
      let kp1 =
        Quickcheck.random_value ~seed:(`Deterministic "apple") Keypair.gen
      in
      let kp2 =
        Quickcheck.random_value ~seed:(`Deterministic "orange") Keypair.gen
      in
      let add_cmd = add_to_pool ~nonce:Account_nonce.zero ~balance in
      let make_cmd =
        make_zkapp_command_payment ~sender:kp1 ~receiver:kp2
          ~increment_receiver:false ~amount ~fee
      in
      Mina_ledger.Ledger.with_ledger ~depth:4 ~f:(fun ledger ->
          init_permissionless_ledger ledger
            [ (kp1.public_key, balance); (kp2.public_key, Amount.zero) ] ;
          let commit = commit_to_pool ledger in
          let cmd1 = make_cmd ~double_increment_sender:false 0 in
          let cmd2 = make_cmd ~double_increment_sender:false 1 in
          let cmd3 = make_cmd ~double_increment_sender:false 2 in
          let cmd4 = make_cmd ~double_increment_sender:false 3 in
          (* used to break the sequence *)
          let cmd3' = make_cmd ~double_increment_sender:true 2 in
          let pool =
            List.fold_left [ cmd1; cmd2; cmd3; cmd4 ] ~init:empty ~f:add_cmd
          in
          let pool = commit pool cmd1 [ cmd1 ] in
          let pool = commit pool cmd2 [ cmd2 ] in
          let _pool = commit pool cmd3' [ cmd3; cmd4 ] in
          () )

    let%test_unit "nonce increment side effects from other zkapp_command are \
                   handled properly" =
      let open Currency in
      let fee = Mina_compile_config.minimum_user_command_fee in
      let amount = Amount.of_nanomina_int_exn @@ Fee.to_nanomina_int fee in
      let balance = Option.value_exn (Amount.scale amount 100) in
      let kp1 =
        Quickcheck.random_value ~seed:(`Deterministic "apple") Keypair.gen
      in
      let kp2 =
        Quickcheck.random_value ~seed:(`Deterministic "orange") Keypair.gen
      in
      let add_cmd = add_to_pool ~nonce:Account_nonce.zero ~balance in
      let make_cmd = make_zkapp_command_payment ~amount ~fee in
      Mina_ledger.Ledger.with_ledger ~depth:4 ~f:(fun ledger ->
          init_permissionless_ledger ledger
            [ (kp1.public_key, balance); (kp2.public_key, balance) ] ;
          let kp1_cmd1 =
            make_cmd ~sender:kp1 ~receiver:kp2 ~double_increment_sender:false
              ~increment_receiver:true 0
          in
          let kp2_cmd1 =
            make_cmd ~sender:kp2 ~receiver:kp1 ~double_increment_sender:false
              ~increment_receiver:false 0
          in
          let kp2_cmd2 =
            make_cmd ~sender:kp2 ~receiver:kp1 ~double_increment_sender:false
              ~increment_receiver:false 1
          in
          let pool =
            List.fold_left
              [ kp1_cmd1; kp2_cmd1; kp2_cmd2 ]
              ~init:empty ~f:add_cmd
          in
          let _pool =
            commit_to_pool ledger pool kp1_cmd1 [ kp2_cmd1; kp1_cmd1 ]
          in
          () )

    let%test_unit "nonce invariant violations on committed transactions does \
                   not trigger a crash" =
      let open Currency in
      let fee = Mina_compile_config.minimum_user_command_fee in
      let amount = Amount.of_nanomina_int_exn @@ Fee.to_nanomina_int fee in
      let balance = Option.value_exn (Amount.scale amount 100) in
      let kp1 =
        Quickcheck.random_value ~seed:(`Deterministic "apple") Keypair.gen
      in
      let kp2 =
        Quickcheck.random_value ~seed:(`Deterministic "orange") Keypair.gen
      in
      let add_cmd = add_to_pool ~nonce:Account_nonce.zero ~balance in
      let make_cmd =
        make_zkapp_command_payment ~sender:kp1 ~receiver:kp2
          ~double_increment_sender:false ~increment_receiver:false ~amount ~fee
      in
      Mina_ledger.Ledger.with_ledger ~depth:4 ~f:(fun ledger ->
          init_permissionless_ledger ledger
            [ (kp1.public_key, balance); (kp2.public_key, Amount.zero) ] ;
          let cmd1 = make_cmd 0 in
          let cmd2 = make_cmd 1 in
          let pool = List.fold_left [ cmd1; cmd2 ] ~init:empty ~f:add_cmd in
          apply_to_ledger ledger cmd1 ;
          let _pool = commit_to_pool ledger pool cmd2 [ cmd1; cmd2 ] in
          () )
  end )<|MERGE_RESOLUTION|>--- conflicted
+++ resolved
@@ -1841,12 +1841,8 @@
                             Zkapp_precondition.Protocol_state.accept
                         ; account = Account_update.Account_precondition.Accept
                         }
-<<<<<<< HEAD
                     ; call_type = Call
-=======
-                    ; caller = Call
                     ; implicit_account_creation_fee = false
->>>>>>> fde5f83d
                     ; use_full_commitment = not increment_receiver
                     ; authorization_kind = None_given
                     }
