--- conflicted
+++ resolved
@@ -44,10 +44,7 @@
     -> constraint_constants:Genesis_constants.Constraint_constants.t
     -> consensus_constants:Consensus.Constants.t
     -> time_controller:Block_time.Controller.t
-<<<<<<< HEAD
-=======
     -> expiry_ns:Time_ns.Span.t
->>>>>>> 8eb2e109
     -> frontier_broadcast_pipe:
          transition_frontier option Broadcast_pipe.Reader.t
     -> log_gossip_heard:bool
