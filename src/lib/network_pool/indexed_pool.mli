(** The data structure underlying the transaction pool. We want to efficently
    support all the operations necessary. We also need to make sure that an
    attacker can't craft transactions or sequences thereof that take up an
    unacceptable amount of resources leading to a DoS.
*)
open Core

open Mina_base
open Mina_transaction
open Mina_numbers

<<<<<<< HEAD
module Command_error : sig
  type t =
    | Invalid_nonce of
        [ `Expected of Account.Nonce.t
        | `Between of Account.Nonce.t * Account.Nonce.t ]
        * Account.Nonce.t
    | Insufficient_funds of
        [ `Balance of Currency.Amount.t ] * Currency.Amount.t
    | (* NOTE: don't punish for this, attackers can induce nodes to banlist
          each other that way! *)
        Insufficient_replace_fee of
        [ `Replace_fee of Currency.Fee.t ] * Currency.Fee.t
    | Overflow
    | Bad_token
    | Expired of
        [ `Valid_until of Mina_numbers.Global_slot_since_genesis.t ]
        * [ `Global_slot_since_genesis of
            Mina_numbers.Global_slot_since_genesis.t ]
    | Unwanted_fee_token of Mina_base.Token_id.t
  [@@deriving sexp, to_yojson]

  val grounds_for_diff_rejection : t -> bool
=======
val replace_fee : Currency.Fee.t

module Config : sig
  type t
>>>>>>> c465d00d
end

module Sender_local_state : sig
  type t [@@deriving sexp, to_yojson]

  val sender : t -> Account_id.t

  val is_remove : t -> bool
end

module Config : sig
  type t
end

module Sender_local_state : sig
  type t [@@deriving sexp, to_yojson]

  val sender : t -> Account_id.t

  val is_remove : t -> bool
end

(** Transaction pool. This is a purely functional data structure. *)
type t [@@deriving equal, compare, sexp_of]

val config : t -> Config.t

val get_sender_local_state : t -> Account_id.t -> Sender_local_state.t

val set_sender_local_state : t -> Sender_local_state.t -> t

module rec Update : sig
  val apply : Update.t -> t -> t

  type t [@@deriving to_yojson, sexp]

  val merge : t -> t -> t

  val empty : t
end

val config : t -> Config.t

val get_sender_local_state : t -> Account_id.t -> Sender_local_state.t

val set_sender_local_state : t -> Sender_local_state.t -> t

module rec Update : sig
  val apply : Update.t -> t -> t

  type t [@@deriving to_yojson, sexp]

  val merge : t -> t -> t

  val empty : t
end

(* TODO sexp is debug only, remove *)

(** Empty pool *)
val empty :
     constraint_constants:Genesis_constants.Constraint_constants.t
  -> consensus_constants:Consensus.Constants.t
  -> time_controller:Block_time.Controller.t
  -> t

(** How many transactions are currently in the pool *)
val size : t -> int

(* The least fee per weight unit of all transactions in the transaction pool *)
val min_fee : t -> Currency.Fee_rate.t option
<<<<<<< HEAD

val transactions :
     logger:Logger.t
  -> t
  -> Transaction_hash.User_command_with_valid_signature.t Sequence.t

=======

val transactions :
     logger:Logger.t
  -> t
  -> Transaction_hash.User_command_with_valid_signature.t Sequence.t

>>>>>>> c465d00d
(** Remove the command from the pool with the lowest fee per wu,
    along with any others from the same account with higher nonces. *)
val remove_lowest_fee :
  t -> Transaction_hash.User_command_with_valid_signature.t Sequence.t * t

(** Remove all the user commands that are expired. (Valid-until < Current-global-slot) *)
val remove_expired :
  t -> Transaction_hash.User_command_with_valid_signature.t Sequence.t * t

(** Get the applicable command in the pool with the highest fee per wu *)
val get_highest_fee :
  t -> Transaction_hash.User_command_with_valid_signature.t option

(** Add a command to the pool. Pass the current nonce for the account and
    its current balance. Throws if the contents of the pool before adding the
    new command are invalid given the supplied current nonce and balance - you
    are required to keep the pool in sync with the ledger you are applying
    transactions against.
*)
val add_from_gossip_exn :
     t
  -> Transaction_hash.User_command_with_valid_signature.t
  -> Account_nonce.t
  -> Currency.Amount.t
  -> ( Transaction_hash.User_command_with_valid_signature.t
       * t
       * Transaction_hash.User_command_with_valid_signature.t Sequence.t
     , Command_error.t )
     Result.t
(** Returns the commands dropped as a result of adding the command, which will
    be empty unless we're replacing one. *)

(** Add a command to the pool that was removed from the best tip because we're
    switching chains. Must be called in reverse order i.e. newest-to-oldest.
*)
val add_from_backtrack :
     t
  -> Transaction_hash.User_command_with_valid_signature.t
  -> (t, Command_error.t) Result.t

(** Check whether a command is in the pool *)
val member : t -> Transaction_hash.User_command.t -> bool

(** Check whether the pool has any commands for a given fee payer *)
val has_commands_for_fee_payer : t -> Account_id.t -> bool

(** Get all the user commands sent by a user with a particular account *)
val all_from_account :
  t -> Account_id.t -> Transaction_hash.User_command_with_valid_signature.t list

(** Get all user commands in the pool. *)
val get_all : t -> Transaction_hash.User_command_with_valid_signature.t list

val find_by_hash :
     t
  -> Transaction_hash.t
  -> Transaction_hash.User_command_with_valid_signature.t option

(** Check the contents of the pool are valid against the current ledger. Call
    this whenever the transition frontier is (re)created.
*)
val revalidate :
     t
  -> logger:Logger.t
  -> [ `Entire_pool | `Subset of Account_id.Set.t ]
  -> (Account_id.t -> Account.t) (** Lookup an account in the new ledger *)
  -> t * Transaction_hash.User_command_with_valid_signature.t Sequence.t

(** Get the global slot since genesis according to the pool's time controller. *)
val global_slot_since_genesis : t -> Mina_numbers.Global_slot_since_genesis.t

module For_tests : sig
  (** Checks the invariants of the data structure. If this throws an exception
      there is a bug. *)
  val assert_pool_consistency : t -> unit

  val applicable_by_fee :
       t
    -> Transaction_hash.User_command_with_valid_signature.Set.t
       Currency.Fee_rate.Map.t

  val all_by_sender :
       t
    -> ( Transaction_hash.User_command_with_valid_signature.t F_sequence.t
       * Currency.Amount.t )
       Account_id.Map.t

  val currency_consumed :
       constraint_constants:Genesis_constants.Constraint_constants.t
    -> Transaction_hash.User_command_with_valid_signature.t
    -> Currency.Amount.t option
end<|MERGE_RESOLUTION|>--- conflicted
+++ resolved
@@ -9,44 +9,7 @@
 open Mina_transaction
 open Mina_numbers
 
-<<<<<<< HEAD
-module Command_error : sig
-  type t =
-    | Invalid_nonce of
-        [ `Expected of Account.Nonce.t
-        | `Between of Account.Nonce.t * Account.Nonce.t ]
-        * Account.Nonce.t
-    | Insufficient_funds of
-        [ `Balance of Currency.Amount.t ] * Currency.Amount.t
-    | (* NOTE: don't punish for this, attackers can induce nodes to banlist
-          each other that way! *)
-        Insufficient_replace_fee of
-        [ `Replace_fee of Currency.Fee.t ] * Currency.Fee.t
-    | Overflow
-    | Bad_token
-    | Expired of
-        [ `Valid_until of Mina_numbers.Global_slot_since_genesis.t ]
-        * [ `Global_slot_since_genesis of
-            Mina_numbers.Global_slot_since_genesis.t ]
-    | Unwanted_fee_token of Mina_base.Token_id.t
-  [@@deriving sexp, to_yojson]
-
-  val grounds_for_diff_rejection : t -> bool
-=======
 val replace_fee : Currency.Fee.t
-
-module Config : sig
-  type t
->>>>>>> c465d00d
-end
-
-module Sender_local_state : sig
-  type t [@@deriving sexp, to_yojson]
-
-  val sender : t -> Account_id.t
-
-  val is_remove : t -> bool
-end
 
 module Config : sig
   type t
@@ -79,22 +42,6 @@
   val empty : t
 end
 
-val config : t -> Config.t
-
-val get_sender_local_state : t -> Account_id.t -> Sender_local_state.t
-
-val set_sender_local_state : t -> Sender_local_state.t -> t
-
-module rec Update : sig
-  val apply : Update.t -> t -> t
-
-  type t [@@deriving to_yojson, sexp]
-
-  val merge : t -> t -> t
-
-  val empty : t
-end
-
 (* TODO sexp is debug only, remove *)
 
 (** Empty pool *)
@@ -109,21 +56,12 @@
 
 (* The least fee per weight unit of all transactions in the transaction pool *)
 val min_fee : t -> Currency.Fee_rate.t option
-<<<<<<< HEAD
 
 val transactions :
      logger:Logger.t
   -> t
   -> Transaction_hash.User_command_with_valid_signature.t Sequence.t
 
-=======
-
-val transactions :
-     logger:Logger.t
-  -> t
-  -> Transaction_hash.User_command_with_valid_signature.t Sequence.t
-
->>>>>>> c465d00d
 (** Remove the command from the pool with the lowest fee per wu,
     along with any others from the same account with higher nonces. *)
 val remove_lowest_fee :
