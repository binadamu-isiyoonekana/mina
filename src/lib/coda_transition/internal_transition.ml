open Core_kernel
open Coda_state

module type S = sig
  type t [@@deriving sexp, to_yojson]

  module Stable :
    sig
      module V1 : sig
        type t [@@deriving sexp, to_yojson, bin_io]
      end

      module Latest = V1
    end
    with type V1.t = t

  val create :
       snark_transition:Snark_transition.Value.t
    -> ledger_proof:Ledger_proof.t option
    -> prover_state:Consensus.Data.Prover_state.t
    -> staged_ledger_diff:Staged_ledger_diff.t
    -> t

  val snark_transition : t -> Snark_transition.Value.t

  val ledger_proof : t -> Ledger_proof.t option

  val prover_state : t -> Consensus.Data.Prover_state.t

  val staged_ledger_diff : t -> Staged_ledger_diff.t
end

[%%versioned
module Stable = struct
  module V1 = struct
    type t =
      { snark_transition: Snark_transition.Value.Stable.V1.t
      ; ledger_proof: Ledger_proof.Stable.V1.t option
      ; prover_state: Consensus.Data.Prover_state.Stable.V1.t
      ; staged_ledger_diff: Staged_ledger_diff.Stable.V1.t }
    [@@deriving sexp, to_yojson, fields]

    let to_latest = Fn.id
  end
end]

(* bin_io, version omitted *)
type t = Stable.Latest.t =
<<<<<<< HEAD
  { snark_transition: Snark_transition.Value.Stable.V1.t
  ; ledger_proof: Ledger_proof.Stable.V1.t option
  ; prover_state: Consensus.Data.Prover_state.Stable.V1.t
  ; staged_ledger_diff: Staged_ledger_diff.Stable.V1.t }
=======
  { snark_transition: Snark_transition.Value.t
  ; prover_state: Consensus.Data.Prover_state.t
  ; staged_ledger_diff: Staged_ledger_diff.t }
>>>>>>> 9a3593c5
[@@deriving sexp, fields, to_yojson]

let create ~snark_transition ~ledger_proof ~prover_state ~staged_ledger_diff =
  { Stable.Latest.snark_transition
  ; ledger_proof
  ; staged_ledger_diff
  ; prover_state }<|MERGE_RESOLUTION|>--- conflicted
+++ resolved
@@ -46,16 +46,10 @@
 
 (* bin_io, version omitted *)
 type t = Stable.Latest.t =
-<<<<<<< HEAD
-  { snark_transition: Snark_transition.Value.Stable.V1.t
+  { snark_transition: Snark_transition.Value.t
   ; ledger_proof: Ledger_proof.Stable.V1.t option
-  ; prover_state: Consensus.Data.Prover_state.Stable.V1.t
-  ; staged_ledger_diff: Staged_ledger_diff.Stable.V1.t }
-=======
-  { snark_transition: Snark_transition.Value.t
   ; prover_state: Consensus.Data.Prover_state.t
   ; staged_ledger_diff: Staged_ledger_diff.t }
->>>>>>> 9a3593c5
 [@@deriving sexp, fields, to_yojson]
 
 let create ~snark_transition ~ledger_proof ~prover_state ~staged_ledger_diff =
