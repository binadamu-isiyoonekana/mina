--- conflicted
+++ resolved
@@ -4,17 +4,12 @@
 
 module Make : Intf.F
 
-<<<<<<< HEAD
-module Make_checked : Intf.F_checked
-
-=======
 [%%ifdef consensus_mechanism]
 
 module Make_checked : Intf.F_checked
 
 [%%endif]
 
->>>>>>> 3b245482
 module Make32 () : Intf.UInt32
 
 module Make64 () : Intf.UInt64