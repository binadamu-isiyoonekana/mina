--- conflicted
+++ resolved
@@ -1,10 +1,6 @@
 open Core_kernel
 open Mina_base
-<<<<<<< HEAD
 open Mina_transaction
-open Mina_transition
-=======
->>>>>>> cadf90ad
 open Signature_lib
 
 module Fee_transfer_type = struct
