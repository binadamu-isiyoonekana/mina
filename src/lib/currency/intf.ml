[%%import "/src/config.mlh"]

open Core_kernel
open Snark_bits
open Snark_params.Tick

type uint64 = Unsigned.uint64

module type Basic = sig
  type t [@@deriving sexp, compare, hash, yojson]

  type magnitude = t [@@deriving sexp, compare]

  (* not automatically derived *)
  val dhall_type : Ppx_dhall_type.Dhall_type.t

  val max_int : t

  val length_in_bits : int

  include Comparable.S with type t := t

  val gen_incl : t -> t -> t Quickcheck.Generator.t

  val gen : t Quickcheck.Generator.t

  include Bits_intf.Convertible_bits with type t := t

  val to_input : t -> Field.t Random_oracle.Input.Chunked.t

  val to_input_legacy : t -> (_, bool) Random_oracle.Legacy.Input.t

  val zero : t

  val one : t

  val of_string : string -> t

  val to_string : t -> string

  val of_formatted_string : string -> t

  val to_formatted_string : t -> string

  val of_int : int -> t

  val to_int : t -> int

  val to_uint64 : t -> uint64

  val of_uint64 : uint64 -> t

  [%%ifdef consensus_mechanism]

  type var

  val typ : (var, t) Typ.t

  val var_of_t : t -> var

  val var_to_bits :
    var -> Boolean.var Bitstring_lib.Bitstring.Lsb_first.t Checked.t

  val var_to_input : var -> Field.Var.t Random_oracle.Input.Chunked.t

  val var_to_input_legacy :
    var -> (Field.Var.t, Boolean.var) Random_oracle.Input.Legacy.t Checked.t

  val equal_var : var -> var -> Boolean.var Checked.t

  val pack_var : var -> Field.Var.t

  [%%endif]
end

module type Arithmetic_intf = sig
  type t

  val add : t -> t -> t option

  val add_flagged : t -> t -> t * [ `Overflow of bool ]

  val sub : t -> t -> t option

  val sub_flagged : t -> t -> t * [ `Underflow of bool ]

  val ( + ) : t -> t -> t option

  val ( - ) : t -> t -> t option

  val scale : t -> int -> t option
end

module type Signed_intf = sig
  type magnitude

  type signed_fee

  [%%ifdef consensus_mechanism]

  type magnitude_var

  [%%endif]

  type t = (magnitude, Sgn.t) Signed_poly.t
  [@@deriving sexp, hash, compare, equal, yojson]

  val gen : t Quickcheck.Generator.t

  val create :
    magnitude:'magnitude -> sgn:'sgn -> ('magnitude, 'sgn) Signed_poly.t

  val sgn : t -> Sgn.t

  val magnitude : t -> magnitude

  val zero : t

  val is_zero : t -> bool

  val is_positive : t -> bool

  val is_negative : t -> bool

  val to_input : t -> Field.t Random_oracle.Input.Chunked.t

  val to_input_legacy : t -> (_, bool) Random_oracle.Legacy.Input.t

  val add : t -> t -> t option

  val add_flagged : t -> t -> t * [ `Overflow of bool ]

  val ( + ) : t -> t -> t option

  val negate : t -> t

  val of_unsigned : magnitude -> t

  val to_fee : t -> signed_fee

  val of_fee : signed_fee -> t

  [%%ifdef consensus_mechanism]

  type var (* = (magnitude_var, Sgn.var) Signed_poly.t *)

  val create_var : magnitude:magnitude_var -> sgn:Sgn.var -> var

  val typ : (var, t) Typ.t

  module Checked : sig
    type signed_fee_var

    val constant : t -> var

    val of_unsigned : magnitude_var -> var

    val sgn : var -> Sgn.var Checked.t

    val magnitude : var -> magnitude_var Checked.t

    val negate : var -> var

    val if_ : Boolean.var -> then_:var -> else_:var -> var Checked.t
<<<<<<< HEAD

    val to_input : var -> Field.Var.t Random_oracle.Input.Chunked.t Checked.t

    val to_input_legacy :
      var -> (_, Boolean.var) Random_oracle.Legacy.Input.t Checked.t

    val add : var -> var -> var Checked.t

    val add_flagged :
      var -> var -> (var * [ `Overflow of Boolean.var ]) Checked.t

    val assert_equal : var -> var -> unit Checked.t

    val equal : var -> var -> Boolean.var Checked.t

    val ( + ) : var -> var -> var Checked.t

    val to_field_var : var -> Field.Var.t Checked.t

    val to_fee : var -> signed_fee_var

=======

    val to_input : var -> Field.Var.t Random_oracle.Input.Chunked.t Checked.t

    val to_input_legacy :
      var -> (_, Boolean.var) Random_oracle.Legacy.Input.t Checked.t

    val add : var -> var -> var Checked.t

    val add_flagged :
      var -> var -> (var * [ `Overflow of Boolean.var ]) Checked.t

    val assert_equal : var -> var -> unit Checked.t

    val equal : var -> var -> Boolean.var Checked.t

    val ( + ) : var -> var -> var Checked.t

    val to_field_var : var -> Field.Var.t Checked.t

    val to_fee : var -> signed_fee_var

>>>>>>> a5d2b57c
    val of_fee : signed_fee_var -> var

    type t = var
  end

  [%%endif]
end

[%%ifdef consensus_mechanism]

module type Checked_arithmetic_intf = sig
  type value

  type var

  type t = var

  type signed_var

  val if_ : Boolean.var -> then_:var -> else_:var -> var Checked.t
<<<<<<< HEAD

  val add : var -> var -> var Checked.t

=======

  val add : var -> var -> var Checked.t

>>>>>>> a5d2b57c
  val sub : var -> var -> var Checked.t

  val sub_flagged :
    var -> var -> (var * [ `Underflow of Boolean.var ]) Checked.t
<<<<<<< HEAD

  val sub_or_zero : var -> var -> var Checked.t

  val add_flagged : var -> var -> (var * [ `Overflow of Boolean.var ]) Checked.t

  val ( + ) : var -> var -> var Checked.t

  val ( - ) : var -> var -> var Checked.t

=======

  val sub_or_zero : var -> var -> var Checked.t

  val add_flagged : var -> var -> (var * [ `Overflow of Boolean.var ]) Checked.t

  val ( + ) : var -> var -> var Checked.t

  val ( - ) : var -> var -> var Checked.t

>>>>>>> a5d2b57c
  val add_signed : var -> signed_var -> var Checked.t

  val add_signed_flagged :
    var -> signed_var -> (var * [ `Overflow of Boolean.var ]) Checked.t

  val assert_equal : var -> var -> unit Checked.t

  val equal : var -> var -> Boolean.var Checked.t

  val ( = ) : t -> t -> Boolean.var Checked.t

  val ( < ) : t -> t -> Boolean.var Checked.t

  val ( > ) : t -> t -> Boolean.var Checked.t

  val ( <= ) : t -> t -> Boolean.var Checked.t

  val ( >= ) : t -> t -> Boolean.var Checked.t

  val scale : Field.Var.t -> var -> var Checked.t
end

[%%endif]

module type S = sig
  include Basic

  include Arithmetic_intf with type t := t

  [%%ifdef consensus_mechanism]

  module Signed :
    Signed_intf with type magnitude := t and type magnitude_var := var

  module Checked :
    Checked_arithmetic_intf
      with type var := var
       and type signed_var := Signed.var
       and type value := t

  [%%else]

  module Signed : Signed_intf with type magnitude := t

  [%%endif]

  val add_signed_flagged : t -> Signed.t -> t * [ `Overflow of bool ]
<<<<<<< HEAD
=======
end

module type Full = sig
  [%%ifdef consensus_mechanism]

  open Snark_params.Tick

  module Signed_var : sig
    type 'mag repr = ('mag, Sgn.var) Signed_poly.t

    (* Invariant: At least one of these is Some *)
    type nonrec 'mag t =
      { repr : 'mag repr; mutable value : Field.Var.t option }
  end

  [%%endif]

  module Signed_poly = Signed_poly

  module Fee : sig
    [%%versioned:
    module Stable : sig
      module V1 : sig
        type t [@@deriving sexp, compare, hash, yojson, equal]

        (* not automatically derived *)
        val dhall_type : Ppx_dhall_type.Dhall_type.t
      end
    end]

    include Basic with type t := Stable.Latest.t

    include Arithmetic_intf with type t := t

    include Codable.S with type t := t

    (* TODO: Get rid of signed fee, use signed amount *)
    [%%ifdef consensus_mechanism]

    module Signed :
      Signed_intf
        with type magnitude := t
         and type magnitude_var := var
         and type signed_fee := (t, Sgn.t) Signed_poly.t
         and type Checked.signed_fee_var := Field.Var.t Signed_var.t

    [%%else]

    module Signed :
      Signed_intf
        with type magnitude := t
         and type signed_fee := (t, Sgn.t) Signed_poly.t

    [%%endif]

    [%%ifdef consensus_mechanism]

    module Checked : sig
      include
        Checked_arithmetic_intf
          with type var := var
           and type signed_var := Signed.var
           and type value := t

      val add_signed : var -> Signed.var -> var Checked.t
    end

    [%%endif]
  end
  [@@warning "-32"]

  module Amount : sig
    [%%versioned:
    module Stable : sig
      module V1 : sig
        type t [@@deriving sexp, compare, hash, equal, yojson]

        (* not automatically derived *)
        val dhall_type : Ppx_dhall_type.Dhall_type.t
      end
    end]

    include Basic with type t := Stable.Latest.t

    include Arithmetic_intf with type t := t

    include Codable.S with type t := t

    [%%ifdef consensus_mechanism]

    module Signed :
      Signed_intf
        with type magnitude := t
         and type magnitude_var := var
         and type signed_fee := Fee.Signed.t
         and type Checked.signed_fee_var := Fee.Signed.Checked.t

    [%%else]

    module Signed :
      Signed_intf with type magnitude := t and type signed_fee := Fee.Signed.t

    [%%endif]

    (* TODO: Delete these functions *)

    val of_fee : Fee.t -> t

    val to_fee : t -> Fee.t

    val add_fee : t -> Fee.t -> t option

    val add_signed_flagged : t -> Signed.t -> t * [ `Overflow of bool ]

    [%%ifdef consensus_mechanism]

    module Checked : sig
      include
        Checked_arithmetic_intf
          with type var := var
           and type signed_var := Signed.var
           and type value := t

      val add_signed : var -> Signed.var -> var Checked.t

      val add_signed_flagged :
        var -> Signed.var -> (var * [ `Overflow of Boolean.var ]) Checked.t

      val of_fee : Fee.var -> var

      val to_fee : var -> Fee.var

      module Unsafe : sig
        val of_field : Field.Var.t -> t
      end
    end

    [%%endif]
  end
  [@@warning "-32"]

  module Balance : sig
    [%%versioned:
    module Stable : sig
      module V1 : sig
        type t [@@deriving sexp, compare, hash, yojson, equal]

        (* not automatically derived *)
        val dhall_type : Ppx_dhall_type.Dhall_type.t
      end
    end]

    include Basic with type t := Stable.Latest.t

    val to_amount : t -> Amount.t

    val add_amount : t -> Amount.t -> t option

    val add_amount_flagged : t -> Amount.t -> t * [ `Overflow of bool ]

    val sub_amount : t -> Amount.t -> t option

    val sub_amount_flagged : t -> Amount.t -> t * [ `Underflow of bool ]

    val add_signed_amount_flagged :
      t -> Amount.Signed.t -> t * [ `Overflow of bool ]

    val ( + ) : t -> Amount.t -> t option

    val ( - ) : t -> Amount.t -> t option

    [%%ifdef consensus_mechanism]

    module Checked : sig
      type t = var

      val to_amount : t -> Amount.var

      val add_signed_amount : var -> Amount.Signed.var -> var Checked.t

      val add_amount : var -> Amount.var -> var Checked.t

      val sub_amount : var -> Amount.var -> var Checked.t

      val sub_amount_flagged :
        var -> Amount.var -> (var * [ `Underflow of Boolean.var ]) Checked.t

      val add_amount_flagged :
        var -> Amount.var -> (var * [ `Overflow of Boolean.var ]) Checked.t

      val add_signed_amount_flagged :
           var
        -> Amount.Signed.var
        -> (var * [ `Overflow of Boolean.var ]) Checked.t

      val sub_or_zero : var -> var -> var Checked.t

      val ( + ) : var -> Amount.var -> var Checked.t

      val ( - ) : var -> Amount.var -> var Checked.t

      val equal : var -> var -> Boolean.var Checked.t

      val ( = ) : var -> var -> Boolean.var Checked.t

      val ( < ) : var -> var -> Boolean.var Checked.t

      val ( > ) : var -> var -> Boolean.var Checked.t

      val ( <= ) : var -> var -> Boolean.var Checked.t

      val ( >= ) : var -> var -> Boolean.var Checked.t

      val if_ : Boolean.var -> then_:var -> else_:var -> var Checked.t

      module Unsafe : sig
        val of_field : Field.Var.t -> var
      end
    end

    [%%endif]
  end
  [@@warning "-32"]

  module Fee_rate : sig
    type t

    include Arithmetic_intf with type t := t

    include Comparable.S with type t := t

    include Sexpable.S with type t := t

    val of_q : Q.t -> t option

    val of_q_exn : Q.t -> t

    val to_q : t -> Q.t

    (** construct a fee rate from a fee and a weight *)
    val make : Fee.t -> int -> t option

    (** construct a fee rate from a fee and a weight *)
    val make_exn : Fee.t -> int -> t

    (** convert to uint64, if the fee rate is equivalent to an integer. *)
    val to_uint64 : t -> uint64 option

    (** convert to uint64, if the fee rate is equivalent to an integer. *)
    val to_uint64_exn : t -> uint64

    val mul : t -> t -> t option

    val scale_exn : t -> int -> t

    val div : t -> t -> t option

    val ( * ) : t -> t -> t option
  end
>>>>>>> a5d2b57c
end<|MERGE_RESOLUTION|>--- conflicted
+++ resolved
@@ -162,7 +162,6 @@
     val negate : var -> var
 
     val if_ : Boolean.var -> then_:var -> else_:var -> var Checked.t
-<<<<<<< HEAD
 
     val to_input : var -> Field.Var.t Random_oracle.Input.Chunked.t Checked.t
 
@@ -184,29 +183,6 @@
 
     val to_fee : var -> signed_fee_var
 
-=======
-
-    val to_input : var -> Field.Var.t Random_oracle.Input.Chunked.t Checked.t
-
-    val to_input_legacy :
-      var -> (_, Boolean.var) Random_oracle.Legacy.Input.t Checked.t
-
-    val add : var -> var -> var Checked.t
-
-    val add_flagged :
-      var -> var -> (var * [ `Overflow of Boolean.var ]) Checked.t
-
-    val assert_equal : var -> var -> unit Checked.t
-
-    val equal : var -> var -> Boolean.var Checked.t
-
-    val ( + ) : var -> var -> var Checked.t
-
-    val to_field_var : var -> Field.Var.t Checked.t
-
-    val to_fee : var -> signed_fee_var
-
->>>>>>> a5d2b57c
     val of_fee : signed_fee_var -> var
 
     type t = var
@@ -227,20 +203,13 @@
   type signed_var
 
   val if_ : Boolean.var -> then_:var -> else_:var -> var Checked.t
-<<<<<<< HEAD
 
   val add : var -> var -> var Checked.t
 
-=======
-
-  val add : var -> var -> var Checked.t
-
->>>>>>> a5d2b57c
   val sub : var -> var -> var Checked.t
 
   val sub_flagged :
     var -> var -> (var * [ `Underflow of Boolean.var ]) Checked.t
-<<<<<<< HEAD
 
   val sub_or_zero : var -> var -> var Checked.t
 
@@ -250,17 +219,6 @@
 
   val ( - ) : var -> var -> var Checked.t
 
-=======
-
-  val sub_or_zero : var -> var -> var Checked.t
-
-  val add_flagged : var -> var -> (var * [ `Overflow of Boolean.var ]) Checked.t
-
-  val ( + ) : var -> var -> var Checked.t
-
-  val ( - ) : var -> var -> var Checked.t
-
->>>>>>> a5d2b57c
   val add_signed : var -> signed_var -> var Checked.t
 
   val add_signed_flagged :
@@ -308,8 +266,6 @@
   [%%endif]
 
   val add_signed_flagged : t -> Signed.t -> t * [ `Overflow of bool ]
-<<<<<<< HEAD
-=======
 end
 
 module type Full = sig
@@ -569,5 +525,4 @@
 
     val ( * ) : t -> t -> t option
   end
->>>>>>> a5d2b57c
 end