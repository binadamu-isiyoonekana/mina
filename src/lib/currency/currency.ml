--- conflicted
+++ resolved
@@ -10,15 +10,6 @@
 open Tick
 open Let_syntax
 
-<<<<<<< HEAD
-=======
-[%%else]
-
-open Snark_params_nonconsensus
-open Snark_bits_nonconsensus
-module Unsigned_extended = Unsigned_extended_nonconsensus.Unsigned_extended
-
->>>>>>> 97663e90
 [%%endif]
 
 open Intf
