(library
 (name currency)
 (public_name currency)
 (library_flags -linkall)
 (flags -w -22) ; Silence ppx_version's warnings
 (inline_tests)
 (libraries
   ;; opam libraries
   base.base_internalhash_types
   core_kernel
   bin_prot.shape
   base.caml
   sexplib0
   base
   integers
   result
   ppx_inline_test.config
   zarith
   mina_wire_types
   ;; local libraries
   bignum_bigint
   bitstring_lib
   ppx_dhall_type
   codable
   test_util
   unsigned_extended
   mina_numbers
   snark_bits
   sgn
   snark_params
   random_oracle
   random_oracle_input
   pickles
   snarky.backendless
   kimchi_backend.common
   ppx_version.runtime
 )
 (preprocessor_deps ../../config.mlh)
 (preprocess
  (pps
   ppx_annot
<<<<<<< HEAD
   ppx_coda
=======
   ppx_mina
>>>>>>> a5d2b57c
   ppx_version
   ppx_let
   ppx_assert
   ppx_bin_prot
   ppx_sexp_conv
   ppx_compare
   ppx_hash
   ppx_optcomp
   ppx_custom_printf
   ppx_deriving.std
   ppx_deriving_yojson
   ppx_fields_conv
   h_list.ppx
   ppx_inline_test))
 (instrumentation
  (backend bisect_ppx))
 (synopsis "Currency types"))<|MERGE_RESOLUTION|>--- conflicted
+++ resolved
@@ -39,11 +39,7 @@
  (preprocess
   (pps
    ppx_annot
-<<<<<<< HEAD
-   ppx_coda
-=======
    ppx_mina
->>>>>>> a5d2b57c
    ppx_version
    ppx_let
    ppx_assert
