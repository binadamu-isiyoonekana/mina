--- conflicted
+++ resolved
@@ -84,10 +84,9 @@
 let apply_zkapp_command_unchecked_with_states ~constraint_constants ~state_view
     ~fee_excess ledger c =
   let open T in
-<<<<<<< HEAD
   (* TODO *)
-  apply_parties_unchecked_aux ~constraint_constants ~state_view ~fee_excess
-    (ref ledger) c ~init:[]
+  apply_zkapp_command_unchecked_aux ~constraint_constants ~state_view
+    ~fee_excess (ref ledger) c ~init:[]
     ~f:(fun
          acc
          ( { first_pass_ledger; second_pass_ledger; fee_excess; protocol_state }
@@ -98,12 +97,6 @@
         ; fee_excess
         ; protocol_state
         }
-=======
-  apply_zkapp_command_unchecked_aux ~constraint_constants ~state_view
-    ~fee_excess (ref ledger) c ~init:[]
-    ~f:(fun acc ({ ledger; fee_excess; protocol_state }, local_state) ->
-      ( { GS.ledger = !ledger; fee_excess; protocol_state }
->>>>>>> 3951c3bb
       , { local_state with ledger = !(local_state.ledger) } )
       :: acc )
   |> Result.map ~f:(fun (account_update_applied, states) ->
