--- conflicted
+++ resolved
@@ -29,21 +29,7 @@
 end
 
 module Pre_diff_two : sig
-<<<<<<< HEAD
-  type ('a, 'b) t =
-    { completed_works : 'a list
-    ; commands : 'b list
-    ; coinbase : Coinbase.Fee_transfer.t At_most_two.t
-    ; internal_command_balances :
-        Transaction_status.Internal_command_balance_data.t list
-    }
-  [@@deriving compare, sexp, yojson]
-
-  val map : ('a, 'b) t -> f1:('a -> 'c) -> f2:('b -> 'd) -> ('c, 'd) t
-
-=======
   [%%versioned:
->>>>>>> 392c8fa1
   module Stable : sig
     module V2 : sig
       type ('a, 'b) t =
@@ -59,21 +45,7 @@
 end
 
 module Pre_diff_one : sig
-<<<<<<< HEAD
-  type ('a, 'b) t =
-    { completed_works : 'a list
-    ; commands : 'b list
-    ; coinbase : Coinbase.Fee_transfer.t At_most_one.t
-    ; internal_command_balances :
-        Transaction_status.Internal_command_balance_data.t list
-    }
-  [@@deriving compare, sexp, yojson]
-
-  val map : ('a, 'b) t -> f1:('a -> 'c) -> f2:('b -> 'd) -> ('c, 'd) t
-
-=======
   [%%versioned:
->>>>>>> 392c8fa1
   module Stable : sig
     module V2 : sig
       type ('a, 'b) t =
