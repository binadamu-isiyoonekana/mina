open Core_kernel
open Mina_base

module At_most_two = struct
  [%%versioned
  module Stable = struct
    [@@@no_toplevel_latest_type]

    module V1 = struct
      type 'a t = Zero | One of 'a option | Two of ('a * 'a option) option
      [@@deriving compare, sexp, yojson]
    end
  end]

  type 'a t = 'a Stable.Latest.t =
    | Zero
    | One of 'a option
    | Two of ('a * 'a option) option
  [@@deriving compare, sexp, yojson]

  let increase t ws =
    match (t, ws) with
    | Zero, [] ->
        Ok (One None)
    | Zero, [ a ] ->
        Ok (One (Some a))
    | One _, [] ->
        Ok (Two None)
    | One _, [ a ] ->
        Ok (Two (Some (a, None)))
    | One _, [ a; a' ] ->
        Ok (Two (Some (a', Some a)))
    | _ ->
        Or_error.error_string "Error incrementing coinbase parts"
end

module At_most_one = struct
  [%%versioned
  module Stable = struct
    [@@@no_toplevel_latest_type]

    module V1 = struct
      type 'a t = Zero | One of 'a option [@@deriving compare, sexp, yojson]
    end
  end]

  type 'a t = 'a Stable.Latest.t = Zero | One of 'a option
  [@@deriving compare, sexp, yojson]

  let increase t ws =
    match (t, ws) with
    | Zero, [] ->
        Ok (One None)
    | Zero, [ a ] ->
        Ok (One (Some a))
    | _ ->
        Or_error.error_string "Error incrementing coinbase parts"
end

module Ft = struct
  [%%versioned
  module Stable = struct
    [@@@no_toplevel_latest_type]

    module V1 = struct
      type t = Coinbase.Fee_transfer.Stable.V1.t
      [@@deriving compare, sexp, yojson]

      let to_latest = Fn.id
    end
  end]

  type t = Stable.Latest.t [@@deriving compare, sexp, yojson]
end

module Pre_diff_two = struct
  [%%versioned
  module Stable = struct
    [@@@no_toplevel_latest_type]

    module V2 = struct
      type ('a, 'b) t =
        { completed_works : 'a list
        ; commands : 'b list
        ; coinbase : Ft.Stable.V1.t At_most_two.Stable.V1.t
        }
      [@@deriving compare, sexp, yojson]
    end
  end]

  type ('a, 'b) t = ('a, 'b) Stable.Latest.t =
    { completed_works : 'a list
    ; commands : 'b list
    ; coinbase : Ft.t At_most_two.t
    }
  [@@deriving compare, sexp, yojson]

  let map t ~f1 ~f2 =
    { completed_works = List.map t.completed_works ~f:f1
    ; commands = List.map t.commands ~f:f2
    ; coinbase = t.coinbase
<<<<<<< HEAD
    ; internal_command_balances = t.internal_command_balances
=======
>>>>>>> 392c8fa1
    }
end

module Pre_diff_one = struct
  [%%versioned
  module Stable = struct
    [@@@no_toplevel_latest_type]

    module V2 = struct
      type ('a, 'b) t =
        { completed_works : 'a list
        ; commands : 'b list
        ; coinbase : Ft.Stable.V1.t At_most_one.Stable.V1.t
        }
      [@@deriving compare, sexp, yojson]
    end
  end]

  type ('a, 'b) t = ('a, 'b) Stable.Latest.t =
    { completed_works : 'a list
    ; commands : 'b list
    ; coinbase : Ft.t At_most_one.t
    }
  [@@deriving compare, sexp, yojson]

  let map t ~f1 ~f2 =
    { completed_works = List.map t.completed_works ~f:f1
    ; commands = List.map t.commands ~f:f2
    ; coinbase = t.coinbase
<<<<<<< HEAD
    ; internal_command_balances = t.internal_command_balances
=======
>>>>>>> 392c8fa1
    }
end

module Pre_diff_with_at_most_two_coinbase = struct
  [%%versioned
  module Stable = struct
    [@@@no_toplevel_latest_type]

    module V2 = struct
      type t =
        ( Transaction_snark_work.Stable.V2.t
        , User_command.Stable.V2.t With_status.Stable.V2.t )
<<<<<<< HEAD
        Pre_diff_two.Stable.V1.t
=======
        Pre_diff_two.Stable.V2.t
>>>>>>> 392c8fa1
      [@@deriving compare, sexp, yojson]

      let to_latest = Fn.id
    end
  end]

  type t = Stable.Latest.t [@@deriving compare, sexp, yojson]
end

module Pre_diff_with_at_most_one_coinbase = struct
  [%%versioned
  module Stable = struct
    [@@@no_toplevel_latest_type]

    module V2 = struct
      type t =
        ( Transaction_snark_work.Stable.V2.t
        , User_command.Stable.V2.t With_status.Stable.V2.t )
<<<<<<< HEAD
        Pre_diff_one.Stable.V1.t
=======
        Pre_diff_one.Stable.V2.t
>>>>>>> 392c8fa1
      [@@deriving compare, sexp, yojson]

      let to_latest = Fn.id
    end
  end]

  type t = Stable.Latest.t [@@deriving compare, sexp, yojson]
end

module Diff = struct
  [%%versioned
  module Stable = struct
    [@@@no_toplevel_latest_type]

    module V2 = struct
      type t =
        Pre_diff_with_at_most_two_coinbase.Stable.V2.t
        * Pre_diff_with_at_most_one_coinbase.Stable.V2.t option
      [@@deriving compare, sexp, yojson]

      let to_latest = Fn.id
    end
  end]

  type t = Stable.Latest.t [@@deriving compare, sexp, yojson]
end

[%%versioned
module Stable = struct
  [@@@no_toplevel_latest_type]

  module V2 = struct
    type t = { diff : Diff.Stable.V2.t } [@@deriving compare, sexp, yojson]

    let to_latest = Fn.id
  end
end]

type t = Stable.Latest.t = { diff : Diff.t }
[@@deriving compare, sexp, yojson, fields]

module With_valid_signatures_and_proofs = struct
  type pre_diff_with_at_most_two_coinbase =
    ( Transaction_snark_work.Checked.t
    , User_command.Valid.t With_status.t )
    Pre_diff_two.t
  [@@deriving compare, sexp, to_yojson]

  type pre_diff_with_at_most_one_coinbase =
    ( Transaction_snark_work.Checked.t
    , User_command.Valid.t With_status.t )
    Pre_diff_one.t
  [@@deriving compare, sexp, to_yojson]

  type diff =
    pre_diff_with_at_most_two_coinbase
    * pre_diff_with_at_most_one_coinbase option
  [@@deriving compare, sexp, to_yojson]

  type t = { diff : diff } [@@deriving compare, sexp, to_yojson]

  let empty_diff : t =
    { diff =
        ( { completed_works = []; commands = []; coinbase = At_most_two.Zero }
        , None )
    }

  let commands t =
    (fst t.diff).commands
    @ Option.value_map (snd t.diff) ~default:[] ~f:(fun d -> d.commands)
end

let forget_cw cw_list = List.map ~f:Transaction_snark_work.forget cw_list

let coinbase_amount
    ~(constraint_constants : Genesis_constants.Constraint_constants.t)
    ~supercharge_coinbase =
  if supercharge_coinbase then
    Currency.Amount.scale constraint_constants.coinbase_amount
      constraint_constants.supercharged_coinbase_factor
  else Some constraint_constants.coinbase_amount

let coinbase ~(constraint_constants : Genesis_constants.Constraint_constants.t)
    ~supercharge_coinbase t =
  let first_pre_diff, second_pre_diff_opt = t.diff in
  let coinbase_amount =
    coinbase_amount ~constraint_constants ~supercharge_coinbase
  in
  match
    ( first_pre_diff.coinbase
    , Option.value_map second_pre_diff_opt ~default:At_most_one.Zero
        ~f:(fun d -> d.coinbase) )
  with
  | At_most_two.Zero, At_most_one.Zero ->
      Some Currency.Amount.zero
  | _ ->
      coinbase_amount

module With_valid_signatures = struct
  type pre_diff_with_at_most_two_coinbase =
    ( Transaction_snark_work.t
    , User_command.Valid.t With_status.t )
    Pre_diff_two.t
  [@@deriving compare, sexp, to_yojson]

  type pre_diff_with_at_most_one_coinbase =
    ( Transaction_snark_work.t
    , User_command.Valid.t With_status.t )
    Pre_diff_one.t
  [@@deriving compare, sexp, to_yojson]

  type diff =
    pre_diff_with_at_most_two_coinbase
    * pre_diff_with_at_most_one_coinbase option
  [@@deriving compare, sexp, to_yojson]

  type t = { diff : diff } [@@deriving compare, sexp, to_yojson]

  let coinbase
      ~(constraint_constants : Genesis_constants.Constraint_constants.t)
      ~supercharge_coinbase (t : t) =
    let first_pre_diff, second_pre_diff_opt = t.diff in
    let coinbase_amount =
      coinbase_amount ~constraint_constants ~supercharge_coinbase
    in
    match
      ( first_pre_diff.coinbase
      , Option.value_map second_pre_diff_opt ~default:At_most_one.Zero
          ~f:(fun d -> d.coinbase) )
    with
    | At_most_two.Zero, At_most_one.Zero ->
        Some Currency.Amount.zero
    | _ ->
        coinbase_amount
end

let validate_commands (t : t)
    ~(check :
          User_command.t list
       -> (User_command.Valid.t list, 'e) Result.t Async.Deferred.Or_error.t) :
    (With_valid_signatures.t, 'e) Result.t Async.Deferred.Or_error.t =
  let map t ~f = Async.Deferred.Or_error.map t ~f:(Result.map ~f) in
  let validate cs =
    map
      (check (List.map cs ~f:With_status.data))
      ~f:
        (List.map2_exn cs ~f:(fun c data ->
             { With_status.data; status = c.status }))
  in
  let d1, d2 = t.diff in
  map
    (validate
       (d1.commands @ Option.value_map d2 ~default:[] ~f:(fun d2 -> d2.commands)))
    ~f:(fun commands_all ->
      let commands1, commands2 =
        List.split_n commands_all (List.length d1.commands)
      in
      let p1 : With_valid_signatures.pre_diff_with_at_most_two_coinbase =
        { completed_works = d1.completed_works
        ; commands = commands1
        ; coinbase = d1.coinbase
        }
      in
      let p2 =
        Option.value_map ~default:None d2 ~f:(fun d2 ->
            Some
              { Pre_diff_one.completed_works = d2.completed_works
              ; commands = commands2
              ; coinbase = d2.coinbase
              })
      in
      ({ diff = (p1, p2) } : With_valid_signatures.t))

let forget_proof_checks (d : With_valid_signatures_and_proofs.t) :
    With_valid_signatures.t =
  let d1 = fst d.diff in
  let p1 : With_valid_signatures.pre_diff_with_at_most_two_coinbase =
    { completed_works = forget_cw d1.completed_works
    ; commands = d1.commands
    ; coinbase = d1.coinbase
    }
  in
  let p2 =
    Option.map (snd d.diff)
      ~f:(fun d2 : With_valid_signatures.pre_diff_with_at_most_one_coinbase ->
        { completed_works = forget_cw d2.completed_works
        ; commands = d2.commands
        ; coinbase = d2.coinbase
        })
  in
  { diff = (p1, p2) }

let forget_pre_diff_with_at_most_two
    (pre_diff :
      With_valid_signatures_and_proofs.pre_diff_with_at_most_two_coinbase) :
    Pre_diff_with_at_most_two_coinbase.t =
  { completed_works = forget_cw pre_diff.completed_works
  ; commands = (pre_diff.commands :> User_command.t With_status.t list)
  ; coinbase = pre_diff.coinbase
  }

let forget_pre_diff_with_at_most_one
    (pre_diff :
      With_valid_signatures_and_proofs.pre_diff_with_at_most_one_coinbase) =
  { Pre_diff_one.completed_works = forget_cw pre_diff.completed_works
  ; commands = (pre_diff.commands :> User_command.t With_status.t list)
  ; coinbase = pre_diff.coinbase
  }

let forget (t : With_valid_signatures_and_proofs.t) =
  { diff =
      ( forget_pre_diff_with_at_most_two (fst t.diff)
      , Option.map (snd t.diff) ~f:forget_pre_diff_with_at_most_one )
  }

let commands (t : t) =
  (fst t.diff).commands
  @ Option.value_map (snd t.diff) ~default:[] ~f:(fun d -> d.commands)

let completed_works (t : t) =
  (fst t.diff).completed_works
  @ Option.value_map (snd t.diff) ~default:[] ~f:(fun d -> d.completed_works)

let net_return
    ~(constraint_constants : Genesis_constants.Constraint_constants.t)
    ~supercharge_coinbase (t : t) =
  let open Currency in
  let open Option.Let_syntax in
  let%bind coinbase = coinbase ~constraint_constants ~supercharge_coinbase t in
  let%bind total_reward =
    List.fold
      ~init:(Some (Amount.to_fee coinbase))
      (commands t)
      ~f:(fun sum cmd ->
        let%bind sum = sum in
        Fee.( + ) sum (User_command.fee (With_status.data cmd)))
  in
  let%bind completed_works_fees =
    List.fold ~init:(Some Fee.zero) (completed_works t) ~f:(fun sum work ->
        let%bind sum = sum in
        Fee.( + ) sum work.Transaction_snark_work.fee)
  in
  Amount.(of_fee total_reward - of_fee completed_works_fees)

let empty_diff : t =
  { diff =
      ( { completed_works = []; commands = []; coinbase = At_most_two.Zero }
      , None )
  }<|MERGE_RESOLUTION|>--- conflicted
+++ resolved
@@ -99,10 +99,6 @@
     { completed_works = List.map t.completed_works ~f:f1
     ; commands = List.map t.commands ~f:f2
     ; coinbase = t.coinbase
-<<<<<<< HEAD
-    ; internal_command_balances = t.internal_command_balances
-=======
->>>>>>> 392c8fa1
     }
 end
 
@@ -132,10 +128,6 @@
     { completed_works = List.map t.completed_works ~f:f1
     ; commands = List.map t.commands ~f:f2
     ; coinbase = t.coinbase
-<<<<<<< HEAD
-    ; internal_command_balances = t.internal_command_balances
-=======
->>>>>>> 392c8fa1
     }
 end
 
@@ -148,11 +140,7 @@
       type t =
         ( Transaction_snark_work.Stable.V2.t
         , User_command.Stable.V2.t With_status.Stable.V2.t )
-<<<<<<< HEAD
-        Pre_diff_two.Stable.V1.t
-=======
         Pre_diff_two.Stable.V2.t
->>>>>>> 392c8fa1
       [@@deriving compare, sexp, yojson]
 
       let to_latest = Fn.id
@@ -171,11 +159,7 @@
       type t =
         ( Transaction_snark_work.Stable.V2.t
         , User_command.Stable.V2.t With_status.Stable.V2.t )
-<<<<<<< HEAD
-        Pre_diff_one.Stable.V1.t
-=======
         Pre_diff_one.Stable.V2.t
->>>>>>> 392c8fa1
       [@@deriving compare, sexp, yojson]
 
       let to_latest = Fn.id
