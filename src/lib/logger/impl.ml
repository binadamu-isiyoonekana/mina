open Core
open Async

module Level = struct
  type t = Spam | Trace | Debug | Info | Warn | Error | Faulty_peer | Fatal
  [@@deriving sexp, equal, compare, show {with_path= false}, enumerate]

  let of_string str =
    try Ok (t_of_sexp (Sexp.Atom str))
    with Sexp.Of_sexp_error (err, _) -> Error (Exn.to_string err)

  let to_yojson t = `String (show t)

  let of_yojson json = of_string @@ Yojson.Safe.Util.to_string json
end

(* Core modules extended with Yojson converters *)
module Time = struct
  include Time

  let to_yojson t = `String (Time.to_string_abs t ~zone:Zone.utc)

  let of_yojson json =
    json |> Yojson.Safe.Util.to_string |> fun s -> Ok (Time.of_string s)
end

module Source = struct
  type t = {module_: string [@key "module"]; location: string}
  [@@deriving yojson]

  let create ~module_ ~location = {module_; location}
end

module Metadata = struct
  [%%versioned_binable
  module Stable = struct
    module V1 = struct
      type t = Yojson.Safe.t String.Map.t

      let to_latest = Fn.id

      let to_yojson t = `Assoc (String.Map.to_alist t)

      let of_yojson = function
        | `Assoc alist ->
            Ok (String.Map.of_alist_exn alist)
        | _ ->
            Error "Unexpected object"

      include Binable.Of_binable
                (Core_kernel.String.Stable.V1)
                (struct
                  type nonrec t = t

                  let to_binable t = to_yojson t |> Yojson.Safe.to_string

                  let of_binable (t : string) : t =
                    Yojson.Safe.from_string t |> of_yojson |> Result.ok
                    |> Option.value_exn
                end)
    end
  end]

  let empty = String.Map.empty

  let to_yojson = Stable.Latest.to_yojson

  let of_yojson = Stable.Latest.of_yojson

  let of_alist_exn = String.Map.of_alist_exn

  let mem = String.Map.mem

  let extend (t : t) alist =
    List.fold_left alist ~init:t ~f:(fun acc (key, data) ->
        String.Map.set acc ~key ~data )

  let merge (a : t) (b : t) = extend a (String.Map.to_alist b)
end

let global_metadata = ref []

(* List.append isn't tail-recursive (recurses over first arg), so hopefully it doesn't get too big! *)
let append_to_global_metadata l =
  global_metadata := List.append !global_metadata l

module Message = struct
  type t =
    { timestamp: Time.t
    ; level: Level.t
    ; source: Source.t option [@default None]
    ; message: string
    ; metadata: Metadata.t
    ; event_id: Structured_log_events.id option [@default None]}
  [@@deriving yojson]

  let check_invariants (t : t) =
    match Logproc_lib.Interpolator.parse t.message with
    | Error _ ->
        false
    | Ok items ->
        List.for_all items ~f:(function
          | `Interpolate item ->
              Metadata.mem t.metadata item
          | `Raw _ ->
              true )
end

module Processor = struct
  module type S = sig
    type t

    val process : t -> Message.t -> string option
  end

  type t = T : (module S with type t = 't) * 't -> t

  module Raw = struct
    type t = Level.t

    let create ~log_level = log_level

    let process log_level (msg : Message.t) =
      if Level.compare msg.level log_level < 0 then None
      else
        let msg_json_fields =
          Message.to_yojson msg |> Yojson.Safe.Util.to_assoc
        in
        let json =
          if Level.compare msg.level Level.Spam = 0 then
            `Assoc
<<<<<<< HEAD
              (List.filter msg_json_fields ~f:(fun (k, _) -> not (String.equal k "source")))
=======
              (List.filter msg_json_fields ~f:(fun (k, _) ->
                   not (String.equal k "source") ))
>>>>>>> 7ed00a76
          else `Assoc msg_json_fields
        in
        Some (Yojson.Safe.to_string json)
  end

  module Pretty = struct
    type t = {log_level: Level.t; config: Logproc_lib.Interpolator.config}

    let create ~log_level ~config = {log_level; config}

    let process {log_level; config} (msg : Message.t) =
      let open Message in
      if Level.compare msg.level log_level < 0 then None
      else
        match
          Logproc_lib.Interpolator.interpolate config msg.message msg.metadata
        with
        | Error err ->
            Option.iter msg.source ~f:(fun source ->
                Core.printf "logproc interpolation error in %s: %s\n"
                  source.location err ) ;
            None
        | Ok (str, extra) ->
            let formatted_extra =
              extra
              |> List.map ~f:(fun (k, v) -> "\n\t" ^ k ^ ": " ^ v)
              |> String.concat ~sep:""
            in
            let time =
              Core.Time.format msg.timestamp "%Y-%m-%d %H:%M:%S UTC"
                ~zone:Time.Zone.utc
            in
            Some
              ( time ^ " [" ^ Level.show msg.level ^ "] " ^ str
              ^ formatted_extra )
  end

  let raw ?(log_level = Level.Spam) () = T ((module Raw), Raw.create ~log_level)

  let pretty ~log_level ~config =
    T ((module Pretty), Pretty.create ~log_level ~config)
end

module Transport = struct
  module type S = sig
    type t

    val transport : t -> string -> unit
  end

  type t = T : (module S with type t = 't) * 't -> t

  module Stdout = struct
    type t = unit

    let create () = ()

    let transport () = Core.print_endline
  end

  let stdout () = T ((module Stdout), Stdout.create ())

  module File_system = struct
    module Dumb_logrotate = struct
      open Core.Unix

      let log_perm = 0o644

      type t =
        { directory: string
        ; log_filename: string
        ; max_size: int
        ; num_rotate: int
        ; mutable curr_index: int
        ; mutable primary_log: File_descr.t
        ; mutable primary_log_size: int }

      let create ~directory ~max_size ~log_filename ~num_rotate =
        if not (Result.is_ok (access directory [`Exists])) then
          mkdir_p ~perm:0o755 directory ;
        if not (Result.is_ok (access directory [`Exists; `Read; `Write])) then
          failwithf
            "cannot create log files: read/write permissions required on %s"
            directory () ;
        let primary_log_loc = Filename.concat directory log_filename in
        let primary_log_size, mode =
          if Result.is_ok (access primary_log_loc [`Exists; `Read; `Write])
          then
            let log_stats = stat primary_log_loc in
            (Int64.to_int_exn log_stats.st_size, [O_RDWR; O_APPEND])
          else (0, [O_RDWR; O_CREAT])
        in
        let primary_log = openfile ~perm:log_perm ~mode primary_log_loc in
        { directory
        ; log_filename
        ; max_size
        ; primary_log
        ; primary_log_size
        ; num_rotate
        ; curr_index= 0 }

      let rotate t =
        let primary_log_loc = Filename.concat t.directory t.log_filename in
        let secondary_log_filename =
          t.log_filename ^ "." ^ string_of_int t.curr_index
        in
        if t.curr_index < t.num_rotate then t.curr_index <- t.curr_index + 1
        else t.curr_index <- 0 ;
        let secondary_log_loc =
          Filename.concat t.directory secondary_log_filename
        in
        close t.primary_log ;
        rename ~src:primary_log_loc ~dst:secondary_log_loc ;
        t.primary_log
        <- openfile ~perm:log_perm ~mode:[O_RDWR; O_CREAT] primary_log_loc ;
        t.primary_log_size <- 0

      let transport t str =
        if t.primary_log_size > t.max_size then rotate t ;
        let str = str ^ "\n" in
        let len = String.length str in
        if write t.primary_log ~buf:(Bytes.of_string str) ~len <> len then
          printf "unexpected error writing to persistent log" ;
        t.primary_log_size <- t.primary_log_size + len
    end

    let dumb_logrotate ~directory ~log_filename ~max_size ~num_rotate =
      T
        ( (module Dumb_logrotate)
        , Dumb_logrotate.create ~directory ~log_filename ~max_size ~num_rotate
        )
  end
end

module Consumer_registry = struct
  type consumer = {processor: Processor.t; transport: Transport.t}

  module Consumer_tbl = Hashtbl.Make (String)

  type t = consumer list Consumer_tbl.t

  let t : t = Consumer_tbl.create ()

  type id = string

  let register ~(id : id) ~processor ~transport =
    Consumer_tbl.add_multi t ~key:id ~data:{processor; transport}

  let broadcast_log_message ~id msg =
    Hashtbl.find_and_call t id
      ~if_found:(fun consumers ->
        List.iter consumers
          ~f:(fun { processor= Processor.T ((module Processor), processor)
                  ; transport= Transport.T ((module Transport), transport) }
             ->
            match Processor.process processor msg with
            | Some str ->
                Transport.transport transport str
            | None ->
                () ) )
      ~if_not_found:(fun _ ->
        let (Processor.T ((module Processor), processor)) = Processor.raw () in
        let (Transport.T ((module Transport), transport)) =
          Transport.stdout ()
        in
        match Processor.process processor msg with
        | Some str ->
            Transport.transport transport str
        | None ->
            () )
end

[%%versioned
module Stable = struct
  module V1 = struct
    type t = {null: bool; metadata: Metadata.Stable.V1.t; id: string}

    let to_latest = Fn.id
  end
end]

let metadata t = t.metadata

let create ?(metadata = []) ?(id = "default") () =
  let pid = lazy (Unix.getpid () |> Pid.to_int) in
  let metadata' = ("pid", `Int (Lazy.force pid)) :: metadata in
  {null= false; metadata= Metadata.extend Metadata.empty metadata'; id}

let null () = {null= true; metadata= Metadata.empty; id= "default"}

let extend t metadata = {t with metadata= Metadata.extend t.metadata metadata}

let change_id {null; metadata; id= _} ~id = {null; metadata; id}

let make_message (t : t) ~level ~module_ ~location ~metadata ~message ~event_id
    =
  let global_metadata' =
    let m = !global_metadata in
    let key_cmp (k1, _) (k2, _) = String.compare k1 k2 in
    match List.find_all_dups m ~compare:key_cmp with
    | [] ->
        m
    | dups ->
        ("$duplicated_keys", `List (List.map ~f:(fun (s, _) -> `String s) dups))
        :: List.dedup_and_sort m ~compare:key_cmp
  in
  { Message.timestamp= Time.now ()
  ; level
  ; source= Some (Source.create ~module_ ~location)
  ; message
  ; metadata=
      Metadata.extend
        (Metadata.merge (Metadata.of_alist_exn global_metadata') t.metadata)
        metadata
  ; event_id }

let raw ({id; _} as t) msg =
  if t.null then ()
  else if Message.check_invariants msg then
    Consumer_registry.broadcast_log_message ~id msg
  else failwithf "invalid log call \"%s\"" (String.escaped msg.message) ()

let add_tags_to_metadata metadata tags =
  Option.value_map tags ~default:metadata ~f:(fun tags ->
      let tags_item = ("tags", `List (List.map tags ~f:Tags.to_yojson)) in
      tags_item :: metadata )

let log t ~level ~module_ ~location ?tags ?(metadata = []) ?event_id fmt =
  let metadata = add_tags_to_metadata metadata tags in
  let f message =
    raw t
    @@ make_message t ~level ~module_ ~location ~metadata ~message ~event_id
  in
  ksprintf f fmt

type 'a log_function =
     t
  -> module_:string
  -> location:string
  -> ?tags:Tags.t list
  -> ?metadata:(string, Yojson.Safe.t) List.Assoc.t
  -> ?event_id:Structured_log_events.id
  -> ('a, unit, string, unit) format4
  -> 'a

let trace = log ~level:Trace

let debug = log ~level:Debug

let info = log ~level:Info

let warn = log ~level:Warn

let error = log ~level:Error

let fatal = log ~level:Fatal

let faulty_peer_without_punishment = log ~level:Faulty_peer

let spam = log ~level:Spam ~module_:"" ~location:"" ?event_id:None

(* deprecated, use Trust_system.record instead *)
let faulty_peer = faulty_peer_without_punishment

module Structured = struct
  type log_function =
       t
    -> module_:string
    -> location:string
    -> ?tags:Tags.t list
    -> ?metadata:(string, Yojson.Safe.t) List.Assoc.t
    -> Structured_log_events.t
    -> unit

  let log t ~level ~module_ ~location ?tags ?(metadata = []) event =
    let message, event_id, str_metadata = Structured_log_events.log event in
    let event_id = Some event_id in
    let metadata = add_tags_to_metadata (str_metadata @ metadata) tags in
    raw t
    @@ make_message t ~level ~module_ ~location ~metadata ~message ~event_id

  let trace = log ~level:Trace

  let debug = log ~level:Debug

  let info = log ~level:Info

  let warn = log ~level:Warn

  let error = log ~level:Error

  let fatal = log ~level:Fatal

  let faulty_peer_without_punishment = log ~level:Faulty_peer

  let best_tip_diff = log ~level:Spam ~module_:"" ~location:""
end

module Str = Structured<|MERGE_RESOLUTION|>--- conflicted
+++ resolved
@@ -91,7 +91,7 @@
     ; source: Source.t option [@default None]
     ; message: string
     ; metadata: Metadata.t
-    ; event_id: Structured_log_events.id option [@default None]}
+    ; event_id: Structured_log_events.id option [@default None] }
   [@@deriving yojson]
 
   let check_invariants (t : t) =
@@ -129,12 +129,8 @@
         let json =
           if Level.compare msg.level Level.Spam = 0 then
             `Assoc
-<<<<<<< HEAD
-              (List.filter msg_json_fields ~f:(fun (k, _) -> not (String.equal k "source")))
-=======
               (List.filter msg_json_fields ~f:(fun (k, _) ->
                    not (String.equal k "source") ))
->>>>>>> 7ed00a76
           else `Assoc msg_json_fields
         in
         Some (Yojson.Safe.to_string json)
