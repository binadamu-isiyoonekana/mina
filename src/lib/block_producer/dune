--- conflicted
+++ resolved
@@ -55,10 +55,7 @@
    genesis_constants
    data_hash_lib
    sgn
-<<<<<<< HEAD
-=======
    node_error_service
->>>>>>> 897a81d1
  )
  (preprocess
   (pps ppx_mina ppx_version ppx_jane ppx_register_event))
