--- conflicted
+++ resolved
@@ -316,10 +316,7 @@
         Frozen_ledger_hash.t * Frozen_ledger_hash.t list
     ; accounts_accessed : (int * Account.t) list
     ; accounts_created : (Account_id.t * Currency.Fee.t) list
-<<<<<<< HEAD
-=======
     ; tokens_used : (Token_id.t * Account_id.t option) list
->>>>>>> 2a77cca7
     }
 
   let sexp_of_t = Precomputed.sexp_of_t
@@ -1162,11 +1159,7 @@
   in
   let start = Block_time.now time_controller in
   let module Breadcrumb = Transition_frontier.Breadcrumb in
-<<<<<<< HEAD
-  (* accounts_accessed, accounts_created are unused here
-=======
   (* accounts_accessed, accounts_created, tokens_used are unused here
->>>>>>> 2a77cca7
      those fields are in precomputed blocks to add to the
      archive db, they're not needed for replaying blocks
   *)
@@ -1178,10 +1171,7 @@
       ; delta_transition_chain_proof = delta_block_chain_proof
       ; accounts_accessed = _
       ; accounts_created = _
-<<<<<<< HEAD
-=======
       ; tokens_used = _
->>>>>>> 2a77cca7
       } =
     let protocol_state_hashes = Protocol_state.hashes protocol_state in
     let consensus_state_with_hashes =
