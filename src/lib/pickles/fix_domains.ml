open Core_kernel
open Import

let zk_rows = 3

let rough_domains =
  let d = Domain.Pow_2_roots_of_unity 20 in
  { Domains.h = d }

let domains (type field) ?(min_log2 = 0)
    (module Impl : Snarky_backendless.Snark_intf.Run with type field = field)
    (Spec.ETyp.T (typ, conv, _conv_inv))
    (Spec.ETyp.T (return_typ, _ret_conv, ret_conv_inv)) main =
  let main x () = ret_conv_inv (main (conv x)) in

  let domains2 sys =
    let open Domain in
    let public_input_size =
      Set_once.get_exn
        (Impl.R1CS_constraint_system.get_public_input_size sys)
        [%here]
    in
    let rows =
      zk_rows + public_input_size + Impl.R1CS_constraint_system.get_rows_len sys
    in
<<<<<<< HEAD
    { h = Pow_2_roots_of_unity Int.(max min_log2 (ceil_log2 rows)) }
=======
    { Domains.h = Pow_2_roots_of_unity Int.(ceil_log2 rows) }
>>>>>>> 1a3fde01
  in
  domains2 (Impl.constraint_system ~input_typ:typ ~return_typ main)<|MERGE_RESOLUTION|>--- conflicted
+++ resolved
@@ -23,10 +23,6 @@
     let rows =
       zk_rows + public_input_size + Impl.R1CS_constraint_system.get_rows_len sys
     in
-<<<<<<< HEAD
-    { h = Pow_2_roots_of_unity Int.(max min_log2 (ceil_log2 rows)) }
-=======
-    { Domains.h = Pow_2_roots_of_unity Int.(ceil_log2 rows) }
->>>>>>> 1a3fde01
+    { Domains.h = Pow_2_roots_of_unity Int.(max min_log2 (ceil_log2 rows)) }
   in
   domains2 (Impl.constraint_system ~input_typ:typ ~return_typ main)