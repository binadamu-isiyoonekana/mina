open Core_kernel
open Pickles_types
open Backend
open Composition_types
open Common

let wrap_domains = Common.wrap_domains

let evals =
  let open Plonk_types in
  let e () =
    Evals.map (Evaluation_lengths.create ~of_int:Fn.id) ~f:(fun n ->
        Array.create n (Ro.tock ()))
  in
  let ex () =
    { All_evals.With_public_input.evals = e (); public_input = Ro.tock () }
  in
  { All_evals.ft_eval1 = Ro.tock (); evals = (ex (), ex ()) }

let evals_combined =
<<<<<<< HEAD
  Tuple_lib.Double.map evals ~f:(fun (e, _x) ->
      Dlog_plonk_types.Evals.map e
        ~f:(Array.reduce_exn ~f:Backend.Tock.Field.( + )) )
=======
  Plonk_types.All_evals.map evals ~f1:Fn.id
    ~f2:(Array.reduce_exn ~f:Backend.Tock.Field.( + ))
>>>>>>> ea6c7ee8

module Ipa = struct
  module Wrap = struct
    let challenges =
      Vector.init Tock.Rounds.n ~f:(fun _ ->
          let prechallenge = Ro.scalar_chal () in
          { Bulletproof_challenge.prechallenge } )

    let challenges_computed =
      Vector.map challenges ~f:(fun { prechallenge } : Tock.Field.t ->
          Ipa.Wrap.compute_challenge prechallenge )

    let sg =
      lazy
        (Common.time "dummy wrap sg" (fun () -> Ipa.Wrap.compute_sg challenges))
  end

  module Step = struct
    let challenges =
      Vector.init Tick.Rounds.n ~f:(fun _ ->
          let prechallenge = Ro.scalar_chal () in
          { Bulletproof_challenge.prechallenge } )

    let challenges_computed =
      Vector.map challenges ~f:(fun { prechallenge } : Tick.Field.t ->
          Ipa.Step.compute_challenge prechallenge )

    let sg =
      lazy
        (Common.time "dummy wrap sg" (fun () -> Ipa.Step.compute_sg challenges))
  end
end<|MERGE_RESOLUTION|>--- conflicted
+++ resolved
@@ -10,7 +10,7 @@
   let open Plonk_types in
   let e () =
     Evals.map (Evaluation_lengths.create ~of_int:Fn.id) ~f:(fun n ->
-        Array.create n (Ro.tock ()))
+        Array.create n (Ro.tock ()) )
   in
   let ex () =
     { All_evals.With_public_input.evals = e (); public_input = Ro.tock () }
@@ -18,14 +18,8 @@
   { All_evals.ft_eval1 = Ro.tock (); evals = (ex (), ex ()) }
 
 let evals_combined =
-<<<<<<< HEAD
-  Tuple_lib.Double.map evals ~f:(fun (e, _x) ->
-      Dlog_plonk_types.Evals.map e
-        ~f:(Array.reduce_exn ~f:Backend.Tock.Field.( + )) )
-=======
   Plonk_types.All_evals.map evals ~f1:Fn.id
     ~f2:(Array.reduce_exn ~f:Backend.Tock.Field.( + ))
->>>>>>> ea6c7ee8
 
 module Ipa = struct
   module Wrap = struct
