--- conflicted
+++ resolved
@@ -36,15 +36,9 @@
           ksprintf time "vesta %d" i (fun () ->
               Kimchi_bindings.Protocol.SRS.Fp.lagrange_commitment
                 (Vesta_based_plonk.Keypair.load_urs ())
-<<<<<<< HEAD
-                ~domain_size i )
-          |> Zexe_backend.Pasta.Fp_poly_comm.of_backend_without_degree_bound
+                domain_size i )
+          |> Kimchi_pasta.Pasta.Fp_poly_comm.of_backend_without_degree_bound
           |> unwrap ) )
-=======
-                domain_size i)
-          |> Kimchi_pasta.Pasta.Fp_poly_comm.of_backend_without_degree_bound
-          |> unwrap))
->>>>>>> ea6c7ee8
 
 let pallas =
   let max_domain_log2 = Nat.to_int Pallas_based_plonk.Rounds.n in
@@ -57,15 +51,9 @@
           ksprintf time "pallas %d" i (fun () ->
               Kimchi_bindings.Protocol.SRS.Fq.lagrange_commitment
                 (Pallas_based_plonk.Keypair.load_urs ())
-<<<<<<< HEAD
-                ~domain_size i )
-          |> Zexe_backend.Pasta.Fq_poly_comm.of_backend_without_degree_bound
+                domain_size i )
+          |> Kimchi_pasta.Pasta.Fq_poly_comm.of_backend_without_degree_bound
           |> unwrap ) )
-=======
-                domain_size i)
-          |> Kimchi_pasta.Pasta.Fq_poly_comm.of_backend_without_degree_bound
-          |> unwrap))
->>>>>>> ea6c7ee8
 
 let mk xss ~f =
   let module E = Ppxlib.Ast_builder.Make (struct
