(** Pickles implementation *)

(** See documentation of the {!Mina_wire_types} library *)
module Wire_types = Mina_wire_types.Pickles

module Make_sig (A : Wire_types.Types.S) = struct
  module type S =
    Pickles_intf.S
      with type Side_loaded.Verification_key.Stable.V2.t =
        A.Side_loaded.Verification_key.V2.t
       and type ('a, 'b) Proof.t = ('a, 'b) A.Proof.t
end

module Make_str (_ : Wire_types.Concrete) = struct
  module Endo = Endo
  module P = Proof

  module type Statement_intf = Intf.Statement

  module type Statement_var_intf = Intf.Statement_var

  module type Statement_value_intf = Intf.Statement_value

  module Common = Common
  open Tuple_lib
  module Scalar_challenge = Scalar_challenge
  module SC = Scalar_challenge
  open Core_kernel
  open Async_kernel
  open Import
  open Pickles_types
  open Poly_types
  open Hlist
  open Common
  open Backend
  module Backend = Backend
  module Sponge_inputs = Sponge_inputs
  module Util = Util
  module Tick_field_sponge = Tick_field_sponge
  module Impls = Impls
  module Inductive_rule = Inductive_rule
  module Tag = Tag
  module Types_map = Types_map
  module Dirty = Dirty
  module Cache_handle = Cache_handle
  module Step_main_inputs = Step_main_inputs
  module Step_verifier = Step_verifier

  exception Return_digest of Md5.t

  let profile_constraints = false

  let verify_promise = Verify.verify

  let verify max_proofs_verified statement key proofs =
    verify_promise max_proofs_verified statement key proofs
    |> Promise.to_deferred

  (* This file (as you can see from the mli) defines a compiler which turns an inductive
     definition of a set into an inductive SNARK system for proving using those rules.

     The two ingredients we use are two SNARKs.
     - A step based SNARK for a field Fp, using the group G1/Fq (whose scalar field is Fp)
     - A DLOG based SNARK for a field Fq, using the group G/Fp (whose scalar field is Fq)

     For convenience in this discussion, let's define
      (F_0, G_0) := (Fp, G1)
      (F_1, G_1) := (Fq, G)
     So ScalarField(G_i) = F_i and G_i / F_{1-i}.

     An inductive set A is defined by a sequence of inductive rules.
     An inductive rule is intuitively described by something of the form

     a1 ∈ A1, ..., an ∈ An
       f [ a0, ... a1 ] a
     ----------------------
             a ∈ A

     where f is a snarky function defined over an Impl with Field.t = Fp
     and each Ai is itself an inductive rule (possibly equal to A itself).

     We pursue the "step" then "wrap" approach for proof composition.

     The main source of complexity is that we must "wrap" proofs whose verifiers are
     slightly different.

     The main sources of complexity are twofold:
     1. Each SNARK verifier includes group operations and scalar field operations.
        This is problematic because the group operations use the base field, which is
        not equal to the scalar field.

        Schematically, from the circuit point-of-view, we can say a proof is
     - a sequence of F_0 elements xs_0
     - a sequence of F_1 elelements xs_1
        and a verifier is a pair of "snarky functions"
     - check_0 : F_0 list -> F_1 list -> unit which uses the Impl with Field.t = F_0
     - check_1 : F_0 list -> F_1 list -> unit which uses the Impl with Field.t = F_1
     - subset_00 : 'a list -> 'a list
     - subset_01 : 'a list -> 'a list
     - subset_10 : 'a list -> 'a list
     - subset_11 : 'a list -> 'a list
        and a proof verifies if
        ( check_0 (subset_00 xs_0) (subset_01 xs_1)  ;
          check_1 (subset_10 xs_0) (subset_11 xs_1) )

        When verifying a proof, we perform the parts of the verifier involving group operations
        and expose as public input the scalar-field elements we need to perform the final checks.

        In the F_0 circuit, we witness xs_0 and xs_1,
        execute `check_0 (subset_00 xs_0) (subset_01 xs_1)` and
        expose `subset_10 xs_0` and `subset_11 xs_1` as public inputs.

        So the "public inputs" contain within them an "unfinalized proof".

        Then, the next time we verify that proof within an F_1 circuit we "finalize" those
        unfinalized proofs by running `check_1 xs_0_subset xs_1_subset`.

        I didn't implement it exactly this way (although in retrospect probably I should have) but
        that's the basic idea.

        **The complexity this causes:**
        When you prove a rule that includes k recursive verifications, you expose k unfinalized
        proofs. So, the shape of a statement depends on how many "predecessor statements" it has
        or in other words, how many verifications were performed within it.

        Say we have an inductive set given by inductive rules R_1, ... R_n such that
        each rule R_i has k_i predecessor statements.

        In the "wrap" circuit, we must be able to verify a proof coming from any of the R_i.
        So, we must pad the statement for the proof we're wrapping to have `max_i k_i`
        unfinalized proof components.

     2. The verifier for each R_i looks a little different depending on the complexity of the "step"
        circuit corresponding to R_i has. Namely, it is dependent on the "domains" H and K for this
        circuit.

        So, when the "wrap" circuit proves the statement,
        "there exists some index i in 1,...,n and a proof P such that verifies(P)"
        "verifies(P)" must also take the index "i", compute the correct domain sizes correspond to rule "i"
        and use *that* in the "verifies" computation.
  *)

  let pad_local_max_proofs_verifieds
      (type prev_varss prev_valuess env max_proofs_verified branches)
      (max_proofs_verified : max_proofs_verified Nat.t)
      (length : (prev_varss, branches) Hlist.Length.t)
      (local_max_proofs_verifieds :
        (prev_varss, prev_valuess, env) H2_1.T(H2_1.T(E03(Int))).t ) :
      ((int, max_proofs_verified) Vector.t, branches) Vector.t =
    let module Vec = struct
      type t = (int, max_proofs_verified) Vector.t
    end in
    let module M =
      H2_1.Map
        (H2_1.T
           (E03 (Int))) (E03 (Vec))
           (struct
             module HI = H2_1.T (E03 (Int))

             let f : type a b e. (a, b, e) H2_1.T(E03(Int)).t -> Vec.t =
              fun xs ->
               let (T (_proofs_verified, pi)) = HI.length xs in
               let module V = H2_1.To_vector (Int) in
               let v = V.f pi xs in
               Vector.extend_front_exn v max_proofs_verified 0
           end)
    in
    let module V = H2_1.To_vector (Vec) in
    V.f length (M.f local_max_proofs_verifieds)

  open Kimchi_backend

  module Messages_for_next_proof_over_same_field = struct
    module Wrap = Types.Wrap.Proof_state.Messages_for_next_wrap_proof
    module Step = Types.Step.Proof_state.Messages_for_next_step_proof
  end

  module Proof_ = P.Base
  module Proof = P

  module Statement_with_proof = struct
    type ('s, 'max_width, _) t =
      (* TODO: use Max local max proofs verified instead of max_width *)
      ('max_width, 'max_width) Proof.t
  end

  let pad_messages_for_next_wrap_proof
      (type local_max_proofs_verifieds max_local_max_proofs_verifieds
      max_proofs_verified )
      (module M : Hlist.Maxes.S
        with type ns = max_local_max_proofs_verifieds
         and type length = max_proofs_verified )
      (messages_for_next_wrap_proofs :
        local_max_proofs_verifieds
        H1.T(Proof_.Messages_for_next_proof_over_same_field.Wrap).t ) =
    let dummy_chals = Dummy.Ipa.Wrap.challenges in
    let module Messages =
      H1.T (Proof_.Messages_for_next_proof_over_same_field.Wrap) in
    let module Maxes = H1.T (Nat) in
    let (T (messages_len, _)) = Messages.length messages_for_next_wrap_proofs in
    let (T (maxes_len, _)) = Maxes.length M.maxes in
    let (T difference) =
      let rec sub : type n m. n Nat.t -> m Nat.t -> Nat.e =
       fun x y ->
        let open Nat in
        match (x, y) with
        | _, Z ->
            T x
        | Z, S _ ->
            assert false
        | S x, S y ->
            sub x y
      in
      sub maxes_len messages_len
    in
    let rec go :
        type len ms ns.
        len Nat.t -> ms Maxes.t -> ns Messages.t -> ms Messages.t =
     fun pad maxes messages_for_next_wrap_proofs ->
      match (pad, maxes, messages_for_next_wrap_proofs) with
      | S pad, m :: maxes, _ ->
          { challenge_polynomial_commitment = Lazy.force Dummy.Ipa.Step.sg
          ; old_bulletproof_challenges = Vector.init m ~f:(fun _ -> dummy_chals)
          }
          :: go pad maxes messages_for_next_wrap_proofs
      | S _, [], _ ->
          assert false
      | Z, [], [] ->
          []
      | ( Z
        , m :: maxes
        , messages_for_next_wrap_proof :: messages_for_next_wrap_proofs ) ->
          let messages_for_next_wrap_proof =
            { messages_for_next_wrap_proof with
              old_bulletproof_challenges =
                Vector.extend_exn
                  messages_for_next_wrap_proof.old_bulletproof_challenges m
                  dummy_chals
            }
          in
          messages_for_next_wrap_proof
          :: go Z maxes messages_for_next_wrap_proofs
      | Z, [], _ :: _ | Z, _ :: _, [] ->
          assert false
    in
    go difference M.maxes messages_for_next_wrap_proofs

  module Verification_key = struct
    include Verification_key

    module Id = struct
      include Cache.Wrap.Key.Verification

      let dummy_id = Type_equal.Id.(uid (create ~name:"dummy" sexp_of_opaque))

      let dummy : unit -> t =
        let header =
          { Snark_keys_header.header_version = Snark_keys_header.header_version
          ; kind = { type_ = "verification key"; identifier = "dummy" }
          ; constraint_constants =
              { sub_windows_per_window = 0
              ; ledger_depth = 0
              ; work_delay = 0
              ; block_window_duration_ms = 0
              ; transaction_capacity = Log_2 0
              ; pending_coinbase_depth = 0
              ; coinbase_amount = Unsigned.UInt64.of_int 0
              ; supercharged_coinbase_factor = 0
              ; account_creation_fee = Unsigned.UInt64.of_int 0
              ; fork = None
              }
          ; commits = { mina = ""; marlin = "" }
          ; length = 0
          ; commit_date = ""
          ; constraint_system_hash = ""
          ; identifying_hash = ""
          }
        in
        let t = lazy (dummy_id, header, Md5.digest_string "") in
        fun () -> Lazy.force t
    end

    (* TODO: Make async *)
    let load ~cache id =
      Key_cache.Sync.read cache
        (Key_cache.Sync.Disk_storable.of_binable Id.to_string
           (module Verification_key.Stable.Latest) )
        id
      |> Deferred.return
  end

  module type Proof_intf = sig
    type statement

    type t

    val verification_key : Verification_key.t Lazy.t

    val id : Verification_key.Id.t Lazy.t

    val verify : (statement * t) list -> unit Or_error.t Deferred.t

    val verify_promise : (statement * t) list -> unit Or_error.t Promise.t
  end

  module Prover = struct
    type ('prev_values, 'local_widths, 'local_heights, 'a_value, 'proof) t =
         ?handler:
           (   Snarky_backendless.Request.request
            -> Snarky_backendless.Request.response )
      -> 'a_value
      -> 'proof
  end

  type ('max_proofs_verified, 'branches, 'prev_varss) wrap_main_generic =
    { wrap_main :
        'max_local_max_proofs_verifieds.
           Domains.t
        -> ( 'max_proofs_verified
           , 'branches
           , 'max_local_max_proofs_verifieds )
           Full_signature.t
        -> ('prev_varss, 'branches) Hlist.Length.t
        -> ( Wrap_main_inputs.Inner_curve.Constant.t Wrap_verifier.index'
           , 'branches )
           Vector.t
           Lazy.t
        -> (int, 'branches) Pickles_types.Vector.t
        -> (Import.Domains.t, 'branches) Pickles_types.Vector.t
        -> (module Pickles_types.Nat.Add.Intf with type n = 'max_proofs_verified)
        -> ( 'max_proofs_verified
           , 'max_local_max_proofs_verifieds )
           Requests.Wrap.t
           * (   ( ( Impls.Wrap.Field.t
                   , Wrap_verifier.Challenge.t Kimchi_types.scalar_challenge
                   , Wrap_verifier.Other_field.Packed.t Shifted_value.Type1.t
                   , ( ( Impls.Wrap.Impl.Field.t
                         Composition_types.Scalar_challenge.t
                       , Impls.Wrap.Impl.Field.t Shifted_value.Type1.t )
                       Composition_types.Wrap.Proof_state.Deferred_values.Plonk
                       .In_circuit
                       .Lookup
                       .t
                     , Impls.Wrap.Boolean.var )
                     Pickles_types__Plonk_types.Opt.t )
                   Composition_types.Wrap.Proof_state.Deferred_values.Plonk
                   .In_circuit
                   .t
                 , Wrap_verifier.Challenge.t Kimchi_types.scalar_challenge
                 , Wrap_verifier.Other_field.Packed.t
                   Pickles_types__Shifted_value.Type1.t
                 , Impls.Wrap.Field.t
                 , Impls.Wrap.Field.t
                 , Impls.Wrap.Field.t
                 , ( Impls.Wrap.Field.t Import.Scalar_challenge.t
                     Import.Types.Bulletproof_challenge.t
                   , Backend.Tick.Rounds.n )
                   Vector.T.t
                 , Impls.Wrap.Field.t )
                 Composition_types.Wrap.Statement.t
              -> unit )
          (** An override for wrap_main, which allows for adversarial testing
              with an 'invalid' pickles statement by passing a dummy proof.
          *)
    ; tweak_statement :
        'actual_proofs_verified 'b 'e.
           ( Import.Challenge.Constant.t
           , Import.Challenge.Constant.t Import.Scalar_challenge.t
           , Backend.Tick.Field.t Pickles_types.Shifted_value.Type1.t
           , ( ( Import.Challenge.Constant.t Import.Scalar_challenge.t
               , Backend.Tick.Field.t Pickles_types.Shifted_value.Type1.t )
               Composition_types.Wrap.Proof_state.Deferred_values.Plonk
               .In_circuit
               .Lookup
               .t
             , bool )
             Import.Types.Opt.t
           , 'max_proofs_verified
             Proof.Base.Messages_for_next_proof_over_same_field.Wrap.t
           , (int64, Composition_types.Digest.Limbs.n) Pickles_types.Vector.vec
           , ( 'b
             , ( Kimchi_pasta__Pallas_based_plonk.Proof.G.Affine.t
               , 'actual_proofs_verified )
               Pickles_types.Vector.t
             , ( ( Import.Challenge.Constant.t Import.Scalar_challenge.t
                   Import.Bulletproof_challenge.t
                 , 'e )
                 Pickles_types.Vector.t
               , 'actual_proofs_verified )
               Pickles_types.Vector.t )
             Pickles__Proof.Base.Messages_for_next_proof_over_same_field.Step.t
           , Import.Challenge.Constant.t Import.Types.Scalar_challenge.t
             Import.Types.Bulletproof_challenge.t
             Import.Types.Step_bp_vec.t
           , Import.Types.Branch_data.t )
           Import.Types.Wrap.Statement.In_circuit.t
        -> ( Import.Challenge.Constant.t
           , Import.Challenge.Constant.t Import.Scalar_challenge.t
           , Backend.Tick.Field.t Pickles_types.Shifted_value.Type1.t
           , ( ( Import.Challenge.Constant.t Import.Scalar_challenge.t
               , Backend.Tick.Field.t Pickles_types.Shifted_value.Type1.t )
               Composition_types.Wrap.Proof_state.Deferred_values.Plonk
               .In_circuit
               .Lookup
               .t
             , bool )
             Import.Types.Opt.t
           , 'max_proofs_verified
             Proof.Base.Messages_for_next_proof_over_same_field.Wrap.t
           , ( Limb_vector.Constant.Hex64.t
             , Composition_types.Digest.Limbs.n )
             Pickles_types.Vector.vec
           , ( 'b
             , ( Kimchi_pasta__Pallas_based_plonk.Proof.G.Affine.t
               , 'actual_proofs_verified )
               Pickles_types.Vector.t
             , ( ( Import.Challenge.Constant.t Import.Scalar_challenge.t
                   Import.Bulletproof_challenge.t
                 , 'e )
                 Pickles_types.Vector.t
               , 'actual_proofs_verified )
               Pickles_types.Vector.t )
             Pickles__Proof.Base.Messages_for_next_proof_over_same_field.Step.t
           , Import.Challenge.Constant.t Import.Types.Scalar_challenge.t
             Import.Types.Bulletproof_challenge.t
             Import.Types.Step_bp_vec.t
           , Import.Types.Branch_data.t )
           Import.Types.Wrap.Statement.In_circuit.t
          (** A function to modify the statement passed into the wrap proof,
              which will be later passed to recursion pickles rules.

              This function can be used to modify the pickles statement in an
              adversarial way, along with [wrap_main] above that allows that
              statement to be accepted.
          *)
    }

  module Make
      (Arg_var : Statement_var_intf)
      (Arg_value : Statement_value_intf)
      (Ret_var : T0)
      (Ret_value : T0)
      (Auxiliary_var : T0)
      (Auxiliary_value : T0) =
  struct
    module IR =
      Inductive_rule.T (Arg_var) (Arg_value) (Ret_var) (Ret_value)
        (Auxiliary_var)
        (Auxiliary_value)
    module HIR = H4.T (IR)

    let max_local_max_proofs_verifieds ~self (type n)
        (module Max_proofs_verified : Nat.Intf with type n = n) branches choices
        =
      let module Local_max_proofs_verifieds = struct
        type t = (int, Max_proofs_verified.n) Vector.t
      end in
      let module M =
        H4.Map (IR) (E04 (Local_max_proofs_verifieds))
          (struct
            module V = H4.To_vector (Int)
            module HT = H4.T (Tag)

            module M =
              H4.Map (Tag) (E04 (Int))
                (struct
                  let f (type a b c d) (t : (a, b, c, d) Tag.t) : int =
                    if Type_equal.Id.same t.id self then
                      Nat.to_int Max_proofs_verified.n
                    else
                      let (module M) = Types_map.max_proofs_verified t in
                      Nat.to_int M.n
                end)

            let f :
                type a b c d. (a, b, c, d) IR.t -> Local_max_proofs_verifieds.t
                =
             fun rule ->
              let (T (_, l)) = HT.length rule.prevs in
              Vector.extend_front_exn
                (V.f l (M.f rule.prevs))
                Max_proofs_verified.n 0
          end)
      in
      let module V = H4.To_vector (Local_max_proofs_verifieds) in
      let padded = V.f branches (M.f choices) |> Vector.transpose in
      (padded, Maxes.m padded)

    module Lazy_ (A : T0) = struct
      type t = A.t Lazy.t
    end

    module Lazy_keys = struct
      type t =
        (Impls.Step.Keypair.t * Dirty.t) Lazy.t
        * (Kimchi_bindings.Protocol.VerifierIndex.Fp.t * Dirty.t) Lazy.t

      (* TODO Think this is right.. *)
    end

    let log_step main typ name index =
      let module Constraints = Snarky_log.Constraints (Impls.Step.Internal_Basic) in
      let log =
        let weight =
          let sys = Backend.Tick.R1CS_constraint_system.create () in
          fun ({ annotation; basic } : Impls.Step.Constraint.t) ->
            let prev =
              Kimchi_pasta_constraint_system.Vesta_constraint_system.next_row
                sys
            in
            Backend.Tick.R1CS_constraint_system.add_constraint sys
              ?label:annotation basic ;
            let next =
              Kimchi_pasta_constraint_system.Vesta_constraint_system.next_row
                sys
            in
            next - prev
        in
        Constraints.log ~weight (fun () -> Impls.Step.make_checked main)
      in
      if profile_constraints then
        Snarky_log.to_file (sprintf "step-snark-%s-%d.json" name index) log

    let log_wrap main typ name id =
      let module Constraints = Snarky_log.Constraints (Impls.Wrap.Internal_Basic) in
      let log =
        let sys = Backend.Tock.R1CS_constraint_system.create () in
        let weight ({ annotation; basic } : Impls.Wrap.Constraint.t) =
          let prev =
            Kimchi_pasta_constraint_system.Pallas_constraint_system.next_row sys
          in
          Backend.Tock.R1CS_constraint_system.add_constraint sys
            ?label:annotation basic ;
          let next =
            Kimchi_pasta_constraint_system.Pallas_constraint_system.next_row sys
          in
          next - prev
        in
        let log =
          Constraints.log ~weight
            Impls.Wrap.(
              fun () ->
                make_checked (fun () : unit ->
                    let x = with_label __LOC__ (fun () -> exists typ) in
                    main x () ))
        in
        log
      in
      if profile_constraints then
        Snarky_log.to_file
          (sprintf
             !"wrap-%s-%{sexp:Type_equal.Id.Uid.t}.json"
             name (Type_equal.Id.uid id) )
          log

    let compile :
        type var value prev_varss prev_valuess widthss heightss max_proofs_verified branches.
           self:(var, value, max_proofs_verified, branches) Tag.t
        -> cache:Key_cache.Spec.t list
        -> ?disk_keys:
             (Cache.Step.Key.Verification.t, branches) Vector.t
             * Cache.Wrap.Key.Verification.t
        -> ?return_early_digest_exception:bool
        -> ?override_wrap_domain:Pickles_base.Proofs_verified.t
        -> ?override_wrap_main:
             (max_proofs_verified, branches, prev_varss) wrap_main_generic
        -> branches:(module Nat.Intf with type n = branches)
        -> max_proofs_verified:
             (module Nat.Add.Intf with type n = max_proofs_verified)
        -> name:string
        -> constraint_constants:Snark_keys_header.Constraint_constants.t
        -> public_input:
             ( var
             , value
             , Arg_var.t
             , Arg_value.t
             , Ret_var.t
             , Ret_value.t )
             Inductive_rule.public_input
        -> auxiliary_typ:(Auxiliary_var.t, Auxiliary_value.t) Impls.Step.Typ.t
        -> choices:
             (   self:(var, value, max_proofs_verified, branches) Tag.t
              -> (prev_varss, prev_valuess, widthss, heightss) H4.T(IR).t )
        -> unit
        -> ( prev_valuess
           , widthss
           , heightss
           , Arg_value.t
           , ( Ret_value.t
             * Auxiliary_value.t
             * (max_proofs_verified, max_proofs_verified) Proof.t )
             Promise.t )
           H3_2.T(Prover).t
           * _
           * _
           * _ =
     fun ~self ~cache ?disk_keys ?(return_early_digest_exception = false)
         ?override_wrap_domain ?override_wrap_main ~branches:(module Branches)
         ~max_proofs_verified ~name ~constraint_constants ~public_input
         ~auxiliary_typ ~choices () ->
      let snark_keys_header kind constraint_system_hash =
        { Snark_keys_header.header_version = Snark_keys_header.header_version
        ; kind
        ; constraint_constants
        ; commits =
            { mina = Mina_version.commit_id
            ; marlin = Mina_version.marlin_commit_id
            }
        ; length = (* This is a dummy, it gets filled in on read/write. *) 0
        ; commit_date = Mina_version.commit_date
        ; constraint_system_hash
        ; identifying_hash =
            (* TODO: Proper identifying hash. *)
            constraint_system_hash
        }
      in
      Timer.start __LOC__ ;
      let module Max_proofs_verified = ( val max_proofs_verified : Nat.Add.Intf
                                           with type n = max_proofs_verified )
      in
      let T = Max_proofs_verified.eq in
      let choices = choices ~self in
      let (T (prev_varss_n, prev_varss_length)) = HIR.length choices in
      let T = Nat.eq_exn prev_varss_n Branches.n in
      let padded, (module Maxes) =
        max_local_max_proofs_verifieds
          ( module struct
            include Max_proofs_verified
          end )
          prev_varss_length choices ~self:self.id
      in
      let full_signature = { Full_signature.padded; maxes = (module Maxes) } in
      Timer.clock __LOC__ ;
      let feature_flags =
        let rec go :
            type a b c d.
               (a, b, c, d) H4.T(IR).t
            -> Plonk_types.Opt.Flag.t Plonk_types.Features.t =
         fun rules ->
          match rules with
          | [] ->
              Plonk_types.Features.none
          | [ r ] ->
              Plonk_types.Features.map r.feature_flags ~f:(function
                | true ->
                    Plonk_types.Opt.Flag.Yes
                | false ->
                    Plonk_types.Opt.Flag.No )
          | r :: rules ->
              let feature_flags = go rules in
              Plonk_types.Features.map2 r.feature_flags feature_flags
                ~f:(fun enabled flag ->
                  match (enabled, flag) with
                  | true, Yes ->
                      Plonk_types.Opt.Flag.Yes
                  | false, No ->
                      No
                  | _, Maybe | true, No | false, Yes ->
                      Maybe )
        in
        go choices
      in
      let wrap_domains =
        match override_wrap_domain with
        | None ->
            let module M =
              Wrap_domains.Make (Arg_var) (Arg_value) (Ret_var) (Ret_value)
                (Auxiliary_var)
                (Auxiliary_value)
            in
            M.f full_signature prev_varss_n prev_varss_length
              ~max_proofs_verified ~feature_flags
        | Some override ->
            Common.wrap_domains
              ~proofs_verified:(Pickles_base.Proofs_verified.to_int override)
      in
      Timer.clock __LOC__ ;
      let module Branch_data = struct
        type ('vars, 'vals, 'n, 'm) t =
          ( Arg_var.t
          , Arg_value.t
          , Ret_var.t
          , Ret_value.t
          , Auxiliary_var.t
          , Auxiliary_value.t
          , Max_proofs_verified.n
          , Branches.n
          , 'vars
          , 'vals
          , 'n
          , 'm )
          Step_branch_data.t
      end in
      let proofs_verifieds =
        let module M =
          H4.Map (IR) (E04 (Int))
            (struct
              module M = H4.T (Tag)

              let f : type a b c d. (a, b, c, d) IR.t -> int =
               fun r ->
                let (T (n, _)) = M.length r.prevs in
                Nat.to_int n
            end)
        in
        let module V = H4.To_vector (Int) in
        V.f prev_varss_length (M.f choices)
      in
      let step_data =
        let i = ref 0 in
        Timer.clock __LOC__ ;
        let rec f :
            type a b c d.
            (a, b, c, d) H4.T(IR).t -> (a, b, c, d) H4.T(Branch_data).t =
          function
          | [] ->
              []
          | rule :: rules ->
              let first =
                Timer.clock __LOC__ ;
                let res =
                  Common.time "make step data" (fun () ->
                      Step_branch_data.create ~index:!i ~feature_flags
                        ~actual_feature_flags:rule.feature_flags
                        ~max_proofs_verified:Max_proofs_verified.n
                        ~branches:Branches.n ~self ~public_input ~auxiliary_typ
                        Arg_var.to_field_elements Arg_value.to_field_elements
                        rule ~wrap_domains ~proofs_verifieds )
                in
                Timer.clock __LOC__ ; incr i ; res
              in
              first :: f rules
        in
        f choices
      in
      Timer.clock __LOC__ ;
      let step_domains =
        let module M =
          H4.Map (Branch_data) (E04 (Domains))
            (struct
              let f (T b : _ Branch_data.t) = b.domains
            end)
        in
        let module V = H4.To_vector (Domains) in
        V.f prev_varss_length (M.f step_data)
      in
      let cache_handle = ref (Lazy.return `Cache_hit) in
      let accum_dirty t = cache_handle := Cache_handle.(!cache_handle + t) in
      Timer.clock __LOC__ ;
      let step_keypairs =
        let disk_keys =
          Option.map disk_keys ~f:(fun (xs, _) -> Vector.to_array xs)
        in
        let module M =
          H4.Map (Branch_data) (E04 (Lazy_keys))
            (struct
              let etyp =
                Impls.Step.input ~proofs_verified:Max_proofs_verified.n
                  ~wrap_rounds:Tock.Rounds.n ~feature_flags

              let f (T b : _ Branch_data.t) =
                let (T (typ, _conv, conv_inv)) = etyp in
                let main () () =
                  let res = b.main ~step_domains () in
                  Impls.Step.with_label "conv_inv" (fun () -> conv_inv res)
                in
                let () = if true then log_step main typ name b.index in
                let open Impls.Step in
                (* HACK: TODO docs *)
                if return_early_digest_exception then
                  raise
                    (Return_digest
                       ( constraint_system ~input_typ:Typ.unit ~return_typ:typ
                           main
                       |> R1CS_constraint_system.digest ) ) ;

                let k_p =
                  lazy
                    (let cs =
                       constraint_system ~input_typ:Typ.unit ~return_typ:typ
                         main
                     in
                     let cs_hash =
                       Md5.to_hex (R1CS_constraint_system.digest cs)
                     in
                     ( Type_equal.Id.uid self.id
                     , snark_keys_header
                         { type_ = "step-proving-key"
                         ; identifier = name ^ "-" ^ b.rule.identifier
                         }
                         cs_hash
                     , b.index
                     , cs ) )
                in
                let k_v =
                  match disk_keys with
                  | Some ks ->
                      Lazy.return ks.(b.index)
                  | None ->
                      lazy
                        (let id, _header, index, cs = Lazy.force k_p in
                         let digest = R1CS_constraint_system.digest cs in
                         ( id
                         , snark_keys_header
                             { type_ = "step-verification-key"
                             ; identifier = name ^ "-" ^ b.rule.identifier
                             }
                             (Md5.to_hex digest)
                         , index
                         , digest ) )
                in
                let ((pk, vk) as res) =
                  Common.time "step read or generate" (fun () ->
                      Cache.Step.read_or_generate
                        ~prev_challenges:(Nat.to_int (fst b.proofs_verified))
                        cache k_p k_v
                        (Snarky_backendless.Typ.unit ())
                        typ main )
                in
                accum_dirty (Lazy.map pk ~f:snd) ;
                accum_dirty (Lazy.map vk ~f:snd) ;
                res
            end)
        in
        M.f step_data
      in
      Timer.clock __LOC__ ;
      let step_vks =
        let module V = H4.To_vector (Lazy_keys) in
        lazy
          (Vector.map (V.f prev_varss_length step_keypairs) ~f:(fun (_, vk) ->
               Tick.Keypair.vk_commitments (fst (Lazy.force vk)) ) )
      in
      Timer.clock __LOC__ ;
      let wrap_requests, wrap_main =
<<<<<<< HEAD
        let srs = Tick.Keypair.load_urs () in
        Wrap_main.wrap_main ~feature_flags ~srs full_signature prev_varss_length
          step_vks proofs_verifieds step_domains max_proofs_verified
=======
        match override_wrap_main with
        | None ->
            let srs = Tick.Keypair.load_urs () in
            Wrap_main.wrap_main ~srs full_signature prev_varss_length step_vks
              proofs_verifieds step_domains max_proofs_verified
        | Some { wrap_main; tweak_statement = _ } ->
            (* Instead of creating a proof using the pickles wrap circuit, we
               have been asked to create proof in an 'adversarial' way, where
               the wrap circuit is some other circuit.
               The [wrap_main] value passed in as part of [override_wrap_main]
               defines the alternative circuit to run; this will usually be a
               dummy circuit that verifies any public input for the purposes of
               testing.
            *)
            wrap_main wrap_domains full_signature prev_varss_length step_vks
              proofs_verifieds step_domains max_proofs_verified
>>>>>>> 8904a8e8
      in
      Timer.clock __LOC__ ;
      let (wrap_pk, wrap_vk), disk_key =
        let open Impls.Wrap in
        let (T (typ, conv, _conv_inv)) = input () in
        let main x () : unit = wrap_main (conv x) in
        let () = if true then log_wrap main typ name self.id in
        let self_id = Type_equal.Id.uid self.id in
        let disk_key_prover =
          lazy
            (let cs =
               constraint_system ~input_typ:typ
                 ~return_typ:(Snarky_backendless.Typ.unit ())
                 main
             in
             let cs_hash = Md5.to_hex (R1CS_constraint_system.digest cs) in
             ( self_id
             , snark_keys_header
                 { type_ = "wrap-proving-key"; identifier = name }
                 cs_hash
             , cs ) )
        in
        let disk_key_verifier =
          match disk_keys with
          | None ->
              lazy
                (let id, _header, cs = Lazy.force disk_key_prover in
                 let digest = R1CS_constraint_system.digest cs in
                 ( id
                 , snark_keys_header
                     { type_ = "wrap-verification-key"; identifier = name }
                     (Md5.to_hex digest)
                 , digest ) )
          | Some (_, (_id, header, digest)) ->
              Lazy.return (self_id, header, digest)
        in
        let r =
          Common.time "wrap read or generate " (fun () ->
              Cache.Wrap.read_or_generate (* Due to Wrap_hack *)
                ~prev_challenges:2 cache disk_key_prover disk_key_verifier typ
                (Snarky_backendless.Typ.unit ())
                main )
        in
        (r, disk_key_verifier)
      in
      Timer.clock __LOC__ ;
      accum_dirty (Lazy.map wrap_pk ~f:snd) ;
      accum_dirty (Lazy.map wrap_vk ~f:snd) ;
      let wrap_vk = Lazy.map wrap_vk ~f:fst in
      let module S =
        Step.Make (Arg_var) (Arg_value)
          (struct
            include Max_proofs_verified
          end)
      in
      let (typ : (var, value) Impls.Step.Typ.t) =
        match public_input with
        | Input typ ->
            typ
        | Output typ ->
            typ
        | Input_and_output (input_typ, output_typ) ->
            Impls.Step.Typ.(input_typ * output_typ)
      in
      let provers =
        let module Z = H4.Zip (Branch_data) (E04 (Impls.Step.Keypair)) in
        let f :
            type prev_vars prev_values local_widths local_heights.
               ( prev_vars
               , prev_values
               , local_widths
               , local_heights )
               Branch_data.t
            -> Lazy_keys.t
            -> ?handler:
                 (   Snarky_backendless.Request.request
                  -> Snarky_backendless.Request.response )
            -> Arg_value.t
            -> ( Ret_value.t
               * Auxiliary_value.t
               * (Max_proofs_verified.n, Max_proofs_verified.n) Proof.t )
               Promise.t =
         fun (T b as branch_data) (step_pk, step_vk) ->
          let (module Requests) = b.requests in
          let _, prev_vars_length = b.proofs_verified in
          let step handler next_state =
            let wrap_vk = Lazy.force wrap_vk in
            S.f ?handler branch_data next_state ~prevs_length:prev_vars_length
              ~self ~step_domains ~self_dlog_plonk_index:wrap_vk.commitments
              ~public_input ~auxiliary_typ ~feature_flags
              (Impls.Step.Keypair.pk (fst (Lazy.force step_pk)))
              wrap_vk.index
          in
          let step_vk = fst (Lazy.force step_vk) in
          let wrap ?handler next_state =
            let wrap_vk = Lazy.force wrap_vk in
            let%bind.Promise ( proof
                             , return_value
                             , auxiliary_value
                             , actual_wrap_domains ) =
              step handler ~maxes:(module Maxes) next_state
            in
            let proof =
              { proof with
                statement =
                  { proof.statement with
                    messages_for_next_wrap_proof =
                      pad_messages_for_next_wrap_proof
                        (module Maxes)
                        proof.statement.messages_for_next_wrap_proof
                  }
              }
            in
            let%map.Promise proof =
              let tweak_statement =
                match override_wrap_main with
                | None ->
                    None
                | Some { tweak_statement; wrap_main = _ } ->
                    (* Extract the [tweak_statement] part of the
                       [override_wrap_main], so that we can run an adversarial
                       test.

                       This function modifies the statement that will be proved
                       over, and which gets passed to later recursive pickles
                       rules.
                    *)
                    Some tweak_statement
              in
              Wrap.wrap ~max_proofs_verified:Max_proofs_verified.n
<<<<<<< HEAD
                ~feature_flags ~actual_feature_flags:b.feature_flags
                full_signature.maxes wrap_requests
=======
                full_signature.maxes wrap_requests ?tweak_statement
>>>>>>> 8904a8e8
                ~dlog_plonk_index:wrap_vk.commitments wrap_main ~typ ~step_vk
                ~step_plonk_indices:(Lazy.force step_vks) ~actual_wrap_domains
                (Impls.Wrap.Keypair.pk (fst (Lazy.force wrap_pk)))
                proof
            in
            ( return_value
            , auxiliary_value
            , Proof.T
                { proof with
                  statement =
                    { proof.statement with
                      messages_for_next_step_proof =
                        { proof.statement.messages_for_next_step_proof with
                          app_state = ()
                        }
                    }
                } )
          in
          wrap
        in
        let rec go :
            type xs1 xs2 xs3 xs4 xs5 xs6.
               (xs1, xs2, xs3, xs4) H4.T(Branch_data).t
            -> (xs1, xs2, xs3, xs4) H4.T(E04(Lazy_keys)).t
            -> ( xs2
               , xs3
               , xs4
               , Arg_value.t
               , ( Ret_value.t
                 * Auxiliary_value.t
                 * (max_proofs_verified, max_proofs_verified) Proof.t )
                 Promise.t )
               H3_2.T(Prover).t =
         fun bs ks ->
          match (bs, ks) with
          | [], [] ->
              []
          | b :: bs, k :: ks ->
              f b k :: go bs ks
        in
        go step_data step_keypairs
      in
      Timer.clock __LOC__ ;
      let data : _ Types_map.Compiled.t =
        { branches = Branches.n
        ; proofs_verifieds
        ; max_proofs_verified
        ; public_input = typ
        ; wrap_key = Lazy.map wrap_vk ~f:Verification_key.commitments
        ; wrap_vk = Lazy.map wrap_vk ~f:Verification_key.index
        ; wrap_domains
        ; step_domains
        ; feature_flags
        }
      in
      Timer.clock __LOC__ ;
      Types_map.add_exn self data ;
      (provers, wrap_vk, disk_key, !cache_handle)
  end

  module Side_loaded = struct
    module V = Verification_key

    module Verification_key = struct
      include Side_loaded_verification_key

      let to_input (t : t) =
        to_input ~field_of_int:Impls.Step.Field.Constant.of_int t

      let of_compiled tag : t =
        let d = Types_map.lookup_compiled tag.Tag.id in
        let actual_wrap_domain_size =
          Common.actual_wrap_domain_size
            ~log_2_domain_size:(Lazy.force d.wrap_vk).domain.log_size_of_group
        in
        { wrap_vk = Some (Lazy.force d.wrap_vk)
        ; wrap_index = Lazy.force d.wrap_key
        ; max_proofs_verified =
            Pickles_base.Proofs_verified.of_nat
              (Nat.Add.n d.max_proofs_verified)
        ; actual_wrap_domain_size
        }

      module Max_width = Width.Max
    end

    let in_circuit tag vk =
      Types_map.set_ephemeral tag { index = `In_circuit vk }

    let in_prover tag vk = Types_map.set_ephemeral tag { index = `In_prover vk }

    let create ~name ~max_proofs_verified ~feature_flags ~typ =
      Types_map.add_side_loaded ~name
        { max_proofs_verified
        ; public_input = typ
        ; branches = Verification_key.Max_branches.n
        ; feature_flags
        }

    module Proof = struct
      include Proof.Proofs_verified_max

      let of_proof : _ Proof.t -> t = Wrap_hack.pad_proof
    end

    let verify_promise (type t) ~(typ : (_, t) Impls.Step.Typ.t)
        (ts : (Verification_key.t * t * Proof.t) list) =
      let m =
        ( module struct
          type nonrec t = t

          let to_field_elements =
            let (Typ typ) = typ in
            fun x -> fst (typ.value_to_fields x)
        end : Intf.Statement_value
          with type t = t )
      in
      (* TODO: This should be the actual max width on a per proof basis *)
      let max_proofs_verified =
        (module Verification_key.Max_width : Nat.Intf
          with type n = Verification_key.Max_width.n )
      in
      with_return (fun { return } ->
          List.map ts ~f:(fun (vk, x, p) ->
              let vk : V.t =
                { commitments = vk.wrap_index
                ; index =
                    ( match vk.wrap_vk with
                    | None ->
                        return
                          (Promise.return
                             (Or_error.errorf
                                "Pickles.verify: wrap_vk not found" ) )
                    | Some x ->
                        x )
                ; data =
                    (* This isn't used in verify_heterogeneous, so we can leave this dummy *)
                    { constraints = 0 }
                }
              in
              Verify.Instance.T (max_proofs_verified, m, vk, x, p) )
          |> Verify.verify_heterogenous )

    let verify ~typ ts = verify_promise ~typ ts |> Promise.to_deferred

    let srs_precomputation () : unit =
      let srs = Tock.Keypair.load_urs () in
      List.iter [ 0; 1; 2 ] ~f:(fun i ->
          Kimchi_bindings.Protocol.SRS.Fq.add_lagrange_basis srs
            (Domain.log2_size (Common.wrap_domains ~proofs_verified:i).h) )
  end

  let compile_with_wrap_main_override_promise :
      type var value a_var a_value ret_var ret_value auxiliary_var auxiliary_value prev_varss prev_valuess prev_ret_varss prev_ret_valuess widthss heightss max_proofs_verified branches.
         ?self:(var, value, max_proofs_verified, branches) Tag.t
      -> ?cache:Key_cache.Spec.t list
      -> ?disk_keys:
           (Cache.Step.Key.Verification.t, branches) Vector.t
           * Cache.Wrap.Key.Verification.t
      -> ?return_early_digest_exception:bool
      -> ?override_wrap_domain:Pickles_base.Proofs_verified.t
      -> ?override_wrap_main:
           (max_proofs_verified, branches, prev_varss) wrap_main_generic
      -> public_input:
           ( var
           , value
           , a_var
           , a_value
           , ret_var
           , ret_value )
           Inductive_rule.public_input
      -> auxiliary_typ:(auxiliary_var, auxiliary_value) Impls.Step.Typ.t
      -> branches:(module Nat.Intf with type n = branches)
      -> max_proofs_verified:
           (module Nat.Add.Intf with type n = max_proofs_verified)
      -> name:string
      -> constraint_constants:Snark_keys_header.Constraint_constants.t
      -> choices:
           (   self:(var, value, max_proofs_verified, branches) Tag.t
            -> ( prev_varss
               , prev_valuess
               , widthss
               , heightss
               , a_var
               , a_value
               , ret_var
               , ret_value
               , auxiliary_var
               , auxiliary_value )
               H4_6.T(Inductive_rule).t )
      -> unit
      -> (var, value, max_proofs_verified, branches) Tag.t
         * Cache_handle.t
         * (module Proof_intf
              with type t = (max_proofs_verified, max_proofs_verified) Proof.t
               and type statement = value )
         * ( prev_valuess
           , widthss
           , heightss
           , a_value
           , ( ret_value
             * auxiliary_value
             * (max_proofs_verified, max_proofs_verified) Proof.t )
             Promise.t )
           H3_2.T(Prover).t =
   (* This function is an adapter between the user-facing Pickles.compile API
      and the underlying Make(_).compile function which builds the circuits.
   *)
   fun ?self ?(cache = []) ?disk_keys ?(return_early_digest_exception = false)
       ?override_wrap_domain ?override_wrap_main ~public_input ~auxiliary_typ
       ~branches ~max_proofs_verified ~name ~constraint_constants ~choices () ->
    let self =
      match self with
      | None ->
          Tag.(create ~kind:Compiled name)
      | Some self ->
          self
    in
    (* Extract to_fields methods from the public input declaration. *)
    let (a_var_to_fields : a_var -> _), (a_value_to_fields : a_value -> _) =
      match public_input with
      | Input (Typ typ) ->
          ( (fun x -> fst (typ.var_to_fields x))
          , fun x -> fst (typ.value_to_fields x) )
      | Output _ ->
          ((fun () -> [||]), fun () -> [||])
      | Input_and_output (Typ typ, _) ->
          ( (fun x -> fst (typ.var_to_fields x))
          , fun x -> fst (typ.value_to_fields x) )
    in
    let module A_var = struct
      type t = a_var

      let to_field_elements = a_var_to_fields
    end in
    let module A_value = struct
      type t = a_value

      let to_field_elements = a_value_to_fields
    end in
    let module Ret_var = struct
      type t = ret_var
    end in
    let module Ret_value = struct
      type t = ret_value
    end in
    let module Auxiliary_var = struct
      type t = auxiliary_var
    end in
    let module Auxiliary_value = struct
      type t = auxiliary_value
    end in
    let module M =
      Make (A_var) (A_value) (Ret_var) (Ret_value) (Auxiliary_var)
        (Auxiliary_value)
    in
    let rec conv_irs :
        type v1ss v2ss v3ss v4ss wss hss.
           ( v1ss
           , v2ss
           , wss
           , hss
           , a_var
           , a_value
           , ret_var
           , ret_value
           , auxiliary_var
           , auxiliary_value )
           H4_6.T(Inductive_rule).t
        -> (v1ss, v2ss, wss, hss) H4.T(M.IR).t = function
      | [] ->
          []
      | r :: rs ->
          r :: conv_irs rs
    in
    let provers, wrap_vk, wrap_disk_key, cache_handle =
      M.compile ~return_early_digest_exception ~self ~cache ?disk_keys
        ?override_wrap_domain ?override_wrap_main ~branches ~max_proofs_verified
        ~name ~public_input ~auxiliary_typ ~constraint_constants
        ~choices:(fun ~self -> conv_irs (choices ~self))
        ()
    in
    let (module Max_proofs_verified) = max_proofs_verified in
    let T = Max_proofs_verified.eq in
    let module Value = struct
      type t = value

      let typ : (var, value) Impls.Step.Typ.t =
        match public_input with
        | Input typ ->
            typ
        | Output typ ->
            typ
        | Input_and_output (input_typ, output_typ) ->
            Impls.Step.Typ.(input_typ * output_typ)

      let to_field_elements =
        let (Typ typ) = typ in
        fun x -> fst (typ.value_to_fields x)
    end in
    let module P = struct
      type statement = value

      type return_type = ret_value

      module Max_local_max_proofs_verified = Max_proofs_verified

      module Max_proofs_verified_vec = Nvector (struct
        include Max_proofs_verified
      end)

      include
        Proof.Make
          (struct
            include Max_proofs_verified
          end)
          (struct
            include Max_local_max_proofs_verified
          end)

      let id = wrap_disk_key

      let verification_key = wrap_vk

      let verify_promise ts =
        verify_promise
          ( module struct
            include Max_proofs_verified
          end )
          (module Value)
          (Lazy.force verification_key)
          ts

      let verify ts = verify_promise ts |> Promise.to_deferred

      let statement (T p : t) =
        p.statement.messages_for_next_step_proof.app_state
    end in
    (self, cache_handle, (module P), provers)

  let compile_promise ?self ?cache ?disk_keys ?return_early_digest_exception
      ?override_wrap_domain ~public_input ~auxiliary_typ ~branches
      ~max_proofs_verified ~name ~constraint_constants ~choices () =
    compile_with_wrap_main_override_promise ?self ?cache ?disk_keys
      ?return_early_digest_exception ?override_wrap_domain ~public_input
      ~auxiliary_typ ~branches ~max_proofs_verified ~name ~constraint_constants
      ~choices ()

  let compile ?self ?cache ?disk_keys ?override_wrap_domain ~public_input
      ~auxiliary_typ ~branches ~max_proofs_verified ~name ~constraint_constants
      ~choices () =
    let self, cache_handle, proof_module, provers =
      compile_promise ?self ?cache ?disk_keys ?override_wrap_domain
        ~public_input ~auxiliary_typ ~branches ~max_proofs_verified ~name
        ~constraint_constants ~choices ()
    in
    let rec adjust_provers :
        type a1 a2 a3 a4 s1 s2_inner.
           (a1, a2, a3, s1, s2_inner Promise.t) H3_2.T(Prover).t
        -> (a1, a2, a3, s1, s2_inner Deferred.t) H3_2.T(Prover).t = function
      | [] ->
          []
      | prover :: tl ->
          (fun ?handler public_input ->
            Promise.to_deferred (prover ?handler public_input) )
          :: adjust_provers tl
    in
    (self, cache_handle, proof_module, adjust_provers provers)

  module Provers = H3_2.T (Prover)
  module Proof0 = Proof

  let%test_module "test no side-loaded" =
    ( module struct
      let () = Tock.Keypair.set_urs_info []

      let () = Tick.Keypair.set_urs_info []

      let () = Backtrace.elide := false

      (*
    let%test_unit "test deserialization and verification for side-loaded keys" =
      Side_loaded.srs_precomputation () ;
      let pi =
        match
          "KChzdGF0ZW1lbnQoKHByb29mX3N0YXRlKChkZWZlcnJlZF92YWx1ZXMoKHBsb25rKChhbHBoYSgoaW5uZXIoNTI4Y2RiZjE2NzA4YTUzYSAxZjkwYTdlZWEyZTA2ZjZhKSkpKShiZXRhKDYxN2U1YTdmZDZiZTM2NmEgZGUxOTcxMjJhNDQxNTE3NSkpKGdhbW1hKDNjYTM1ZDQ0NTIxODFjOTkgMTBmMDg1NDBiYTYxYjBlYykpKHpldGEoKGlubmVyKDliOWNiM2ViODlmOTk4NjAgZmMzZjJhNTU2YjNkYTNiOCkpKSkpKShjb21iaW5lZF9pbm5lcl9wcm9kdWN0KFNoaWZ0ZWRfdmFsdWUgMHgwODIzRTU2NzkzQjU1OTI2MTRBREJBNEQwRTVGRTcxODJDMzYwNTlFRkE2N0I2MkZGMzQ4QzI5ODAyNUVEM0IxKSkoYihTaGlmdGVkX3ZhbHVlIDB4MTVFNkU1ODMwODhGMzgzOUEwQTI0QkEwOTYwNThEMzExRjgwRTYzREM3QzVGOTY5NjFFREYwRTg0MzFCM0E4OSkpKHhpKChpbm5lcig1Yzc4YjUxMDZkYzkxOTZiIGRkOTIzNjA4ZjNhMmQ3YzcpKSkpKGJ1bGxldHByb29mX2NoYWxsZW5nZXMoKChwcmVjaGFsbGVuZ2UoKGlubmVyKDAyNzdmNmFhZDlkODM1YTUgZDdjZTY0NGFmMWUwYTYyMykpKSkpKChwcmVjaGFsbGVuZ2UoKGlubmVyKDcxNTVjOGNhMjcwODkwYTkgODgyMTBlZjUwNWQ3NDYzYSkpKSkpKChwcmVjaGFsbGVuZ2UoKGlubmVyKDY2ZGQwOWNmOGM3NjdjYTggNDlhMWYzZjBkMDJjMjdkMSkpKSkpKChwcmVjaGFsbGVuZ2UoKGlubmVyKGIzYWY1YjdmZmY3N2QzZGQgN2UzZDUzYjJkNjk5ZDIxMCkpKSkpKChwcmVjaGFsbGVuZ2UoKGlubmVyKDFhNzAzNDcyMmYzOWM2ODAgZGFjMGI5MjA3MTBhM2JhZikpKSkpKChwcmVjaGFsbGVuZ2UoKGlubmVyKDMxYTM5MTk2M2ExZWRhMjIgMTc2OGY5NjNmZGEzMGRiZCkpKSkpKChwcmVjaGFsbGVuZ2UoKGlubmVyKGNhNjk3N2JjMmNkMDhmMDIgOGNjYTA4MGEzZWVhOTFkZSkpKSkpKChwcmVjaGFsbGVuZ2UoKGlubmVyKGNhMWM0NDU5YzZkYjkwZTAgNWRjOTc0NDQyMjQ2OTJiOCkpKSkpKChwcmVjaGFsbGVuZ2UoKGlubmVyKDVhODY5MWZlOTM4ZDc3NjYgZmZhN2I3NmQ1MDU0NTMwMCkpKSkpKChwcmVjaGFsbGVuZ2UoKGlubmVyKGUyOGE2YmQ3ODg1ZTJkY2UgY2ZmYzcxMGZkMDIzZmNmMikpKSkpKChwcmVjaGFsbGVuZ2UoKGlubmVyKDY3YzljYWNkYmVjMTAxNTIgZGJiYmIxNzQ0NjUxNGNkYykpKSkpKChwcmVjaGFsbGVuZ2UoKGlubmVyKGI5NjI2OTBkNGM2MTQ3ZmUgMDQ3ZWQyYjY0MzJhZTlhOCkpKSkpKChwcmVjaGFsbGVuZ2UoKGlubmVyKDI0N2EzYzAyNmZkNDJhMWYgMzBmZmQzZWIyZTkyZjZlMCkpKSkpKChwcmVjaGFsbGVuZ2UoKGlubmVyKGZiMDQwYTVmN2FlMTY4MmEgNjdlODhjMDNiNDY0MjlmYikpKSkpKChwcmVjaGFsbGVuZ2UoKGlubmVyKGRhN2FhZWI5OTE0MmQ0OTAgZTZkZjFlZjJhMjdiZDVkZCkpKSkpKChwcmVjaGFsbGVuZ2UoKGlubmVyKGM5NTkwYmEyZDY1ZTc3NGMgNjUxM2JlOTc2ZGJiZDAxNCkpKSkpKSkoYnJhbmNoX2RhdGEoKHByb29mc192ZXJpZmllZCBOMCkoZG9tYWluX2xvZzIiXG4iKSkpKSkoc3BvbmdlX2RpZ2VzdF9iZWZvcmVfZXZhbHVhdGlvbnMoMzQ1YmNhODlhMThiZTZlYiAzMmIzMmJlYTk4NTNjZTUxIGU0Yjc4YmQwOWJiYjY4YTUgMGM2NzkxZmIwOGUwY2E1NykpKG1lX29ubHkoKGNoYWxsZW5nZV9wb2x5bm9taWFsX2NvbW1pdG1lbnQoMHgwRjY5QjY1QTU4NTVGM0EzOThEMERGRDBDMTMxQjk2MTJDOUYyMDYxRDJGMDZFNjc2RjYxMkM0OEQ4MjdFMUU2IDB4MENDQUYzRjAzRjlEMkMzQzNENDRFMDlBMTIxMDY5MTFGQTY5OURGOTM0RjcwNkU2MjEzMUJBRDYzOUYzMDE1NSkpKG9sZF9idWxsZXRwcm9vZl9jaGFsbGVuZ2VzKCgoKHByZWNoYWxsZW5nZSgoaW5uZXIoMzM4MmIzYzlhY2U2YmY2ZiA3OTk3NDM1OGY5NzYxODYzKSkpKSkoKHByZWNoYWxsZW5nZSgoaW5uZXIoZGQzYTJiMDZlOTg4ODc5NyBkZDdhZTY0MDI5NDRhMWM3KSkpKSkoKHByZWNoYWxsZW5nZSgoaW5uZXIoYzZlOGU1MzBmNDljOWZjYiAwN2RkYmI2NWNkYTA5Y2RkKSkpKSkoKHByZWNoYWxsZW5nZSgoaW5uZXIoNTMyYzU5YTI4NzY5MWExMyBhOTIxYmNiMDJhNjU2ZjdiKSkpKSkoKHByZWNoYWxsZW5nZSgoaW5uZXIoZTI5Yzc3YjE4ZjEwMDc4YiBmODVjNWYwMGRmNmIwY2VlKSkpKSkoKHByZWNoYWxsZW5nZSgoaW5uZXIoMWRiZGE3MmQwN2IwOWM4NyA0ZDFiOTdlMmU5NWYyNmEwKSkpKSkoKHByZWNoYWxsZW5nZSgoaW5uZXIoOWM3NTc0N2M1NjgwNWYxMSBhMWZlNjM2OWZhY2VmMWU4KSkpKSkoKHByZWNoYWxsZW5nZSgoaW5uZXIoNWMyYjhhZGZkYmU5NjA0ZCA1YThjNzE4Y2YyMTBmNzliKSkpKSkoKHByZWNoYWxsZW5nZSgoaW5uZXIoMjJjMGIzNWM1MWUwNmI0OCBhNjg4OGI3MzQwYTk2ZGVkKSkpKSkoKHByZWNoYWxsZW5nZSgoaW5uZXIoOTAwN2Q3YjU1ZTc2NjQ2ZSBjMWM2OGIzOWRiNGU4ZTEyKSkpKSkoKHByZWNoYWxsZW5nZSgoaW5uZXIoNDQ0NWUzNWUzNzNmMmJjOSA5ZDQwYzcxNWZjOGNjZGU1KSkpKSkoKHByZWNoYWxsZW5nZSgoaW5uZXIoNDI5ODgyODQ0YmJjYWE0ZSA5N2E5MjdkN2QwYWZiN2JjKSkpKSkoKHByZWNoYWxsZW5nZSgoaW5uZXIoOTljYTNkNWJmZmZkNmU3NyBlZmU2NmE1NTE1NWM0Mjk0KSkpKSkoKHByZWNoYWxsZW5nZSgoaW5uZXIoNGI3ZGIyNzEyMTk3OTk1NCA5NTFmYTJlMDYxOTNjODQwKSkpKSkoKHByZWNoYWxsZW5nZSgoaW5uZXIoMmNkMWNjYmViMjA3NDdiMyA1YmQxZGUzY2YyNjQwMjFkKSkpKSkpKCgocHJlY2hhbGxlbmdlKChpbm5lcigzMzgyYjNjOWFjZTZiZjZmIDc5OTc0MzU4Zjk3NjE4NjMpKSkpKSgocHJlY2hhbGxlbmdlKChpbm5lcihkZDNhMmIwNmU5ODg4Nzk3IGRkN2FlNjQwMjk0NGExYzcpKSkpKSgocHJlY2hhbGxlbmdlKChpbm5lcihjNmU4ZTUzMGY0OWM5ZmNiIDA3ZGRiYjY1Y2RhMDljZGQpKSkpKSgocHJlY2hhbGxlbmdlKChpbm5lcig1MzJjNTlhMjg3NjkxYTEzIGE5MjFiY2IwMmE2NTZmN2IpKSkpKSgocHJlY2hhbGxlbmdlKChpbm5lcihlMjljNzdiMThmMTAwNzhiIGY4NWM1ZjAwZGY2YjBjZWUpKSkpKSgocHJlY2hhbGxlbmdlKChpbm5lcigxZGJkYTcyZDA3YjA5Yzg3IDRkMWI5N2UyZTk1ZjI2YTApKSkpKSgocHJlY2hhbGxlbmdlKChpbm5lcig5Yzc1NzQ3YzU2ODA1ZjExIGExZmU2MzY5ZmFjZWYxZTgpKSkpKSgocHJlY2hhbGxlbmdlKChpbm5lcig1YzJiOGFkZmRiZTk2MDRkIDVhOGM3MThjZjIxMGY3OWIpKSkpKSgocHJlY2hhbGxlbmdlKChpbm5lcigyMmMwYjM1YzUxZTA2YjQ4IGE2ODg4YjczNDBhOTZkZWQpKSkpKSgocHJlY2hhbGxlbmdlKChpbm5lcig5MDA3ZDdiNTVlNzY2NDZlIGMxYzY4YjM5ZGI0ZThlMTIpKSkpKSgocHJlY2hhbGxlbmdlKChpbm5lcig0NDQ1ZTM1ZTM3M2YyYmM5IDlkNDBjNzE1ZmM4Y2NkZTUpKSkpKSgocHJlY2hhbGxlbmdlKChpbm5lcig0Mjk4ODI4NDRiYmNhYTRlIDk3YTkyN2Q3ZDBhZmI3YmMpKSkpKSgocHJlY2hhbGxlbmdlKChpbm5lcig5OWNhM2Q1YmZmZmQ2ZTc3IGVmZTY2YTU1MTU1YzQyOTQpKSkpKSgocHJlY2hhbGxlbmdlKChpbm5lcig0YjdkYjI3MTIxOTc5OTU0IDk1MWZhMmUwNjE5M2M4NDApKSkpKSgocHJlY2hhbGxlbmdlKChpbm5lcigyY2QxY2NiZWIyMDc0N2IzIDViZDFkZTNjZjI2NDAyMWQpKSkpKSkpKSkpKSkocGFzc190aHJvdWdoKChhcHBfc3RhdGUoKSkoY2hhbGxlbmdlX3BvbHlub21pYWxfY29tbWl0bWVudHMoKSkob2xkX2J1bGxldHByb29mX2NoYWxsZW5nZXMoKSkpKSkpKHByZXZfZXZhbHMoKGV2YWxzKCgocHVibGljX2lucHV0IDB4MUQ1MDUwQUJDMTkzRkQ4Mjg4RkU4QjA5REE5QTJBQThDNEE5NUU3OTZDMzNERkI3MTJFOENDQUQ3MzY3MjY2QSkoZXZhbHMoKHcoKDB4MkMzM0MxNzNCREU5MzQwQkU5NDFFQ0QyMDlBQjZFOTlFQ0E4QkRDQTFDQThCREE4REFDM0U0MEMzMzE1RjY5NikoMHgwMkFFOTI5NjgzNDREMUY1OTYwM0JBMDE1QzI5RDc4MDE4OTdGNkI1OUU1RUQ0M0EzQkVFMzE2RDZBODc2QzNCKSgweDNENEZERDI0MDI4NEYwOTZCMEQ5Q0U0MDVDMjAxNkU3Q0FFNDk5MzFEMDU3MUYyN0RBN0EzRERCMjAyRkM0MzcpKDB4MUQ4QTlBMTdBQkRGRjU5NzU4MzJCMkVBNEFFQjk0QkFERTYzNDZBNTU0RUIyNEE1MUIzRUNGRjU2MEQzMzc0OCkoMHgzNkY4MDZGMDQzRDhGMzNGN0ZEODk3MzBGQjY5RTVEQUYzMjNFODYzN0QyM0Q5NTY5NDY2NUFCMUIyOUFEMTk0KSgweDIxQ0U2NzdFOTQxNjc4M0RCQTczMTBFMjgxM0QyMDAxMDRBMDMyOERDQTVDRjJDMEU2MzJCRkQ3MTk5NTFDQkQpKDB4MEEzNDY0RDVBQkJERjFDMUZBNkMzQ0Y1QzUzMjhDQkVEN0QxNDAyQUQ0OTkwQUYyRDA3Q0Y2OTU4NzAwRTA3OSkoMHgzMDY3OTIzQUY5M0M4NUJDNjc3NzE1Rjc4RUZFRTJCNzY1RjQ3MTJEOTJBMThERDY5MUIyRDYxNzI0NUQyODM3KSgweDFENzVFMUNDRTQxNjVGRDE5QkJGMUQ4MzRGMDM2NkUzMzMwQTkxNkYyNTI4MDFBQ0MyQTlGQ0NGRTE5QkIwM0YpKDB4Mjk3OTNDM0QzMTEzNTM0NDRDNEZDRjJCRjYyMjk5ODkzRjY5RkNFRjBBREY3MzQ1MzEwREI3RTczNkMyMTc1OCkoMHgzRjkwRTI0NDhDQUIyNjM5Nzg4RUVGMEVEQkQ0Rjg3NDYzMDgyRUFFMEM1MkY3MTBFMEE1N0I0MjM4NTc3QzA5KSgweDNFMTlFOUU0NUM2Q0ZDRjBGNzAzNkQzQTU5OEUyNkJDNEMyNTBBQjQ1MDQ5RTE5QTgxRUYzRjlDNjhFN0IwOUUpKDB4MzFDRjJGQzQ1QzU5RTQ1RTVCMTZBOUZBMzU3OTcyQUVGMUY3NDQzODhDODFDODg2QjI4QkRCQzU1ODE1Q0U0NSkoMHgyNEIzMTBBNDE4Q0I1ODE1NTEzRENDNUI0REJGNEIyQzY0QkQ5NEEyRDQ3NjQyOTRFRUJERjRDN0RFMUIxQjA4KSgweDNFNzQ4QjhCRjdGM0Y2MzIzNUI2NTBEQjg3M0JENjUyQkM1OERCMUM2N0M5NEFGMDNCMjE4REI1OENBMEVBODYpKSkoeigweDNGQTY3NDFEODRFMTE0MzRENzkxOEE0NTlBRDFCNjk4QjhGMzYxNkUyQTkwMUIzQjE3RTlFMEJBOEMyMjlBOTUpKShzKCgweDIxNjAyODVBNzg4MDMxQzQ1QjBFMDQxQzBDM0UxMzIyRTEzMzBDNzE4QjcwOTk5OUU2NzdFNEM4MkMxQThERUMpKDB4MkNDMUVFMTE1NEY1MjdCMzNBMDExQTVGODE2QUZDM0MyMTk4OTJEMENDM0EyNTUwMUE5MDE4M0EyMjIxQjg0NykoMHgyOTkzNjZEN0JEQjUwQ0QyNzhCREI0M0ZGQ0MxQUY2NkNGRDZDODIxMjAzRjk4MEFDMjJBOUUwMTc4NjEyRkNDKSgweDA0MjA0NzU5RTdEOEU4NEMxMTIyQkNGNjUwMDhBQkFDMDE3REU3REFFNDRCN0U0NzlEMzA3NzM5NjZFQjZCMEEpKDB4MDhENUFCREIzOENFRUE2RDUwRkMzNzhGQ0NFQTY1MTE2QzI5OEVFMDMwN0Q4MjdGRjY3NDQ3NTAyQzVDNUEyMykoMHgwQUIxQjE2MDVDMDdGQjA1NTQxNDMwOEZEOUQzODcyRDExODRBQzQzNkJGNjJCRTA2QkY2OEE0MjlFQjgwNkM4KSkpKGdlbmVyaWNfc2VsZWN0b3IoMHgyMDczRTU3RUNBMDk3Q0RCNDM0OUY1NkE5NkREODcwRUY0MjMyRjU0NzYyNEJGREQ3QUZGREY4NDA3ODI2MDAwKSkocG9zZWlkb25fc2VsZWN0b3IoMHgxNDEyNjQxRjM3OEI3QjRBQTJERjFCMjk1NzNFM0JCQTJFMDkyRTc0RDQ4Q0M4Q0EwM0JGQkQ4ODc1NUY1REQ1KSkpKSkoKHB1YmxpY19pbnB1dCAweDBFRkMwQ0M0RTg2MDRDQjRCMzM3QjIzN0JCNDY5MTYxMTBGNTYwNDA0MTY2OUUzOEVCMTcxMkM3OEE4NjUzOUQpKGV2YWxzKCh3KCgweDMwQzgxMjQ1NUQ4NDBGMDlCMUExMEQ3M0U2MDdGMUNEMjNGMDk3N0UyMDU5NDZERDcyNTIxNDlDM0M4RUIyRUIpKDB4MDMwMTA4MkZDODVBODVBNUM1RTQ4NDgzQ0IyMzFGNjRCRTRFNDJBREI3QUI3M0I5NzMwMzRGOTJDMjAwODI0MykoMHgxQUMyNjNDMjkzQjU0OEU3ODYyMjM0NDgxODY1QTZDNDI1NTE4MEYzM0Q1RkNCMUUzMDM2MERDNUFBNEE4MTY0KSgweDI2NzlCMDM5MDFBQTJBMjg2REYxRTJBOTBCQzcyQTNBRjU3QzEzREQ2NUI5QkIxMTEwNERCOTE4OUFEQkI5NzApKDB4MzlGMENGRTUxMzNENENDM0I1OThGMUY2RUExNjAwNDY2MURGN0JBNkQxMzE2QzM4RTEyNEM2NUVGNEYyMUM5NSkoMHgxNjQ1N0RGRDZCRjMyM0JFMTMxNjI3NzlFQjBGNDhDQUQzQUQ4RDQ5NzBFOUU2NDMzRjI3NUIyMjI2Q0Y5OUQ5KSgweDJBRjQzNkZFMEZBRjBDQjkwNUREODIwMkREQzQyQzA5RDE1NjVDRTQxNUZENDRGMzMxNzhEOTRCMUJGNzYxMjcpKDB4MjZBOTE0RjdENTVBQzMxMjkxOEQ0MUZEQTUxNjM0MkU5MjkwMzRDMDZEMTk3MDc5NEMxMTU2RkY4NjkwQjBFNikoMHgwQkREREIyNzZCOUNERjRCMkM5QjRDNkI0M0YyRjMwMkQ0NkUyQTAxMDQ3MjRENzc3OUI3MTRDQzFDMTNEMTBDKSgweDA1N0MwNDVGNERBNzIwMjMxN0U0QTQ3OTUyQkVGMTlEMTA5NDc1NzQ5RkM4QkYwRUQ5MjQ0RkQ2QkRCMjBDQzMpKDB4M0FEOTgwNUJFODYzNDVCM0ZFOTgzNjdEMkFEQUFBRjZBM0IyQTUxMUI3MDExRDM1NENDMDc0QkIwRjBCNjE4QykoMHgwODY0QkIyREY2MEYyOUJFQkM4RDU1REVDMkI2RjE5OURGNTNDQjY1MEJENzk3RDhDODFBQTdEMzlGN0E0OTRDKSgweDM3NUYyMTUzNkI2NkU4MTZEQ0ZDRTgyOTQ5NUE3QjQyOUNBMUVCNjU4MTIzREU4ODU4Qjc2NURCMjZEMURDNjgpKDB4MzREMUI1OUEzMzM2OTM1MDg2N0VFMEU1MzhDNjhENjkzRTE5QkQ1RjhGMDVGQkRFNTI4MjhBNkFFMzk2NjZDQSkoMHgzODFBRDI4NTMzNEE3ODg0NjkwRjNBQjg0MTIyOTFGQ0IwRDMzNTcxNjlDMEYxNzZEMkE2REI4RDJCM0ZDMDJCKSkpKHooMHgyRkI0MTUzNkU0NjU1QzExOUJFNUYwREVEOTAzOTFBODE3MUMxOTFCM0E5NzY0Rjc2NUZCQjZFQkYyQUFCQUM5KSkocygoMHgzRjU1MjJBMUQ4QTBBQkZBODg3NkI0MTg1RTlDQTFGODg1NjYzRjU1NTc5QzM5RjczNTJGOTgxQ0IzMDRDQ0VGKSgweDJFMDcwMEQ2RjhBMDJDMDRCMURGRTYzMDg5NkI1OTYxNUYyMUM0QjNCNTQxRTI2RUU2M0RCQ0ZERkU1OUQ2NTgpKDB4MTBGNzMyN0M4MzNFQjM1QjQ0OTlBRDRBMUVGMEJDQjY2ODYxODIyMzgxREVCMENDNjc5OUU3MTgyODkyQkQyNikoMHgyOUFCOEY0QzdFMjU2RDJENzcwM0UzNjhGOTEwMUJFRDAyMTVFMDhDRUM4N0FBNTQ5OUNGQTdEMUU5RTExNjU3KSgweDE2NTIzRERGNDM4QUNGMkMwNzJEQzdGMDBDNDFGMUUzQTUyMTQ3NjFDNzdEMjUzMzk3MEE5MzgyQjVCNDhEMzApKDB4MEQ2ODRBNDYwQjM0ODA4MkY1RUZCMDNGN0E2MzVCNTM1OEU1MjIzNTgyMUQzNjI1MUQ2NzY0NENFNjk0QUJDNCkpKShnZW5lcmljX3NlbGVjdG9yKDB4MkIyMDRCODU5NTI5OUQyMkNDODNERTZFMkE3OEQ0QUYzOUFBRTg1MjdGQjRCMjk3QTM1MDUxRjM3NkFFMTBDNikpKHBvc2VpZG9uX3NlbGVjdG9yKDB4MzcwQzdEQUM1OERCMURBQjExNDdEQUE4QkJGN0VFMUYxRTJDMkVBQjY0QkVFRDg4NUNBMTRGQzg2RDc4NjQ1OSkpKSkpKSkoZnRfZXZhbDEgMHgwNDU5REU5RUE3NEI4Q0IzOEI1NDQ1NEZBMEY1OUQzNzUzMDdCMTIxMEY3NDAzNTI2MTUzRDVDQzEyODhERTYzKSkpKHByb29mKChtZXNzYWdlcygod19jb21tKCgoMHgzRTJDRjhGREI3RjI1Q0MzRDUyM0U4ODczNUNDOEIwMDY4QTQzNkExMDdEOTI2OTc3QjQ0MDg5NTVBRkI1QTdEIDB4MzJDRUU5NTVFQzVCRkNGMjY5QTA1MEM1MEM5RUQ4Njg2NjRGMjZBRURCNEZDQzk2QTJFQjIyQzRFOTAzMUFDQykpKCgweDIwMjlGNTRDRTNGRTEyNTUwMDVEQzZFMEQ1NkY0NUVENDZEOTI5NEEyMDIxQUQ3QzREOUVDQjlBMkZDMzVEREMgMHgyMDA5OEU5RUI0Mzc0MTRGODYxQzhCQjVGREYzMTExRUIzQzY3MDdEQzE1NkZGRUUzRjNCNzEyRkI2N0Y0QTJFKSkoKDB4MTExMEFFM0YwNUEzREYyRkU0MTQ5RUI3MTI1QjdDRjMxNUQwMUQ2QkZCREM0RTFFQkVBMDVBREQ2MzM0NzBGRCAweDMwQkFFRjA5MUMxNjVCOEZDRkFGQUE5NkMwRkI5RUI1OUE2RkQ5ODE3Njg5NzQyMzA0MzYyM0FGQjhEQ0IwODQpKSgoMHgzMzk1RDI5OTNDQ0JCOUMwQTIyQkUzMjFENzBGNUYwMUYzOUI4M0Q3OEQ3RDM2ODRERTdFRkVGNzFDOUVFRDk0IDB4M0E5OUEwNzhEQTcwNkYzQzQzQjZDMDgxREU1QTA5QTY5RDJEMzA4QkE1MEI5NjFDQUM2QTY2NEUzRDRFOEUzRSkpKCgweDI1OEM1NkZBMzJCNTU1QkZDMzI4OEY2RUVBQTExMzQ0RTQ0MzBDNTFGM0VENkE1OUYzNUY3NDlGOUZBRjA4NEUgMHgxRDQ3QUMzNDFFRjdBQTc2RjE1RjAyMzlBNDk0QTU0MUUwMThDMTEzQUNENjJFODdGQUE3NzY0RTIzMjUxOTQ0KSkoKDB4MkMwNDMxMUI4MUVEMjkyNDBERTlEQTYyMkM4OTQzMjMyMzZERDYyMzg0NkU4M0MwODMwOUQxQzU1MkIwNjUwMyAweDI0MzgwMzZFRTdFRjJFQUVCOTIxNkE4NDM2OTJBMkZBNDVGOEI1OTUxMDdEOUVBNkMwNTUyM0M4Mjc0RENERkUpKSgoMHgxOUMxREUxMzk4MjU4M0EyMkZBRDA0NTUzMDgyNDk5Qzg4MDU1QzBENzA3QzA5REM3NzY1MEVCQzE0NzE4RjZDIDB4MjYxMUIxRkM3MjFCOEI3M0IxMDk4ODZFNUEyOTYwQUJCQzVBNDcxNDcyRjJERTI3RjBCNzA5ODlCMEU2NDBCRikpKCgweDEzNjU1MDMxNUE0NDQwRTIyREIzMjkwNkUzQzdDOTU1Qjk2QzczNUU0MDU4RjFBRkY4QkRDRjc1QkUyMzI0QzggMHgzNEFCODdBNTkwQ0I0Qjk2NzRGMjhBNzVGNkNGOTI3NTdFODRFMTY0OUYzMkNBQkNCRTBCNzZBRUQxQTYwRThEKSkoKDB4MkVFOEQ1QkVBNEQ0NjAzMjFCOUJEMUI1OEJENUY5RUY3NkRGM0QwREVCQjAxNTE5MEQzMTdDNjFDNzM1ODRBQyAweDNEMzMwNDAzRTU0QkQxODlDNTU0NDgxNzBENTlENkY5RDNFRjQ4QzgwOTUyODFGNDU1ODhCOTJCNjEwNzUzNUYpKSgoMHgzNzBFMjMzNzU3MDdCNEU3NDQ4NjQxNUExNTNDQjFGMDExMUMyQjk1MEM4NzE3OEZBODU4OTFDQ0FCMEQzRDhBIDB4MEU3NUM1OThFNjM2ODgyMTdCRUZCQjVEQ0EwMjA0MzNDRTE1OEQ0RjgwNzBDNjM5ODIyNzVGODI2MUEzQ0U5NSkpKCgweDJFRkExNjAzNTBDQzQyODJFRTA2QUY0NjNFQzhDQTY5ODBBRjA3OTgzQTQyQjYyNzVFNDJGQzRBQTZFNjg1QzggMHgwRUVDQTlFREI1MTI2NTE4MkNCRUMxMEVGM0IwQUFGODFFRkI1M0U5QjkxOTk0MDE5NEMyNzI2QjlBNzg1RDFDKSkoKDB4MjdGRTY5RkY0QTcxNkUyREYxMzg5Q0ZDRDRDNDI1QjA1MEMwMDkzMUNERDEyM0MwQzVCRUE3REZGREQzRDYwMyAweDEyMkUwNTkzMTIwNjM1NUFBQjYwREJBRTA3N0Q0OTA4ODdERDFDQUE1OTlCQUMwNTQ1OEJDM0Y0MTQyOENCQjYpKSgoMHgzNjYzRTFDMUMyN0M2RjE2M0FCNTUyRTgzQjIxRkREQzVFQkFBM0I3MzVFRkZGRTM4QkFFOTlCMDFENzFEMDM3IDB4MkM0NkM5MTMzNkNFMzgxRjM5MDBCRDJBODBDMkIzNkE2QkM5MEM1RDUzQTU3OUUwMjI0MEJCQUJCMjAxOEU2MCkpKCgweDI2NjY3RTIzQTAwODVGRERBOTcwRDRDREM3OEQ2QTREOUM5RjAwMzA2MUY0MEY1QUU4RjgxOTg2QzBENkQyNjAgMHgyQjA1QTlGMTIwREFBQTM1NUY1NEU4RDBCOTZBNzhBNjc0ODk4RkIxODMwQTRFQjcxMzU2MTM3Qzg5ODRCREE1KSkoKDB4MTA1RDI0OTFFRUFFMDNEMUFBNEFEODkwODQxMkYzRUQwQjk4OEE0M0M0RjMzQzgxNTgxQzNBNjBGRUU5NzIxRiAweDJEQkFBRDU2QkZBMURDRERFNUNGRTQwNDgwQzhFOEU1N0UwMDkzRkVCMTUzRDlENEY5ODM0MDdCM0VBOTE0MTIpKSkpKHpfY29tbSgoMHgwMjlFRTdGNjREM0ZGRjFGNjkyMEQ2RjAwOTMwNEMyQzhGOUFCRjJCNzY5QUNENjlGN0Y3ODIwMUEwOUYxMEJCIDB4MzAxNDQ5NDgzQkYzQTY4ODU1MjE5MjkzNEUxMDM5MUQ3QkU5N0U1NEJFQjI2RjdBM0YzQjFBMjQ0M0NBMDdFQykpKSh0X2NvbW0oKDB4MjdFRDA1NkUyODg2NDY5M0FCMTY1M0Y2MkFERjVDNkY0N0RDQ0QwNzBFRjE2QTJFOTExMjgzMjI0MDE1OTIxRSAweDEwNzcyODRERDE1Rjk5MTQzRUZBQ0JBODVEM0RENjM2MDhGMjIyQ0Q2RDdDRjdBNzkzREZDNjQzOTBCN0RCRDgpKDB4MDdBMTBGOTVBNEY1NTU5N0Y2NkMzQzkyQkJGOUQ2OUEyM0M2RUU4NkNFMkM4NjRGQzBBMzVGQjE5OTk4MEI4OSAweDJCQzU2NEVDMDZCOEI3MDUyRjQ2OUMzRUM3NEFERDMyQzFDNzEzRUZBMTlGMjYxMDJFN0M3MzUyMEY5MEVEMkMpKDB4M0YzMEU5NkMzRDVBMjMxNzBGOTQ4OTU1NjU0MjJDNkQ1NEI4Qzg1OTREMTU0Q0I0OTVCRDgwODk0MTg0OEMyMSAweDE3Rjg1M0QzQzU4NjkwNDJDNjAwQzcxNzIwNjEwQTIxREQwNTdENjg5QTM0Q0YwOEU2QTcwNTRCMUJEREQ3MEMpKDB4MEMyN0ZBOEQyODI5QkNCREQ5MEUyNDU2NzczOTRERjcxNTFGN0M0RTk0RDk1ODMyOTYyRDcxODdGRUIzMzQzMiAweDA0NDJDNzNCQzdDMzc3OTFEQTlDRTBCRTYzMzJGNjkxNjZFRjZFNkY2NTFFMjNEODU5MjA3QjFGQURGOUUxQTkpKDB4MDM5QjkyMDA2N0Y1OUIzNDU4RjhDRkE2NjBCQzU4NUI3MDU4MjY5MDZCODg4OTNCODhDQURFMTk5MzA2MDRDNCAweDMzQUFBNjIyMTEzQTE0QkIxNDA4NTM4QjM4Q0E1MTU3QkNDODM1NTQ2QkMwODFCQTJEMzlFNUE2MzZGNzg1NEIpKDB4MEU3NkFFRTQ3NDg1MDczQURCNjZFODgyN0I3RjExQzk5Qjc0RjVEMzYwQUYxMkMzMjZERUJGRjQ1N0FCQjI5OCAweDE1RDdGNTlCRDZCRDBFNDlCMzZCQUUxQThFMTcwNzNGQUQzNDQyQjgyNjhENTBEMzI3RTg3Q0Q0Mzc0QzlFMkUpKDB4MjRCMTdDNDI3NThDRDk3N0RBMzFBNUQ2MTlEMEIwQ0M4ODVBMDc0RjEzREYxQjBEOTAzNkE1QkU5NjJGQUE2NiAweDMzQUJGNzU5NjRENDMxOEYyMUFBN0YzQzg4OUVBODhDNDk1RTEzMjJCMjlDODE2NDZDOTAxOTA2MjZBRjkzQTApKSkpKShvcGVuaW5ncygocHJvb2YoKGxyKCgoMHgwMThFODJCODVGNDMzODBFMzJDRURBRDU3MTg4NkRDREI2NTFGRDE2QzU0QUZBQ0M4QTVGMEZDQTFBMzVENzdBIDB4MDc1NThDOERFOTM2MjgyNkY1MkVEMUZDOUYzRkFDM0U2MEJFNkJGOUE2OTNGMUE5NjBDQjJGNTRCRjlBRDMwOCkoMHgyREQzNEFERjczMjM0MENFMTY2QTM5ODlDMjg2M0UwMEFBMjBFRThERDM2ODFBNkZDNDc5NDhEREMyMjkxOTE5IDB4MzlFRkIzNTkyOTI0Q0Y0OUY0NUQ1QjQ3MUFDRDY2QkQ2QTlENzJDN0YwMzRFQzc1NzAzNzQwNzM3RTA2OEZGOSkpKCgweDA1REQ3ODQ1QjBEMTkyMTJBQ0RGNjY2REQ5MEYzMDk5OTlCRjI4NzE5QjJBMUY3MEIyMjhBRjVEM0U1OUE2MzMgMHgyMDc3OTlBQjQyMDE1NUM2RkZFQ0RCMzUzOEIwRUYyMjU5RUVGNzc2QTMzQTc4MUFDNEYzRUY2QkNFRTYwNzAwKSgweDNBQUZDNEUyNEEyNUQyQUZGNzE0RjAwMDhGMjQ2NTQ5NkM2MkVCNkMxRjc1NjJFNjA1QzM4RUM1OURCREJDNjcgMHgzNzhGNUJBQ0NFNUM0QkQ2RkVGODYzMEY2OEM0MzlGOEZFOTg2RjIxOEE1NjJCMUVDMDU0RTA3RkM1ODI0QjU5KSkoKDB4MzhFNjA4RTZDODY2QUQxQzYxQkM2RjI1MEEwQUQ3NzYxQjcxQzZFNUUwRjdBMDY1RjAxQjdCMkY0RjQ4NUQxOCAweDJGMUNGQ0VFOTY1ODRGNTkyQ0RFMDVCMEIzRjkzNkE4RDFGQjYwM0EyOTg0RUVDQjFEQjA0MkJBNkQ4MUE2RDkpKDB4MDdBRDYxODFBOEUzMkMzODk4QjA2QkYwOTJFMjhEMUM4RTkyODI5MzEyNTYwOTAzMzk3OUFFRERCOTExNkJDRSAweDM1Mjg3RjdBQTIzMDBFQ0ExQ0M1OEFFODE0MUFCOTc0MTFFMDBGNjFDNjVGNUIxQTk4QTU4RUY1OTE4QzM2M0IpKSgoMHgzNDYxRkFDRTFCRUI4NUY2MDVFNzJGQUY5QTNDODA0Q0MzQkY4MkZDMjA5NDU4MzUyOEYwQzdFQkE3NERGQjQ4IDB4MjIxMjAxNUU4Q0EyOTY1RkUwRThBNEEwNjgzOENFRERFRDFFQTUzMUExMzlGNUNGRDE1ODhEQjU3MzYzODFDMykoMHgwREUxNDM5NzdCQThCM0ZDOTNEMjU0MzRFRURBNDkyMUU4QkRFNUFENTlFMTE4MUU2QjQ1NkI0MzA5MDU3RjA4IDB4MjRCMDk0RDRBQzQ1NkVDM0Y1NUQ0NjgzMEY0RTgyQkYwNzMxMkExRkFBOTdEOTEzOEJGNDFGMTZGN0UyM0E5QSkpKCgweDIxRTU2NDUzMzBEQzczRjZGNjgxOTE3NkY4RTkwQTA4MjcxMTc2NjRBOTNCNEQ5NkUxOURFOEIyODE5Njg5RjIgMHgxQUM2MzFENjA4RkRFQjFFRUZGQjZDMThBNzIwRTQwQ0YxNDA4QjBCRTI2NkE2MkJFOEI3RDBCNDZEQUYwRkQzKSgweDAwRDczQkU5QzMxOTMxOUU0QzEyQThGOTYxMEM0NzZEMTZGMDg3OEYwMzJERTZENjY2NEU3N0RBQUE0NDYzODcgMHgxMjgxNEY4NjM4ODI2RUE2MDk5RTA2OTE3NzBGRkU1MEY4MTdDRkIzQzQ1QzFGMDY1RUIwRjg1RDZFRTdCQThCKSkoKDB4MjdEMDVENUNFOTJGODM3NUQxNUM3RTI4QTRGNkEwMkUxQzI0MEJCQTE4OTc4MzI5RENBMDcyNDM2Q0RCM0I3QiAweDFDOTk0ODQzQkUzNzk3RTlBNkYyQUM2RkNDQUIxQzlCMTc0NUU4MTkxNDNGMjkxOEEzODNEM0QzMzZDNTg0NkMpKDB4MUQ4QUJDNTk0RURFMzExQTc0QTNDRUU3REUzNkU0MDY1ODUxQzBFRDAzQTQxNDhGMUExM0FGOEE0RTFDRThCMiAweDJDMzIwN0I2N0VFMDA1QzdGQzVCMUMwNzJFOTgwQURGOTY5NUYwMTVBRTI2QkYxNkFFMzJFODNDMDZGQ0M2MTEpKSgoMHgxMzVEQzBGOTg0NjVFMzZBRUZDNEFGQUYwODJGNDU5NDQzNEI0QTQzNzQzMDlDQkQzMzQ3NTA5ODNBNzgxMUE0IDB4MTEwNTdDMERGNkJEMkNDN0E1MDVBNkIzOTk2OTA3MDY1NkNCMzlFNEVDNDc5RENGRTQyRTAxRTcwQkEzOTExNCkoMHgxRTI1NEQ5QjdFNkJFREZFMTQyMjY0RTFCOTNCMUNBOTJCOTQzMjY0RTQ4QzhFMjc2QUFCQkMwNjNFNzlDMDJCIDB4MkE2MTcyMjlGNEQxOTRGM0JFM0QxNUQzOEI3NzdFQTRBQkJBMjhGMzY0MUIyNjlGN0EyNTFGQkZDNTExQjI1QSkpKCgweDFFOUUzRkE0NkE1MEVDN0E0MkYzNzBFOUE0MjlDMjE5ODRGQ0Y3MzBGQUFDODkxM0VDNkU1MEI5REJBMDM5MEMgMHgxOUE3Q0Q3QTg0QzNFOTk4QUJGQ0FCMUQxQUI4REYxRTlGNTdENTg3OEVDQjEyNjM2QThDMEQwMDhFNDY2OTM0KSgweDNGMkMyQjczN0NENzM2NThBQ0UzQ0M5MjQyREQ5QTUyRTM5ODM2QjEzOEJDREI3MTY1OEIxMDUyQzdGRTlDODMgMHgyMThFOEVBQjFGNjU3RUZFRjFBMjgxRkU2MUE2QjFDREQ5MzAzMzEzMEZDNjY0NDAzRUIxNjEwQUUyMEVGQjNCKSkoKDB4MDYzRThCNTBBOTBFN0FGQUE0NUI0QUUyQkI0RjQ4NTM3RjE0Q0ZFODJCRUYzMUExMTAwOTM5OTlGMEFCNTMzMyAweDEwMjgxQzhDMEUwMTc0RkEyMTIxRjQzNUYzNUQ5RTgwNTA2MzdBQTNGNThFMkEzNDJERUI5QzkxNzk4QzQ3QUMpKDB4MEQ0M0FCMDg1M0M2QzIwMkEyQ0UzQzM5RTlEMUNEQTYxNDQ5QThBMTZBOTEwMTJGRkU1OEFGQ0JGNjc1RDNENiAweDNCNURBREFBQUU1N0NGNkZCOTcyQzUyMUZFRDFBQzAzQjk2MDg1MUMwRDQ0QjYxMjJFQkI3MkEyMjU4QTQ2MDQpKSgoMHgxOEFFMzg4NUFDOEFGMEU2QkQ5QzBFNzc4NUQ4MzQ3N0VENkY1RkU4QTIzOUFFMjUyNjE0MTkzMUQ4MUVBQjU2IDB4MjlGQkIwODREOEZCRTcwM0QwMDhFOUNENzBCNzAyQjMxMTNCNDlGODU5QzJBMTlCNDQwNkFEMTMwRDM3MzFBMikoMHgwNEFGOTlFNzIwMjU0QjIyRThERjM2OEFFNkZDMjczQUM3NUE0NjM5QTZGMzAwNzM2OUZENDA1NTMyOTY0Q0JFIDB4MTI0NTI1RTM3RUM2MTVCMUY1N0Q1NDAwMjgzNkUzNTM4MDU0ODI3NkM2MUQ2QjI1MzlFQTUxQzkwMTVFRUQ5QykpKCgweDMyQTRFQ0E3Mjg2NEVFRkZDRjJEODNCODQzQjlCRTRBREJDRDQ1Qjk3MjYyNDgxMUM4OTRGOTE2RTRDODFBMzAgMHgzRTZGNTdBQjlDRjUzNjE4NjY0QTdBRDk4NjJGNjVCRjE2NEVGRkI0MkI3NDk3QjY0QTg4NDQzMzkzMThDMzY1KSgweDJGN0VFQ0M2M0YzRURGNTE5QTgzRTIwRDY0RTg4MjEzMTc5MjY0RjkzQTI0MzhBMjJBMTYzMzVFQjI4NTNFNkEgMHgxRDAzQzQwODc1MTZFRTAxQzEzOTgyNTA1OTk3Q0Y1RTEzQThFNEMyMjhCNDM0NkRFRkRDQjExMDFFNjU2NDk0KSkoKDB4Mzk0QzNGNDc2RjhERkFFNjhFNUI0NjEwRTczMjM5RjdBQ0Q4QzVBRTEyRTZGMDk0QjJEMTk5RDM5MzA4RDg3RCAweDFBMzhENDFDNjhDN0JEM0M2MTc2RDI0Rjc3NDY0MTEzNkQ2QzkyOTgxMUQ4NkFFNzJFNTQ1OThCQjdEQjI3RjQpKDB4MTYwQ0I0NEIyRkFGOTNCMDM3NUQ0MEU3N0Q1NjAwOTFGMDY2Qzg2MTZCNjkyRkY4NDJGOTBCNkZFQkM5QkFCMiAweDE2QzRFNUFEQTY1MzRCNUVBMDQwNjkxOEFEMkQ2NEJDNDE0RUFGRkJDNzIzRjI3QjM1OUM1MjRGRjVGQ0UzOUMpKSgoMHgzRkIxOTExNEU5NDdGRkRDNTQwRkI0Mjg0ODM1Q0I3NDI3OURBQjFDRjMxNTRGMDg3NEIwQTBBNUU2M0EzRUVCIDB4M0Q2NUQ1QjE3MkNFRjhEMzFGMzRBNDlBQjA4ODlGN0ExMEEyMjM4ODQ2QjZCMjQ1NjlENjhBQTc5MUY5NENCNikoMHgwRjAyNjk5RDgwMERCODY4QTA2RTNFRTRBMEMxNThDOTBCQzQ4QTY5MUU4MTc0NEZGQkNGREEzMkZGMjREQ0Y0IDB4MjcxNDY3MTI0M0ZEODIzN0QzMzlFMEFDMkM5NDFFRTlBNjQyRkRGNkZDQkJFMDMxQjQyNjk2RkQ2OUU4MzFBQikpKCgweDA1MjFGNkIwNTIxMkRDOTc1QUYwMDA3Q0QyNEQzMjhCMkVDRUQxQzgyNzkxRDJFNjA2MDU5QjY1QkNCRTU1NEUgMHgzNkJFNkRBQzRCNzczNDk0MTIxRjdERDVGODUwN0QzNkFFNkFDQzFEQzk5RkE4NjBERUQxQ0E3QUU4QTNFRDAxKSgweDM4QjUxQjU5MEJGNTBDQzZBMjRBQjgwNDc0RUIxNDdBMzBDNEFGM0REMTlBNTY1NEMxQjEwNTU1OUJEMTRENEQgMHgzRTExREU4QjFCNDYzOEZCRDhDNEQ2ODM2QTc0N0MwQTgxNTc4QTREMjJCODRBQzU4RUMwNjFGRUI2OEIzMTc3KSkoKDB4MkQ1MzI4RTBCQTU4OTk1QzcwNjY3NzRBNDYzRjhBOTAyRDdDMkI5N0JENDVDMTBCOUQ4QjREODIzREYxMDZBQyAweDI2OTMzQTlDMjE3NzI3QzlDREM0QTQ0OTREM0UzMzJCMzZCQjk5NzM5NkZDQTcwNjA5OUZGRDM0MzlCQjQ4MzYpKDB4MEJCMTE2QkE4MDdEMTJENERGNzk1NTdGRkI3RjYwQjQ4ODU4NjAxOTEyNTMwRTNGNDlDODkwQTM0QUVEMzFDQiAweDI0NjJFMDM5NkVEMzAyREQxMEE2RUY0M0FFNTMyMzMzNTQzRjRBODc1NTk5RTgzRkJFNDEwNjY0NERERDNGOEUpKSkpKHpfMSAweDA2QTYxNkMzQTYyNUY5MkVENjVCNUNBOTlEOUExREFBQTQ3NjQ4MUI5QzQ1RTQ1NTNFN0E4RTQzNkIxM0Q1NzApKHpfMiAweDMxMEFFNDBDQkNFMjFGQTBEQzkyRDFERkU3REY0OUQ5MzlBNTc5RkYwMjlGODY5MTE4MDM2QkY4QjM3MDQzOEMpKGRlbHRhKDB4MzY2NDE0RjRGRTlDM0REQjI3REE1QTg1NDUyQ0VEQkM2NUFGRDEwNEQxRjVDMjQxQkUyRTU5NEY2MTVBQkJCQyAweDBCNDE5MEQ1OUVFQTZFQkY4QjkzMTYwNTQ0MzlFOTJCNUJGREM4Q0Q5QkIwQzg2NDc4M0Q1RjFENzg1REY4N0UpKShjaGFsbGVuZ2VfcG9seW5vbWlhbF9jb21taXRtZW50KDB4MTM0MEMxMEIzMEFEMDdGNDkxM0MzQ0RENTg4QzNFOEE1QTZFNkRBQzk5NDczNzhGQTk3RDExRjUyQ0NENEFFMSAweDBCMTEwQUFEMkQxOTU3QzlDNjk0NDQzOURFRDgwQzlDRTlBMEVBRDM1Qzk2OTAzQUMxRUFEQkM5NEFFQjVEMjkpKSkpKGV2YWxzKCgodygoMHgxQkYxQ0U0OTREMjQzRkVGOTI1M0NCNjZDQzNENjMwMEEzN0VENEEyMzBDMTU0NDUxNzc5RkExNkY2QUFFREQ3KSgweDJBOUFCNDE3OEY5NUVBRTZBM0Q2MDgyNzZBNEJDRDM5MEE4OERBRjhDMzUxOTYwNjFFRDc5REFEQjc0N0NBNjIpKDB4MkYyNzJGRDhERjM1MkMwMzVFODFGQzFBNUM4NjY0QUFCRUY0RjYyOTYyQjdFM0QwM0Y2QkY1M0MxMEMyQjM5OCkoMHgwOTY3QjBGN0Y3NEU2NTU4QUI4NkQ4MTNFQUI4NDkwQzQzQzU2OUJBQjlFNzI3NjFDOEQ0MDg2ODEwQTYyMUIyKSgweDNCRTU4RTdFM0M4REZGRTgzMTdFNjhFNTA3MjlGRkJENkUyMkUzRkU0M0YzRkQwQzQ2OUY0Njc2ODA2ODU1MEIpKDB4MjQxN0NCNTM4MERBRDc5NzgwRDYyNDI4Q0MwOTE3NUZCRTJEQkM0NDNFMDc2NzE1NzU4OUE3RDU4MTQ1OEQzMykoMHgyMDZGQTE3NzlDNTA1N0NEMDYzOTY2NkQyNTgxQTE3MEI4M0NFNjU0QzY1NDU0NEM3M0Y3REZEMDIyRkYxNTk3KSgweDNFQzg1NzM3ODM4RUQ4QzRDQjkwRDU0NTIzMjMxQzk1MEZDNjQxREFBODM5MEFDNjYxMjk5NUFEQkJGQzI5NDcpKDB4MUEyNEMzMzk3RDJGMzlGMURGRUVDQ0NCNjZDNzhCRTYxMjc5RDVDMjJBRDY5MkMyM0RENTI2ODEzMzc5M0YzOCkoMHgxODEzQzU5MTMzRjQyMDRGMTU1NTREODkxRjk0RDgwMkQyNkUyRjE4MzQzRDUxM0UxNjQ3MDY2MzZDRDdENkU0KSgweDA1MzRERjY3OTU0QjdBQUE5MERCREZBODE0NjhCODNGNDE4MkI5MjdENUI0MThFNTMxNzk1OTk4Qjk4MjVCRTMpKDB4MEY3RkMyQ0VBMTk5ODQ5NzJFRTU3MzI3NDNBQ0RBNEM2QzQwNkYwM0E4NTI1NTUwMTlGMjEzRTQzMzI2QjYxQSkoMHgzNjdBREE1MzcwMzNBMDU0QTY1RjBFMTQ1RTZFNzlCNTZGMDU0RUVCODAxMUYxRUVFMTYzRTEzN0Q2MzY2Qjg5KSgweDFCMzIzMkRGQTMxNjk5N0Y0NTNEN0E2RjIwMDVFNkUwOTZCNTRCMzg0N0Y2RkU4RDU4MTE2NTg4N0Y4NUZENzEpKDB4MEVEQzFCQ0Q4Qjc4MjMzRjJDNUUyMzZENkQwNTI2NUE1ODY1ODdBQjBCMUMwRjVFRTNBMjZFM0VDNDVDODU1OSkpKSh6KDB4MkQ0NjcyN0NBQkQxQUQyMEU0NzZFN0VEOEQ2NjQ2NDBEMDU2NUQzRjAxQ0JCRjdDNjI1OEUyRjQzNkUwRkI2NCkpKHMoKDB4MTZDMUQxN0Y4OEMyNjdDNDNENERGRDE5NzY4NTgzQTJFOUFCN0FFQzY5NzVCMDlGMTM5REYxQUI1QzQxQzgxNSkoMHgyNTBFQTY3QUQyMkUyNjYxMjA4QjA1RTcyQjEwNTRGNjA3OThGRDU4RERGRTMzMzNGQUE5QjVBQjU0N0M2NzQ1KSgweDI1OEE4QzkxODI4MEMyNjVGODI1RUI3MkMwQjhDNjI1NjY1QzJGQUY2MDY5N0Q1ODhFQzZBQUNBQzczRDBCODYpKDB4MDcyRUZBQUZDOTY3RUZFNDVCRkYyRUVDMUE4Q0JGOEEwQjJDQzFGNDRCMjUyOTZEQTMzRjczQjNFNDg4NjJEMikoMHgzQTIzQThBQTJBM0QwREM4NTI5OURFNDk3NUM4NDg1NDczQzlDMUQwRDBEODRBMEJFQ0ZGRDMxMzUxQTYwNzFEKSgweDBEQkM1MUM5REY5MjNBQ0I0NDI3NDc0MjA5NTc2MUU1OTlFRDFEOEY5NEVGOEY0MTRDMTUxRENDNTIyM0ExM0YpKSkoZ2VuZXJpY19zZWxlY3RvcigweDFBQjlDODhCNTNDOUNGRDBBNjU4MjMzMTE3MTFBQkYxRTEzRTVCMzUyREMyRDM1QzZEMzRBNDUwOEVGNDJDMUQpKShwb3NlaWRvbl9zZWxlY3RvcigweDBENERCOTY5NDk4NzNCOTBGMzY1QkNCQzczQjJBMUFBRTY5NTUzMzc0MkY2NDcyRTA1MEQwMjRDNDdFRjA1MUYpKSkoKHcoKDB4MDQ0RTI0ODZEMjJCNTczNzczM0M0OTMzOTQ0ODY1MDc5QzFEMjRDQjFCNjJENUE1RDk5RkI0QTg0RDFBNzgwNikoMHgyQjdENkY4RkNBN0EwMTc3MDYyNjQ4OEFEODU0MEJEQkFEMTMzN0M2MjdDRDhBOUU2MzIxMkEyQTA1ODMxNDEwKSgweDJEOTI2NzNFQkM2N0ZCODhEQzMwNTNGMDIxQUE0NEY1RUNDMTBGRTU2RTlEODE2OUVCMjhCNjNDODZBRTU3NjYpKDB4MTFCRDE3OTE3RDY4QTJFNjhGNEUxNjk5OEE4OUYxNUY1M0JDRUU4NTI0MDQyRTg3MzE2QTkxN0JFMTE4QjU3MykoMHgxOTc4RUY3MzYyNzc0NkEwNTBERkZGQjk4MUFDQ0FGREUxRUQ1MTY5MDkyMTk5NERCQ0VFNjlFNDQ4OTJDMDdBKSgweDIwQjI0Q0RERDAyRjlFM0UzODY0QjkwNUEwRTM0QzE5MTA5MTRBMzk5MDQ5NzIwOEI0NEQ5QjdEMkY5QzA0RDgpKDB4MDc0MzQ3REUzOURCQjczOTE2M0VDMTZGNEFDNjEwQkFGRTkzMjhDNzY3N0E1OUFEQjBFNDk0OUJFQTcyMTM5RikoMHgyOUYzMzQyODNBMDk3QkVGNTQ1RUQ0QkQyNUZFOTA1Mzg1NjVBRkIxRUNDRkJGMTJCQjYzNkY1MzY5NTBBQUU1KSgweDFEOTU2RjI3QTJDMkIzMkY1MTA4RjkyNjFCRjA4MzM2Q0FCRjNGNDNBMzRENzY1NDk3NDdDNTg5QUIyNjhFMjYpKDB4MEY2N0Y4MjJCNTAwNTEyOUZEREZBMTk4MDZCNjNFMkY5MjkzNjUxMzE5RTAyNEY0NzBBNEUzQzA5M0M5NTNGQSkoMHgwN0ZFMTczNzM2MDUwMjZEMDYxMUVBOEM1NkQ1QTVFMDEyNzM3QTY1MUI5REI0RjJCNkQzNjQzRTY2QUU4MDU1KSgweDA1MENBMjE3N0U3NjhEMTkwREIxQjhFRjM2QkZDOTI5NTc5NjQ0N0MwRjAwRjFDMzBENEVBRDJDNENDRjI1NzYpKDB4MDA4QjEzMkI4REQ5NzFFOEJENzEwRTIxNzZCQTFBMTQ4NkU5ODI2ODI2MDNEN0M5OTM1NEZGRERENDJFRDBERikoMHgzODZFMDRBODQ1NUFDQjg3RDBFNzM3Mjc3NDBFQ0Q3RkQyMTYwN0JCRTcwQ0U0MTNBQUEyRUQ1MjkzRkEyMDNCKSgweDI5MjI1QkQ5MkYwMENDNzEyRTlGM0ZGQ0E3NjYwNTkyQjgwOTg3QkU4QjM1RERGRjgzMTk0RjA3OTlEQzNCNDQpKSkoeigweDIzNDVBMUE3RkIwMDRGRjRCOTMzRTQ3RTkxNEJDNzYyRDMzMjFBQzc0QTFFQjgwN0YyMkY3NUY3MTZBMjk3NDUpKShzKCgweDM4NEY5RENDNTBGRkNDQ0QxN0ZFNTMwOTRGREQ2QzZFM0ExODk5MzdFRjIyMDIwNTVBOUU4NDIwN0QxRjk5MEYpKDB4M0UzQzczRjM0OEMzNkI2MUQ1MkQ1RERGRjM2RDc2NjM1N0I1OEE5MTQ4NzU1NDk0NzEzNTFCRUFCMzU5NTJDQikoMHgxOTNBNDYyQjk3MzFFNzNDODYyMkU2NThCQUQwREI1QTkzMjIxMzk3OERCMzkyNURCQjVBQ0YwN0Y4QUIyQjRDKSgweDJCNkU3MUEzNUY4QTZDMTYxQTIyRDZDQTQ1Q0E1NzY2Mzc4ODkwQzMwRUE2MUFGMEExNzlDQjZCNTQ5NkUxNzcpKDB4MDNBN0JGNDFDRjQ2MjE1ODcxREMzODVGMUM0QUIwM0E4QzNERDY3RUMzRjc4OUU0MjVCQUVDOEVEMkI0QTY1RikoMHgyM0MzNzU4QzUyRkUyNDNBNUU2M0ZENkFFQzIyMThDQzJBMDAxQTZGNjU1RjJFNDRGMUExM0UzOTFGRkE0QkI4KSkpKGdlbmVyaWNfc2VsZWN0b3IoMHgyQ0M0M0YwQTlEOThDQkU4RTVCNkZDMzU0RTlCMDkwQjkxMDc1NDE4MTE2NURCRTQ3NUU4OEEwQTAyRjVBNzg2KSkocG9zZWlkb25fc2VsZWN0b3IoMHgyMkE4MUM1MENCQkU2MDhDQjZGOEE4MDc0NzE0MjRFQjBBNTE2N0IzOTI0NDZGMzJFMTkyRTMzRUZEQkZDRTc1KSkpKSkoZnRfZXZhbDEgMHgzNEFENUZBOEFEMzhEOUZCODM1MzRGODUxRjA5MjRCQTNCOUI0M0UxQzQ1NzAzRjE1MUExOUJDQ0U3MUY0RTdEKSkpKSkp"
          |> Side_loaded.Proof.of_base64
        with
        | Error e ->
            failwith e
        | Ok pi ->
            pi
      in
      let statement =
        let transaction =
          Backend.Tick.Field.t_of_sexp
            (Atom
               "0x2340A5795E22C7C923991D225400D0052B3A995C35BCCDC612E6205287419EC1"
            )
        in
        let at_account_update =
          Backend.Tick.Field.t_of_sexp
            (Atom
               "0x2340A5795E22C7C923991D225400D0052B3A995C35BCCDC612E6205287419EC1"
            )
        in
        [| transaction; at_account_update |]
      in
      let vk =
        Side_loaded.Verification_key.of_base58_check_exn
          "VVA53aPgmCXemUiPjxo1dhgdNUSWbJarTh9Xhaki6b1AjVE31nk6wnSKcPa6JSJ8KDTDMryCozStCeisLTXLoYxBo3fjFhgPJn25EnuJMggPrVocSW3SfQBY7dgpPqQVccsqSPcFGJptarG6dRrLcx65M4SqudGDWbzpKd2oLyeTVifRTREq2BibC3rWMpUDuLwXEnp61FfFaktb4WKu3hfHyYBt5vL3Xndi9kynUWuhznijLG2yP7eX7o5M3nbjfkg7NdWaGReZH1yt4ewtrmHEMF5qTdK2UPgNzpScaK7ix8wZV5qECT483DsuY6Wpx3s2FfdmRDYwdr2YejhW4ZnJLNAxMgUkV3xkid5esqnk5TuQrdHMYvLZXju3RrZrvqhmbTFXpANKskZnuH1BUvkeoPvpQeYdoeYDJ6bgM6NFB3oWsPTU3vSMg3Wjsqx6Ekc8MuZHuaziGax9WNxbM3H6HscZFRs4npttEiwj1gSvZNaVc9FfRdCa3CMMWJNR1CkA1zKtCb8Sie1yiHc89hDA7K5mufV1yaX88xmAQrhZpTLCE8Ch62Zp3P1Vy6QVDACZCKSiz3bhikYEXFKZaJfRYVZVPeEBgjnUDrB4SD61KKnvWWESV8a3uGudeBLnJqoPJuBC8bZTUfskxqzkXmz2XTv4HMARJRTg21tFB8mZmLgVuaSWpc6inGxTZeWmE9ECSFzHuazEPNQ6yn1xo7G72ixrmLZrZqhbhPfnqSL5SWnmFWaWTihNNdHac8FDwb8JKvneC5yUur3WAZ8tTULiiNVvQhjhKVUrym2wTWFwhDAy6GqZcYeWRig9gpgdaxEuA7YnDc8XZZ5JS643PBfAWZZ3mZR4NxXPnVfn1xAUD2VFXmA8pzkqRwQ8DSpSPpKuwzwuJQUW6QSGtBheKFSxrXt6qekFX2azueedJZrhnwPW78dM7v3Qd2zTWo8iD2wfBB1Yot8BfUqAk7FYyi9hajKT1qZWQMg3kUVBywX93KBht2RFDJeVwiuE2hHaAzobxnnwsPJKPHaU8SM1EXQ4cFP2zJ2acPig52MNht3Z34fMeZ65bA3eEbcDbJw3pk2YS1pHtEr818b5TisPu6gshwkRGghbnTsQzHCjZVf61rpT4WphBsv6ob6foLwdc5ZSxq2BFzAWUv5j5nrtU9fqnQCx1DooZxAc8BnjxCXQ5TnE4Rpj82JwUR59QFNza2RwK2vZLvrNPt1LK5eCkZV8fBWuYD9J4AnxGA8icQbWBAfsSk9xXJBynEKymAsw6eTFPWCAMjQgJLhJP8MJR3NyNbqMfT1nR924EyZged7US9ogU8CLV5GcMBTSzAyCSFwFN8LGL1uT9sStzwQNbUvKvXYRwWNMYpb7Mxcjz1NjBaMbiWUryMcJc3D19yXt8VNt5g3L3Ty4GtL3WWV2aXRRXcuzYZai6wV8ESPGd3R6o4NJS5Ct5Z98fx25sNtswb77Q18pU379m4wsk8ck872oMZTPp9bDHTVpLoEBHd1gkC6j7pP8dx3cNTWc1NoewCGLi6zLDNfPZDrRXZESnaDRgVGEDinXS5SeAihMcQxvriHyskPW4SidcZsZtPvLnoQz7HQRpDnXfg4j6b8P5EX6sSJbkU9is3k6e8puQirFzLLgh2uC4oZH8EzLRZcGkonQPP5sLTmfwX4s5DJYdS4NLAVYSXndVZ4fazLfqPLukdWQkxZihUq4NtFkfzpNB8MPUBe6T72zhnvqVPegeEhgVvUokcn2DRJUc93DSYSGEJ3eZNFTruCgbM7xMXq83K6eraFRvxGqAgsQcTcQKwEfF9XvuppFDBbEHjdg84w1XiRkZ7xPKDdF6Hvi5G8V6rr6q1T7qypKiFqNrwM6frbJqgjedLpAY6RkPchip2WsZTpEX3EY1ryyGnJxZvb2fjCooQ9u1R6zNArVCV383KNJQZAaWFgzd58F7ZJ1fGU8zeFzDuhqSwqPyDE299sVYMSfbvp7xjWygxrbjApRE2FkjQtjuxaiXzsuemvrrSedVCGrktCHNqPKkJxbLcpz97rRBvwnKSd26x8LKHn2Zjzp2qeyxsY8HN7WVPATxPE4xXqi9dw41o8LBQ3GDGe1ASjphdp4bxj1guHhSZbMKTJDj7hJKyuvBMdG1YKQo3uv2qu5MiB3Afu5SZbZStNKBnxc2DRoDyF45yrQNeoBJogcSLAqWG624ZAdU4BWrqRJNjoAu6GxxE6E8TvFtvyDW1R9Nv7tXzmWE7RarrAL9YUD6uqe7gAanAv1cdAJRcPcdr2YvUL7zeB5d1daPfwJW4PYDvMwnnqDFSXgNqPreh8nFaiReDYjiHkwCojPcCgdcK5gJwpQTasjkWQBk2RmFQdfaLCpiPZGroZ6hTvRBHq2MwdUtkQHZjjCvY9fUtnniMVdUgkAZ9oLj8evpeoDEwyEHE1upmZZN84CMPP32NpHDtH3PwgGR3"
      in
      assert (
        Promise.block_on_async_exn (fun () ->
            Side_loaded.verify_promise ~value_to_field_elements:Fn.id
              ~return_typ:Impls.Step.Typ.unit
              [ (vk, (statement, ()), pi) ] ) )*)

      open Impls.Step

      let () = Snarky_backendless.Snark0.set_eval_constraints true

      module Statement = struct
        type t = Field.t

        let to_field_elements x = [| x |]

        module Constant = struct
          type t = Field.Constant.t [@@deriving bin_io]

          let to_field_elements x = [| x |]
        end
      end

      (* Currently, a circuit must have at least 1 of every type of constraint. *)
      let dummy_constraints () =
        Impl.(
          let x =
            exists Field.typ ~compute:(fun () -> Field.Constant.of_int 3)
          in
          let g =
            exists Step_main_inputs.Inner_curve.typ ~compute:(fun _ ->
                Tick.Inner_curve.(to_affine_exn one) )
          in
          ignore
            ( SC.to_field_checked'
                (module Impl)
                ~num_bits:16
                (Kimchi_backend_common.Scalar_challenge.create x)
              : Field.t * Field.t * Field.t ) ;
          ignore
            ( Step_main_inputs.Ops.scale_fast g ~num_bits:5 (Shifted_value x)
              : Step_main_inputs.Inner_curve.t ) ;
          ignore
            ( Step_main_inputs.Ops.scale_fast g ~num_bits:5 (Shifted_value x)
              : Step_main_inputs.Inner_curve.t ) ;
          ignore
            ( Step_verifier.Scalar_challenge.endo g ~num_bits:4
                (Kimchi_backend_common.Scalar_challenge.create x)
              : Field.t * Field.t ))

      module No_recursion = struct
        module Statement = Statement

        let tag, _, p, Provers.[ step ] =
          Common.time "compile" (fun () ->
              compile_promise () ~public_input:(Input Field.typ)
                ~auxiliary_typ:Typ.unit
                ~branches:(module Nat.N1)
                ~max_proofs_verified:(module Nat.N0)
                ~name:"blockchain-snark"
                ~constraint_constants:
                  (* Dummy values *)
                  { sub_windows_per_window = 0
                  ; ledger_depth = 0
                  ; work_delay = 0
                  ; block_window_duration_ms = 0
                  ; transaction_capacity = Log_2 0
                  ; pending_coinbase_depth = 0
                  ; coinbase_amount = Unsigned.UInt64.of_int 0
                  ; supercharged_coinbase_factor = 0
                  ; account_creation_fee = Unsigned.UInt64.of_int 0
                  ; fork = None
                  }
                ~choices:(fun ~self ->
                  [ { identifier = "main"
                    ; prevs = []
                    ; feature_flags = Plonk_types.Features.none_bool
                    ; main =
                        (fun { public_input = self } ->
                          dummy_constraints () ;
                          Field.Assert.equal self Field.zero ;
                          { previous_proof_statements = []
                          ; public_output = ()
                          ; auxiliary_output = ()
                          } )
                    }
                  ] ) )

        module Proof = (val p)

        let example =
          let (), (), b0 =
            Common.time "b0" (fun () ->
                Promise.block_on_async_exn (fun () -> step Field.Constant.zero) )
          in
          Or_error.ok_exn
            (Promise.block_on_async_exn (fun () ->
                 Proof.verify_promise [ (Field.Constant.zero, b0) ] ) ) ;
          (Field.Constant.zero, b0)

        let example_input, example_proof = example
      end

      module No_recursion_return = struct
        module Statement = struct
          type t = unit

          let to_field_elements () = [||]

          module Constant = struct
            type t = unit [@@deriving bin_io]

            let to_field_elements () = [||]
          end
        end

        let tag, _, p, Provers.[ step ] =
          Common.time "compile" (fun () ->
              compile_promise () ~public_input:(Output Field.typ)
                ~auxiliary_typ:Typ.unit
                ~branches:(module Nat.N1)
                ~max_proofs_verified:(module Nat.N0)
                ~name:"blockchain-snark"
                ~constraint_constants:
                  (* Dummy values *)
                  { sub_windows_per_window = 0
                  ; ledger_depth = 0
                  ; work_delay = 0
                  ; block_window_duration_ms = 0
                  ; transaction_capacity = Log_2 0
                  ; pending_coinbase_depth = 0
                  ; coinbase_amount = Unsigned.UInt64.of_int 0
                  ; supercharged_coinbase_factor = 0
                  ; account_creation_fee = Unsigned.UInt64.of_int 0
                  ; fork = None
                  }
                ~choices:(fun ~self ->
                  [ { identifier = "main"
                    ; prevs = []
                    ; feature_flags = Plonk_types.Features.none_bool
                    ; main =
                        (fun _ ->
                          dummy_constraints () ;
                          { previous_proof_statements = []
                          ; public_output = Field.zero
                          ; auxiliary_output = ()
                          } )
                    }
                  ] ) )

        module Proof = (val p)

        let example =
          let res, (), b0 =
            Common.time "b0" (fun () ->
                Promise.block_on_async_exn (fun () -> step ()) )
          in
          assert (Field.Constant.(equal zero) res) ;
          Or_error.ok_exn
            (Promise.block_on_async_exn (fun () ->
                 Proof.verify_promise [ (res, b0) ] ) ) ;
          (res, b0)

        let example_input, example_proof = example
      end

      module Simple_chain = struct
        module Statement = Statement

        type _ Snarky_backendless.Request.t +=
          | Prev_input : Field.Constant.t Snarky_backendless.Request.t
          | Proof : (Nat.N1.n, Nat.N1.n) Proof.t Snarky_backendless.Request.t

        let handler (prev_input : Field.Constant.t) (proof : _ Proof.t)
            (Snarky_backendless.Request.With { request; respond }) =
          match request with
          | Prev_input ->
              respond (Provide prev_input)
          | Proof ->
              respond (Provide proof)
          | _ ->
              respond Unhandled

        let tag, _, p, Provers.[ step ] =
          Common.time "compile" (fun () ->
              compile_promise () ~public_input:(Input Field.typ)
                ~auxiliary_typ:Typ.unit
                ~branches:(module Nat.N1)
                ~max_proofs_verified:(module Nat.N1)
                ~name:"blockchain-snark"
                ~constraint_constants:
                  (* Dummy values *)
                  { sub_windows_per_window = 0
                  ; ledger_depth = 0
                  ; work_delay = 0
                  ; block_window_duration_ms = 0
                  ; transaction_capacity = Log_2 0
                  ; pending_coinbase_depth = 0
                  ; coinbase_amount = Unsigned.UInt64.of_int 0
                  ; supercharged_coinbase_factor = 0
                  ; account_creation_fee = Unsigned.UInt64.of_int 0
                  ; fork = None
                  }
                ~choices:(fun ~self ->
                  [ { identifier = "main"
                    ; prevs = [ self ]
                    ; feature_flags = Plonk_types.Features.none_bool
                    ; main =
                        (fun { public_input = self } ->
                          let prev =
                            exists Field.typ ~request:(fun () -> Prev_input)
                          in
                          let proof =
                            exists (Typ.Internal.ref ()) ~request:(fun () ->
                                Proof )
                          in
                          let is_base_case = Field.equal Field.zero self in
                          let proof_must_verify = Boolean.not is_base_case in
                          let self_correct = Field.(equal (one + prev) self) in
                          Boolean.Assert.any [ self_correct; is_base_case ] ;
                          { previous_proof_statements =
                              [ { public_input = prev
                                ; proof
                                ; proof_must_verify
                                }
                              ]
                          ; public_output = ()
                          ; auxiliary_output = ()
                          } )
                    }
                  ] ) )

        module Proof = (val p)

        let example =
          let s_neg_one = Field.Constant.(negate one) in
          let b_neg_one : (Nat.N1.n, Nat.N1.n) Proof0.t =
            Proof0.dummy Nat.N1.n Nat.N1.n Nat.N1.n ~domain_log2:14
          in
          let (), (), b0 =
            Common.time "b0" (fun () ->
                Promise.block_on_async_exn (fun () ->
                    step
                      ~handler:(handler s_neg_one b_neg_one)
                      Field.Constant.zero ) )
          in
          Or_error.ok_exn
            (Promise.block_on_async_exn (fun () ->
                 Proof.verify_promise [ (Field.Constant.zero, b0) ] ) ) ;
          let (), (), b1 =
            Common.time "b1" (fun () ->
                Promise.block_on_async_exn (fun () ->
                    step
                      ~handler:(handler Field.Constant.zero b0)
                      Field.Constant.one ) )
          in
          Or_error.ok_exn
            (Promise.block_on_async_exn (fun () ->
                 Proof.verify_promise [ (Field.Constant.one, b1) ] ) ) ;
          (Field.Constant.one, b1)

        let example_input, example_proof = example
      end

      module Tree_proof = struct
        type _ Snarky_backendless.Request.t +=
          | No_recursion_input : Field.Constant.t Snarky_backendless.Request.t
          | No_recursion_proof :
              (Nat.N0.n, Nat.N0.n) Proof.t Snarky_backendless.Request.t
          | Recursive_input : Field.Constant.t Snarky_backendless.Request.t
          | Recursive_proof :
              (Nat.N2.n, Nat.N2.n) Proof.t Snarky_backendless.Request.t

        let handler
            ((no_recursion_input, no_recursion_proof) :
              Field.Constant.t * _ Proof.t )
            ((recursion_input, recursion_proof) : Field.Constant.t * _ Proof.t)
            (Snarky_backendless.Request.With { request; respond }) =
          match request with
          | No_recursion_input ->
              respond (Provide no_recursion_input)
          | No_recursion_proof ->
              respond (Provide no_recursion_proof)
          | Recursive_input ->
              respond (Provide recursion_input)
          | Recursive_proof ->
              respond (Provide recursion_proof)
          | _ ->
              respond Unhandled

        let tag, _, p, Provers.[ step ] =
          Common.time "compile" (fun () ->
              compile_promise () ~public_input:(Input Field.typ)
                ~auxiliary_typ:Typ.unit
                ~branches:(module Nat.N1)
                ~max_proofs_verified:(module Nat.N2)
                ~name:"blockchain-snark"
                ~constraint_constants:
                  (* Dummy values *)
                  { sub_windows_per_window = 0
                  ; ledger_depth = 0
                  ; work_delay = 0
                  ; block_window_duration_ms = 0
                  ; transaction_capacity = Log_2 0
                  ; pending_coinbase_depth = 0
                  ; coinbase_amount = Unsigned.UInt64.of_int 0
                  ; supercharged_coinbase_factor = 0
                  ; account_creation_fee = Unsigned.UInt64.of_int 0
                  ; fork = None
                  }
                ~choices:(fun ~self ->
                  [ { identifier = "main"
                    ; feature_flags = Plonk_types.Features.none_bool
                    ; prevs = [ No_recursion.tag; self ]
                    ; main =
                        (fun { public_input = self } ->
                          let no_recursive_input =
                            exists Field.typ ~request:(fun () ->
                                No_recursion_input )
                          in
                          let no_recursive_proof =
                            exists (Typ.Internal.ref ()) ~request:(fun () ->
                                No_recursion_proof )
                          in
                          let prev =
                            exists Field.typ ~request:(fun () ->
                                Recursive_input )
                          in
                          let prev_proof =
                            exists (Typ.Internal.ref ()) ~request:(fun () ->
                                Recursive_proof )
                          in
                          let is_base_case = Field.equal Field.zero self in
                          let proof_must_verify = Boolean.not is_base_case in
                          let self_correct = Field.(equal (one + prev) self) in
                          Boolean.Assert.any [ self_correct; is_base_case ] ;
                          { previous_proof_statements =
                              [ { public_input = no_recursive_input
                                ; proof = no_recursive_proof
                                ; proof_must_verify = Boolean.true_
                                }
                              ; { public_input = prev
                                ; proof = prev_proof
                                ; proof_must_verify
                                }
                              ]
                          ; public_output = ()
                          ; auxiliary_output = ()
                          } )
                    }
                  ] ) )

        module Proof = (val p)

        let example1, example2 =
          let s_neg_one = Field.Constant.(negate one) in
          let b_neg_one : (Nat.N2.n, Nat.N2.n) Proof0.t =
            Proof0.dummy Nat.N2.n Nat.N2.n Nat.N2.n ~domain_log2:15
          in
          let (), (), b0 =
            Common.time "tree b0" (fun () ->
                Promise.block_on_async_exn (fun () ->
                    step
                      ~handler:
                        (handler No_recursion.example (s_neg_one, b_neg_one))
                      Field.Constant.zero ) )
          in
          Or_error.ok_exn
            (Promise.block_on_async_exn (fun () ->
                 Proof.verify_promise [ (Field.Constant.zero, b0) ] ) ) ;
          let (), (), b1 =
            Common.time "tree b1" (fun () ->
                Promise.block_on_async_exn (fun () ->
                    step
                      ~handler:
                        (handler No_recursion.example (Field.Constant.zero, b0))
                      Field.Constant.one ) )
          in
          ((Field.Constant.zero, b0), (Field.Constant.one, b1))

        let examples = [ example1; example2 ]

        let example1_input, example_proof = example1

        let example2_input, example2_proof = example2
      end

      let%test_unit "verify" =
        Or_error.ok_exn
          (Promise.block_on_async_exn (fun () ->
               Tree_proof.Proof.verify_promise Tree_proof.examples ) )

      module Tree_proof_return = struct
        module Statement = No_recursion_return.Statement

        type _ Snarky_backendless.Request.t +=
          | Is_base_case : bool Snarky_backendless.Request.t
          | No_recursion_input : Field.Constant.t Snarky_backendless.Request.t
          | No_recursion_proof :
              (Nat.N0.n, Nat.N0.n) Proof.t Snarky_backendless.Request.t
          | Recursive_input : Field.Constant.t Snarky_backendless.Request.t
          | Recursive_proof :
              (Nat.N2.n, Nat.N2.n) Proof.t Snarky_backendless.Request.t

        let handler (is_base_case : bool)
            ((no_recursion_input, no_recursion_proof) :
              Field.Constant.t * _ Proof.t )
            ((recursion_input, recursion_proof) : Field.Constant.t * _ Proof.t)
            (Snarky_backendless.Request.With { request; respond }) =
          match request with
          | Is_base_case ->
              respond (Provide is_base_case)
          | No_recursion_input ->
              respond (Provide no_recursion_input)
          | No_recursion_proof ->
              respond (Provide no_recursion_proof)
          | Recursive_input ->
              respond (Provide recursion_input)
          | Recursive_proof ->
              respond (Provide recursion_proof)
          | _ ->
              respond Unhandled

        let tag, _, p, Provers.[ step ] =
          Common.time "compile" (fun () ->
              compile_promise () ~public_input:(Output Field.typ)
                ~auxiliary_typ:Typ.unit
                ~branches:(module Nat.N1)
                ~max_proofs_verified:(module Nat.N2)
                ~name:"blockchain-snark"
                ~constraint_constants:
                  (* Dummy values *)
                  { sub_windows_per_window = 0
                  ; ledger_depth = 0
                  ; work_delay = 0
                  ; block_window_duration_ms = 0
                  ; transaction_capacity = Log_2 0
                  ; pending_coinbase_depth = 0
                  ; coinbase_amount = Unsigned.UInt64.of_int 0
                  ; supercharged_coinbase_factor = 0
                  ; account_creation_fee = Unsigned.UInt64.of_int 0
                  ; fork = None
                  }
                ~choices:(fun ~self ->
                  [ { identifier = "main"
                    ; feature_flags = Plonk_types.Features.none_bool
                    ; prevs = [ No_recursion_return.tag; self ]
                    ; main =
                        (fun { public_input = () } ->
                          let no_recursive_input =
                            exists Field.typ ~request:(fun () ->
                                No_recursion_input )
                          in
                          let no_recursive_proof =
                            exists (Typ.Internal.ref ()) ~request:(fun () ->
                                No_recursion_proof )
                          in
                          let prev =
                            exists Field.typ ~request:(fun () ->
                                Recursive_input )
                          in
                          let prev_proof =
                            exists (Typ.Internal.ref ()) ~request:(fun () ->
                                Recursive_proof )
                          in
                          let is_base_case =
                            exists Boolean.typ ~request:(fun () -> Is_base_case)
                          in
                          let proof_must_verify = Boolean.not is_base_case in
                          let self =
                            Field.(
                              if_ is_base_case ~then_:zero ~else_:(one + prev))
                          in
                          { previous_proof_statements =
                              [ { public_input = no_recursive_input
                                ; proof = no_recursive_proof
                                ; proof_must_verify = Boolean.true_
                                }
                              ; { public_input = prev
                                ; proof = prev_proof
                                ; proof_must_verify
                                }
                              ]
                          ; public_output = self
                          ; auxiliary_output = ()
                          } )
                    }
                  ] ) )

        module Proof = (val p)

        let example1, example2 =
          let s_neg_one = Field.Constant.(negate one) in
          let b_neg_one : (Nat.N2.n, Nat.N2.n) Proof0.t =
            Proof0.dummy Nat.N2.n Nat.N2.n Nat.N2.n ~domain_log2:15
          in
          let s0, (), b0 =
            Common.time "tree b0" (fun () ->
                Promise.block_on_async_exn (fun () ->
                    step
                      ~handler:
                        (handler true No_recursion_return.example
                           (s_neg_one, b_neg_one) )
                      () ) )
          in
          assert (Field.Constant.(equal zero) s0) ;
          Or_error.ok_exn
            (Promise.block_on_async_exn (fun () ->
                 Proof.verify_promise [ (s0, b0) ] ) ) ;
          let s1, (), b1 =
            Common.time "tree b1" (fun () ->
                Promise.block_on_async_exn (fun () ->
                    step
                      ~handler:
                        (handler false No_recursion_return.example (s0, b0))
                      () ) )
          in
          assert (Field.Constant.(equal one) s1) ;
          ((s0, b0), (s1, b1))

        let examples = [ example1; example2 ]

        let example1_input, example1_proof = example1

        let example2_input, example2_proof = example2
      end

      let%test_unit "verify" =
        Or_error.ok_exn
          (Promise.block_on_async_exn (fun () ->
               Tree_proof_return.Proof.verify_promise Tree_proof_return.examples )
          )

      module Add_one_return = struct
        module Statement = struct
          type t = Field.t

          let to_field_elements x = [| x |]

          module Constant = struct
            type t = Field.Constant.t [@@deriving bin_io]

            let to_field_elements x = [| x |]
          end
        end

        let tag, _, p, Provers.[ step ] =
          Common.time "compile" (fun () ->
              compile_promise ()
                ~public_input:(Input_and_output (Field.typ, Field.typ))
                ~auxiliary_typ:Typ.unit
                ~branches:(module Nat.N1)
                ~max_proofs_verified:(module Nat.N0)
                ~name:"blockchain-snark"
                ~constraint_constants:
                  (* Dummy values *)
                  { sub_windows_per_window = 0
                  ; ledger_depth = 0
                  ; work_delay = 0
                  ; block_window_duration_ms = 0
                  ; transaction_capacity = Log_2 0
                  ; pending_coinbase_depth = 0
                  ; coinbase_amount = Unsigned.UInt64.of_int 0
                  ; supercharged_coinbase_factor = 0
                  ; account_creation_fee = Unsigned.UInt64.of_int 0
                  ; fork = None
                  }
                ~choices:(fun ~self ->
                  [ { identifier = "main"
                    ; feature_flags = Plonk_types.Features.none_bool
                    ; prevs = []
                    ; main =
                        (fun { public_input = x } ->
                          dummy_constraints () ;
                          { previous_proof_statements = []
                          ; public_output = Field.(add one) x
                          ; auxiliary_output = ()
                          } )
                    }
                  ] ) )

        module Proof = (val p)

        let example =
          let input = Field.Constant.of_int 42 in
          let res, (), b0 =
            Common.time "b0" (fun () ->
                Promise.block_on_async_exn (fun () -> step input) )
          in
          assert (Field.Constant.(equal (of_int 43)) res) ;
          Or_error.ok_exn
            (Promise.block_on_async_exn (fun () ->
                 Proof.verify_promise [ ((input, res), b0) ] ) ) ;
          ((input, res), b0)

        let example_input, example_proof = example
      end

      module Auxiliary_return = struct
        module Statement = struct
          type t = Field.t

          let to_field_elements x = [| x |]

          module Constant = struct
            type t = Field.Constant.t [@@deriving bin_io]

            let to_field_elements x = [| x |]
          end
        end

        let tag, _, p, Provers.[ step ] =
          Common.time "compile" (fun () ->
              compile_promise ()
                ~public_input:(Input_and_output (Field.typ, Field.typ))
                ~auxiliary_typ:Field.typ
                ~branches:(module Nat.N1)
                ~max_proofs_verified:(module Nat.N0)
                ~name:"blockchain-snark"
                ~constraint_constants:
                  (* Dummy values *)
                  { sub_windows_per_window = 0
                  ; ledger_depth = 0
                  ; work_delay = 0
                  ; block_window_duration_ms = 0
                  ; transaction_capacity = Log_2 0
                  ; pending_coinbase_depth = 0
                  ; coinbase_amount = Unsigned.UInt64.of_int 0
                  ; supercharged_coinbase_factor = 0
                  ; account_creation_fee = Unsigned.UInt64.of_int 0
                  ; fork = None
                  }
                ~choices:(fun ~self ->
                  [ { identifier = "main"
                    ; feature_flags = Plonk_types.Features.none_bool
                    ; prevs = []
                    ; main =
                        (fun { public_input = input } ->
                          dummy_constraints () ;
                          let sponge =
                            Step_main_inputs.Sponge.create
                              Step_main_inputs.sponge_params
                          in
                          let blinding_value =
                            exists Field.typ ~compute:Field.Constant.random
                          in
                          Step_main_inputs.Sponge.absorb sponge (`Field input) ;
                          Step_main_inputs.Sponge.absorb sponge
                            (`Field blinding_value) ;
                          let result = Step_main_inputs.Sponge.squeeze sponge in
                          { previous_proof_statements = []
                          ; public_output = result
                          ; auxiliary_output = blinding_value
                          } )
                    }
                  ] ) )

        module Proof = (val p)

        let example =
          let input = Field.Constant.of_int 42 in
          let result, blinding_value, b0 =
            Common.time "b0" (fun () ->
                Promise.block_on_async_exn (fun () -> step input) )
          in
          let sponge =
            Tick_field_sponge.Field.create Tick_field_sponge.params
          in
          Tick_field_sponge.Field.absorb sponge input ;
          Tick_field_sponge.Field.absorb sponge blinding_value ;
          let result' = Tick_field_sponge.Field.squeeze sponge in
          assert (Field.Constant.equal result result') ;
          Or_error.ok_exn
            (Promise.block_on_async_exn (fun () ->
                 Proof.verify_promise [ ((input, result), b0) ] ) ) ;
          ((input, result), b0)

        let example_input, example_proof = example
      end
    end )

  let%test_module "test uncorrelated bulletproof_challenges" =
    ( module struct
      let () = Backtrace.elide := false

      let () = Snarky_backendless.Snark0.set_eval_constraints true

      module Statement = struct
        type t = unit

        let to_field_elements () = [||]
      end

      module A = Statement
      module A_value = Statement

      let typ = Impls.Step.Typ.unit

      module Branches = Nat.N1
      module Max_proofs_verified = Nat.N2

      let constraint_constants : Snark_keys_header.Constraint_constants.t =
        { sub_windows_per_window = 0
        ; ledger_depth = 0
        ; work_delay = 0
        ; block_window_duration_ms = 0
        ; transaction_capacity = Log_2 0
        ; pending_coinbase_depth = 0
        ; coinbase_amount = Unsigned.UInt64.of_int 0
        ; supercharged_coinbase_factor = 0
        ; account_creation_fee = Unsigned.UInt64.of_int 0
        ; fork = None
        }

      let tag =
        let tagname = "" in
        Tag.create ~kind:Compiled tagname

      let rule : _ Inductive_rule.t =
        let open Impls.Step in
        { identifier = "main"
        ; prevs = [ tag; tag ]
        ; main =
            (fun { public_input = () } ->
              let dummy_proof =
                As_prover.Ref.create (fun () ->
                    Proof0.dummy Nat.N2.n Nat.N2.n Nat.N2.n ~domain_log2:15 )
              in
              { previous_proof_statements =
                  [ { public_input = ()
                    ; proof = dummy_proof
                    ; proof_must_verify = Boolean.false_
                    }
                  ; { public_input = ()
                    ; proof = dummy_proof
                    ; proof_must_verify = Boolean.false_
                    }
                  ]
              ; public_output = ()
              ; auxiliary_output = ()
              } )
        ; feature_flags = Plonk_types.Features.none_bool
        }

      module M = struct
        module IR = Inductive_rule.T (A) (A_value) (A) (A_value) (A) (A_value)
        module HIR = H4.T (IR)

        let max_local_max_proofs_verifieds ~self (type n)
            (module Max_proofs_verified : Nat.Intf with type n = n) branches
            choices =
          let module Local_max_proofs_verifieds = struct
            type t = (int, Max_proofs_verified.n) Vector.t
          end in
          let module M =
            H4.Map (IR) (E04 (Local_max_proofs_verifieds))
              (struct
                module V = H4.To_vector (Int)
                module HT = H4.T (Tag)

                module M =
                  H4.Map (Tag) (E04 (Int))
                    (struct
                      let f (type a b c d) (t : (a, b, c, d) Tag.t) : int =
                        if Type_equal.Id.same t.id self then
                          Nat.to_int Max_proofs_verified.n
                        else
                          let (module M) = Types_map.max_proofs_verified t in
                          Nat.to_int M.n
                    end)

                let f :
                    type a b c d.
                    (a, b, c, d) IR.t -> Local_max_proofs_verifieds.t =
                 fun rule ->
                  let (T (_, l)) = HT.length rule.prevs in
                  Vector.extend_front_exn
                    (V.f l (M.f rule.prevs))
                    Max_proofs_verified.n 0
              end)
          in
          let module V = H4.To_vector (Local_max_proofs_verifieds) in
          let padded = V.f branches (M.f choices) |> Vector.transpose in
          (padded, Maxes.m padded)

        module Lazy_ (A : T0) = struct
          type t = A.t Lazy.t
        end

        module Lazy_keys = struct
          type t =
            (Impls.Step.Keypair.t * Dirty.t) Lazy.t
            * (Kimchi_bindings.Protocol.VerifierIndex.Fp.t * Dirty.t) Lazy.t

          (* TODO Think this is right.. *)
        end

        let compile :
            (   unit
             -> (Max_proofs_verified.n, Max_proofs_verified.n) Proof.t Promise.t
            )
            * _
            * _ =
          let self = tag in
          let snark_keys_header kind constraint_system_hash =
            { Snark_keys_header.header_version =
                Snark_keys_header.header_version
            ; kind
            ; constraint_constants
            ; commits =
                { mina = Mina_version.commit_id
                ; marlin = Mina_version.marlin_commit_id
                }
            ; length = (* This is a dummy, it gets filled in on read/write. *) 0
            ; commit_date = Mina_version.commit_date
            ; constraint_system_hash
            ; identifying_hash =
                (* TODO: Proper identifying hash. *)
                constraint_system_hash
            }
          in
          let T = Max_proofs_verified.eq in
          let prev_varss_n = Branches.n in
          let prev_varss_length : _ Length.t = S Z in
          let T = Nat.eq_exn prev_varss_n Branches.n in
          let padded, (module Maxes) =
            max_local_max_proofs_verifieds
              (module Max_proofs_verified)
              prev_varss_length [ rule ] ~self:self.id
          in
          let full_signature =
            { Full_signature.padded; maxes = (module Maxes) }
          in
          let feature_flags = Plonk_types.Features.none in
          let actual_feature_flags = Plonk_types.Features.none_bool in
          let wrap_domains =
            let module M =
              Wrap_domains.Make (A) (A_value) (A) (A_value) (A) (A_value)
            in
            M.f full_signature prev_varss_n prev_varss_length ~feature_flags
              ~max_proofs_verified:(module Max_proofs_verified)
          in
          let module Branch_data = struct
            type ('vars, 'vals, 'n, 'm) t =
              ( A.t
              , A_value.t
              , A.t
              , A_value.t
              , A.t
              , A_value.t
              , Max_proofs_verified.n
              , Branches.n
              , 'vars
              , 'vals
              , 'n
              , 'm )
              Step_branch_data.t
          end in
          let proofs_verifieds = Vector.[ 2 ] in
          let (T inner_step_data as step_data) =
            Step_branch_data.create ~index:0 ~feature_flags
              ~actual_feature_flags ~max_proofs_verified:Max_proofs_verified.n
              ~branches:Branches.n ~self ~public_input:(Input typ)
              ~auxiliary_typ:typ A.to_field_elements A_value.to_field_elements
              rule ~wrap_domains ~proofs_verifieds
          in
          let step_domains = Vector.[ inner_step_data.domains ] in
          let step_keypair =
            let etyp =
              Impls.Step.input ~feature_flags
                ~proofs_verified:Max_proofs_verified.n
                ~wrap_rounds:Tock.Rounds.n
            in
            let (T (typ, _conv, conv_inv)) = etyp in
            let main () () =
              let res = inner_step_data.main ~step_domains () in
              Impls.Step.with_label "conv_inv" (fun () -> conv_inv res)
            in
            let open Impls.Step in
            let k_p =
              lazy
                (let cs =
                   constraint_system ~input_typ:Typ.unit ~return_typ:typ main
                 in
                 let cs_hash = Md5.to_hex (R1CS_constraint_system.digest cs) in
                 ( Type_equal.Id.uid self.id
                 , snark_keys_header
                     { type_ = "step-proving-key"
                     ; identifier = inner_step_data.rule.identifier
                     }
                     cs_hash
                 , inner_step_data.index
                 , cs ) )
            in
            let k_v =
              lazy
                (let id, _header, index, cs = Lazy.force k_p in
                 let digest = R1CS_constraint_system.digest cs in
                 ( id
                 , snark_keys_header
                     { type_ = "step-verification-key"
                     ; identifier = inner_step_data.rule.identifier
                     }
                     (Md5.to_hex digest)
                 , index
                 , digest ) )
            in
            Cache.Step.read_or_generate
              ~prev_challenges:
                (Nat.to_int (fst inner_step_data.proofs_verified))
              [] k_p k_v
              (Snarky_backendless.Typ.unit ())
              typ main
          in
          let step_vks =
            let module V = H4.To_vector (Lazy_keys) in
            lazy
              (Vector.map [ step_keypair ] ~f:(fun (_, vk) ->
                   Tick.Keypair.vk_commitments (fst (Lazy.force vk)) ) )
          in
          let wrap_main _ =
            let module SC' = SC in
            let open Impls.Wrap in
            let open Wrap_main_inputs in
            let open Wrap_main in
            let x =
              exists Field.typ ~compute:(fun () -> Field.Constant.of_int 3)
            in
            let y =
              exists Field.typ ~compute:(fun () -> Field.Constant.of_int 0)
            in
            let z =
              exists Field.typ ~compute:(fun () -> Field.Constant.of_int 0)
            in
            let g = Inner_curve.one in
            let sponge = Sponge.create sponge_params in
            Sponge.absorb sponge x ;
            ignore (Sponge.squeeze_field sponge : Field.t) ;
            ignore
              ( SC'.to_field_checked'
                  (module Impl)
                  ~num_bits:16
                  (Kimchi_backend_common.Scalar_challenge.create x)
                : Field.t * Field.t * Field.t ) ;
            ignore
              (Ops.scale_fast g ~num_bits:5 (Shifted_value x) : Inner_curve.t) ;
            ignore
              ( Wrap_verifier.Scalar_challenge.endo g ~num_bits:4
                  (Kimchi_backend_common.Scalar_challenge.create x)
                : Field.t * Field.t ) ;
            for i = 0 to 64000 do
              assert_r1cs x y z
            done
          in
          let (wrap_pk, wrap_vk), disk_key =
            let open Impls.Wrap in
            let (T (typ, conv, _conv_inv)) = input () in
            let main x () : unit = wrap_main (conv x) in
            let self_id = Type_equal.Id.uid self.id in
            let disk_key_prover =
              lazy
                (let cs =
                   constraint_system ~input_typ:typ ~return_typ:Typ.unit main
                 in
                 let cs_hash = Md5.to_hex (R1CS_constraint_system.digest cs) in
                 ( self_id
                 , snark_keys_header
                     { type_ = "wrap-proving-key"; identifier = "" }
                     cs_hash
                 , cs ) )
            in
            let disk_key_verifier =
              lazy
                (let id, _header, cs = Lazy.force disk_key_prover in
                 let digest = R1CS_constraint_system.digest cs in
                 ( id
                 , snark_keys_header
                     { type_ = "wrap-verification-key"; identifier = "" }
                     (Md5.to_hex digest)
                 , digest ) )
            in
            let r =
              Common.time "wrap read or generate " (fun () ->
                  Cache.Wrap.read_or_generate ~prev_challenges:2 []
                    disk_key_prover disk_key_verifier typ Typ.unit main )
            in
            (r, disk_key_verifier)
          in
          let wrap_vk = Lazy.map wrap_vk ~f:fst in
          let module S = Step.Make (A) (A_value) (Max_proofs_verified) in
          let prover =
            let module Z = H4.Zip (Branch_data) (E04 (Impls.Step.Keypair)) in
            let f :
                   ( unit * (unit * unit)
                   , unit * (unit * unit)
                   , Nat.N2.n * (Nat.N2.n * unit)
                   , Nat.N1.n * (Nat.N1.n * unit) )
                   Branch_data.t
                -> Lazy_keys.t
                -> unit
                -> (Max_proofs_verified.n, Max_proofs_verified.n) Proof.t
                   Promise.t =
             fun (T b as branch_data) (step_pk, step_vk) () ->
              let (( module
                    Req )
                    : (Max_proofs_verified.n, Maxes.ns) Requests.Wrap.t ) =
                Requests.Wrap.create ()
              in
              let (module Requests) = b.requests in
              let _, prev_vars_length = b.proofs_verified in
              let step =
                let wrap_vk = Lazy.force wrap_vk in
                S.f branch_data () ~feature_flags ~prevs_length:prev_vars_length
                  ~self ~public_input:(Input typ)
                  ~auxiliary_typ:Impls.Step.Typ.unit ~step_domains
                  ~self_dlog_plonk_index:wrap_vk.commitments
                  (Impls.Step.Keypair.pk (fst (Lazy.force step_pk)))
                  wrap_vk.index
              in
              let pairing_vk = fst (Lazy.force step_vk) in
              let wrap =
                let wrap_vk = Lazy.force wrap_vk in
                let%bind.Promise proof, (), (), _ =
                  step ~maxes:(module Maxes)
                in
                let proof =
                  { proof with
                    statement =
                      { proof.statement with
                        messages_for_next_wrap_proof =
                          pad_messages_for_next_wrap_proof
                            (module Maxes)
                            proof.statement.messages_for_next_wrap_proof
                      }
                  }
                in
                let%map.Promise proof =
                  let module Pairing_acc = Tock.Inner_curve.Affine in
                  (* The prover for wrapping a proof *)
                  let wrap (type actual_branching)
                      ~(max_proofs_verified : Max_proofs_verified.n Nat.t)
                      (module Max_local_max_proofs_verifieds : Hlist.Maxes.S
                        with type ns = Maxes.ns
                         and type length = Max_proofs_verified.n )
                      ~dlog_plonk_index wrap_main to_field_elements ~pairing_vk
                      ~step_domains ~wrap_domains ~pairing_plonk_indices pk
                      ({ statement = prev_statement
                       ; prev_evals
                       ; proof
                       ; index = which_index
                       } :
                        ( _
                        , _
                        , (_, actual_branching) Vector.t
                        , (_, actual_branching) Vector.t
                        , Maxes.ns
                          H1.T
                            (P.Base.Messages_for_next_proof_over_same_field.Wrap)
                          .t
                        , ( ( Tock.Field.t
                            , Tock.Field.t array )
                            Plonk_types.All_evals.t
                          , Max_proofs_verified.n )
                          Vector.t )
                        P.Base.Step.t ) =
                    let prev_messages_for_next_wrap_proof =
                      let module M =
                        H1.Map
                          (P.Base.Messages_for_next_proof_over_same_field.Wrap)
                          (P.Base.Messages_for_next_proof_over_same_field.Wrap
                           .Prepared)
                          (struct
                            let f =
                              P.Base.Messages_for_next_proof_over_same_field
                              .Wrap
                              .prepare
                          end)
                      in
                      M.f prev_statement.messages_for_next_wrap_proof
                    in
                    let prev_statement_with_hashes : _ Types.Step.Statement.t =
                      { proof_state =
                          { prev_statement.proof_state with
                            messages_for_next_step_proof =
                              (* TODO: Careful here... the length of
                                 old_buletproof_challenges inside the messages_for_next_wrap_proof
                                 might not be correct *)
                              Common.hash_messages_for_next_step_proof
                                ~app_state:to_field_elements
                                (P.Base.Messages_for_next_proof_over_same_field
                                 .Step
                                 .prepare ~dlog_plonk_index
                                   prev_statement.proof_state
                                     .messages_for_next_step_proof )
                          }
                      ; messages_for_next_wrap_proof =
                          (let module M =
                             H1.Map
                               (P.Base.Messages_for_next_proof_over_same_field
                                .Wrap
                                .Prepared)
                               (E01 (Digest.Constant))
                               (struct
                                 let f (type n)
                                     (m :
                                       n
                                       P.Base
                                       .Messages_for_next_proof_over_same_field
                                       .Wrap
                                       .Prepared
                                       .t ) =
                                   let T =
                                     Nat.eq_exn max_proofs_verified
                                       (Vector.length
                                          m.old_bulletproof_challenges )
                                   in
                                   Wrap_hack.hash_messages_for_next_wrap_proof
                                     max_proofs_verified m
                               end)
                           in
                          let module V = H1.To_vector (Digest.Constant) in
                          V.f Max_local_max_proofs_verifieds.length
                            (M.f prev_messages_for_next_wrap_proof) )
                      }
                    in
                    let module O = Tick.Oracles in
                    let public_input =
                      tick_public_input_of_statement ~max_proofs_verified
                        ~feature_flags:Plonk_types.Features.none
                        prev_statement_with_hashes
                    in
                    let prev_challenges =
                      Vector.map ~f:Ipa.Step.compute_challenges
                        prev_statement.proof_state.messages_for_next_step_proof
                          .old_bulletproof_challenges
                    in
                    let actual_proofs_verified =
                      Vector.length prev_challenges
                    in
                    let lte =
                      Nat.lte_exn actual_proofs_verified
                        (Length.to_nat Max_local_max_proofs_verifieds.length)
                    in
                    let o =
                      let sgs =
                        let module M =
                          H1.Map
                            (P.Base.Messages_for_next_proof_over_same_field.Wrap
                             .Prepared)
                            (E01 (Tick.Curve.Affine))
                            (struct
                              let f :
                                  type n.
                                     n
                                     P.Base
                                     .Messages_for_next_proof_over_same_field
                                     .Wrap
                                     .Prepared
                                     .t
                                  -> _ =
                               fun t -> t.challenge_polynomial_commitment
                            end)
                        in
                        let module V = H1.To_vector (Tick.Curve.Affine) in
                        V.f Max_local_max_proofs_verifieds.length
                          (M.f prev_messages_for_next_wrap_proof)
                      in
                      O.create pairing_vk
                        Vector.(
                          map2 (Vector.trim_front sgs lte) prev_challenges
                            ~f:(fun commitment cs ->
                              { Tick.Proof.Challenge_polynomial.commitment
                              ; challenges = Vector.to_array cs
                              } )
                          |> to_list)
                        public_input proof
                    in
                    let x_hat = O.(p_eval_1 o, p_eval_2 o) in
                    let step_vk, _ = Lazy.force step_vk in
                    let next_statement : _ Types.Wrap.Statement.In_circuit.t =
                      let scalar_chal f =
                        Scalar_challenge.map ~f:Challenge.Constant.of_tick_field
                          (f o)
                      in
                      let sponge_digest_before_evaluations =
                        O.digest_before_evaluations o
                      in
                      let plonk0 =
                        { Types.Wrap.Proof_state.Deferred_values.Plonk.Minimal
                          .alpha = scalar_chal O.alpha
                        ; beta = O.beta o
                        ; gamma = O.gamma o
                        ; zeta = scalar_chal O.zeta
                        ; joint_combiner =
                            Option.map (O.joint_combiner_chal o)
                              ~f:
                                (Scalar_challenge.map
                                   ~f:Challenge.Constant.of_tick_field )
                        ; feature_flags = Plonk_types.Features.none_bool
                        }
                      in
                      let r = scalar_chal O.u in
                      let xi = scalar_chal O.v in
                      let to_field =
                        SC.to_field_constant
                          (module Tick.Field)
                          ~endo:Endo.Wrap_inner_curve.scalar
                      in
                      let module As_field = struct
                        let r = to_field r

                        let xi = to_field xi

                        let zeta = to_field plonk0.zeta

                        let alpha = to_field plonk0.alpha

                        let joint_combiner =
                          Option.map ~f:to_field plonk0.joint_combiner
                      end in
                      let domain =
                        Domain.Pow_2_roots_of_unity
                          step_vk.domain.log_size_of_group
                      in
                      let w = step_vk.domain.group_gen in
                      (* Debug *)
                      [%test_eq: Tick.Field.t] w
                        (Tick.Field.domain_generator
                           ~log2_size:(Domain.log2_size domain) ) ;
                      let zetaw = Tick.Field.mul As_field.zeta w in
                      let tick_plonk_minimal =
                        { plonk0 with
                          zeta = As_field.zeta
                        ; alpha = As_field.alpha
                        ; joint_combiner = As_field.joint_combiner
                        }
                      in
                      let tick_combined_evals =
                        Plonk_checks.evals_of_split_evals
                          (module Tick.Field)
                          proof.openings.evals
                          ~rounds:(Nat.to_int Tick.Rounds.n) ~zeta:As_field.zeta
                          ~zetaw
                      in
                      let tick_domain =
                        Plonk_checks.domain
                          (module Tick.Field)
                          domain ~shifts:Common.tick_shifts
                          ~domain_generator:Backend.Tick.Field.domain_generator
                      in
                      let tick_combined_evals =
                        Plonk_types.Evals.to_in_circuit tick_combined_evals
                      in
                      let tick_env =
                        let module Env_bool = struct
                          type t = bool

                          let true_ = true

                          let false_ = false

                          let ( &&& ) = ( && )

                          let ( ||| ) = ( || )

                          let any = List.exists ~f:Fn.id
                        end in
                        let module Env_field = struct
                          include Tick.Field

                          type bool = Env_bool.t

                          let if_ (b : bool) ~then_ ~else_ =
                            if b then then_ () else else_ ()
                        end in
                        Plonk_checks.scalars_env
                          (module Env_bool)
                          (module Env_field)
                          ~endo:Endo.Step_inner_curve.base
                          ~mds:Tick_field_sponge.params.mds
                          ~srs_length_log2:Common.Max_degree.step_log2
                          ~field_of_hex:(fun s ->
                            Kimchi_pasta.Pasta.Bigint256.of_hex_string s
                            |> Kimchi_pasta.Pasta.Fp.of_bigint )
                          ~domain:tick_domain tick_plonk_minimal
                          tick_combined_evals
                      in
                      let combined_inner_product =
                        let open As_field in
                        Wrap.combined_inner_product
                        (* Note: We do not pad here. *)
                          ~actual_proofs_verified:
                            (Nat.Add.create actual_proofs_verified)
                          { evals = proof.openings.evals; public_input = x_hat }
                          ~r ~xi ~zeta ~zetaw
                          ~old_bulletproof_challenges:prev_challenges
                          ~env:tick_env ~domain:tick_domain
                          ~ft_eval1:proof.openings.ft_eval1
                          ~plonk:tick_plonk_minimal
                      in
                      let chal = Challenge.Constant.of_tick_field in
                      let sg_new, new_bulletproof_challenges, b =
                        let prechals =
                          Array.map (O.opening_prechallenges o) ~f:(fun x ->
                              let x =
                                Scalar_challenge.map
                                  ~f:Challenge.Constant.of_tick_field x
                              in
                              x )
                        in
                        let chals =
                          Array.map prechals ~f:(fun x ->
                              Ipa.Step.compute_challenge x )
                        in
                        let challenge_polynomial =
                          unstage (Wrap.challenge_polynomial chals)
                        in
                        let open As_field in
                        let b =
                          let open Tick.Field in
                          challenge_polynomial zeta
                          + (r * challenge_polynomial zetaw)
                        in
                        let overwritten_prechals =
                          Array.map prechals
                            ~f:
                              (Scalar_challenge.map ~f:(fun _ ->
                                   Challenge.Constant.of_tick_field
                                     (Impls.Step.Field.Constant.of_int 100) ) )
                        in
                        let chals =
                          Array.map overwritten_prechals ~f:(fun x ->
                              Ipa.Step.compute_challenge x )
                        in
                        let sg_new =
                          let urs = Backend.Tick.Keypair.load_urs () in
                          Kimchi_bindings.Protocol.SRS.Fp
                          .batch_accumulator_generate urs 1 chals
                        in
                        let sg_new =
                          match sg_new with
                          | [| Kimchi_types.Finite x |] ->
                              x
                          | _ ->
                              assert false
                        in
                        let overwritten_prechals =
                          Array.map overwritten_prechals
                            ~f:Bulletproof_challenge.unpack
                        in

                        (sg_new, overwritten_prechals, b)
                      in
                      let plonk =
                        let module Field = struct
                          include Tick.Field

                          type nonrec bool = bool
                        end in
                        Wrap.Type1.derive_plonk
                          (module Field)
                          ~feature_flags:Plonk_types.Features.none
                          ~shift:Shifts.tick1 ~env:tick_env tick_plonk_minimal
                          tick_combined_evals
                      in
                      let shift_value =
                        Shifted_value.Type1.of_field
                          (module Tick.Field)
                          ~shift:Shifts.tick1
                      in
                      let branch_data : Composition_types.Branch_data.t =
                        { proofs_verified =
                            ( match actual_proofs_verified with
                            | Z ->
                                Composition_types.Branch_data.Proofs_verified.N0
                            | S Z ->
                                N1
                            | S (S Z) ->
                                N2
                            | _ ->
                                assert false )
                        ; domain_log2 =
                            Composition_types.Branch_data.Domain_log2.of_int_exn
                              step_vk.domain.log_size_of_group
                        }
                      in
                      let messages_for_next_wrap_proof :
                          _
                          P.Base.Messages_for_next_proof_over_same_field.Wrap.t
                          =
                        { challenge_polynomial_commitment = sg_new
                        ; old_bulletproof_challenges =
                            Vector.map
                              prev_statement.proof_state.unfinalized_proofs
                              ~f:(fun t ->
                                t.deferred_values.bulletproof_challenges )
                        }
                      in
                      { proof_state =
                          { deferred_values =
                              { xi
                              ; b = shift_value b
                              ; bulletproof_challenges =
                                  Vector.of_array_and_length_exn
                                    new_bulletproof_challenges Tick.Rounds.n
                              ; combined_inner_product =
                                  shift_value combined_inner_product
                              ; branch_data
                              ; plonk =
                                  { plonk with
                                    zeta = plonk0.zeta
                                  ; alpha = plonk0.alpha
                                  ; beta = chal plonk0.beta
                                  ; gamma = chal plonk0.gamma
                                  ; lookup = Plonk_types.Opt.None
                                  }
                              }
                          ; sponge_digest_before_evaluations =
                              Digest.Constant.of_tick_field
                                sponge_digest_before_evaluations
                          ; messages_for_next_wrap_proof
                          }
                      ; messages_for_next_step_proof =
                          prev_statement.proof_state
                            .messages_for_next_step_proof
                      }
                    in
                    let messages_for_next_wrap_proof_prepared =
                      P.Base.Messages_for_next_proof_over_same_field.Wrap
                      .prepare
                        next_statement.proof_state.messages_for_next_wrap_proof
                    in
                    let%map.Promise next_proof =
                      let (T (input, conv, _conv_inv)) = Impls.Wrap.input () in
                      Common.time "wrap proof" (fun () ->
                          Impls.Wrap.generate_witness_conv
                            ~f:(fun { Impls.Wrap.Proof_inputs.auxiliary_inputs
                                    ; public_inputs
                                    } () ->
                              Backend.Tock.Proof.create_async
                                ~primary:public_inputs
                                ~auxiliary:auxiliary_inputs pk
                                ~message:
                                  ( Vector.map2
                                      (Vector.extend_front_exn
                                         prev_statement.proof_state
                                           .messages_for_next_step_proof
                                           .challenge_polynomial_commitments
                                         max_proofs_verified
                                         (Lazy.force Dummy.Ipa.Wrap.sg) )
                                      messages_for_next_wrap_proof_prepared
                                        .old_bulletproof_challenges
                                      ~f:(fun sg chals ->
                                        { Tock.Proof.Challenge_polynomial
                                          .commitment = sg
                                        ; challenges = Vector.to_array chals
                                        } )
                                  |> Wrap_hack.pad_accumulator ) )
                            ~input_typ:input
                            ~return_typ:(Snarky_backendless.Typ.unit ())
                            (fun x () : unit -> wrap_main (conv x))
                            { messages_for_next_step_proof =
                                prev_statement_with_hashes.proof_state
                                  .messages_for_next_step_proof
                            ; proof_state =
                                { next_statement.proof_state with
                                  messages_for_next_wrap_proof =
                                    Wrap_hack.hash_messages_for_next_wrap_proof
                                      max_proofs_verified
                                      messages_for_next_wrap_proof_prepared
                                ; deferred_values =
                                    { next_statement.proof_state.deferred_values with
                                      plonk =
                                        { next_statement.proof_state
                                            .deferred_values
                                            .plonk
                                          with
                                          lookup = None
                                        ; optional_column_scalars =
                                            { chacha0 = None
                                            ; chacha1 = None
                                            ; chacha2 = None
                                            ; chacha_final = None
                                            ; range_check0 = None
                                            ; range_check1 = None
                                            ; foreign_field_add = None
                                            ; foreign_field_mul = None
                                            ; xor = None
                                            ; rot = None
                                            ; lookup_gate = None
                                            ; runtime_tables = None
                                            }
                                        }
                                    }
                                }
                            } )
                    in
                    ( { proof = next_proof
                      ; statement =
                          Types.Wrap.Statement.to_minimal
                            ~to_option:Plonk_types.Opt.to_option next_statement
                      ; prev_evals =
                          { Plonk_types.All_evals.evals =
                              { public_input = x_hat
                              ; evals = proof.openings.evals
                              }
                          ; ft_eval1 = proof.openings.ft_eval1
                          }
                      }
                      : _ P.Base.Wrap.t )
                  in
                  wrap ~max_proofs_verified:Max_proofs_verified.n
                    full_signature.maxes ~dlog_plonk_index:wrap_vk.commitments
                    wrap_main A_value.to_field_elements ~pairing_vk
                    ~step_domains:b.domains
                    ~pairing_plonk_indices:(Lazy.force step_vks) ~wrap_domains
                    (Impls.Wrap.Keypair.pk (fst (Lazy.force wrap_pk)))
                    proof
                in
                Proof.T
                  { proof with
                    statement =
                      { proof.statement with
                        messages_for_next_step_proof =
                          { proof.statement.messages_for_next_step_proof with
                            app_state = ()
                          }
                      }
                  }
              in
              wrap
            in
            f step_data step_keypair
          in
          let data : _ Types_map.Compiled.t =
            { branches = Branches.n
            ; feature_flags
            ; proofs_verifieds
            ; max_proofs_verified = (module Max_proofs_verified)
            ; public_input = typ
            ; wrap_key = Lazy.map wrap_vk ~f:Verification_key.commitments
            ; wrap_vk = Lazy.map wrap_vk ~f:Verification_key.index
            ; wrap_domains
            ; step_domains
            }
          in
          Types_map.add_exn self data ;
          (prover, wrap_vk, disk_key)
      end

      let step, wrap_vk, wrap_disk_key = M.compile

      module Proof = struct
        type statement = A_value.t

        module Max_local_max_proofs_verified = Max_proofs_verified
        module Max_proofs_verified_vec = Nvector (Max_proofs_verified)
        include Proof.Make (Max_proofs_verified) (Max_local_max_proofs_verified)

        let id = wrap_disk_key

        let verification_key = wrap_vk

        let verify ts =
          verify_promise
            (module Max_proofs_verified)
            (module A_value)
            (Lazy.force verification_key)
            ts

        let statement (T p : t) =
          p.statement.messages_for_next_step_proof.app_state
      end

      let proof_with_stmt =
        let p = Promise.block_on_async_exn (fun () -> step ()) in
        ((), p)

      let%test "should not be able to verify invalid proof" =
        Or_error.is_error
        @@ Promise.block_on_async_exn (fun () ->
               Proof.verify [ proof_with_stmt ] )

      module Recurse_on_bad_proof = struct
        open Impls.Step

        let dummy_proof =
          Proof0.dummy Nat.N2.n Nat.N2.n Nat.N2.n ~domain_log2:15

        type _ Snarky_backendless.Request.t +=
          | Proof : (Nat.N2.n, Nat.N2.n) Proof0.t Snarky_backendless.Request.t

        let handler (proof : _ Proof0.t)
            (Snarky_backendless.Request.With { request; respond }) =
          match request with
          | Proof ->
              respond (Provide proof)
          | _ ->
              respond Unhandled

        let tag, _, p, Provers.[ step ] =
          Common.time "compile" (fun () ->
              compile_promise () ~public_input:(Input Typ.unit)
                ~auxiliary_typ:Typ.unit
                ~branches:(module Nat.N1)
                ~max_proofs_verified:(module Nat.N2)
                ~name:"recurse-on-bad" ~constraint_constants
                ~choices:(fun ~self ->
                  [ { identifier = "main"
                    ; feature_flags = Plonk_types.Features.none_bool
                    ; prevs = [ tag; tag ]
                    ; main =
                        (fun { public_input = () } ->
                          let proof =
                            exists (Typ.Internal.ref ()) ~request:(fun () ->
                                Proof )
                          in
                          { previous_proof_statements =
                              [ { public_input = ()
                                ; proof
                                ; proof_must_verify = Boolean.true_
                                }
                              ; { public_input = ()
                                ; proof
                                ; proof_must_verify = Boolean.true_
                                }
                              ]
                          ; public_output = ()
                          ; auxiliary_output = ()
                          } )
                    }
                  ] ) )

        module Proof = (val p)
      end

      let%test "should not be able to create a recursive proof from an invalid \
                proof" =
        try
          let (), (), proof =
            Promise.block_on_async_exn (fun () ->
                Recurse_on_bad_proof.step
                  ~handler:(Recurse_on_bad_proof.handler (snd proof_with_stmt))
                  () )
          in
          Or_error.is_error
          @@ Promise.block_on_async_exn (fun () ->
                 Recurse_on_bad_proof.Proof.verify_promise [ ((), proof) ] )
        with _ -> true
    end )

  let%test_module "test uncorrelated deferred b" =
    ( module struct
      let () = Backtrace.elide := false

      let () = Snarky_backendless.Snark0.set_eval_constraints true

      open Impls.Step

      module Statement = struct
        type t = unit

        let to_field_elements () = [||]
      end

      module A = Statement
      module A_value = Statement

      let typ = Typ.unit

      module Branches = Nat.N1
      module Max_proofs_verified = Nat.N2

      let constraint_constants : Snark_keys_header.Constraint_constants.t =
        { sub_windows_per_window = 0
        ; ledger_depth = 0
        ; work_delay = 0
        ; block_window_duration_ms = 0
        ; transaction_capacity = Log_2 0
        ; pending_coinbase_depth = 0
        ; coinbase_amount = Unsigned.UInt64.of_int 0
        ; supercharged_coinbase_factor = 0
        ; account_creation_fee = Unsigned.UInt64.of_int 0
        ; fork = None
        }

      let rule self : _ Inductive_rule.t =
        { identifier = "main"
<<<<<<< HEAD
        ; feature_flags = Plonk_types.Features.none_bool
        ; prevs = [ tag; tag ]
=======
        ; prevs = [ self; self ]
>>>>>>> 8904a8e8
        ; main =
            (fun { public_input = () } ->
              let dummy_proof =
                As_prover.Ref.create (fun () ->
                    Proof0.dummy Nat.N2.n Nat.N2.n Nat.N2.n ~domain_log2:15 )
              in
              { previous_proof_statements =
                  [ { public_input = ()
                    ; proof = dummy_proof
                    ; proof_must_verify = Boolean.false_
                    }
                  ; { public_input = ()
                    ; proof = dummy_proof
                    ; proof_must_verify = Boolean.false_
                    }
                  ]
              ; public_output = ()
              ; auxiliary_output = ()
              } )
        ; uses_lookup = false
        }

      let override_wrap_main =
        { wrap_main =
            (fun _ _ _ _ _ _ _ ->
              let requests =
                (* The requests that the logic in [Wrap.wrap] use to pass
                   values into and out of the wrap proof circuit.
                   Since these are unnecessary for the dummy circuit below, we
                   generate them without using them.
                *)
                Requests.Wrap.create ()
              in
              (* A replacement for the 'wrap' circuit, which makes no
                 assertions about the statement that it receives as its first
                 argument.
              *)
              let wrap_main _ =
                let module SC' = SC in
                let open Impls.Wrap in
                let open Wrap_main_inputs in
                let open Wrap_main in
                (* Create some variables to be used in constraints below. *)
                let x =
                  exists Field.typ ~compute:(fun () -> Field.Constant.of_int 3)
                in
                let y =
                  exists Field.typ ~compute:(fun () -> Field.Constant.of_int 0)
                in
                let z =
                  exists Field.typ ~compute:(fun () -> Field.Constant.of_int 0)
                in
                (* Every circuit must use at least 1 of each constraint; we
                   use them here.
                *)
                let () =
                  let g = Inner_curve.one in
                  let sponge = Sponge.create sponge_params in
                  Sponge.absorb sponge x ;
                  ignore (Sponge.squeeze_field sponge : Field.t) ;
                  ignore
                    ( SC'.to_field_checked'
                        (module Impl)
                        ~num_bits:16
                        (Kimchi_backend_common.Scalar_challenge.create x)
                      : Field.t * Field.t * Field.t ) ;
                  ignore
                    ( Ops.scale_fast g ~num_bits:5 (Shifted_value x)
                      : Inner_curve.t ) ;
                  ignore
                    ( Wrap_verifier.Scalar_challenge.endo g ~num_bits:4
                        (Kimchi_backend_common.Scalar_challenge.create x)
                      : Field.t * Field.t )
                in
                (* Pad the circuit so that its domain size matches the one
                   that would have been used by the true wrap_main.
                *)
                for i = 0 to 64000 do
                  assert_r1cs x y z
                done
              in
              (requests, wrap_main) )
        ; tweak_statement =
            (fun stmt ->
              (* Modify the statement to contain an invalid [b] value. *)
              let b = Tick.Field.random () in
              let shift_value =
                Shifted_value.Type1.of_field
                  (module Tick.Field)
                  ~shift:Shifts.tick1
              in
              { stmt with
                proof_state =
                  { stmt.proof_state with
                    deferred_values =
                      { stmt.proof_state.deferred_values with
                        b = shift_value b
                      }
                  }
              } )
        }

      let tag, _, p, Provers.[ step ] =
        compile_with_wrap_main_override_promise () ~override_wrap_main
          ~public_input:(Input Typ.unit) ~auxiliary_typ:Typ.unit
          ~branches:(module Nat.N1)
          ~max_proofs_verified:(module Nat.N2)
          ~name:"blockchain-snark"
          ~constraint_constants:
            (* Dummy values *)
            { sub_windows_per_window = 0
            ; ledger_depth = 0
            ; work_delay = 0
            ; block_window_duration_ms = 0
            ; transaction_capacity = Log_2 0
            ; pending_coinbase_depth = 0
            ; coinbase_amount = Unsigned.UInt64.of_int 0
            ; supercharged_coinbase_factor = 0
            ; account_creation_fee = Unsigned.UInt64.of_int 0
            ; fork = None
            }
          ~choices:(fun ~self -> [ rule self ])

      module Proof = (val p)

<<<<<<< HEAD
          (* TODO Think this is right.. *)
        end

        let compile :
            (   unit
             -> (Max_proofs_verified.n, Max_proofs_verified.n) Proof.t Promise.t
            )
            * _
            * _ =
          let self = tag in
          let snark_keys_header kind constraint_system_hash =
            { Snark_keys_header.header_version =
                Snark_keys_header.header_version
            ; kind
            ; constraint_constants
            ; commits =
                { mina = Mina_version.commit_id
                ; marlin = Mina_version.marlin_commit_id
                }
            ; length = (* This is a dummy, it gets filled in on read/write. *) 0
            ; commit_date = Mina_version.commit_date
            ; constraint_system_hash
            ; identifying_hash =
                (* TODO: Proper identifying hash. *)
                constraint_system_hash
            }
          in
          let T = Max_proofs_verified.eq in
          let prev_varss_n = Branches.n in
          let prev_varss_length : _ Length.t = S Z in
          let T = Nat.eq_exn prev_varss_n Branches.n in
          let padded, (module Maxes) =
            max_local_max_proofs_verifieds
              (module Max_proofs_verified)
              prev_varss_length [ rule ] ~self:self.id
          in
          let full_signature =
            { Full_signature.padded; maxes = (module Maxes) }
          in
          let feature_flags = Plonk_types.Features.none in
          let actual_feature_flags = Plonk_types.Features.none_bool in
          let wrap_domains =
            let module M =
              Wrap_domains.Make (A) (A_value) (A) (A_value) (A) (A_value)
            in
            M.f full_signature prev_varss_n prev_varss_length ~feature_flags
              ~max_proofs_verified:(module Max_proofs_verified)
          in
          let module Branch_data = struct
            type ('vars, 'vals, 'n, 'm) t =
              ( A.t
              , A_value.t
              , A.t
              , A_value.t
              , A.t
              , A_value.t
              , Max_proofs_verified.n
              , Branches.n
              , 'vars
              , 'vals
              , 'n
              , 'm )
              Step_branch_data.t
          end in
          let proofs_verifieds = Vector.[ 2 ] in
          let (T inner_step_data as step_data) =
            Step_branch_data.create ~index:0 ~feature_flags
              ~actual_feature_flags ~max_proofs_verified:Max_proofs_verified.n
              ~branches:Branches.n ~self ~public_input:(Input typ)
              ~auxiliary_typ:typ A.to_field_elements A_value.to_field_elements
              rule ~wrap_domains ~proofs_verifieds
          in
          let step_domains = Vector.[ inner_step_data.domains ] in
          let step_keypair =
            let etyp =
              Impls.Step.input ~feature_flags
                ~proofs_verified:Max_proofs_verified.n
                ~wrap_rounds:Tock.Rounds.n
            in
            let (T (typ, _conv, conv_inv)) = etyp in
            let main () () =
              let res = inner_step_data.main ~step_domains () in
              Impls.Step.with_label "conv_inv" (fun () -> conv_inv res)
            in
            let open Impls.Step in
            let k_p =
              lazy
                (let cs =
                   constraint_system ~input_typ:Typ.unit ~return_typ:typ main
                 in
                 let cs_hash = Md5.to_hex (R1CS_constraint_system.digest cs) in
                 ( Type_equal.Id.uid self.id
                 , snark_keys_header
                     { type_ = "step-proving-key"
                     ; identifier = inner_step_data.rule.identifier
                     }
                     cs_hash
                 , inner_step_data.index
                 , cs ) )
            in
            let k_v =
              lazy
                (let id, _header, index, cs = Lazy.force k_p in
                 let digest = R1CS_constraint_system.digest cs in
                 ( id
                 , snark_keys_header
                     { type_ = "step-verification-key"
                     ; identifier = inner_step_data.rule.identifier
                     }
                     (Md5.to_hex digest)
                 , index
                 , digest ) )
            in
            Cache.Step.read_or_generate
              ~prev_challenges:
                (Nat.to_int (fst inner_step_data.proofs_verified))
              [] k_p k_v
              (Snarky_backendless.Typ.unit ())
              typ main
          in
          let step_vks =
            let module V = H4.To_vector (Lazy_keys) in
            lazy
              (Vector.map [ step_keypair ] ~f:(fun (_, vk) ->
                   Tick.Keypair.vk_commitments (fst (Lazy.force vk)) ) )
          in
          let wrap_main _ =
            let module SC' = SC in
            let open Impls.Wrap in
            let open Wrap_main_inputs in
            let open Wrap_main in
            let x =
              exists Field.typ ~compute:(fun () -> Field.Constant.of_int 3)
            in
            let y =
              exists Field.typ ~compute:(fun () -> Field.Constant.of_int 0)
            in
            let z =
              exists Field.typ ~compute:(fun () -> Field.Constant.of_int 0)
            in
            let g = Inner_curve.one in
            let sponge = Sponge.create sponge_params in
            Sponge.absorb sponge x ;
            ignore (Sponge.squeeze_field sponge : Field.t) ;
            ignore
              ( SC'.to_field_checked'
                  (module Impl)
                  ~num_bits:16
                  (Kimchi_backend_common.Scalar_challenge.create x)
                : Field.t * Field.t * Field.t ) ;
            ignore
              (Ops.scale_fast g ~num_bits:5 (Shifted_value x) : Inner_curve.t) ;
            ignore
              ( Wrap_verifier.Scalar_challenge.endo g ~num_bits:4
                  (Kimchi_backend_common.Scalar_challenge.create x)
                : Field.t * Field.t ) ;
            for i = 0 to 61000 do
              assert_r1cs x y z
            done
          in
          let (wrap_pk, wrap_vk), disk_key =
            let open Impls.Wrap in
            let (T (typ, conv, _conv_inv)) = input () in
            let main x () : unit = wrap_main (conv x) in
            let self_id = Type_equal.Id.uid self.id in
            let disk_key_prover =
              lazy
                (let cs =
                   constraint_system ~input_typ:typ ~return_typ:Typ.unit main
                 in
                 let cs_hash = Md5.to_hex (R1CS_constraint_system.digest cs) in
                 ( self_id
                 , snark_keys_header
                     { type_ = "wrap-proving-key"; identifier = "" }
                     cs_hash
                 , cs ) )
            in
            let disk_key_verifier =
              lazy
                (let id, _header, cs = Lazy.force disk_key_prover in
                 let digest = R1CS_constraint_system.digest cs in
                 ( id
                 , snark_keys_header
                     { type_ = "wrap-verification-key"; identifier = "" }
                     (Md5.to_hex digest)
                 , digest ) )
            in
            let r =
              Common.time "wrap read or generate " (fun () ->
                  Cache.Wrap.read_or_generate ~prev_challenges:2 []
                    disk_key_prover disk_key_verifier typ Typ.unit main )
            in
            (r, disk_key_verifier)
          in
          let wrap_vk = Lazy.map wrap_vk ~f:fst in
          let module S = Step.Make (A) (A_value) (Max_proofs_verified) in
          let prover =
            let module Z = H4.Zip (Branch_data) (E04 (Impls.Step.Keypair)) in
            let f :
                   ( unit * (unit * unit)
                   , unit * (unit * unit)
                   , Nat.N2.n * (Nat.N2.n * unit)
                   , Nat.N1.n * (Nat.N1.n * unit) )
                   Branch_data.t
                -> Lazy_keys.t
                -> unit
                -> (Max_proofs_verified.n, Max_proofs_verified.n) Proof.t
                   Promise.t =
             fun (T b as branch_data) (step_pk, step_vk) () ->
              let (( module
                    Req )
                    : (Max_proofs_verified.n, Maxes.ns) Requests.Wrap.t ) =
                Requests.Wrap.create ()
              in
              let (module Requests) = b.requests in
              let _, prev_vars_length = b.proofs_verified in
              let step =
                let wrap_vk = Lazy.force wrap_vk in
                S.f branch_data () ~feature_flags ~prevs_length:prev_vars_length
                  ~self ~public_input:(Input typ)
                  ~auxiliary_typ:Impls.Step.Typ.unit ~step_domains
                  ~self_dlog_plonk_index:wrap_vk.commitments
                  (Impls.Step.Keypair.pk (fst (Lazy.force step_pk)))
                  wrap_vk.index
              in
              let pairing_vk = fst (Lazy.force step_vk) in
              let wrap =
                let wrap_vk = Lazy.force wrap_vk in
                let%bind.Promise proof, (), (), _ =
                  step ~maxes:(module Maxes)
                in
                let proof =
                  { proof with
                    statement =
                      { proof.statement with
                        messages_for_next_wrap_proof =
                          pad_messages_for_next_wrap_proof
                            (module Maxes)
                            proof.statement.messages_for_next_wrap_proof
                      }
                  }
                in
                let%map.Promise proof =
                  let module Pairing_acc = Tock.Inner_curve.Affine in
                  (* The prover for wrapping a proof *)
                  let wrap (type actual_branching)
                      ~(max_proofs_verified : Max_proofs_verified.n Nat.t)
                      (module Max_local_max_proofs_verifieds : Hlist.Maxes.S
                        with type ns = Maxes.ns
                         and type length = Max_proofs_verified.n )
                      ~dlog_plonk_index wrap_main to_field_elements ~pairing_vk
                      ~step_domains ~wrap_domains ~pairing_plonk_indices pk
                      ({ statement = prev_statement
                       ; prev_evals
                       ; proof
                       ; index = which_index
                       } :
                        ( _
                        , _
                        , (_, actual_branching) Vector.t
                        , (_, actual_branching) Vector.t
                        , Maxes.ns
                          H1.T
                            (P.Base.Messages_for_next_proof_over_same_field.Wrap)
                          .t
                        , ( ( Tock.Field.t
                            , Tock.Field.t array )
                            Plonk_types.All_evals.t
                          , Max_proofs_verified.n )
                          Vector.t )
                        P.Base.Step.t ) =
                    let prev_messages_for_next_wrap_proof =
                      let module M =
                        H1.Map
                          (P.Base.Messages_for_next_proof_over_same_field.Wrap)
                          (P.Base.Messages_for_next_proof_over_same_field.Wrap
                           .Prepared)
                          (struct
                            let f =
                              P.Base.Messages_for_next_proof_over_same_field
                              .Wrap
                              .prepare
                          end)
                      in
                      M.f prev_statement.messages_for_next_wrap_proof
                    in
                    let prev_statement_with_hashes : _ Types.Step.Statement.t =
                      { proof_state =
                          { prev_statement.proof_state with
                            messages_for_next_step_proof =
                              (* TODO: Careful here... the length of
                                 old_buletproof_challenges inside the messages_for_next_step_proof
                                 might not be correct *)
                              Common.hash_messages_for_next_step_proof
                                ~app_state:to_field_elements
                                (P.Base.Messages_for_next_proof_over_same_field
                                 .Step
                                 .prepare ~dlog_plonk_index
                                   prev_statement.proof_state
                                     .messages_for_next_step_proof )
                          }
                      ; messages_for_next_wrap_proof =
                          (let module M =
                             H1.Map
                               (P.Base.Messages_for_next_proof_over_same_field
                                .Wrap
                                .Prepared)
                               (E01 (Digest.Constant))
                               (struct
                                 let f (type n)
                                     (m :
                                       n
                                       P.Base
                                       .Messages_for_next_proof_over_same_field
                                       .Wrap
                                       .Prepared
                                       .t ) =
                                   let T =
                                     Nat.eq_exn max_proofs_verified
                                       (Vector.length
                                          m.old_bulletproof_challenges )
                                   in
                                   Wrap_hack.hash_messages_for_next_wrap_proof
                                     max_proofs_verified m
                               end)
                           in
                          let module V = H1.To_vector (Digest.Constant) in
                          V.f Max_local_max_proofs_verifieds.length
                            (M.f prev_messages_for_next_wrap_proof) )
                      }
                    in
                    let module O = Tick.Oracles in
                    let public_input =
                      tick_public_input_of_statement
                        ~feature_flags:Plonk_types.Features.none
                        ~max_proofs_verified prev_statement_with_hashes
                    in
                    let prev_challenges =
                      Vector.map ~f:Ipa.Step.compute_challenges
                        prev_statement.proof_state.messages_for_next_step_proof
                          .old_bulletproof_challenges
                    in
                    let actual_proofs_verified =
                      Vector.length prev_challenges
                    in
                    let lte =
                      Nat.lte_exn actual_proofs_verified
                        (Length.to_nat Max_local_max_proofs_verifieds.length)
                    in
                    let o =
                      let sgs =
                        let module M =
                          H1.Map
                            (P.Base.Messages_for_next_proof_over_same_field.Wrap
                             .Prepared)
                            (E01 (Tick.Curve.Affine))
                            (struct
                              let f :
                                  type n.
                                     n
                                     P.Base
                                     .Messages_for_next_proof_over_same_field
                                     .Wrap
                                     .Prepared
                                     .t
                                  -> _ =
                               fun t -> t.challenge_polynomial_commitment
                            end)
                        in
                        let module V = H1.To_vector (Tick.Curve.Affine) in
                        V.f Max_local_max_proofs_verifieds.length
                          (M.f prev_messages_for_next_wrap_proof)
                      in
                      O.create pairing_vk
                        Vector.(
                          map2 (Vector.trim_front sgs lte) prev_challenges
                            ~f:(fun commitment cs ->
                              { Tick.Proof.Challenge_polynomial.commitment
                              ; challenges = Vector.to_array cs
                              } )
                          |> to_list)
                        public_input proof
                    in
                    let x_hat = O.(p_eval_1 o, p_eval_2 o) in
                    let step_vk, _ = Lazy.force step_vk in
                    let next_statement : _ Types.Wrap.Statement.In_circuit.t =
                      let scalar_chal f =
                        Scalar_challenge.map ~f:Challenge.Constant.of_tick_field
                          (f o)
                      in
                      let sponge_digest_before_evaluations =
                        O.digest_before_evaluations o
                      in
                      let plonk0 =
                        { Types.Wrap.Proof_state.Deferred_values.Plonk.Minimal
                          .alpha = scalar_chal O.alpha
                        ; beta = O.beta o
                        ; gamma = O.gamma o
                        ; zeta = scalar_chal O.zeta
                        ; joint_combiner =
                            Option.map (O.joint_combiner_chal o)
                              ~f:
                                (Scalar_challenge.map
                                   ~f:Challenge.Constant.of_tick_field )
                        ; feature_flags = Plonk_types.Features.none_bool
                        }
                      in
                      let r = scalar_chal O.u in
                      let xi = scalar_chal O.v in
                      let to_field =
                        SC.to_field_constant
                          (module Tick.Field)
                          ~endo:Endo.Wrap_inner_curve.scalar
                      in
                      let module As_field = struct
                        let r = to_field r

                        let xi = to_field xi

                        let zeta = to_field plonk0.zeta

                        let alpha = to_field plonk0.alpha

                        let joint_combiner =
                          Option.map ~f:to_field plonk0.joint_combiner
                      end in
                      let domain =
                        Domain.Pow_2_roots_of_unity
                          step_vk.domain.log_size_of_group
                      in
                      let w = step_vk.domain.group_gen in
                      (* Debug *)
                      [%test_eq: Tick.Field.t] w
                        (Tick.Field.domain_generator
                           ~log2_size:(Domain.log2_size domain) ) ;
                      let zetaw = Tick.Field.mul As_field.zeta w in
                      let tick_plonk_minimal =
                        { plonk0 with
                          zeta = As_field.zeta
                        ; alpha = As_field.alpha
                        ; joint_combiner = As_field.joint_combiner
                        }
                      in
                      let tick_combined_evals =
                        Plonk_checks.evals_of_split_evals
                          (module Tick.Field)
                          proof.openings.evals
                          ~rounds:(Nat.to_int Tick.Rounds.n) ~zeta:As_field.zeta
                          ~zetaw
                      in
                      let tick_domain =
                        Plonk_checks.domain
                          (module Tick.Field)
                          domain ~shifts:Common.tick_shifts
                          ~domain_generator:Backend.Tick.Field.domain_generator
                      in
                      let tick_combined_evals =
                        Plonk_types.Evals.to_in_circuit tick_combined_evals
                      in
                      let tick_env =
                        let module Env_bool = struct
                          type t = bool

                          let true_ = true

                          let false_ = false

                          let ( &&& ) = ( && )

                          let ( ||| ) = ( || )

                          let any = List.exists ~f:Fn.id
                        end in
                        let module Env_field = struct
                          include Tick.Field

                          type bool = Env_bool.t

                          let if_ (b : bool) ~then_ ~else_ =
                            if b then then_ () else else_ ()
                        end in
                        Plonk_checks.scalars_env
                          (module Env_bool)
                          (module Env_field)
                          ~endo:Endo.Step_inner_curve.base
                          ~mds:Tick_field_sponge.params.mds
                          ~srs_length_log2:Common.Max_degree.step_log2
                          ~field_of_hex:(fun s ->
                            Kimchi_pasta.Pasta.Bigint256.of_hex_string s
                            |> Kimchi_pasta.Pasta.Fp.of_bigint )
                          ~domain:tick_domain tick_plonk_minimal
                          tick_combined_evals
                      in
                      let combined_inner_product =
                        let open As_field in
                        Wrap.combined_inner_product
                        (* Note: We do not pad here. *)
                          ~actual_proofs_verified:
                            (Nat.Add.create actual_proofs_verified)
                          { evals = proof.openings.evals; public_input = x_hat }
                          ~r ~xi ~zeta ~zetaw
                          ~old_bulletproof_challenges:prev_challenges
                          ~env:tick_env ~domain:tick_domain
                          ~ft_eval1:proof.openings.ft_eval1
                          ~plonk:tick_plonk_minimal
                      in
                      let chal = Challenge.Constant.of_tick_field in
                      let new_bulletproof_challenges, b =
                        let prechals =
                          Array.map (O.opening_prechallenges o) ~f:(fun x ->
                              let x =
                                Scalar_challenge.map
                                  ~f:Challenge.Constant.of_tick_field x
                              in
                              x )
                        in
                        let b = Tick.Field.random () in
                        let prechals =
                          Array.map prechals ~f:Bulletproof_challenge.unpack
                        in

                        (prechals, b)
                      in
                      let plonk =
                        let module Field = struct
                          include Tick.Field

                          type nonrec bool = bool
                        end in
                        Wrap.Type1.derive_plonk
                          (module Field)
                          ~feature_flags:Plonk_types.Features.none
                          ~shift:Shifts.tick1 ~env:tick_env tick_plonk_minimal
                          tick_combined_evals
                      in
                      let shift_value =
                        Shifted_value.Type1.of_field
                          (module Tick.Field)
                          ~shift:Shifts.tick1
                      in
                      let branch_data : Composition_types.Branch_data.t =
                        { proofs_verified =
                            ( match actual_proofs_verified with
                            | Z ->
                                Composition_types.Branch_data.Proofs_verified.N0
                            | S Z ->
                                N1
                            | S (S Z) ->
                                N2
                            | _ ->
                                assert false )
                        ; domain_log2 =
                            Composition_types.Branch_data.Domain_log2.of_int_exn
                              step_vk.domain.log_size_of_group
                        }
                      in
                      let messages_for_next_wrap_proof :
                          _
                          P.Base.Messages_for_next_proof_over_same_field.Wrap.t
                          =
                        { challenge_polynomial_commitment =
                            proof.openings.proof.challenge_polynomial_commitment
                        ; old_bulletproof_challenges =
                            Vector.map
                              prev_statement.proof_state.unfinalized_proofs
                              ~f:(fun t ->
                                t.deferred_values.bulletproof_challenges )
                        }
                      in
                      { proof_state =
                          { deferred_values =
                              { xi
                              ; b = shift_value b
                              ; bulletproof_challenges =
                                  Vector.of_array_and_length_exn
                                    new_bulletproof_challenges Tick.Rounds.n
                              ; combined_inner_product =
                                  shift_value combined_inner_product
                              ; branch_data
                              ; plonk =
                                  { plonk with
                                    zeta = plonk0.zeta
                                  ; alpha = plonk0.alpha
                                  ; beta = chal plonk0.beta
                                  ; gamma = chal plonk0.gamma
                                  ; lookup = Plonk_types.Opt.None
                                  }
                              }
                          ; sponge_digest_before_evaluations =
                              Digest.Constant.of_tick_field
                                sponge_digest_before_evaluations
                          ; messages_for_next_wrap_proof
                          }
                      ; messages_for_next_step_proof =
                          prev_statement.proof_state
                            .messages_for_next_step_proof
                      }
                    in
                    let messages_for_next_wrap_proof_prepared =
                      P.Base.Messages_for_next_proof_over_same_field.Wrap
                      .prepare
                        next_statement.proof_state.messages_for_next_wrap_proof
                    in
                    let%map.Promise next_proof =
                      let (T (input, conv, _conv_inv)) = Impls.Wrap.input () in
                      Common.time "wrap proof" (fun () ->
                          Impls.Wrap.generate_witness_conv
                            ~f:(fun { Impls.Wrap.Proof_inputs.auxiliary_inputs
                                    ; public_inputs
                                    } () ->
                              Backend.Tock.Proof.create_async
                                ~primary:public_inputs
                                ~auxiliary:auxiliary_inputs pk
                                ~message:
                                  ( Vector.map2
                                      (Vector.extend_front_exn
                                         prev_statement.proof_state
                                           .messages_for_next_step_proof
                                           .challenge_polynomial_commitments
                                         max_proofs_verified
                                         (Lazy.force Dummy.Ipa.Wrap.sg) )
                                      messages_for_next_wrap_proof_prepared
                                        .old_bulletproof_challenges
                                      ~f:(fun sg chals ->
                                        { Tock.Proof.Challenge_polynomial
                                          .commitment = sg
                                        ; challenges = Vector.to_array chals
                                        } )
                                  |> Wrap_hack.pad_accumulator ) )
                            ~input_typ:input
                            ~return_typ:(Snarky_backendless.Typ.unit ())
                            (fun x () : unit -> wrap_main (conv x))
                            { messages_for_next_step_proof =
                                prev_statement_with_hashes.proof_state
                                  .messages_for_next_step_proof
                            ; proof_state =
                                { next_statement.proof_state with
                                  messages_for_next_wrap_proof =
                                    Wrap_hack.hash_messages_for_next_wrap_proof
                                      max_proofs_verified
                                      messages_for_next_wrap_proof_prepared
                                ; deferred_values =
                                    { next_statement.proof_state.deferred_values with
                                      plonk =
                                        { next_statement.proof_state
                                            .deferred_values
                                            .plonk
                                          with
                                          lookup = None
                                        ; optional_column_scalars =
                                            { chacha0 = None
                                            ; chacha1 = None
                                            ; chacha2 = None
                                            ; chacha_final = None
                                            ; range_check0 = None
                                            ; range_check1 = None
                                            ; foreign_field_add = None
                                            ; foreign_field_mul = None
                                            ; xor = None
                                            ; rot = None
                                            ; lookup_gate = None
                                            ; runtime_tables = None
                                            }
                                        }
                                    }
                                }
                            } )
                    in
                    ( { proof = next_proof
                      ; statement =
                          Types.Wrap.Statement.to_minimal
                            ~to_option:Plonk_types.Opt.to_option next_statement
                      ; prev_evals =
                          { Plonk_types.All_evals.evals =
                              { public_input = x_hat
                              ; evals = proof.openings.evals
                              }
                          ; ft_eval1 = proof.openings.ft_eval1
                          }
                      }
                      : _ P.Base.Wrap.t )
                  in
                  wrap ~max_proofs_verified:Max_proofs_verified.n
                    full_signature.maxes ~dlog_plonk_index:wrap_vk.commitments
                    wrap_main A_value.to_field_elements ~pairing_vk
                    ~step_domains:b.domains
                    ~pairing_plonk_indices:(Lazy.force step_vks) ~wrap_domains
                    (Impls.Wrap.Keypair.pk (fst (Lazy.force wrap_pk)))
                    proof
                in
                Proof.T
                  { proof with
                    statement =
                      { proof.statement with
                        messages_for_next_step_proof =
                          { proof.statement.messages_for_next_step_proof with
                            app_state = ()
                          }
                      }
                  }
              in
              wrap
            in
            f step_data step_keypair
          in
          let data : _ Types_map.Compiled.t =
            { branches = Branches.n
            ; feature_flags
            ; proofs_verifieds
            ; max_proofs_verified = (module Max_proofs_verified)
            ; public_input = typ
            ; wrap_key = Lazy.map wrap_vk ~f:Verification_key.commitments
            ; wrap_vk = Lazy.map wrap_vk ~f:Verification_key.index
            ; wrap_domains
            ; step_domains
            }
          in
          Types_map.add_exn self data ;
          (prover, wrap_vk, disk_key)
      end

      let step, wrap_vk, wrap_disk_key = M.compile

      module Proof = struct
        type statement = A_value.t

        module Max_local_max_proofs_verified = Max_proofs_verified
        module Max_proofs_verified_vec = Nvector (Max_proofs_verified)
        include Proof.Make (Max_proofs_verified) (Max_local_max_proofs_verified)

        let id = wrap_disk_key

        let verification_key = wrap_vk

        let verify ts =
          verify_promise
            (module Max_proofs_verified)
            (module A_value)
            (Lazy.force verification_key)
            ts

        let statement (T p : t) =
          p.statement.messages_for_next_step_proof.app_state
      end

      let proof_with_stmt =
        let p = Promise.block_on_async_exn (fun () -> step ()) in
=======
      let proof_with_stmt =
        let (), (), p = Promise.block_on_async_exn (fun () -> step ()) in
>>>>>>> 8904a8e8
        ((), p)

      let%test "should not be able to verify invalid proof" =
        Or_error.is_error
        @@ Promise.block_on_async_exn (fun () ->
               Proof.verify_promise [ proof_with_stmt ] )

      module Recurse_on_bad_proof = struct
        open Impls.Step

        let dummy_proof =
          Proof0.dummy Nat.N2.n Nat.N2.n Nat.N2.n ~domain_log2:15

        type _ Snarky_backendless.Request.t +=
          | Proof : (Nat.N2.n, Nat.N2.n) Proof0.t Snarky_backendless.Request.t

        let handler (proof : _ Proof0.t)
            (Snarky_backendless.Request.With { request; respond }) =
          match request with
          | Proof ->
              respond (Provide proof)
          | _ ->
              respond Unhandled

        let tag, _, p, Provers.[ step ] =
          Common.time "compile" (fun () ->
              compile_promise () ~public_input:(Input Typ.unit)
                ~auxiliary_typ:Typ.unit
                ~branches:(module Nat.N1)
                ~max_proofs_verified:(module Nat.N2)
                ~name:"recurse-on-bad" ~constraint_constants
                ~choices:(fun ~self ->
                  [ { identifier = "main"
                    ; feature_flags = Plonk_types.Features.none_bool
                    ; prevs = [ tag; tag ]
                    ; main =
                        (fun { public_input = () } ->
                          let proof =
                            exists (Typ.Internal.ref ()) ~request:(fun () ->
                                Proof )
                          in
                          { previous_proof_statements =
                              [ { public_input = ()
                                ; proof
                                ; proof_must_verify = Boolean.true_
                                }
                              ; { public_input = ()
                                ; proof
                                ; proof_must_verify = Boolean.true_
                                }
                              ]
                          ; public_output = ()
                          ; auxiliary_output = ()
                          } )
                    }
                  ] ) )

        module Proof = (val p)
      end

      let%test "should not be able to create a recursive proof from an invalid \
                proof" =
        try
          let (), (), proof =
            Promise.block_on_async_exn (fun () ->
                Recurse_on_bad_proof.step
                  ~handler:(Recurse_on_bad_proof.handler (snd proof_with_stmt))
                  () )
          in
          Or_error.is_error
          @@ Promise.block_on_async_exn (fun () ->
                 Recurse_on_bad_proof.Proof.verify_promise [ ((), proof) ] )
        with _ -> true
    end )

  let%test_module "domain too small" =
    ( module struct
      open Impls.Step

      module Statement = struct
        type t = Field.t

        let to_field_elements x = [| x |]

        module Constant = struct
          type t = Field.Constant.t [@@deriving bin_io]

          let to_field_elements x = [| x |]
        end
      end

      (* Currently, a circuit must have at least 1 of every type of constraint. *)
      let dummy_constraints () =
        Impl.(
          let x =
            exists Field.typ ~compute:(fun () -> Field.Constant.of_int 3)
          in
          let g =
            exists Step_main_inputs.Inner_curve.typ ~compute:(fun _ ->
                Tick.Inner_curve.(to_affine_exn one) )
          in
          ignore
            ( SC.to_field_checked'
                (module Impl)
                ~num_bits:16
                (Kimchi_backend_common.Scalar_challenge.create x)
              : Field.t * Field.t * Field.t ) ;
          ignore
            ( Step_main_inputs.Ops.scale_fast g ~num_bits:5 (Shifted_value x)
              : Step_main_inputs.Inner_curve.t ) ;
          ignore
            ( Step_main_inputs.Ops.scale_fast g ~num_bits:5 (Shifted_value x)
              : Step_main_inputs.Inner_curve.t ) ;
          ignore
            ( Step_verifier.Scalar_challenge.endo g ~num_bits:4
                (Kimchi_backend_common.Scalar_challenge.create x)
              : Field.t * Field.t ))

      module No_recursion = struct
        module Statement = Statement

        let tag, _, p, Provers.[ step ] =
          Common.time "compile" (fun () ->
              compile_promise () ~public_input:(Input Field.typ)
                ~auxiliary_typ:Typ.unit
                ~branches:(module Nat.N1)
                ~max_proofs_verified:(module Nat.N0)
                ~name:"blockchain-snark"
                ~constraint_constants:
                  (* Dummy values *)
                  { sub_windows_per_window = 0
                  ; ledger_depth = 0
                  ; work_delay = 0
                  ; block_window_duration_ms = 0
                  ; transaction_capacity = Log_2 0
                  ; pending_coinbase_depth = 0
                  ; coinbase_amount = Unsigned.UInt64.of_int 0
                  ; supercharged_coinbase_factor = 0
                  ; account_creation_fee = Unsigned.UInt64.of_int 0
                  ; fork = None
                  }
                ~choices:(fun ~self ->
                  [ { identifier = "main"
                    ; prevs = []
                    ; feature_flags = Plonk_types.Features.none_bool
                    ; main =
                        (fun { public_input = self } ->
                          dummy_constraints () ;
                          Field.Assert.equal self Field.zero ;
                          { previous_proof_statements = []
                          ; public_output = ()
                          ; auxiliary_output = ()
                          } )
                    }
                  ] ) )

        module Proof = (val p)

        let example =
          let (), (), b0 =
            Common.time "b0" (fun () ->
                Promise.block_on_async_exn (fun () -> step Field.Constant.zero) )
          in
          Or_error.ok_exn
            (Promise.block_on_async_exn (fun () ->
                 Proof.verify_promise [ (Field.Constant.zero, b0) ] ) ) ;
          (Field.Constant.zero, b0)

        let example_input, example_proof = example
      end

      module Fake_1_recursion = struct
        module Statement = Statement

        let tag, _, p, Provers.[ step ] =
          Common.time "compile" (fun () ->
              compile_promise () ~public_input:(Input Field.typ)
                ~auxiliary_typ:Typ.unit
                ~branches:(module Nat.N1)
                ~max_proofs_verified:(module Nat.N1)
                ~name:"blockchain-snark"
                ~constraint_constants:
                  (* Dummy values *)
                  { sub_windows_per_window = 0
                  ; ledger_depth = 0
                  ; work_delay = 0
                  ; block_window_duration_ms = 0
                  ; transaction_capacity = Log_2 0
                  ; pending_coinbase_depth = 0
                  ; coinbase_amount = Unsigned.UInt64.of_int 0
                  ; supercharged_coinbase_factor = 0
                  ; account_creation_fee = Unsigned.UInt64.of_int 0
                  ; fork = None
                  }
                ~choices:(fun ~self ->
                  [ { identifier = "main"
                    ; prevs = []
                    ; feature_flags = Plonk_types.Features.none_bool
                    ; main =
                        (fun { public_input = self } ->
                          dummy_constraints () ;
                          Field.Assert.equal self Field.zero ;
                          { previous_proof_statements = []
                          ; public_output = ()
                          ; auxiliary_output = ()
                          } )
                    }
                  ] ) )

        module Proof = (val p)

        let example =
          let (), (), b0 =
            Common.time "b0" (fun () ->
                Promise.block_on_async_exn (fun () -> step Field.Constant.zero) )
          in
          Or_error.ok_exn
            (Promise.block_on_async_exn (fun () ->
                 Proof.verify_promise [ (Field.Constant.zero, b0) ] ) ) ;
          (Field.Constant.zero, b0)

        let example_input, example_proof = example
      end

      module Fake_2_recursion = struct
        module Statement = Statement

        let tag, _, p, Provers.[ step ] =
          Common.time "compile" (fun () ->
              compile_promise () ~public_input:(Input Field.typ)
                ~auxiliary_typ:Typ.unit
                ~branches:(module Nat.N1)
                ~max_proofs_verified:(module Nat.N2)
                ~name:"blockchain-snark"
                ~constraint_constants:
                  (* Dummy values *)
                  { sub_windows_per_window = 0
                  ; ledger_depth = 0
                  ; work_delay = 0
                  ; block_window_duration_ms = 0
                  ; transaction_capacity = Log_2 0
                  ; pending_coinbase_depth = 0
                  ; coinbase_amount = Unsigned.UInt64.of_int 0
                  ; supercharged_coinbase_factor = 0
                  ; account_creation_fee = Unsigned.UInt64.of_int 0
                  ; fork = None
                  }
                ~choices:(fun ~self ->
                  [ { identifier = "main"
                    ; prevs = []
                    ; feature_flags = Plonk_types.Features.none_bool
                    ; main =
                        (fun { public_input = self } ->
                          dummy_constraints () ;
                          Field.Assert.equal self Field.zero ;
                          { previous_proof_statements = []
                          ; public_output = ()
                          ; auxiliary_output = ()
                          } )
                    }
                  ] ) )

        module Proof = (val p)

        let example =
          let (), (), b0 =
            Common.time "b0" (fun () ->
                Promise.block_on_async_exn (fun () -> step Field.Constant.zero) )
          in
          Or_error.ok_exn
            (Promise.block_on_async_exn (fun () ->
                 Proof.verify_promise [ (Field.Constant.zero, b0) ] ) ) ;
          (Field.Constant.zero, b0)

        let example_input, example_proof = example
      end

      module Simple_chain = struct
        module Statement = Statement

        type _ Snarky_backendless.Request.t +=
          | Prev_input : Field.Constant.t Snarky_backendless.Request.t
          | Proof : Side_loaded.Proof.t Snarky_backendless.Request.t
          | Verifier_index :
              Side_loaded.Verification_key.t Snarky_backendless.Request.t

        let handler (prev_input : Field.Constant.t) (proof : _ Proof.t)
            (verifier_index : Side_loaded.Verification_key.t)
            (Snarky_backendless.Request.With { request; respond }) =
          match request with
          | Prev_input ->
              respond (Provide prev_input)
          | Proof ->
              respond (Provide proof)
          | Verifier_index ->
              respond (Provide verifier_index)
          | _ ->
              respond Unhandled

        let side_loaded_tag =
          Side_loaded.create ~name:"foo"
            ~max_proofs_verified:(Nat.Add.create Nat.N2.n)
            ~feature_flags:Plonk_types.Features.none ~typ:Field.typ

        let tag, _, p, Provers.[ step ] =
          Common.time "compile" (fun () ->
              compile_promise () ~public_input:(Input Field.typ)
                ~auxiliary_typ:Typ.unit
                ~branches:(module Nat.N1)
                ~max_proofs_verified:(module Nat.N1)
                ~name:"blockchain-snark"
                ~constraint_constants:
                  (* Dummy values *)
                  { sub_windows_per_window = 0
                  ; ledger_depth = 0
                  ; work_delay = 0
                  ; block_window_duration_ms = 0
                  ; transaction_capacity = Log_2 0
                  ; pending_coinbase_depth = 0
                  ; coinbase_amount = Unsigned.UInt64.of_int 0
                  ; supercharged_coinbase_factor = 0
                  ; account_creation_fee = Unsigned.UInt64.of_int 0
                  ; fork = None
                  }
                ~choices:(fun ~self ->
                  [ { identifier = "main"
                    ; prevs = [ side_loaded_tag ]
                    ; feature_flags = Plonk_types.Features.none_bool
                    ; main =
                        (fun { public_input = self } ->
                          let prev =
                            exists Field.typ ~request:(fun () -> Prev_input)
                          in
                          let proof =
                            exists (Typ.Internal.ref ()) ~request:(fun () ->
                                Proof )
                          in
                          let vk =
                            exists (Typ.Internal.ref ()) ~request:(fun () ->
                                Verifier_index )
                          in
                          as_prover (fun () ->
                              let vk = As_prover.Ref.get vk in
                              Side_loaded.in_prover side_loaded_tag vk ) ;
                          let vk =
                            exists Side_loaded_verification_key.typ
                              ~compute:(fun () -> As_prover.Ref.get vk)
                          in
                          Side_loaded.in_circuit side_loaded_tag vk ;
                          let is_base_case = Field.equal Field.zero self in
                          let self_correct = Field.(equal (one + prev) self) in
                          Boolean.Assert.any [ self_correct; is_base_case ] ;
                          { previous_proof_statements =
                              [ { public_input = prev
                                ; proof
                                ; proof_must_verify = Boolean.true_
                                }
                              ]
                          ; public_output = ()
                          ; auxiliary_output = ()
                          } )
                    }
                  ] ) )

        module Proof = (val p)

        let example1 =
          let (), (), b1 =
            Common.time "b1" (fun () ->
                Promise.block_on_async_exn (fun () ->
                    step
                      ~handler:
                        (handler No_recursion.example_input
                           (Side_loaded.Proof.of_proof
                              No_recursion.example_proof )
                           (Side_loaded.Verification_key.of_compiled
                              No_recursion.tag ) )
                      Field.Constant.one ) )
          in
          Or_error.ok_exn
            (Promise.block_on_async_exn (fun () ->
                 Proof.verify_promise [ (Field.Constant.one, b1) ] ) ) ;
          (Field.Constant.one, b1)

        let example2 =
          let (), (), b2 =
            Common.time "b2" (fun () ->
                Promise.block_on_async_exn (fun () ->
                    step
                      ~handler:
                        (handler Fake_1_recursion.example_input
                           (Side_loaded.Proof.of_proof
                              Fake_1_recursion.example_proof )
                           (Side_loaded.Verification_key.of_compiled
                              Fake_1_recursion.tag ) )
                      Field.Constant.one ) )
          in
          Or_error.ok_exn
            (Promise.block_on_async_exn (fun () ->
                 Proof.verify_promise [ (Field.Constant.one, b2) ] ) ) ;
          (Field.Constant.one, b2)

        let example3 =
          let (), (), b3 =
            Common.time "b3" (fun () ->
                Promise.block_on_async_exn (fun () ->
                    step
                      ~handler:
                        (handler Fake_2_recursion.example_input
                           (Side_loaded.Proof.of_proof
                              Fake_2_recursion.example_proof )
                           (Side_loaded.Verification_key.of_compiled
                              Fake_2_recursion.tag ) )
                      Field.Constant.one ) )
          in
          Or_error.ok_exn
            (Promise.block_on_async_exn (fun () ->
                 Proof.verify_promise [ (Field.Constant.one, b3) ] ) ) ;
          (Field.Constant.one, b3)
      end
    end )

  let%test_module "side-loaded with feature flags" =
    ( module struct
      open Impls.Step

      module Statement = struct
        type t = Field.t

        let to_field_elements x = [| x |]

        module Constant = struct
          type t = Field.Constant.t [@@deriving bin_io]

          let to_field_elements x = [| x |]
        end
      end

      (* Currently, a circuit must have at least 1 of every type of constraint. *)
      let dummy_constraints () =
        Impl.(
          let x =
            exists Field.typ ~compute:(fun () -> Field.Constant.of_int 3)
          in
          let g =
            exists Step_main_inputs.Inner_curve.typ ~compute:(fun _ ->
                Tick.Inner_curve.(to_affine_exn one) )
          in
          ignore
            ( SC.to_field_checked'
                (module Impl)
                ~num_bits:16
                (Kimchi_backend_common.Scalar_challenge.create x)
              : Field.t * Field.t * Field.t ) ;
          ignore
            ( Step_main_inputs.Ops.scale_fast g ~num_bits:5 (Shifted_value x)
              : Step_main_inputs.Inner_curve.t ) ;
          ignore
            ( Step_main_inputs.Ops.scale_fast g ~num_bits:5 (Shifted_value x)
              : Step_main_inputs.Inner_curve.t ) ;
          ignore
            ( Step_verifier.Scalar_challenge.endo g ~num_bits:4
                (Kimchi_backend_common.Scalar_challenge.create x)
              : Field.t * Field.t ))

      module No_recursion = struct
        module Statement = Statement

        let tag, _, p, Provers.[ step ] =
          Common.time "compile" (fun () ->
              compile_promise () ~public_input:(Input Field.typ)
                ~auxiliary_typ:Typ.unit
                ~branches:(module Nat.N1)
                ~max_proofs_verified:(module Nat.N0)
                ~name:"blockchain-snark"
                ~constraint_constants:
                  (* Dummy values *)
                  { sub_windows_per_window = 0
                  ; ledger_depth = 0
                  ; work_delay = 0
                  ; block_window_duration_ms = 0
                  ; transaction_capacity = Log_2 0
                  ; pending_coinbase_depth = 0
                  ; coinbase_amount = Unsigned.UInt64.of_int 0
                  ; supercharged_coinbase_factor = 0
                  ; account_creation_fee = Unsigned.UInt64.of_int 0
                  ; fork = None
                  }
                ~choices:(fun ~self ->
                  [ { identifier = "main"
                    ; prevs = []
                    ; feature_flags = Plonk_types.Features.none_bool
                    ; main =
                        (fun { public_input = self } ->
                          dummy_constraints () ;
                          Field.Assert.equal self Field.zero ;
                          { previous_proof_statements = []
                          ; public_output = ()
                          ; auxiliary_output = ()
                          } )
                    }
                  ] ) )

        module Proof = (val p)

        let example =
          let (), (), b0 =
            Common.time "b0" (fun () ->
                Promise.block_on_async_exn (fun () -> step Field.Constant.zero) )
          in
          Or_error.ok_exn
            (Promise.block_on_async_exn (fun () ->
                 Proof.verify_promise [ (Field.Constant.zero, b0) ] ) ) ;
          (Field.Constant.zero, b0)

        let example_input, example_proof = example
      end

      module Fake_1_recursion = struct
        module Statement = Statement

        let tag, _, p, Provers.[ step ] =
          Common.time "compile" (fun () ->
              compile_promise () ~public_input:(Input Field.typ)
                ~auxiliary_typ:Typ.unit
                ~branches:(module Nat.N1)
                ~max_proofs_verified:(module Nat.N1)
                ~name:"blockchain-snark"
                ~constraint_constants:
                  (* Dummy values *)
                  { sub_windows_per_window = 0
                  ; ledger_depth = 0
                  ; work_delay = 0
                  ; block_window_duration_ms = 0
                  ; transaction_capacity = Log_2 0
                  ; pending_coinbase_depth = 0
                  ; coinbase_amount = Unsigned.UInt64.of_int 0
                  ; supercharged_coinbase_factor = 0
                  ; account_creation_fee = Unsigned.UInt64.of_int 0
                  ; fork = None
                  }
                ~choices:(fun ~self ->
                  [ { identifier = "main"
                    ; prevs = []
                    ; feature_flags = Plonk_types.Features.none_bool
                    ; main =
                        (fun { public_input = self } ->
                          dummy_constraints () ;
                          Field.Assert.equal self Field.zero ;
                          { previous_proof_statements = []
                          ; public_output = ()
                          ; auxiliary_output = ()
                          } )
                    }
                  ] ) )

        module Proof = (val p)

        let example =
          let (), (), b0 =
            Common.time "b0" (fun () ->
                Promise.block_on_async_exn (fun () -> step Field.Constant.zero) )
          in
          Or_error.ok_exn
            (Promise.block_on_async_exn (fun () ->
                 Proof.verify_promise [ (Field.Constant.zero, b0) ] ) ) ;
          (Field.Constant.zero, b0)

        let example_input, example_proof = example
      end

      module Fake_2_recursion = struct
        module Statement = Statement

        let tag, _, p, Provers.[ step ] =
          Common.time "compile" (fun () ->
              compile_promise () ~public_input:(Input Field.typ)
                ~auxiliary_typ:Typ.unit
                ~branches:(module Nat.N1)
                ~max_proofs_verified:(module Nat.N2)
                ~name:"blockchain-snark"
                ~constraint_constants:
                  (* Dummy values *)
                  { sub_windows_per_window = 0
                  ; ledger_depth = 0
                  ; work_delay = 0
                  ; block_window_duration_ms = 0
                  ; transaction_capacity = Log_2 0
                  ; pending_coinbase_depth = 0
                  ; coinbase_amount = Unsigned.UInt64.of_int 0
                  ; supercharged_coinbase_factor = 0
                  ; account_creation_fee = Unsigned.UInt64.of_int 0
                  ; fork = None
                  }
                ~choices:(fun ~self ->
                  [ { identifier = "main"
                    ; prevs = []
                    ; feature_flags = Plonk_types.Features.none_bool
                    ; main =
                        (fun { public_input = self } ->
                          dummy_constraints () ;
                          Field.Assert.equal self Field.zero ;
                          { previous_proof_statements = []
                          ; public_output = ()
                          ; auxiliary_output = ()
                          } )
                    }
                  ] ) )

        module Proof = (val p)

        let example =
          let (), (), b0 =
            Common.time "b0" (fun () ->
                Promise.block_on_async_exn (fun () -> step Field.Constant.zero) )
          in
          Or_error.ok_exn
            (Promise.block_on_async_exn (fun () ->
                 Proof.verify_promise [ (Field.Constant.zero, b0) ] ) ) ;
          (Field.Constant.zero, b0)

        let example_input, example_proof = example
      end

      module Simple_chain = struct
        module Statement = Statement

        type _ Snarky_backendless.Request.t +=
          | Prev_input : Field.Constant.t Snarky_backendless.Request.t
          | Proof : Side_loaded.Proof.t Snarky_backendless.Request.t
          | Verifier_index :
              Side_loaded.Verification_key.t Snarky_backendless.Request.t

        let handler (prev_input : Field.Constant.t) (proof : _ Proof.t)
            (verifier_index : Side_loaded.Verification_key.t)
            (Snarky_backendless.Request.With { request; respond }) =
          match request with
          | Prev_input ->
              respond (Provide prev_input)
          | Proof ->
              respond (Provide proof)
          | Verifier_index ->
              respond (Provide verifier_index)
          | _ ->
              respond Unhandled

        let maybe_features =
          Plonk_types.Features.(
            map none ~f:(fun _ -> Plonk_types.Opt.Flag.Maybe))

        let side_loaded_tag =
          Side_loaded.create ~name:"foo"
            ~max_proofs_verified:(Nat.Add.create Nat.N2.n)
            ~feature_flags:maybe_features ~typ:Field.typ

        let tag, _, p, Provers.[ step ] =
          Common.time "compile" (fun () ->
              compile_promise () ~public_input:(Input Field.typ)
                ~auxiliary_typ:Typ.unit
                ~branches:(module Nat.N1)
                ~max_proofs_verified:(module Nat.N1)
                ~name:"blockchain-snark"
                ~constraint_constants:
                  (* Dummy values *)
                  { sub_windows_per_window = 0
                  ; ledger_depth = 0
                  ; work_delay = 0
                  ; block_window_duration_ms = 0
                  ; transaction_capacity = Log_2 0
                  ; pending_coinbase_depth = 0
                  ; coinbase_amount = Unsigned.UInt64.of_int 0
                  ; supercharged_coinbase_factor = 0
                  ; account_creation_fee = Unsigned.UInt64.of_int 0
                  ; fork = None
                  }
                ~choices:(fun ~self ->
                  [ { identifier = "main"
                    ; prevs = [ side_loaded_tag ]
                    ; feature_flags = Plonk_types.Features.none_bool
                    ; main =
                        (fun { public_input = self } ->
                          let prev =
                            exists Field.typ ~request:(fun () -> Prev_input)
                          in
                          let proof =
                            exists (Typ.Internal.ref ()) ~request:(fun () ->
                                Proof )
                          in
                          let vk =
                            exists (Typ.Internal.ref ()) ~request:(fun () ->
                                Verifier_index )
                          in
                          as_prover (fun () ->
                              let vk = As_prover.Ref.get vk in
                              Side_loaded.in_prover side_loaded_tag vk ) ;
                          let vk =
                            exists Side_loaded_verification_key.typ
                              ~compute:(fun () -> As_prover.Ref.get vk)
                          in
                          Side_loaded.in_circuit side_loaded_tag vk ;
                          let is_base_case = Field.equal Field.zero self in
                          let self_correct = Field.(equal (one + prev) self) in
                          Boolean.Assert.any [ self_correct; is_base_case ] ;
                          { previous_proof_statements =
                              [ { public_input = prev
                                ; proof
                                ; proof_must_verify = Boolean.true_
                                }
                              ]
                          ; public_output = ()
                          ; auxiliary_output = ()
                          } )
                    }
                  ] ) )

        module Proof = (val p)

        let example1 =
          let (), (), b1 =
            Common.time "b1" (fun () ->
                Promise.block_on_async_exn (fun () ->
                    step
                      ~handler:
                        (handler No_recursion.example_input
                           (Side_loaded.Proof.of_proof
                              No_recursion.example_proof )
                           (Side_loaded.Verification_key.of_compiled
                              No_recursion.tag ) )
                      Field.Constant.one ) )
          in
          Or_error.ok_exn
            (Promise.block_on_async_exn (fun () ->
                 Proof.verify_promise [ (Field.Constant.one, b1) ] ) ) ;
          (Field.Constant.one, b1)

        let example2 =
          let (), (), b2 =
            Common.time "b2" (fun () ->
                Promise.block_on_async_exn (fun () ->
                    step
                      ~handler:
                        (handler Fake_1_recursion.example_input
                           (Side_loaded.Proof.of_proof
                              Fake_1_recursion.example_proof )
                           (Side_loaded.Verification_key.of_compiled
                              Fake_1_recursion.tag ) )
                      Field.Constant.one ) )
          in
          Or_error.ok_exn
            (Promise.block_on_async_exn (fun () ->
                 Proof.verify_promise [ (Field.Constant.one, b2) ] ) ) ;
          (Field.Constant.one, b2)

        let example3 =
          let (), (), b3 =
            Common.time "b3" (fun () ->
                Promise.block_on_async_exn (fun () ->
                    step
                      ~handler:
                        (handler Fake_2_recursion.example_input
                           (Side_loaded.Proof.of_proof
                              Fake_2_recursion.example_proof )
                           (Side_loaded.Verification_key.of_compiled
                              Fake_2_recursion.tag ) )
                      Field.Constant.one ) )
          in
          Or_error.ok_exn
            (Promise.block_on_async_exn (fun () ->
                 Proof.verify_promise [ (Field.Constant.one, b3) ] ) ) ;
          (Field.Constant.one, b3)
      end
    end )
end

include Wire_types.Make (Make_sig) (Make_str)<|MERGE_RESOLUTION|>--- conflicted
+++ resolved
@@ -334,15 +334,18 @@
            * (   ( ( Impls.Wrap.Field.t
                    , Wrap_verifier.Challenge.t Kimchi_types.scalar_challenge
                    , Wrap_verifier.Other_field.Packed.t Shifted_value.Type1.t
-                   , ( ( Impls.Wrap.Impl.Field.t
-                         Composition_types.Scalar_challenge.t
-                       , Impls.Wrap.Impl.Field.t Shifted_value.Type1.t )
+                   , ( Wrap_verifier.Other_field.Packed.t Shifted_value.Type1.t
+                     , Impls.Wrap.Boolean.var )
+                     Plonk_types.Opt.t
+                   , ( Impls.Wrap.Impl.Field.t
+                       Composition_types.Scalar_challenge.t
                        Composition_types.Wrap.Proof_state.Deferred_values.Plonk
                        .In_circuit
                        .Lookup
                        .t
                      , Impls.Wrap.Boolean.var )
-                     Pickles_types__Plonk_types.Opt.t )
+                     Pickles_types__Plonk_types.Opt.t
+                   , Impls.Wrap.Boolean.var )
                    Composition_types.Wrap.Proof_state.Deferred_values.Plonk
                    .In_circuit
                    .t
@@ -365,21 +368,24 @@
     ; tweak_statement :
         'actual_proofs_verified 'b 'e.
            ( Import.Challenge.Constant.t
-           , Import.Challenge.Constant.t Import.Scalar_challenge.t
+           , Import.Challenge.Constant.t Import.Types.Scalar_challenge.t
            , Backend.Tick.Field.t Pickles_types.Shifted_value.Type1.t
-           , ( ( Import.Challenge.Constant.t Import.Scalar_challenge.t
-               , Backend.Tick.Field.t Pickles_types.Shifted_value.Type1.t )
+           , ( Backend.Tick.Field.t Pickles_types.Shifted_value.Type1.t
+             , bool )
+             Import.Types.Opt.t
+           , ( Import.Challenge.Constant.t Import.Types.Scalar_challenge.t
                Composition_types.Wrap.Proof_state.Deferred_values.Plonk
                .In_circuit
                .Lookup
                .t
              , bool )
              Import.Types.Opt.t
+           , bool
            , 'max_proofs_verified
              Proof.Base.Messages_for_next_proof_over_same_field.Wrap.t
            , (int64, Composition_types.Digest.Limbs.n) Pickles_types.Vector.vec
            , ( 'b
-             , ( Kimchi_pasta__Pallas_based_plonk.Proof.G.Affine.t
+             , ( Kimchi_pasta.Pallas_based_plonk.Proof.G.Affine.t
                , 'actual_proofs_verified )
                Pickles_types.Vector.t
              , ( ( Import.Challenge.Constant.t Import.Scalar_challenge.t
@@ -388,30 +394,33 @@
                  Pickles_types.Vector.t
                , 'actual_proofs_verified )
                Pickles_types.Vector.t )
-             Pickles__Proof.Base.Messages_for_next_proof_over_same_field.Step.t
+             Proof.Base.Messages_for_next_proof_over_same_field.Step.t
            , Import.Challenge.Constant.t Import.Types.Scalar_challenge.t
              Import.Types.Bulletproof_challenge.t
              Import.Types.Step_bp_vec.t
            , Import.Types.Branch_data.t )
            Import.Types.Wrap.Statement.In_circuit.t
         -> ( Import.Challenge.Constant.t
-           , Import.Challenge.Constant.t Import.Scalar_challenge.t
+           , Import.Challenge.Constant.t Import.Types.Scalar_challenge.t
            , Backend.Tick.Field.t Pickles_types.Shifted_value.Type1.t
-           , ( ( Import.Challenge.Constant.t Import.Scalar_challenge.t
-               , Backend.Tick.Field.t Pickles_types.Shifted_value.Type1.t )
+           , ( Backend.Tick.Field.t Pickles_types.Shifted_value.Type1.t
+             , bool )
+             Import.Types.Opt.t
+           , ( Import.Challenge.Constant.t Import.Types.Scalar_challenge.t
                Composition_types.Wrap.Proof_state.Deferred_values.Plonk
                .In_circuit
                .Lookup
                .t
              , bool )
              Import.Types.Opt.t
+           , bool
            , 'max_proofs_verified
              Proof.Base.Messages_for_next_proof_over_same_field.Wrap.t
            , ( Limb_vector.Constant.Hex64.t
              , Composition_types.Digest.Limbs.n )
              Pickles_types.Vector.vec
            , ( 'b
-             , ( Kimchi_pasta__Pallas_based_plonk.Proof.G.Affine.t
+             , ( Kimchi_pasta.Pallas_based_plonk.Proof.G.Affine.t
                , 'actual_proofs_verified )
                Pickles_types.Vector.t
              , ( ( Import.Challenge.Constant.t Import.Scalar_challenge.t
@@ -420,7 +429,7 @@
                  Pickles_types.Vector.t
                , 'actual_proofs_verified )
                Pickles_types.Vector.t )
-             Pickles__Proof.Base.Messages_for_next_proof_over_same_field.Step.t
+             Proof.Base.Messages_for_next_proof_over_same_field.Step.t
            , Import.Challenge.Constant.t Import.Types.Scalar_challenge.t
              Import.Types.Bulletproof_challenge.t
              Import.Types.Step_bp_vec.t
@@ -833,16 +842,12 @@
       in
       Timer.clock __LOC__ ;
       let wrap_requests, wrap_main =
-<<<<<<< HEAD
-        let srs = Tick.Keypair.load_urs () in
-        Wrap_main.wrap_main ~feature_flags ~srs full_signature prev_varss_length
-          step_vks proofs_verifieds step_domains max_proofs_verified
-=======
         match override_wrap_main with
         | None ->
             let srs = Tick.Keypair.load_urs () in
-            Wrap_main.wrap_main ~srs full_signature prev_varss_length step_vks
-              proofs_verifieds step_domains max_proofs_verified
+            Wrap_main.wrap_main ~feature_flags ~srs full_signature
+              prev_varss_length step_vks proofs_verifieds step_domains
+              max_proofs_verified
         | Some { wrap_main; tweak_statement = _ } ->
             (* Instead of creating a proof using the pickles wrap circuit, we
                have been asked to create proof in an 'adversarial' way, where
@@ -854,7 +859,6 @@
             *)
             wrap_main wrap_domains full_signature prev_varss_length step_vks
               proofs_verifieds step_domains max_proofs_verified
->>>>>>> 8904a8e8
       in
       Timer.clock __LOC__ ;
       let (wrap_pk, wrap_vk), disk_key =
@@ -985,12 +989,8 @@
                     Some tweak_statement
               in
               Wrap.wrap ~max_proofs_verified:Max_proofs_verified.n
-<<<<<<< HEAD
                 ~feature_flags ~actual_feature_flags:b.feature_flags
-                full_signature.maxes wrap_requests
-=======
                 full_signature.maxes wrap_requests ?tweak_statement
->>>>>>> 8904a8e8
                 ~dlog_plonk_index:wrap_vk.commitments wrap_main ~typ ~step_vk
                 ~step_plonk_indices:(Lazy.force step_vks) ~actual_wrap_domains
                 (Impls.Wrap.Keypair.pk (fst (Lazy.force wrap_pk)))
@@ -3090,12 +3090,7 @@
 
       let rule self : _ Inductive_rule.t =
         { identifier = "main"
-<<<<<<< HEAD
-        ; feature_flags = Plonk_types.Features.none_bool
-        ; prevs = [ tag; tag ]
-=======
         ; prevs = [ self; self ]
->>>>>>> 8904a8e8
         ; main =
             (fun { public_input = () } ->
               let dummy_proof =
@@ -3115,7 +3110,7 @@
               ; public_output = ()
               ; auxiliary_output = ()
               } )
-        ; uses_lookup = false
+        ; feature_flags = Plonk_types.Features.none_bool
         }
 
       let override_wrap_main =
@@ -3221,758 +3216,8 @@
 
       module Proof = (val p)
 
-<<<<<<< HEAD
-          (* TODO Think this is right.. *)
-        end
-
-        let compile :
-            (   unit
-             -> (Max_proofs_verified.n, Max_proofs_verified.n) Proof.t Promise.t
-            )
-            * _
-            * _ =
-          let self = tag in
-          let snark_keys_header kind constraint_system_hash =
-            { Snark_keys_header.header_version =
-                Snark_keys_header.header_version
-            ; kind
-            ; constraint_constants
-            ; commits =
-                { mina = Mina_version.commit_id
-                ; marlin = Mina_version.marlin_commit_id
-                }
-            ; length = (* This is a dummy, it gets filled in on read/write. *) 0
-            ; commit_date = Mina_version.commit_date
-            ; constraint_system_hash
-            ; identifying_hash =
-                (* TODO: Proper identifying hash. *)
-                constraint_system_hash
-            }
-          in
-          let T = Max_proofs_verified.eq in
-          let prev_varss_n = Branches.n in
-          let prev_varss_length : _ Length.t = S Z in
-          let T = Nat.eq_exn prev_varss_n Branches.n in
-          let padded, (module Maxes) =
-            max_local_max_proofs_verifieds
-              (module Max_proofs_verified)
-              prev_varss_length [ rule ] ~self:self.id
-          in
-          let full_signature =
-            { Full_signature.padded; maxes = (module Maxes) }
-          in
-          let feature_flags = Plonk_types.Features.none in
-          let actual_feature_flags = Plonk_types.Features.none_bool in
-          let wrap_domains =
-            let module M =
-              Wrap_domains.Make (A) (A_value) (A) (A_value) (A) (A_value)
-            in
-            M.f full_signature prev_varss_n prev_varss_length ~feature_flags
-              ~max_proofs_verified:(module Max_proofs_verified)
-          in
-          let module Branch_data = struct
-            type ('vars, 'vals, 'n, 'm) t =
-              ( A.t
-              , A_value.t
-              , A.t
-              , A_value.t
-              , A.t
-              , A_value.t
-              , Max_proofs_verified.n
-              , Branches.n
-              , 'vars
-              , 'vals
-              , 'n
-              , 'm )
-              Step_branch_data.t
-          end in
-          let proofs_verifieds = Vector.[ 2 ] in
-          let (T inner_step_data as step_data) =
-            Step_branch_data.create ~index:0 ~feature_flags
-              ~actual_feature_flags ~max_proofs_verified:Max_proofs_verified.n
-              ~branches:Branches.n ~self ~public_input:(Input typ)
-              ~auxiliary_typ:typ A.to_field_elements A_value.to_field_elements
-              rule ~wrap_domains ~proofs_verifieds
-          in
-          let step_domains = Vector.[ inner_step_data.domains ] in
-          let step_keypair =
-            let etyp =
-              Impls.Step.input ~feature_flags
-                ~proofs_verified:Max_proofs_verified.n
-                ~wrap_rounds:Tock.Rounds.n
-            in
-            let (T (typ, _conv, conv_inv)) = etyp in
-            let main () () =
-              let res = inner_step_data.main ~step_domains () in
-              Impls.Step.with_label "conv_inv" (fun () -> conv_inv res)
-            in
-            let open Impls.Step in
-            let k_p =
-              lazy
-                (let cs =
-                   constraint_system ~input_typ:Typ.unit ~return_typ:typ main
-                 in
-                 let cs_hash = Md5.to_hex (R1CS_constraint_system.digest cs) in
-                 ( Type_equal.Id.uid self.id
-                 , snark_keys_header
-                     { type_ = "step-proving-key"
-                     ; identifier = inner_step_data.rule.identifier
-                     }
-                     cs_hash
-                 , inner_step_data.index
-                 , cs ) )
-            in
-            let k_v =
-              lazy
-                (let id, _header, index, cs = Lazy.force k_p in
-                 let digest = R1CS_constraint_system.digest cs in
-                 ( id
-                 , snark_keys_header
-                     { type_ = "step-verification-key"
-                     ; identifier = inner_step_data.rule.identifier
-                     }
-                     (Md5.to_hex digest)
-                 , index
-                 , digest ) )
-            in
-            Cache.Step.read_or_generate
-              ~prev_challenges:
-                (Nat.to_int (fst inner_step_data.proofs_verified))
-              [] k_p k_v
-              (Snarky_backendless.Typ.unit ())
-              typ main
-          in
-          let step_vks =
-            let module V = H4.To_vector (Lazy_keys) in
-            lazy
-              (Vector.map [ step_keypair ] ~f:(fun (_, vk) ->
-                   Tick.Keypair.vk_commitments (fst (Lazy.force vk)) ) )
-          in
-          let wrap_main _ =
-            let module SC' = SC in
-            let open Impls.Wrap in
-            let open Wrap_main_inputs in
-            let open Wrap_main in
-            let x =
-              exists Field.typ ~compute:(fun () -> Field.Constant.of_int 3)
-            in
-            let y =
-              exists Field.typ ~compute:(fun () -> Field.Constant.of_int 0)
-            in
-            let z =
-              exists Field.typ ~compute:(fun () -> Field.Constant.of_int 0)
-            in
-            let g = Inner_curve.one in
-            let sponge = Sponge.create sponge_params in
-            Sponge.absorb sponge x ;
-            ignore (Sponge.squeeze_field sponge : Field.t) ;
-            ignore
-              ( SC'.to_field_checked'
-                  (module Impl)
-                  ~num_bits:16
-                  (Kimchi_backend_common.Scalar_challenge.create x)
-                : Field.t * Field.t * Field.t ) ;
-            ignore
-              (Ops.scale_fast g ~num_bits:5 (Shifted_value x) : Inner_curve.t) ;
-            ignore
-              ( Wrap_verifier.Scalar_challenge.endo g ~num_bits:4
-                  (Kimchi_backend_common.Scalar_challenge.create x)
-                : Field.t * Field.t ) ;
-            for i = 0 to 61000 do
-              assert_r1cs x y z
-            done
-          in
-          let (wrap_pk, wrap_vk), disk_key =
-            let open Impls.Wrap in
-            let (T (typ, conv, _conv_inv)) = input () in
-            let main x () : unit = wrap_main (conv x) in
-            let self_id = Type_equal.Id.uid self.id in
-            let disk_key_prover =
-              lazy
-                (let cs =
-                   constraint_system ~input_typ:typ ~return_typ:Typ.unit main
-                 in
-                 let cs_hash = Md5.to_hex (R1CS_constraint_system.digest cs) in
-                 ( self_id
-                 , snark_keys_header
-                     { type_ = "wrap-proving-key"; identifier = "" }
-                     cs_hash
-                 , cs ) )
-            in
-            let disk_key_verifier =
-              lazy
-                (let id, _header, cs = Lazy.force disk_key_prover in
-                 let digest = R1CS_constraint_system.digest cs in
-                 ( id
-                 , snark_keys_header
-                     { type_ = "wrap-verification-key"; identifier = "" }
-                     (Md5.to_hex digest)
-                 , digest ) )
-            in
-            let r =
-              Common.time "wrap read or generate " (fun () ->
-                  Cache.Wrap.read_or_generate ~prev_challenges:2 []
-                    disk_key_prover disk_key_verifier typ Typ.unit main )
-            in
-            (r, disk_key_verifier)
-          in
-          let wrap_vk = Lazy.map wrap_vk ~f:fst in
-          let module S = Step.Make (A) (A_value) (Max_proofs_verified) in
-          let prover =
-            let module Z = H4.Zip (Branch_data) (E04 (Impls.Step.Keypair)) in
-            let f :
-                   ( unit * (unit * unit)
-                   , unit * (unit * unit)
-                   , Nat.N2.n * (Nat.N2.n * unit)
-                   , Nat.N1.n * (Nat.N1.n * unit) )
-                   Branch_data.t
-                -> Lazy_keys.t
-                -> unit
-                -> (Max_proofs_verified.n, Max_proofs_verified.n) Proof.t
-                   Promise.t =
-             fun (T b as branch_data) (step_pk, step_vk) () ->
-              let (( module
-                    Req )
-                    : (Max_proofs_verified.n, Maxes.ns) Requests.Wrap.t ) =
-                Requests.Wrap.create ()
-              in
-              let (module Requests) = b.requests in
-              let _, prev_vars_length = b.proofs_verified in
-              let step =
-                let wrap_vk = Lazy.force wrap_vk in
-                S.f branch_data () ~feature_flags ~prevs_length:prev_vars_length
-                  ~self ~public_input:(Input typ)
-                  ~auxiliary_typ:Impls.Step.Typ.unit ~step_domains
-                  ~self_dlog_plonk_index:wrap_vk.commitments
-                  (Impls.Step.Keypair.pk (fst (Lazy.force step_pk)))
-                  wrap_vk.index
-              in
-              let pairing_vk = fst (Lazy.force step_vk) in
-              let wrap =
-                let wrap_vk = Lazy.force wrap_vk in
-                let%bind.Promise proof, (), (), _ =
-                  step ~maxes:(module Maxes)
-                in
-                let proof =
-                  { proof with
-                    statement =
-                      { proof.statement with
-                        messages_for_next_wrap_proof =
-                          pad_messages_for_next_wrap_proof
-                            (module Maxes)
-                            proof.statement.messages_for_next_wrap_proof
-                      }
-                  }
-                in
-                let%map.Promise proof =
-                  let module Pairing_acc = Tock.Inner_curve.Affine in
-                  (* The prover for wrapping a proof *)
-                  let wrap (type actual_branching)
-                      ~(max_proofs_verified : Max_proofs_verified.n Nat.t)
-                      (module Max_local_max_proofs_verifieds : Hlist.Maxes.S
-                        with type ns = Maxes.ns
-                         and type length = Max_proofs_verified.n )
-                      ~dlog_plonk_index wrap_main to_field_elements ~pairing_vk
-                      ~step_domains ~wrap_domains ~pairing_plonk_indices pk
-                      ({ statement = prev_statement
-                       ; prev_evals
-                       ; proof
-                       ; index = which_index
-                       } :
-                        ( _
-                        , _
-                        , (_, actual_branching) Vector.t
-                        , (_, actual_branching) Vector.t
-                        , Maxes.ns
-                          H1.T
-                            (P.Base.Messages_for_next_proof_over_same_field.Wrap)
-                          .t
-                        , ( ( Tock.Field.t
-                            , Tock.Field.t array )
-                            Plonk_types.All_evals.t
-                          , Max_proofs_verified.n )
-                          Vector.t )
-                        P.Base.Step.t ) =
-                    let prev_messages_for_next_wrap_proof =
-                      let module M =
-                        H1.Map
-                          (P.Base.Messages_for_next_proof_over_same_field.Wrap)
-                          (P.Base.Messages_for_next_proof_over_same_field.Wrap
-                           .Prepared)
-                          (struct
-                            let f =
-                              P.Base.Messages_for_next_proof_over_same_field
-                              .Wrap
-                              .prepare
-                          end)
-                      in
-                      M.f prev_statement.messages_for_next_wrap_proof
-                    in
-                    let prev_statement_with_hashes : _ Types.Step.Statement.t =
-                      { proof_state =
-                          { prev_statement.proof_state with
-                            messages_for_next_step_proof =
-                              (* TODO: Careful here... the length of
-                                 old_buletproof_challenges inside the messages_for_next_step_proof
-                                 might not be correct *)
-                              Common.hash_messages_for_next_step_proof
-                                ~app_state:to_field_elements
-                                (P.Base.Messages_for_next_proof_over_same_field
-                                 .Step
-                                 .prepare ~dlog_plonk_index
-                                   prev_statement.proof_state
-                                     .messages_for_next_step_proof )
-                          }
-                      ; messages_for_next_wrap_proof =
-                          (let module M =
-                             H1.Map
-                               (P.Base.Messages_for_next_proof_over_same_field
-                                .Wrap
-                                .Prepared)
-                               (E01 (Digest.Constant))
-                               (struct
-                                 let f (type n)
-                                     (m :
-                                       n
-                                       P.Base
-                                       .Messages_for_next_proof_over_same_field
-                                       .Wrap
-                                       .Prepared
-                                       .t ) =
-                                   let T =
-                                     Nat.eq_exn max_proofs_verified
-                                       (Vector.length
-                                          m.old_bulletproof_challenges )
-                                   in
-                                   Wrap_hack.hash_messages_for_next_wrap_proof
-                                     max_proofs_verified m
-                               end)
-                           in
-                          let module V = H1.To_vector (Digest.Constant) in
-                          V.f Max_local_max_proofs_verifieds.length
-                            (M.f prev_messages_for_next_wrap_proof) )
-                      }
-                    in
-                    let module O = Tick.Oracles in
-                    let public_input =
-                      tick_public_input_of_statement
-                        ~feature_flags:Plonk_types.Features.none
-                        ~max_proofs_verified prev_statement_with_hashes
-                    in
-                    let prev_challenges =
-                      Vector.map ~f:Ipa.Step.compute_challenges
-                        prev_statement.proof_state.messages_for_next_step_proof
-                          .old_bulletproof_challenges
-                    in
-                    let actual_proofs_verified =
-                      Vector.length prev_challenges
-                    in
-                    let lte =
-                      Nat.lte_exn actual_proofs_verified
-                        (Length.to_nat Max_local_max_proofs_verifieds.length)
-                    in
-                    let o =
-                      let sgs =
-                        let module M =
-                          H1.Map
-                            (P.Base.Messages_for_next_proof_over_same_field.Wrap
-                             .Prepared)
-                            (E01 (Tick.Curve.Affine))
-                            (struct
-                              let f :
-                                  type n.
-                                     n
-                                     P.Base
-                                     .Messages_for_next_proof_over_same_field
-                                     .Wrap
-                                     .Prepared
-                                     .t
-                                  -> _ =
-                               fun t -> t.challenge_polynomial_commitment
-                            end)
-                        in
-                        let module V = H1.To_vector (Tick.Curve.Affine) in
-                        V.f Max_local_max_proofs_verifieds.length
-                          (M.f prev_messages_for_next_wrap_proof)
-                      in
-                      O.create pairing_vk
-                        Vector.(
-                          map2 (Vector.trim_front sgs lte) prev_challenges
-                            ~f:(fun commitment cs ->
-                              { Tick.Proof.Challenge_polynomial.commitment
-                              ; challenges = Vector.to_array cs
-                              } )
-                          |> to_list)
-                        public_input proof
-                    in
-                    let x_hat = O.(p_eval_1 o, p_eval_2 o) in
-                    let step_vk, _ = Lazy.force step_vk in
-                    let next_statement : _ Types.Wrap.Statement.In_circuit.t =
-                      let scalar_chal f =
-                        Scalar_challenge.map ~f:Challenge.Constant.of_tick_field
-                          (f o)
-                      in
-                      let sponge_digest_before_evaluations =
-                        O.digest_before_evaluations o
-                      in
-                      let plonk0 =
-                        { Types.Wrap.Proof_state.Deferred_values.Plonk.Minimal
-                          .alpha = scalar_chal O.alpha
-                        ; beta = O.beta o
-                        ; gamma = O.gamma o
-                        ; zeta = scalar_chal O.zeta
-                        ; joint_combiner =
-                            Option.map (O.joint_combiner_chal o)
-                              ~f:
-                                (Scalar_challenge.map
-                                   ~f:Challenge.Constant.of_tick_field )
-                        ; feature_flags = Plonk_types.Features.none_bool
-                        }
-                      in
-                      let r = scalar_chal O.u in
-                      let xi = scalar_chal O.v in
-                      let to_field =
-                        SC.to_field_constant
-                          (module Tick.Field)
-                          ~endo:Endo.Wrap_inner_curve.scalar
-                      in
-                      let module As_field = struct
-                        let r = to_field r
-
-                        let xi = to_field xi
-
-                        let zeta = to_field plonk0.zeta
-
-                        let alpha = to_field plonk0.alpha
-
-                        let joint_combiner =
-                          Option.map ~f:to_field plonk0.joint_combiner
-                      end in
-                      let domain =
-                        Domain.Pow_2_roots_of_unity
-                          step_vk.domain.log_size_of_group
-                      in
-                      let w = step_vk.domain.group_gen in
-                      (* Debug *)
-                      [%test_eq: Tick.Field.t] w
-                        (Tick.Field.domain_generator
-                           ~log2_size:(Domain.log2_size domain) ) ;
-                      let zetaw = Tick.Field.mul As_field.zeta w in
-                      let tick_plonk_minimal =
-                        { plonk0 with
-                          zeta = As_field.zeta
-                        ; alpha = As_field.alpha
-                        ; joint_combiner = As_field.joint_combiner
-                        }
-                      in
-                      let tick_combined_evals =
-                        Plonk_checks.evals_of_split_evals
-                          (module Tick.Field)
-                          proof.openings.evals
-                          ~rounds:(Nat.to_int Tick.Rounds.n) ~zeta:As_field.zeta
-                          ~zetaw
-                      in
-                      let tick_domain =
-                        Plonk_checks.domain
-                          (module Tick.Field)
-                          domain ~shifts:Common.tick_shifts
-                          ~domain_generator:Backend.Tick.Field.domain_generator
-                      in
-                      let tick_combined_evals =
-                        Plonk_types.Evals.to_in_circuit tick_combined_evals
-                      in
-                      let tick_env =
-                        let module Env_bool = struct
-                          type t = bool
-
-                          let true_ = true
-
-                          let false_ = false
-
-                          let ( &&& ) = ( && )
-
-                          let ( ||| ) = ( || )
-
-                          let any = List.exists ~f:Fn.id
-                        end in
-                        let module Env_field = struct
-                          include Tick.Field
-
-                          type bool = Env_bool.t
-
-                          let if_ (b : bool) ~then_ ~else_ =
-                            if b then then_ () else else_ ()
-                        end in
-                        Plonk_checks.scalars_env
-                          (module Env_bool)
-                          (module Env_field)
-                          ~endo:Endo.Step_inner_curve.base
-                          ~mds:Tick_field_sponge.params.mds
-                          ~srs_length_log2:Common.Max_degree.step_log2
-                          ~field_of_hex:(fun s ->
-                            Kimchi_pasta.Pasta.Bigint256.of_hex_string s
-                            |> Kimchi_pasta.Pasta.Fp.of_bigint )
-                          ~domain:tick_domain tick_plonk_minimal
-                          tick_combined_evals
-                      in
-                      let combined_inner_product =
-                        let open As_field in
-                        Wrap.combined_inner_product
-                        (* Note: We do not pad here. *)
-                          ~actual_proofs_verified:
-                            (Nat.Add.create actual_proofs_verified)
-                          { evals = proof.openings.evals; public_input = x_hat }
-                          ~r ~xi ~zeta ~zetaw
-                          ~old_bulletproof_challenges:prev_challenges
-                          ~env:tick_env ~domain:tick_domain
-                          ~ft_eval1:proof.openings.ft_eval1
-                          ~plonk:tick_plonk_minimal
-                      in
-                      let chal = Challenge.Constant.of_tick_field in
-                      let new_bulletproof_challenges, b =
-                        let prechals =
-                          Array.map (O.opening_prechallenges o) ~f:(fun x ->
-                              let x =
-                                Scalar_challenge.map
-                                  ~f:Challenge.Constant.of_tick_field x
-                              in
-                              x )
-                        in
-                        let b = Tick.Field.random () in
-                        let prechals =
-                          Array.map prechals ~f:Bulletproof_challenge.unpack
-                        in
-
-                        (prechals, b)
-                      in
-                      let plonk =
-                        let module Field = struct
-                          include Tick.Field
-
-                          type nonrec bool = bool
-                        end in
-                        Wrap.Type1.derive_plonk
-                          (module Field)
-                          ~feature_flags:Plonk_types.Features.none
-                          ~shift:Shifts.tick1 ~env:tick_env tick_plonk_minimal
-                          tick_combined_evals
-                      in
-                      let shift_value =
-                        Shifted_value.Type1.of_field
-                          (module Tick.Field)
-                          ~shift:Shifts.tick1
-                      in
-                      let branch_data : Composition_types.Branch_data.t =
-                        { proofs_verified =
-                            ( match actual_proofs_verified with
-                            | Z ->
-                                Composition_types.Branch_data.Proofs_verified.N0
-                            | S Z ->
-                                N1
-                            | S (S Z) ->
-                                N2
-                            | _ ->
-                                assert false )
-                        ; domain_log2 =
-                            Composition_types.Branch_data.Domain_log2.of_int_exn
-                              step_vk.domain.log_size_of_group
-                        }
-                      in
-                      let messages_for_next_wrap_proof :
-                          _
-                          P.Base.Messages_for_next_proof_over_same_field.Wrap.t
-                          =
-                        { challenge_polynomial_commitment =
-                            proof.openings.proof.challenge_polynomial_commitment
-                        ; old_bulletproof_challenges =
-                            Vector.map
-                              prev_statement.proof_state.unfinalized_proofs
-                              ~f:(fun t ->
-                                t.deferred_values.bulletproof_challenges )
-                        }
-                      in
-                      { proof_state =
-                          { deferred_values =
-                              { xi
-                              ; b = shift_value b
-                              ; bulletproof_challenges =
-                                  Vector.of_array_and_length_exn
-                                    new_bulletproof_challenges Tick.Rounds.n
-                              ; combined_inner_product =
-                                  shift_value combined_inner_product
-                              ; branch_data
-                              ; plonk =
-                                  { plonk with
-                                    zeta = plonk0.zeta
-                                  ; alpha = plonk0.alpha
-                                  ; beta = chal plonk0.beta
-                                  ; gamma = chal plonk0.gamma
-                                  ; lookup = Plonk_types.Opt.None
-                                  }
-                              }
-                          ; sponge_digest_before_evaluations =
-                              Digest.Constant.of_tick_field
-                                sponge_digest_before_evaluations
-                          ; messages_for_next_wrap_proof
-                          }
-                      ; messages_for_next_step_proof =
-                          prev_statement.proof_state
-                            .messages_for_next_step_proof
-                      }
-                    in
-                    let messages_for_next_wrap_proof_prepared =
-                      P.Base.Messages_for_next_proof_over_same_field.Wrap
-                      .prepare
-                        next_statement.proof_state.messages_for_next_wrap_proof
-                    in
-                    let%map.Promise next_proof =
-                      let (T (input, conv, _conv_inv)) = Impls.Wrap.input () in
-                      Common.time "wrap proof" (fun () ->
-                          Impls.Wrap.generate_witness_conv
-                            ~f:(fun { Impls.Wrap.Proof_inputs.auxiliary_inputs
-                                    ; public_inputs
-                                    } () ->
-                              Backend.Tock.Proof.create_async
-                                ~primary:public_inputs
-                                ~auxiliary:auxiliary_inputs pk
-                                ~message:
-                                  ( Vector.map2
-                                      (Vector.extend_front_exn
-                                         prev_statement.proof_state
-                                           .messages_for_next_step_proof
-                                           .challenge_polynomial_commitments
-                                         max_proofs_verified
-                                         (Lazy.force Dummy.Ipa.Wrap.sg) )
-                                      messages_for_next_wrap_proof_prepared
-                                        .old_bulletproof_challenges
-                                      ~f:(fun sg chals ->
-                                        { Tock.Proof.Challenge_polynomial
-                                          .commitment = sg
-                                        ; challenges = Vector.to_array chals
-                                        } )
-                                  |> Wrap_hack.pad_accumulator ) )
-                            ~input_typ:input
-                            ~return_typ:(Snarky_backendless.Typ.unit ())
-                            (fun x () : unit -> wrap_main (conv x))
-                            { messages_for_next_step_proof =
-                                prev_statement_with_hashes.proof_state
-                                  .messages_for_next_step_proof
-                            ; proof_state =
-                                { next_statement.proof_state with
-                                  messages_for_next_wrap_proof =
-                                    Wrap_hack.hash_messages_for_next_wrap_proof
-                                      max_proofs_verified
-                                      messages_for_next_wrap_proof_prepared
-                                ; deferred_values =
-                                    { next_statement.proof_state.deferred_values with
-                                      plonk =
-                                        { next_statement.proof_state
-                                            .deferred_values
-                                            .plonk
-                                          with
-                                          lookup = None
-                                        ; optional_column_scalars =
-                                            { chacha0 = None
-                                            ; chacha1 = None
-                                            ; chacha2 = None
-                                            ; chacha_final = None
-                                            ; range_check0 = None
-                                            ; range_check1 = None
-                                            ; foreign_field_add = None
-                                            ; foreign_field_mul = None
-                                            ; xor = None
-                                            ; rot = None
-                                            ; lookup_gate = None
-                                            ; runtime_tables = None
-                                            }
-                                        }
-                                    }
-                                }
-                            } )
-                    in
-                    ( { proof = next_proof
-                      ; statement =
-                          Types.Wrap.Statement.to_minimal
-                            ~to_option:Plonk_types.Opt.to_option next_statement
-                      ; prev_evals =
-                          { Plonk_types.All_evals.evals =
-                              { public_input = x_hat
-                              ; evals = proof.openings.evals
-                              }
-                          ; ft_eval1 = proof.openings.ft_eval1
-                          }
-                      }
-                      : _ P.Base.Wrap.t )
-                  in
-                  wrap ~max_proofs_verified:Max_proofs_verified.n
-                    full_signature.maxes ~dlog_plonk_index:wrap_vk.commitments
-                    wrap_main A_value.to_field_elements ~pairing_vk
-                    ~step_domains:b.domains
-                    ~pairing_plonk_indices:(Lazy.force step_vks) ~wrap_domains
-                    (Impls.Wrap.Keypair.pk (fst (Lazy.force wrap_pk)))
-                    proof
-                in
-                Proof.T
-                  { proof with
-                    statement =
-                      { proof.statement with
-                        messages_for_next_step_proof =
-                          { proof.statement.messages_for_next_step_proof with
-                            app_state = ()
-                          }
-                      }
-                  }
-              in
-              wrap
-            in
-            f step_data step_keypair
-          in
-          let data : _ Types_map.Compiled.t =
-            { branches = Branches.n
-            ; feature_flags
-            ; proofs_verifieds
-            ; max_proofs_verified = (module Max_proofs_verified)
-            ; public_input = typ
-            ; wrap_key = Lazy.map wrap_vk ~f:Verification_key.commitments
-            ; wrap_vk = Lazy.map wrap_vk ~f:Verification_key.index
-            ; wrap_domains
-            ; step_domains
-            }
-          in
-          Types_map.add_exn self data ;
-          (prover, wrap_vk, disk_key)
-      end
-
-      let step, wrap_vk, wrap_disk_key = M.compile
-
-      module Proof = struct
-        type statement = A_value.t
-
-        module Max_local_max_proofs_verified = Max_proofs_verified
-        module Max_proofs_verified_vec = Nvector (Max_proofs_verified)
-        include Proof.Make (Max_proofs_verified) (Max_local_max_proofs_verified)
-
-        let id = wrap_disk_key
-
-        let verification_key = wrap_vk
-
-        let verify ts =
-          verify_promise
-            (module Max_proofs_verified)
-            (module A_value)
-            (Lazy.force verification_key)
-            ts
-
-        let statement (T p : t) =
-          p.statement.messages_for_next_step_proof.app_state
-      end
-
-      let proof_with_stmt =
-        let p = Promise.block_on_async_exn (fun () -> step ()) in
-=======
       let proof_with_stmt =
         let (), (), p = Promise.block_on_async_exn (fun () -> step ()) in
->>>>>>> 8904a8e8
         ((), p)
 
       let%test "should not be able to verify invalid proof" =
