open Backend
open Impls.Step
open Pickles_types
open Common
open Import
module Shifted_value = Shifted_value.Type2

(* Unfinalized dlog-based proof, along with a flag which is true iff it
   is expected to verify. This allows for situations like the blockchain
   SNARK where we let the previous proof fail in the base case.
*)
type t =
  ( Field.t
  , Field.t Scalar_challenge.t
  , Other_field.t Shifted_value.t
  , ( Field.t Scalar_challenge.t Bulletproof_challenge.t
    , Tock.Rounds.n )
    Pickles_types.Vector.t
  , Field.t
  , Boolean.var )
  Types.Step.Proof_state.Per_proof.In_circuit.t

module Plonk_checks = struct
  include Plonk_checks
  include Plonk_checks.Make (Shifted_value) (Plonk_checks.Scalars.Tock)
end

module Constant = struct
  type t =
    ( Challenge.Constant.t
    , Challenge.Constant.t Scalar_challenge.t
    , Tock.Field.t Shifted_value.t
    , ( Challenge.Constant.t Scalar_challenge.t Bulletproof_challenge.t
      , Tock.Rounds.n )
      Vector.t
    , Digest.Constant.t
    , bool )
    Types.Step.Proof_state.Per_proof.In_circuit.t

  let shift = Shifted_value.Shift.create (module Tock.Field)

  let dummy () : t =
    let one_chal = Challenge.Constant.dummy in
    let open Ro in
    let alpha = scalar_chal () in
    let beta = chal () in
    let gamma = chal () in
    let zeta = scalar_chal () in
    let chals :
        _ Composition_types.Wrap.Proof_state.Deferred_values.Plonk.Minimal.t =
      { alpha = Common.Ipa.Wrap.endo_to_field alpha
      ; beta = Challenge.Constant.to_tock_field beta
      ; gamma = Challenge.Constant.to_tock_field gamma
      ; zeta = Common.Ipa.Wrap.endo_to_field zeta
      }
    in
    let evals =
      Tuple_lib.Double.map Dummy.evals_combined.evals ~f:(fun e -> e.evals)
    in
    let env =
      Plonk_checks.scalars_env
        (module Tock.Field)
        ~srs_length_log2:Common.Max_degree.wrap_log2
        ~endo:Endo.Wrap_inner_curve.base ~mds:Tock_field_sponge.params.mds
        ~field_of_hex:
          (Core_kernel.Fn.compose Tock.Field.of_bigint
             Kimchi_pasta.Pasta.Bigint256.of_hex_string )
        ~domain:
          (Plonk_checks.domain
             (module Tock.Field)
             (wrap_domains ~proofs_verified:2).h ~shifts:Common.tock_shifts
             ~domain_generator:Tock.Field.domain_generator )
        chals evals
    in
    { deferred_values =
        { plonk =
            { (Plonk_checks.derive_plonk
                 (module Tock.Field)
                 ~env ~shift chals evals )
              with
              alpha
            ; beta
            ; gamma
            ; zeta
            }
        ; combined_inner_product = Shifted_value (tock ())
        ; xi = Scalar_challenge.create one_chal
        ; bulletproof_challenges = Dummy.Ipa.Wrap.challenges
        ; b = Shifted_value (tock ())
        }
    ; should_finalize = false
    ; sponge_digest_before_evaluations = Digest.Constant.dummy
    }
end

let typ ~wrap_rounds : (t, Constant.t) Typ.t =
  Types.Step.Proof_state.Per_proof.In_circuit.spec wrap_rounds
<<<<<<< HEAD
  |> Spec.typ (module Impl) (Shifted_value.typ Other_field.typ)
=======
  |> Spec.typ
       (module Impl)
       ~assert_16_bits:(Step_verifier.assert_n_bits ~n:16)
       (Shifted_value.typ Other_field.typ)
>>>>>>> f9ce12b1
  |> Typ.transport ~there:Types.Step.Proof_state.Per_proof.In_circuit.to_data
       ~back:Types.Step.Proof_state.Per_proof.In_circuit.of_data
  |> Typ.transport_var
       ~there:Types.Step.Proof_state.Per_proof.In_circuit.to_data
       ~back:Types.Step.Proof_state.Per_proof.In_circuit.of_data<|MERGE_RESOLUTION|>--- conflicted
+++ resolved
@@ -95,14 +95,10 @@
 
 let typ ~wrap_rounds : (t, Constant.t) Typ.t =
   Types.Step.Proof_state.Per_proof.In_circuit.spec wrap_rounds
-<<<<<<< HEAD
-  |> Spec.typ (module Impl) (Shifted_value.typ Other_field.typ)
-=======
   |> Spec.typ
        (module Impl)
        ~assert_16_bits:(Step_verifier.assert_n_bits ~n:16)
        (Shifted_value.typ Other_field.typ)
->>>>>>> f9ce12b1
   |> Typ.transport ~there:Types.Step.Proof_state.Per_proof.In_circuit.to_data
        ~back:Types.Step.Proof_state.Per_proof.In_circuit.of_data
   |> Typ.transport_var
