module SC = Scalar_challenge
module P = Proof
open Pickles_types
open Hlist
open Common
open Import
open Types
open Backend

(* This contains the "wrap" prover *)

let challenge_polynomial =
  Wrap_verifier.challenge_polynomial (module Backend.Tick.Field)

module Type1 =
  Plonk_checks.Make
    (Shifted_value.Type1)
    (struct
      let constant_term = Plonk_checks.Scalars.Tick.constant_term

      let index_terms = Plonk_checks.Scalars.Tick.index_terms
    end)

let _vector_of_list (type a t)
    (module V : Snarky_intf.Vector.S with type elt = a and type t = t)
    (xs : a list) : t =
  let r = V.create () in
  List.iter xs ~f:(V.emplace_back r) ;
  r

let tick_rounds = Nat.to_int Tick.Rounds.n

let combined_inner_product (type actual_proofs_verified) ~env ~domain ~ft_eval1
    ~actual_proofs_verified:
      (module AB : Nat.Add.Intf with type n = actual_proofs_verified)
    (e : _ Plonk_types.All_evals.With_public_input.t)
    ~(old_bulletproof_challenges : (_, actual_proofs_verified) Vector.t) ~r
    ~plonk ~xi ~zeta ~zetaw =
  let combined_evals =
    Plonk_checks.evals_of_split_evals ~zeta ~zetaw
      (module Tick.Field)
      ~rounds:tick_rounds e.evals
  in
  let ft_eval0 : Tick.Field.t =
    Type1.ft_eval0
      (module Tick.Field)
      plonk ~env ~domain
      (Plonk_types.Evals.to_in_circuit combined_evals)
      (fst e.public_input)
  in
  let T = AB.eq in
  let challenge_polys =
    Vector.map
      ~f:(fun chals -> unstage (challenge_polynomial (Vector.to_array chals)))
      old_bulletproof_challenges
  in
  let a = Plonk_types.Evals.to_list e.evals in
  let combine ~which_eval ~ft pt =
    let f (x, y) = match which_eval with `Fst -> x | `Snd -> y in
    let a = List.map ~f a in
    let v : Tick.Field.t array list =
      List.append
        (List.map (Vector.to_list challenge_polys) ~f:(fun f -> [| f pt |]))
        ([| f e.public_input |] :: [| ft |] :: a)
    in
    let open Tick.Field in
    Pcs_batch.combine_split_evaluations ~xi ~init:Fn.id
      ~mul_and_add:(fun ~acc ~xi fx -> fx + (xi * acc))
      v
  in
  let open Tick.Field in
  combine ~which_eval:`Fst ~ft:ft_eval0 zeta
  + (r * combine ~which_eval:`Snd ~ft:ft_eval1 zetaw)

module Deferred_values = Types.Wrap.Proof_state.Deferred_values

type scalar_challenge_constant = Challenge.Constant.t Scalar_challenge.t

type deferred_values_and_hints =
  { x_hat_evals : Backend.Tick.Field.t * Backend.Tick.Field.t
  ; sponge_digest_before_evaluations : Tick.Field.t
  ; deferred_values :
      ( ( Challenge.Constant.t
        , scalar_challenge_constant
        , Backend.Tick.Field.t Pickles_types.Shifted_value.Type1.t
        , (Tick.Field.t Shifted_value.Type1.t, bool) Opt.t
        , (scalar_challenge_constant, bool) Opt.t
        , bool )
        Deferred_values.Plonk.In_circuit.t
      , scalar_challenge_constant
      , Tick.Field.t Shifted_value.Type1.t
      , Challenge.Constant.t Scalar_challenge.t Bulletproof_challenge.t
        Step_bp_vec.t
      , Branch_data.t )
      Deferred_values.t
  }

let deferred_values (type n) ~(sgs : (Backend.Tick.Curve.Affine.t, n) Vector.t)
    ~actual_feature_flags
    ~(prev_challenges : ((Backend.Tick.Field.t, _) Vector.t, n) Vector.t)
    ~(step_vk : Kimchi_bindings.Protocol.VerifierIndex.Fp.t)
    ~(public_input : Backend.Tick.Field.t list) ~(proof : Backend.Tick.Proof.t)
    ~(actual_proofs_verified : n Nat.t) : deferred_values_and_hints =
  let module O = Tick.Oracles in
  let o =
    O.create step_vk
      Vector.(
        map2 sgs prev_challenges ~f:(fun commitment cs ->
            { Tick.Proof.Challenge_polynomial.commitment
            ; challenges = Vector.to_array cs
            } )
        |> to_list)
      public_input proof
  in
  let x_hat = O.(p_eval_1 o, p_eval_2 o) in
  let scalar_chal f =
    Scalar_challenge.map ~f:Challenge.Constant.of_tick_field (f o)
  in
  let plonk0 =
    { Types.Wrap.Proof_state.Deferred_values.Plonk.Minimal.alpha =
        scalar_chal O.alpha
    ; beta = O.beta o
    ; gamma = O.gamma o
    ; zeta = scalar_chal O.zeta
    ; joint_combiner =
        (* TODO: Needs to be changed when lookups are fully implemented *)
        Option.map (O.joint_combiner_chal o)
          ~f:(Scalar_challenge.map ~f:Challenge.Constant.of_tick_field)
    ; feature_flags = actual_feature_flags
    }
  in
  let r = scalar_chal O.u in
  let xi = scalar_chal O.v in
  let module As_field = struct
    let to_field =
      SC.to_field_constant
        (module Tick.Field)
        ~endo:Endo.Wrap_inner_curve.scalar

    let r = to_field r

    let xi = to_field xi

    let zeta = to_field plonk0.zeta

    let alpha = to_field plonk0.alpha

    let joint_combiner = Option.map ~f:to_field plonk0.joint_combiner
  end in
  let domain = Domain.Pow_2_roots_of_unity step_vk.domain.log_size_of_group in
  let zetaw = Tick.Field.mul As_field.zeta step_vk.domain.group_gen in
  let tick_plonk_minimal =
    { plonk0 with
      zeta = As_field.zeta
    ; alpha = As_field.alpha
    ; joint_combiner = As_field.joint_combiner
    }
  in
  let tick_combined_evals =
    Plonk_checks.evals_of_split_evals
      (module Tick.Field)
      proof.openings.evals ~rounds:(Nat.to_int Tick.Rounds.n)
      ~zeta:As_field.zeta ~zetaw
    |> Plonk_types.Evals.to_in_circuit
  in
  let tick_domain =
    Plonk_checks.domain
      (module Tick.Field)
      domain ~shifts:Common.tick_shifts
      ~domain_generator:Backend.Tick.Field.domain_generator
  in
  let tick_env =
    let module Env_bool = struct
      type t = bool

      let true_ = true

      let false_ = false

      let ( &&& ) = ( && )

      let ( ||| ) = ( || )

      let any = List.exists ~f:Fn.id
    end in
    let module Env_field = struct
      include Tick.Field

      type bool = Env_bool.t

      let if_ (b : bool) ~then_ ~else_ = if b then then_ () else else_ ()
    end in
    Plonk_checks.scalars_env
      (module Env_bool)
      (module Env_field)
      ~endo:Endo.Step_inner_curve.base ~mds:Tick_field_sponge.params.mds
      ~srs_length_log2:Common.Max_degree.step_log2
      ~field_of_hex:(fun s ->
        Kimchi_pasta.Pasta.Bigint256.of_hex_string s
        |> Kimchi_pasta.Pasta.Fp.of_bigint )
      ~domain:tick_domain tick_plonk_minimal tick_combined_evals
  in
  let plonk =
    let module Field = struct
      include Tick.Field
    end in
    Type1.derive_plonk
      (module Field)
      ~shift:Shifts.tick1 ~env:tick_env tick_plonk_minimal tick_combined_evals
  and new_bulletproof_challenges, b =
    let prechals =
      Array.map (O.opening_prechallenges o) ~f:(fun x ->
          Scalar_challenge.map ~f:Challenge.Constant.of_tick_field x )
    in
    let chals = Array.map prechals ~f:(fun x -> Ipa.Step.compute_challenge x) in
    let challenge_poly = unstage (challenge_polynomial chals) in
    let open As_field in
    let b =
      let open Tick.Field in
      challenge_poly zeta + (r * challenge_poly zetaw)
    in
    let prechals = Array.map prechals ~f:Bulletproof_challenge.unpack in
    (prechals, b)
  in
  let shift_value =
    Shifted_value.Type1.of_field (module Tick.Field) ~shift:Shifts.tick1
  and chal = Challenge.Constant.of_tick_field in
  { deferred_values =
      { Types.Wrap.Proof_state.Deferred_values.xi
      ; b = shift_value b
      ; bulletproof_challenges =
          Vector.of_array_and_length_exn new_bulletproof_challenges
            Tick.Rounds.n
      ; combined_inner_product =
          shift_value
            As_field.(
              combined_inner_product (* Note: We do not pad here. *)
                ~actual_proofs_verified:(Nat.Add.create actual_proofs_verified)
                { evals = proof.openings.evals; public_input = x_hat }
                ~r ~xi ~zeta ~zetaw ~old_bulletproof_challenges:prev_challenges
                ~env:tick_env ~domain:tick_domain
                ~ft_eval1:proof.openings.ft_eval1 ~plonk:tick_plonk_minimal)
      ; branch_data =
          { proofs_verified =
              ( match actual_proofs_verified with
              | Z ->
                  Branch_data.Proofs_verified.N0
              | S Z ->
                  N1
              | S (S Z) ->
                  N2
              | S _ ->
                  assert false )
          ; domain_log2 =
              Branch_data.Domain_log2.of_int_exn
                step_vk.domain.log_size_of_group
          }
      ; plonk =
          { plonk with
            zeta = plonk0.zeta
          ; alpha = plonk0.alpha
          ; beta = chal plonk0.beta
          ; gamma = chal plonk0.gamma
          ; joint_combiner = Plonk_types.Opt.of_option plonk0.joint_combiner
          }
      }
  ; x_hat_evals = x_hat
  ; sponge_digest_before_evaluations = O.digest_before_evaluations o
  }

(* Testing
   -------

   Invocation:
   dune exec src/lib/pickles/.pickles.inline-tests/inline_test_runner_pickles.exe \
   --profile=dev --display short -- inline-test-runner pickles -only-test wrap.ml
*)
let%test_module "gate finalization" =
  ( module struct
    type test_options =
      { true_is_yes : Plonk_types.Features.options
      ; true_is_maybe : Plonk_types.Features.options
      ; all_maybes : Plonk_types.Features.options
      }

    (* Helper function to convert actual feature flags into 3 test configurations of feature flags
         @param actual_feature_flags The actual feature flags in terms of true/false

         @return Corresponding feature flags configs composed of Yes/No/Maybe options
         - one where true is mapped to Yes and false is mapped to No
         - one where true is mapped to Maybe and false is mapped to No
         - one where true and false are both mapped to Maybe *)
    let generate_test_feature_flag_configs
        (actual_feature_flags : Plonk_types.Features.flags) : test_options =
      (* Set up a helper to convert actual feature flags composed of booleans into
         feature flags composed of Yes/No/Maybe options.
         @param actual_feature_flags The actual feature flags in terms of true/false
         @param true_opt  Plonk_types.Opt type to use for true/enabled features
         @param false_opt Plonk_types.Opt type to use for false/disabled features
         @return Corresponding feature flags composed of Yes/No/Maybe values *)
      let compute_feature_flags
          (actual_feature_flags : Plonk_types.Features.flags)
          (true_opt : Plonk_types.Opt.Flag.t)
          (false_opt : Plonk_types.Opt.Flag.t) : Plonk_types.Features.options =
        Plonk_types.Features.map actual_feature_flags ~f:(function
          | true ->
              true_opt
          | false ->
              false_opt )
      in

      (* Generate the 3 configurations of the actual feature flags using
         helper *)
      let open Plonk_types.Opt.Flag in
      { true_is_yes = compute_feature_flags actual_feature_flags Yes No
      ; true_is_maybe = compute_feature_flags actual_feature_flags Maybe No
      ; all_maybes = compute_feature_flags actual_feature_flags Maybe Maybe
      }

    (* Run the recursive proof tests on the supplied inputs.

       @param actual_feature_flags User-specified feature flags, matching those
       required by the backend circuit
       @param public_input list of public inputs (can be empty)
       @param vk Verifier index for backend circuit
       @param proof Backend proof

       @return true or throws and exception
    *)
    let run_recursive_proof_test
        (actual_feature_flags : Plonk_types.Features.flags)
        (feature_flags : Plonk_types.Features.options)
        (public_input : Pasta_bindings.Fp.t list)
        (vk : Kimchi_bindings.Protocol.VerifierIndex.Fp.t)
        (proof : Backend.Tick.Proof.t) : Impls.Step.Boolean.value =
      (* Constants helper - takes an OCaml value and converts it to a snarky value, where
                            all values here are constant literals.  N.b. this should be
                            encapsulated as Snarky internals, but it never got merged. *)
      let constant (Typ typ : _ Snarky_backendless.Typ.t) x =
        let xs, aux = typ.value_to_fields x in
        typ.var_of_fields (Array.map xs ~f:Impls.Step.Field.constant, aux)
      in

      (* Compute deferred values - in the Pickles recursive proof system, deferred values
         are values from 2 proofs earlier in the recursion hierarchy.  Every recursion
         goes through a two-phase process of step and wrap, like so

           step <- wrap <- step <- ... <- wrap <- step,
              `<-----------'
                 deferred

         where there may be multiple children at each level (but let's ignore that!).
         Deferred values are values (part of the public input) that must be passed between
         the two phases in order to be verified correctly-- it works like this.

           - The wrap proof is passed the deferred values for its step proof as part of its public input.
           - The wrap proof starts verifying the step proof.  As part of this verification it must
             perform all of the group element checks (since it's over the Vesta base field); however,
             at this stage it just assumes that the deferred values of its public input are correct
             (i.e. it defers checking them).
           - The next step proof verifies the wrap proof with a similar process, but using the other
             curve (e.g. Pallas).  There are two important things to note:
               - Since it is using the other curve, it can compute the commitments to the public inputs
                 of the previous wrap circuit that were passed into it.  In other words, the next step
                 proof receives data from the previous wrap proof about the previous step proof.  Yeah,
                 from two proofs back! (e.g. the deferred values)
               - The next step proof also computes the deferred values inside the circuit and verifies
                 that they match those used by the previous wrap proof.

          The code below generates the deferred values so that we can verifiy that we can actually
          compute those values correctly inside the circuit.  Special thanks to Matthew Ryan for
          explaining this in detail. *)
      let { deferred_values; x_hat_evals; sponge_digest_before_evaluations } =
        deferred_values ~actual_feature_flags ~sgs:[] ~prev_challenges:[]
          ~step_vk:vk ~public_input ~proof ~actual_proofs_verified:Nat.N0.n
      in

      let full_features =
        Plonk_types.Features.to_full ~or_:Plonk_types.Opt.Flag.( ||| )
          feature_flags
      in

      (* Define Typ.t for Deferred_values.t -- A Type.t defines how to convert a value of some type
                                              in OCaml into a var in circuit/Snarky.

         This complex function is called with two sets of inputs: once for the step circuit and
         once for the wrap circuit.  It was decided not to use a functor for this. *)
      let deferred_values_typ =
        let open Impls.Step in
        let open Step_main_inputs in
        let open Step_verifier in
        Wrap.Proof_state.Deferred_values.In_circuit.typ
          (module Impls.Step)
          ~feature_flags:full_features ~challenge:Challenge.typ
          ~scalar_challenge:Challenge.typ
          ~dummy_scalar:(Shifted_value.Type1.Shifted_value Field.Constant.zero)
          ~dummy_scalar_challenge:
            (Kimchi_backend_common.Scalar_challenge.create
               Limb_vector.Challenge.Constant.zero )
          (Shifted_value.Type1.typ Field.typ)
          (Branch_data.typ
             (module Impl)
             ~assert_16_bits:(Step_verifier.assert_n_bits ~n:16) )
      in

      (* Use deferred_values_typ and the constant helper to prepare deferred_values
         for use in the circuit.  We change some [Opt.t] to [Option.t] because that is
         what Type.t is configured to accept. *)
      let deferred_values =
        constant deferred_values_typ
          { deferred_values with
            plonk =
              { deferred_values.plonk with
                joint_combiner =
                  Opt.to_option_unsafe deferred_values.plonk.joint_combiner
              }
          }
      (* Prepare all of the evaluations (i.e. all of the columns in the proof that we open)
         for use in the circuit *)
      and evals =
        constant
          (Plonk_types.All_evals.typ (module Impls.Step) full_features)
          { evals = { public_input = x_hat_evals; evals = proof.openings.evals }
          ; ft_eval1 = proof.openings.ft_eval1
          }
      in

      (* Run the circuit without generating a proof using run_and_check *)
      Impls.Step.run_and_check (fun () ->
          (* Set up the step sponge from the wrap sponge -- we cannot use the same poseidon
             sponge in both step and wrap because they have different fields.

             In order to continue the Fiat-Shamir heuristic across field boundaries we use
             the wrap sponge for everything in the wrap proof, squeeze it one final time and
             expose the squoze value in the public input to the step proof, which absorbs
             said squoze value into the step sponge. :-) This means the step sponge has absorbed
             everything from the proof so far by proxy and that is also over the native field! *)
          let res, _chals =
            let sponge =
              let open Step_main_inputs in
              let sponge = Sponge.create sponge_params in
              Sponge.absorb sponge
                (`Field (Impl.Field.constant sponge_digest_before_evaluations)) ;
              sponge
            in

            (* Call finalisation with all of the required details *)
            Step_verifier.finalize_other_proof
              (module Nat.N0)
              ~feature_flags
              ~step_domains:
                (`Known
                  [ { h = Pow_2_roots_of_unity vk.domain.log_size_of_group } ]
                  )
              ~sponge ~prev_challenges:[] deferred_values evals
          in

          (* Read the boolean result from the circuit and make it available
             to the OCaml world. *)
          Impls.Step.(As_prover.(fun () -> read Boolean.typ res)) )
      |> Or_error.ok_exn

    (* Common srs value for all tests *)
    let srs =
      Kimchi_bindings.Protocol.SRS.Fp.create (1 lsl Common.Max_degree.step_log2)

    type example =
         Kimchi_bindings.Protocol.SRS.Fp.t
      -> Kimchi_bindings.Protocol.Index.Fp.t
         * Pasta_bindings.Fp.t list
         * ( Pasta_bindings.Fq.t Kimchi_types.or_infinity
           , Pasta_bindings.Fp.t )
           Kimchi_types.proof_with_public

    module type SETUP = sig
      val example : example

      (* Feature flags tused for backend proof *)
      val actual_feature_flags : bool Plonk_types.Features.t
    end

    (* [Make] is the test functor.

       Given a test setup, compute different test configurations and define 3
       test for said configurations. *)
    module Make (S : SETUP) = struct
      (* Generate foreign field multiplication test backend proof using Kimchi,
         obtaining the proof and corresponding prover index.

         Note: we only want to pay the cost of generating this proof once and
         then reuse it many times for the different recursive proof tests. *)
      let index, public_input, proof = S.example srs

      (* Obtain verifier key from prover index and convert backend proof to
         snarky proof *)
      let vk = Kimchi_bindings.Protocol.VerifierIndex.Fp.create index

      let proof = Backend.Tick.Proof.of_backend_with_public_evals proof

      let test_feature_flags_configs =
        generate_test_feature_flag_configs S.actual_feature_flags

      let runtest feature_flags =
        run_recursive_proof_test S.actual_feature_flags feature_flags
          public_input vk proof.proof

      let%test "true -> yes" = runtest test_feature_flags_configs.true_is_yes

      let%test "true -> maybe" =
        runtest test_feature_flags_configs.true_is_maybe

      let%test "all maybes" = runtest test_feature_flags_configs.all_maybes
    end

    (* Small combinators to lift gate example signatures to the expected
       signatures for the tests. This amounts to generating the list of public
       inputs from either no public inputs, a single one or a pair of inputs
       returned by the gate example. *)

    let no_public_input gate_example srs =
      let index, proof = gate_example srs in
      (index, [], proof)

    let public_input_1 gate_example srs =
      let index, public_input, proof = gate_example srs in
      (index, [ public_input ], proof)

    let public_input_2 gate_example srs =
      let index, (public_input1, public_input2), proof = gate_example srs in
      (index, [ public_input1; public_input2 ], proof)

    let%test_module "lookup" =
      ( module Make (struct
        let example =
          public_input_1 (fun srs ->
              Kimchi_bindings.Protocol.Proof.Fp.example_with_lookup srs )

        let actual_feature_flags =
          { Plonk_types.Features.none_bool with
            lookup = true
          ; runtime_tables = true
          }
      end) )

    (*
    let%test_module "foreign field multiplication" =
      ( module Make (struct
        let example =
          no_public_input
            Kimchi_bindings.Protocol.Proof.Fp.example_with_foreign_field_mul

        let actual_feature_flags =
          { Plonk_types.Features.none_bool with
            range_check0 = true
          ; range_check1 = true
          ; foreign_field_add = true
          ; foreign_field_mul = true
          }
      end) )
      *)

    let%test_module "range check" =
      ( module Make (struct
        let example =
          no_public_input
            Kimchi_bindings.Protocol.Proof.Fp.example_with_range_check

        let actual_feature_flags =
          { Plonk_types.Features.none_bool with
            range_check0 = true
          ; range_check1 = true
          }
      end) )

    let%test_module "range check 64 bits" =
      ( module Make (struct
        let example =
          no_public_input
            Kimchi_bindings.Protocol.Proof.Fp.example_with_range_check0

        let actual_feature_flags =
          { Plonk_types.Features.none_bool with range_check0 = true }
      end) )

    let%test_module "xor" =
      ( module Make (struct
        let example =
          public_input_2 Kimchi_bindings.Protocol.Proof.Fp.example_with_xor

        let actual_feature_flags =
          { Plonk_types.Features.none_bool with xor = true }
      end) )

    let%test_module "rot" =
      ( module Make (struct
        let example =
          public_input_2 Kimchi_bindings.Protocol.Proof.Fp.example_with_rot

        let actual_feature_flags =
          { Plonk_types.Features.none_bool with
            range_check0 = true
          ; rot = true
          }
      end) )

    let%test_module "foreign field addition" =
      ( module Make (struct
        let example =
          public_input_1 Kimchi_bindings.Protocol.Proof.Fp.example_with_ffadd

        let actual_feature_flags =
          { Plonk_types.Features.none_bool with
            range_check0 = true
          ; range_check1 = true
          ; foreign_field_add = true
          }
      end) )
  end )

module Step_acc = Tock.Inner_curve.Affine

(* The prover for wrapping a proof *)
let wrap
    (type actual_proofs_verified max_proofs_verified
    max_local_max_proofs_verifieds )
    ~(max_proofs_verified : max_proofs_verified Nat.t)
    (module Max_local_max_proof_verifieds : Hlist.Maxes.S
      with type ns = max_local_max_proofs_verifieds
       and type length = max_proofs_verified )
    (( module
      Req ) :
      (max_proofs_verified, max_local_max_proofs_verifieds) Requests.Wrap.t )
    ~dlog_plonk_index wrap_main ~(typ : _ Impls.Step.Typ.t) ~step_vk
    ~actual_wrap_domains ~step_plonk_indices:_ ~feature_flags
    ~actual_feature_flags ?tweak_statement pk
    ({ statement = prev_statement; prev_evals; proof; index = which_index } :
      ( _
      , _
      , (_, actual_proofs_verified) Vector.t
      , (_, actual_proofs_verified) Vector.t
      , max_local_max_proofs_verifieds
        H1.T(P.Base.Messages_for_next_proof_over_same_field.Wrap).t
      , ( (Tock.Field.t, Tock.Field.t array) Plonk_types.All_evals.t
        , max_proofs_verified )
        Vector.t )
      P.Base.Step.t ) =
  let logger = Internal_tracing_context_logger.get () in
  [%log internal] "Pickles_wrap_proof" ;
  let messages_for_next_wrap_proof =
    let module M =
      H1.Map
        (P.Base.Messages_for_next_proof_over_same_field.Wrap)
        (P.Base.Messages_for_next_proof_over_same_field.Wrap.Prepared)
        (struct
          let f = P.Base.Messages_for_next_proof_over_same_field.Wrap.prepare
        end)
    in
    M.f prev_statement.messages_for_next_wrap_proof
  in
  let prev_statement_with_hashes : _ Types.Step.Statement.t =
    { proof_state =
        { prev_statement.proof_state with
          messages_for_next_step_proof =
            (let to_field_elements =
               let (Typ typ) = typ in
               fun x -> fst (typ.value_to_fields x)
             in
             (* TODO: Careful here... the length of
                old_buletproof_challenges inside the messages_for_next_step_proof
                might not be correct *)
             Common.hash_messages_for_next_step_proof
               ~app_state:to_field_elements
               (P.Base.Messages_for_next_proof_over_same_field.Step.prepare
                  ~dlog_plonk_index
                  prev_statement.proof_state.messages_for_next_step_proof ) )
        }
    ; messages_for_next_wrap_proof =
        (let module M =
           H1.Map
             (P.Base.Messages_for_next_proof_over_same_field.Wrap.Prepared)
             (E01 (Digest.Constant))
             (struct
               let f (type n)
                   (m :
                     n
                     P.Base.Messages_for_next_proof_over_same_field.Wrap
                     .Prepared
                     .t ) =
                 Wrap_hack.hash_messages_for_next_wrap_proof
                   (Vector.length m.old_bulletproof_challenges)
                   m
             end)
         in
        let module V = H1.To_vector (Digest.Constant) in
        V.f Max_local_max_proof_verifieds.length
          (M.f messages_for_next_wrap_proof) )
    }
  in
  let handler (Snarky_backendless.Request.With { request; respond }) =
    let open Req in
    let k x = respond (Provide x) in
    match request with
    | Evals ->
        k prev_evals
    | Step_accs ->
        let module M =
          H1.Map
            (P.Base.Messages_for_next_proof_over_same_field.Wrap.Prepared)
            (E01 (Step_acc))
            (struct
              let f :
                  type a.
                     a
                     P.Base.Messages_for_next_proof_over_same_field.Wrap.Prepared
                     .t
                  -> Step_acc.t =
               fun t -> t.challenge_polynomial_commitment
            end)
        in
        let module V = H1.To_vector (Step_acc) in
        k
          (V.f Max_local_max_proof_verifieds.length
             (M.f messages_for_next_wrap_proof) )
    | Old_bulletproof_challenges ->
        let module M =
          H1.Map
            (P.Base.Messages_for_next_proof_over_same_field.Wrap.Prepared)
            (Challenges_vector.Constant)
            (struct
              let f
                  (t :
                    _
                    P.Base.Messages_for_next_proof_over_same_field.Wrap.Prepared
                    .t ) =
                t.old_bulletproof_challenges
            end)
        in
        k (M.f messages_for_next_wrap_proof)
    | Messages ->
        k proof.messages
    | Openings_proof ->
        k proof.openings.proof
    | Proof_state ->
        k prev_statement_with_hashes.proof_state
    | Which_branch ->
        k which_index
    | Wrap_domain_indices ->
        let all_possible_domains = Wrap_verifier.all_possible_domains () in
        let wrap_domain_indices =
          Vector.map actual_wrap_domains ~f:(fun domain_size ->
              let domain_index =
                Vector.foldi ~init:0 all_possible_domains
                  ~f:(fun j acc (Pow_2_roots_of_unity domain) ->
                    if Int.equal domain domain_size then j else acc )
              in
              Tock.Field.of_int domain_index )
        in
        k
          (Vector.extend_front_exn wrap_domain_indices max_proofs_verified
             Tock.Field.one )
    | _ ->
        Snarky_backendless.Request.unhandled
  in

  let public_input =
    tick_public_input_of_statement ~max_proofs_verified
      prev_statement_with_hashes ~feature_flags
  in
  let prev_challenges =
    Vector.map ~f:Ipa.Step.compute_challenges
      prev_statement.proof_state.messages_for_next_step_proof
        .old_bulletproof_challenges
  in
  let actual_proofs_verified = Vector.length prev_challenges in
  let lte =
    Nat.lte_exn actual_proofs_verified
      (Length.to_nat Max_local_max_proof_verifieds.length)
  in
  let sgs =
    let module M =
      H1.Map
        (P.Base.Messages_for_next_proof_over_same_field.Wrap.Prepared)
        (E01 (Tick.Curve.Affine))
        (struct
          let f :
              type n.
                 n P.Base.Messages_for_next_proof_over_same_field.Wrap.Prepared.t
              -> _ =
           fun t -> t.challenge_polynomial_commitment
        end)
    in
    let module V = H1.To_vector (Tick.Curve.Affine) in
    Vector.trim_front
      (V.f Max_local_max_proof_verifieds.length
         (M.f messages_for_next_wrap_proof) )
      lte
  in
  [%log internal] "Wrap_compute_deferred_values" ;
  let { deferred_values; x_hat_evals; sponge_digest_before_evaluations } =
    deferred_values ~sgs ~prev_challenges ~step_vk ~public_input ~proof
      ~actual_proofs_verified ~actual_feature_flags
  in
  [%log internal] "Wrap_compute_deferred_values_done" ;
  let next_statement : _ Types.Wrap.Statement.In_circuit.t =
    let messages_for_next_wrap_proof :
        _ P.Base.Messages_for_next_proof_over_same_field.Wrap.t =
      { challenge_polynomial_commitment =
          proof.openings.proof.challenge_polynomial_commitment
      ; old_bulletproof_challenges =
          Vector.map prev_statement.proof_state.unfinalized_proofs ~f:(fun t ->
              t.deferred_values.bulletproof_challenges )
      }
    in
    { proof_state =
        { deferred_values
        ; sponge_digest_before_evaluations =
            Digest.Constant.of_tick_field sponge_digest_before_evaluations
        ; messages_for_next_wrap_proof
        }
    ; messages_for_next_step_proof =
        prev_statement.proof_state.messages_for_next_step_proof
    }
  in
  let next_statement =
    match tweak_statement with
    | None ->
        next_statement
    | Some f ->
        (* For adversarial tests, we want to simulate an adversary creating a
           proof that doesn't match the pickles protocol.
           In order to do this, we pass a function [tweak_statement] that takes
           the valid statement that we computed above and 'tweaks' it so that
           the statement is no longer valid. This modified statement is then
           propagated as part of any later recursion.
        *)
        f next_statement
  in
  let messages_for_next_wrap_proof_prepared =
    P.Base.Messages_for_next_proof_over_same_field.Wrap.prepare
      next_statement.proof_state.messages_for_next_wrap_proof
  in
  let next_accumulator =
    Vector.map2
      (Vector.extend_front_exn
         prev_statement.proof_state.messages_for_next_step_proof
           .challenge_polynomial_commitments max_proofs_verified
         (Lazy.force Dummy.Ipa.Wrap.sg) )
      messages_for_next_wrap_proof_prepared.old_bulletproof_challenges
      ~f:(fun sg chals ->
        { Tock.Proof.Challenge_polynomial.commitment = sg
        ; challenges = Vector.to_array chals
        } )
    |> Wrap_hack.pad_accumulator
  in
  let%map.Promise next_proof =
    let (T (input, conv, _conv_inv)) = Impls.Wrap.input ~feature_flags () in
    Common.time "wrap proof" (fun () ->
        [%log internal] "Wrap_generate_witness_conv" ;
        Impls.Wrap.generate_witness_conv
          ~f:(fun { Impls.Wrap.Proof_inputs.auxiliary_inputs; public_inputs } () ->
            [%log internal] "Backend_tock_proof_create_async" ;
            let%map.Promise proof =
              (* TODO(dw) pass runtime tables *)
              Backend.Tock.Proof.create_async ~primary:public_inputs
                ~auxiliary:auxiliary_inputs ~runtime_tables:[||] pk
                ~message:next_accumulator
            in
            [%log internal] "Backend_tock_proof_create_async_done" ;
            proof )
          ~input_typ:input
          ~return_typ:(Snarky_backendless.Typ.unit ())
          (fun x () : unit ->
            Impls.Wrap.handle (fun () : unit -> wrap_main (conv x)) handler )
          { messages_for_next_step_proof =
              prev_statement_with_hashes.proof_state
                .messages_for_next_step_proof
          ; proof_state =
              { next_statement.proof_state with
                messages_for_next_wrap_proof =
                  Wrap_hack.hash_messages_for_next_wrap_proof
                    max_proofs_verified messages_for_next_wrap_proof_prepared
              ; deferred_values =
                  { next_statement.proof_state.deferred_values with
                    plonk =
                      { next_statement.proof_state.deferred_values.plonk with
                        joint_combiner =
                          Plonk_types.Opt.to_option
                            next_statement.proof_state.deferred_values.plonk
                              .joint_combiner
                      }
                  }
              }
          } )
  in
  [%log internal] "Pickles_wrap_proof_done" ;
<<<<<<< HEAD
  ( { proof = next_proof.proof
=======
  ( { proof = Wrap_wire_proof.of_kimchi_proof next_proof
>>>>>>> e4e96c18
    ; statement =
        Types.Wrap.Statement.to_minimal next_statement
          ~to_option:Opt.to_option_unsafe
    ; prev_evals =
        { Plonk_types.All_evals.evals =
            { public_input = x_hat_evals; evals = proof.openings.evals }
        ; ft_eval1 = proof.openings.ft_eval1
        }
    }
    : _ P.Base.Wrap.t )<|MERGE_RESOLUTION|>--- conflicted
+++ resolved
@@ -893,11 +893,7 @@
           } )
   in
   [%log internal] "Pickles_wrap_proof_done" ;
-<<<<<<< HEAD
-  ( { proof = next_proof.proof
-=======
-  ( { proof = Wrap_wire_proof.of_kimchi_proof next_proof
->>>>>>> e4e96c18
+  ( { proof = Wrap_wire_proof.of_kimchi_proof next_proof.proof
     ; statement =
         Types.Wrap.Statement.to_minimal next_statement
           ~to_option:Opt.to_option_unsafe
