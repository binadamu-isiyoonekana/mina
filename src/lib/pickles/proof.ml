--- conflicted
+++ resolved
@@ -113,13 +113,8 @@
 
 type ('max_width, 'mlmb) t = (unit, 'mlmb, 'max_width) With_data.t
 
-<<<<<<< HEAD
 let dummy (type w h r) (_w : w Nat.t) (h : h Nat.t)
     (most_recent_width : r Nat.t) ~domain_log2 : (w, h) t =
-=======
-let dummy (type w h r) (_w : w Nat.t) (h : h Nat.t) (most_recent_width : r Nat.t)
-    : (w, h) t =
->>>>>>> 575b86ef
   let open Ro in
   let g0 = Tock.Curve.(to_affine_exn one) in
   let g len = Array.create ~len g0 in
