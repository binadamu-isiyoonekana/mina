--- conflicted
+++ resolved
@@ -179,11 +179,7 @@
               (SC.create (Challenge.Constant.of_bits s)))
           xs
       with e ->
-<<<<<<< HEAD
-        Core_kernel.eprintf !"Input %{sexp: bool list}\n%!" xs ;
-=======
         eprintf !"Input %{sexp: bool list}\n%!" xs ;
->>>>>>> de747e40
         raise e)
 
 module Make
@@ -336,11 +332,7 @@
               G.Constant.scale g x)
             (random_point, xs)
         with e ->
-<<<<<<< HEAD
-          Core_kernel.eprintf !"Endo input %{sexp:bool list}\n%!" xs ;
-=======
           eprintf !"Input %{sexp: bool list}\n%!" xs ;
->>>>>>> de747e40
           raise e)
 
   let endo_inv ((gx, gy) as g) chal =
