--- conflicted
+++ resolved
@@ -35,11 +35,6 @@
        ~g1:(fun ((x, y) : Zexe_backend.G1.Affine.t) -> [x; y]))
   |> Digest.Constant.of_bits
 
-<<<<<<< HEAD
-open Core_kernel
-
-=======
->>>>>>> 0125be2b
 let dlog_pcs_batch (type n_branching total)
     ((without_degree_bound, pi) :
       total Nat.t * (n_branching, Nat.N19.n, total) Nat.Adds.t) ~h_minus_1
