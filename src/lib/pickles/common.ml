open Core_kernel
open Pickles_types
open Import
open Backend

module Max_degree = struct
  let step_log2 = Nat.to_int Backend.Tick.Rounds.n

  let step = 1 lsl step_log2

  let wrap_log2 = Nat.to_int Backend.Tock.Rounds.n

  let wrap = 1 lsl wrap_log2
end

let tick_shifts, tock_shifts =
  let mk g =
    let f =
      Memo.general ~cache_size_bound:20 ~hashable:Int.hashable (fun log2_size ->
          g log2_size )
    in
    fun ~log2_size -> f log2_size
  in
  ( mk Kimchi_bindings.Protocol.VerifierIndex.Fp.shifts
  , mk Kimchi_bindings.Protocol.VerifierIndex.Fq.shifts )

let wrap_domains ~proofs_verified =
  let h =
    match proofs_verified with 0 -> 13 | 1 -> 14 | 2 -> 15 | _ -> assert false
  in
  { Domains.h = Pow_2_roots_of_unity h }

let hash_step_me_only ~app_state (t : _ Types.Step.Proof_state.Me_only.t) =
  let g (x, y) = [ x; y ] in
  let open Backend in
  Tick_field_sponge.digest Tick_field_sponge.params
    (Types.Step.Proof_state.Me_only.to_field_elements t ~g
       ~comm:(fun (x : Tock.Curve.Affine.t) -> Array.of_list (g x))
       ~app_state )

<<<<<<< HEAD
let hash_dlog_me_only (type n) (_max_proofs_verified : n Nat.t)
    (t : (Tick.Curve.Affine.t, (_, n) Vector.t) Types.Wrap.Proof_state.Me_only.t)
    =
  Tock_field_sponge.digest Tock_field_sponge.params
    (Types.Wrap.Proof_state.Me_only.to_field_elements t
       ~g1:(fun ((x, y) : Tick.Curve.Affine.t) -> [ x; y ]) )

=======
>>>>>>> f9ce12b1
let dlog_pcs_batch (type proofs_verified total)
    ((without_degree_bound, _pi) :
      total Nat.t * (proofs_verified, Nat.N26.n, total) Nat.Adds.t ) =
  Pcs_batch.create ~without_degree_bound ~with_degree_bound:[]

let when_profiling profiling default =
  match Option.map (Sys.getenv_opt "PICKLES_PROFILING") ~f:String.lowercase with
  | None | Some ("0" | "false") ->
      default
  | Some _ ->
      profiling

let time lab f =
  when_profiling
    (fun () ->
      let start = Time.now () in
      let x = f () in
      let stop = Time.now () in
      printf "%s: %s\n%!" lab (Time.Span.to_string_hum (Time.diff stop start)) ;
      x )
    f ()

let bits_to_bytes bits =
  let byte_of_bits bs =
    List.foldi bs ~init:0 ~f:(fun i acc b ->
        if b then acc lor (1 lsl i) else acc )
    |> Char.of_int_exn
  in
  List.map (List.groupi bits ~break:(fun i _ _ -> i mod 8 = 0)) ~f:byte_of_bits
  |> String.of_char_list

let group_map m ~a ~b =
  let params = Group_map.Params.create m { a; b } in
  stage (fun x -> Group_map.to_group m ~params x)

module Shifts = struct
  let tock1 : Tock.Field.t Shifted_value.Type1.Shift.t =
    Shifted_value.Type1.Shift.create (module Tock.Field)
<<<<<<< HEAD

  let tock2 : Tock.Field.t Shifted_value.Type2.Shift.t =
    Shifted_value.Type2.Shift.create (module Tock.Field)

  let tick1 : Tick.Field.t Shifted_value.Type1.Shift.t =
    Shifted_value.Type1.Shift.create (module Tick.Field)

=======

  let tock2 : Tock.Field.t Shifted_value.Type2.Shift.t =
    Shifted_value.Type2.Shift.create (module Tock.Field)

  let tick1 : Tick.Field.t Shifted_value.Type1.Shift.t =
    Shifted_value.Type1.Shift.create (module Tick.Field)

>>>>>>> f9ce12b1
  let tick2 : Tick.Field.t Shifted_value.Type2.Shift.t =
    Shifted_value.Type2.Shift.create (module Tick.Field)
end

let finite_exn : 'a Kimchi_types.or_infinity -> 'a * 'a = function
  | Finite (x, y) ->
      (x, y)
  | Infinity ->
      failwith "finite_exn"

let or_infinite_conv : ('a * 'a) Or_infinity.t -> 'a Kimchi_types.or_infinity =
  function
  | Finite (x, y) ->
      Finite (x, y)
  | Infinity ->
      Infinity

module Ipa = struct
  open Backend

  (* TODO: Make all this completely generic over backend *)

  let compute_challenge (type f) ~endo_to_field
      (module Field : Kimchi_backend.Field.S with type t = f) c =
    endo_to_field c

  let compute_challenges ~endo_to_field field chals =
    Vector.map chals ~f:(fun { Bulletproof_challenge.prechallenge } ->
        compute_challenge field ~endo_to_field prechallenge )

  module Wrap = struct
    let field =
      (module Tock.Field : Kimchi_backend.Field.S with type t = Tock.Field.t)

    let endo_to_field = Endo.Step_inner_curve.to_field

    let compute_challenge c = compute_challenge field ~endo_to_field c

    let compute_challenges cs = compute_challenges field ~endo_to_field cs

    let compute_sg chals =
      let comm =
        Kimchi_bindings.Protocol.SRS.Fq.b_poly_commitment
          (Backend.Tock.Keypair.load_urs ())
          (Pickles_types.Vector.to_array (compute_challenges chals))
      in
      comm.unshifted.(0) |> finite_exn
  end

  module Step = struct
    let field =
      (module Tick.Field : Kimchi_backend.Field.S with type t = Tick.Field.t)

    let endo_to_field = Endo.Wrap_inner_curve.to_field

    let compute_challenge c = compute_challenge field ~endo_to_field c

    let compute_challenges cs = compute_challenges field ~endo_to_field cs

    let compute_sg chals =
      let comm =
        Kimchi_bindings.Protocol.SRS.Fp.b_poly_commitment
          (Backend.Tick.Keypair.load_urs ())
          (Pickles_types.Vector.to_array (compute_challenges chals))
      in
      comm.unshifted.(0) |> finite_exn

    let accumulator_check comm_chals =
      let chals =
        Array.concat
        @@ List.map comm_chals ~f:(fun (_, chals) -> Vector.to_array chals)
      in
      let comms =
        Array.of_list_map comm_chals ~f:(fun (comm, _) ->
            Or_infinity.Finite comm )
      in
      let urs = Backend.Tick.Keypair.load_urs () in
      Promise.run_in_thread (fun () ->
          Kimchi_bindings.Protocol.SRS.Fp.batch_accumulator_check urs
            (Array.map comms ~f:or_infinite_conv)
            chals )
  end
end

let tock_unpadded_public_input_of_statement prev_statement =
  let input =
    let (T (typ, _conv, _conv_inv)) = Impls.Wrap.input () in
    Impls.Wrap.generate_public_input [ typ ] prev_statement
  in
  List.init
    (Backend.Tock.Field.Vector.length input)
    ~f:(Backend.Tock.Field.Vector.get input)

let tock_public_input_of_statement s = tock_unpadded_public_input_of_statement s

let tick_public_input_of_statement ~max_proofs_verified
    (prev_statement : _ Types.Step.Statement.t) =
  let input =
    let (T (input, _conv, _conv_inv)) =
      Impls.Step.input ~proofs_verified:max_proofs_verified
        ~wrap_rounds:Tock.Rounds.n
    in
    Impls.Step.generate_public_input [ input ] prev_statement
  in
  List.init
    (Backend.Tick.Field.Vector.length input)
    ~f:(Backend.Tick.Field.Vector.get input)

let max_log2_degree = Pickles_base.Side_loaded_verification_key.max_log2_degree

let max_quot_size ~of_int ~mul:( * ) ~sub:( - ) domain_size =
  of_int 5 * (domain_size - of_int 1)

let max_quot_size_int = max_quot_size ~of_int:Fn.id ~mul:( * ) ~sub:( - )

let ft_comm ~add:( + ) ~scale ~endoscale ~negate
    ~verification_key:(m : _ Plonk_verification_key_evals.t) ~alpha
    ~(plonk : _ Types.Wrap.Proof_state.Deferred_values.Plonk.In_circuit.t)
    ~t_comm =
  let ( * ) x g = scale g x in
  let _, [ sigma_comm_last ] =
    Vector.split m.sigma_comm (snd (Plonk_types.Permuts_minus_1.add Nat.N1.n))
  in
  let f_comm =
    (* The poseidon and generic gates are special cases,
       as they use coefficient commitments from the verifier index.
       Note that for all gates, powers of alpha start at a^0 = 1.
    *)
    let poseidon =
      let (pn :: ps) = Vector.rev m.coefficients_comm in
      let res =
        Vector.fold ~init:pn ps ~f:(fun acc c -> c + endoscale acc alpha)
      in
      scale res plonk.poseidon_selector |> negate
    in

    (*
    Remember, the layout of the generic gate:
    | 0  |  1 |  2 |  3 |  4 |  5 |  6 |  7 |  8 |  9 |
    | l1 | r1 | o1 | m1 | c1 | l2 | r2 | o2 | m2 | c2 |
    *)
    let generic =
      let coeffs = Vector.to_array m.coefficients_comm in
      let (generic_selector :: l1 :: r1 :: o1 :: m1 :: l2 :: r2 :: o2 :: m2 :: _)
          =
        plonk.generic
      in
      (* Second gate first, to multiply with a power of alpha. *)
      let snd_gate = l2 * coeffs.(5) in
      let snd_gate = snd_gate + (r2 * coeffs.(6)) in
      let snd_gate = snd_gate + (o2 * coeffs.(7)) in
      let snd_gate = snd_gate + (m2 * coeffs.(8)) in
      let snd_gate = snd_gate + coeffs.(9) in
      let snd_gate = endoscale snd_gate alpha in
      (* And then the first gate. *)
      let generic_gate = snd_gate + (l1 * coeffs.(0)) in
      let generic_gate = generic_gate + (r1 * coeffs.(1)) in
      let generic_gate = generic_gate + (o1 * coeffs.(2)) in
      let generic_gate = generic_gate + (m1 * coeffs.(3)) in
      let generic_gate = generic_gate + coeffs.(4) in
      (* generic_selector * (fst_gate + snd_gate * alpha) *)
      generic_selector * generic_gate
    in

    List.reduce_exn ~f:( + )
      [ plonk.perm * sigma_comm_last
      ; generic
      ; poseidon
      ; plonk.vbmul * m.mul_comm
      ; plonk.complete_add * m.complete_add_comm
      ; plonk.endomul * m.emul_comm
      ; plonk.endomul_scalar * m.endomul_scalar_comm
      ]
  in
  let chunked_t_comm =
    let n = Array.length t_comm in
    let res = ref t_comm.(n - 1) in
    for i = n - 2 downto 0 do
      res := t_comm.(i) + scale !res plonk.zeta_to_srs_length
    done ;
    !res
  in
  f_comm + chunked_t_comm
  + negate (scale chunked_t_comm plonk.zeta_to_domain_size)<|MERGE_RESOLUTION|>--- conflicted
+++ resolved
@@ -38,16 +38,6 @@
        ~comm:(fun (x : Tock.Curve.Affine.t) -> Array.of_list (g x))
        ~app_state )
 
-<<<<<<< HEAD
-let hash_dlog_me_only (type n) (_max_proofs_verified : n Nat.t)
-    (t : (Tick.Curve.Affine.t, (_, n) Vector.t) Types.Wrap.Proof_state.Me_only.t)
-    =
-  Tock_field_sponge.digest Tock_field_sponge.params
-    (Types.Wrap.Proof_state.Me_only.to_field_elements t
-       ~g1:(fun ((x, y) : Tick.Curve.Affine.t) -> [ x; y ]) )
-
-=======
->>>>>>> f9ce12b1
 let dlog_pcs_batch (type proofs_verified total)
     ((without_degree_bound, _pi) :
       total Nat.t * (proofs_verified, Nat.N26.n, total) Nat.Adds.t ) =
@@ -86,7 +76,6 @@
 module Shifts = struct
   let tock1 : Tock.Field.t Shifted_value.Type1.Shift.t =
     Shifted_value.Type1.Shift.create (module Tock.Field)
-<<<<<<< HEAD
 
   let tock2 : Tock.Field.t Shifted_value.Type2.Shift.t =
     Shifted_value.Type2.Shift.create (module Tock.Field)
@@ -94,15 +83,6 @@
   let tick1 : Tick.Field.t Shifted_value.Type1.Shift.t =
     Shifted_value.Type1.Shift.create (module Tick.Field)
 
-=======
-
-  let tock2 : Tock.Field.t Shifted_value.Type2.Shift.t =
-    Shifted_value.Type2.Shift.create (module Tock.Field)
-
-  let tick1 : Tick.Field.t Shifted_value.Type1.Shift.t =
-    Shifted_value.Type1.Shift.create (module Tick.Field)
-
->>>>>>> f9ce12b1
   let tick2 : Tick.Field.t Shifted_value.Type2.Shift.t =
     Shifted_value.Type2.Shift.create (module Tick.Field)
 end
