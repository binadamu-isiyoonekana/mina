--- conflicted
+++ resolved
@@ -4,11 +4,7 @@
 module Types = Composition_types
 module Digest = Types.Digest
 module Spec = Types.Spec
-<<<<<<< HEAD
-module Index = Types.Index
-=======
 module Branch_data = Composition_types.Branch_data
->>>>>>> f9ce12b1
 module Step_bp_vec = Types.Step_bp_vec
 module Nvector = Types.Nvector
 module Bulletproof_challenge = Types.Bulletproof_challenge
