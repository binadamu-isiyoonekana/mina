module SC = Scalar_challenge
open Core_kernel
open Async_kernel
module P = Proof
open Pickles_types
open Poly_types
open Hlist
open Backend
open Tuple_lib
open Import
open Types
open Common

(* This contains the "step" prover *)

module Make
    (A : T0) (A_value : sig
      type t

      val to_field_elements : t -> Tick.Field.t array
    end)
    (Max_proofs_verified : Nat.Add.Intf_transparent) =
struct
  let double_zip = Double.map2 ~f:Core_kernel.Tuple2.create

  module E = struct
    type t = Tock.Field.t array Plonk_types.Evals.t Double.t * Tock.Field.t
  end

  module Plonk_checks = struct
    include Plonk_checks
    module Type1 = Plonk_checks.Make (Shifted_value.Type1) (Scalars.Tick)
    module Type2 = Plonk_checks.Make (Shifted_value.Type2) (Scalars.Tock)
  end

  (* The prover corresponding to the given inductive rule. *)
  let f
      (type (* The maximum number of proofs verified by one of the proof systems verified by this rule :)

               In other words: each of the proofs verified by this rule comes from some pickles proof system.

               The ith one of those proof systems has a maximum number of proofs N_i that is verified by
               a rule in proof system i. max_local_max_proof_verifieds is the max of the N_i.
            *)
      max_local_max_proof_verifieds self_branches prev_vars prev_values
      local_widths local_heights prevs_length ) ?handler
      (T branch_data :
        ( A.t
        , A_value.t
        , Max_proofs_verified.n
        , self_branches
        , prev_vars
        , prev_values
        , local_widths
        , local_heights )
        Step_branch_data.t ) (next_state : A_value.t)
      ~maxes:
        (module Maxes : Pickles_types.Hlist.Maxes.S
          with type length = Max_proofs_verified.n
           and type ns = max_local_max_proof_verifieds )
      ~(prevs_length : (prev_vars, prevs_length) Length.t) ~self ~step_domains
      ~self_dlog_plonk_index pk self_dlog_vk
      (prev_with_proofs :
        (prev_values, local_widths, local_heights) H3.T(P.With_data).t ) :
      ( A_value.t
      , (_, Max_proofs_verified.n) Vector.t
      , (_, prevs_length) Vector.t
      , (_, prevs_length) Vector.t
      , _
      , (_, Max_proofs_verified.n) Vector.t )
      P.Base.Step.t
      Promise.t =
    let _, prev_vars_length = branch_data.proofs_verified in
    let T = Length.contr prev_vars_length prevs_length in
    let (module Req) = branch_data.requests in
    let T =
      Hlist.Length.contr (snd branch_data.proofs_verified) prev_vars_length
    in
    let prev_values_length =
      let module L12 = H4.Length_1_to_2 (Tag) in
      L12.f branch_data.rule.prevs prev_vars_length
    in
    let lte = branch_data.lte in
    let inners_must_verify =
      let prevs =
        let module M =
          H3.Map1_to_H1 (P.With_data) (Id)
            (struct
              let f : type a. (a, _, _) P.With_data.t -> a =
               fun (T t) -> t.statement.pass_through.app_state
            end)
        in
        M.f prev_with_proofs
      in
      branch_data.rule.main_value prevs next_state
    in
    let module X_hat = struct
      type t = Tock.Field.t Double.t
    end in
    let module Statement_with_hashes = struct
      type t =
        ( Challenge.Constant.t
        , Challenge.Constant.t Scalar_challenge.t
        , Tick.Field.t Shifted_value.Type1.t
        , Tock.Field.t
        , Digest.Constant.t
        , Digest.Constant.t
        , Digest.Constant.t
        , Challenge.Constant.t Scalar_challenge.t Bulletproof_challenge.t
          Step_bp_vec.t
        , Index.t )
        Wrap.Statement.In_circuit.t
    end in
    let challenge_polynomial =
      Tock.Field.(Wrap_verifier.challenge_polynomial ~add ~mul ~one)
    in
    let ( challenge_polynomial_commitments
        , unfinalized_proofs
        , statements_with_hashes
        , x_hats
        , witnesses ) =
      let f :
          type var value max local_max_proofs_verified m.
             max Nat.t
          -> Impls.Wrap.Verification_key.t
          -> 'a
          -> (value, local_max_proofs_verified, m) P.With_data.t
          -> (var, value, local_max_proofs_verified, m) Tag.t
          -> must_verify:bool
          -> [ `Sg of Tock.Curve.Affine.t ]
             * Unfinalized.Constant.t
             * Statement_with_hashes.t
             * X_hat.t
             * ( value
               , local_max_proofs_verified
               , m )
               Per_proof_witness.Constant.t =
       fun max dlog_vk dlog_index (T t) tag ~must_verify ->
        let plonk0 = t.statement.proof_state.deferred_values.plonk in
        let plonk =
          let domain =
            (Vector.to_array (Types_map.lookup_step_domains tag)).(Index.to_int
                                                                     t.statement
                                                                       .proof_state
                                                                       .deferred_values
                                                                       .which_branch)
          in
          let to_field =
            SC.to_field_constant
              (module Tick.Field)
              ~endo:Endo.Wrap_inner_curve.scalar
          in
          let alpha = to_field plonk0.alpha in
          let zeta = to_field plonk0.zeta in
          let zetaw =
            Tick.Field.(
              zeta * domain_generator ~log2_size:(Domain.log2_size domain))
          in
          let combined_evals =
            Plonk_checks.evals_of_split_evals
              (module Tick.Field)
              (Double.map t.prev_evals.evals ~f:(fun e -> e.evals))
              ~rounds:(Nat.to_int Tick.Rounds.n) ~zeta ~zetaw
          in
          let plonk_minimal =
            { Composition_types.Wrap.Proof_state.Deferred_values.Plonk.Minimal
              .zeta
            ; alpha
            ; beta = Challenge.Constant.to_tick_field plonk0.beta
            ; gamma = Challenge.Constant.to_tick_field plonk0.gamma
            }
          in
          let env =
            Plonk_checks.scalars_env
              (module Tick.Field)
              ~srs_length_log2:Common.Max_degree.step_log2
              ~endo:Endo.Step_inner_curve.base ~mds:Tick_field_sponge.params.mds
              ~field_of_hex:(fun s ->
                Kimchi_pasta.Pasta.Bigint256.of_hex_string s
                |> Kimchi_pasta.Pasta.Fp.of_bigint )
              ~domain:
                (Plonk_checks.domain
                   (module Tick.Field)
                   domain ~shifts:Common.tick_shifts
                   ~domain_generator:Backend.Tick.Field.domain_generator )
              plonk_minimal combined_evals
          in
          time "plonk_checks" (fun () ->
              Plonk_checks.Type1.derive_plonk
                (module Tick.Field)
                ~env ~shift:Shifts.tick1 plonk_minimal combined_evals )
        in
        let data = Types_map.lookup_basic tag in
        let (module Local_max_proofs_verified) = data.max_proofs_verified in
        let T = Local_max_proofs_verified.eq in
        let statement = t.statement in
        let prev_challenges =
          (* TODO: This is redone in the call to Wrap_reduced_me_only.prepare *)
          Vector.map ~f:Ipa.Wrap.compute_challenges
            statement.proof_state.me_only.old_bulletproof_challenges
        in
        let prev_statement_with_hashes :
            ( _
            , _
            , _ Shifted_value.Type1.t
            , _
            , _
            , _
            , _
            , _
            , _ )
            Wrap.Statement.In_circuit.t =
          { pass_through =
              (* TODO: Only do this hashing when necessary *)
              Common.hash_step_me_only
                (Reduced_me_only.Step.prepare ~dlog_plonk_index:dlog_index
                   statement.pass_through )
                ~app_state:data.value_to_field_elements
          ; proof_state =
              { statement.proof_state with
                deferred_values =
                  { statement.proof_state.deferred_values with
                    plonk =
                      { plonk with
                        zeta = plonk0.zeta
                      ; alpha = plonk0.alpha
                      ; beta = plonk0.beta
                      ; gamma = plonk0.gamma
                      }
                  }
              ; me_only =
                  Common.hash_dlog_me_only Local_max_proofs_verified.n
                    { old_bulletproof_challenges = prev_challenges
                    ; challenge_polynomial_commitment =
                        statement.proof_state.me_only
                          .challenge_polynomial_commitment
                    }
              }
          }
        in
        let module O = Tock.Oracles in
        let o =
          let public_input =
            tock_public_input_of_statement prev_statement_with_hashes
          in
          O.create dlog_vk
            Vector.(
              map2
                (Vector.extend_exn
                   statement.pass_through.challenge_polynomial_commitments
                   Local_max_proofs_verified.n
                   (Lazy.force Dummy.Ipa.Wrap.sg) )
                (* This should indeed have length Max_proofs_verified... No! It should have type Max_proofs_verified_a. That is, the max_proofs_verified specific to a proof of this type...*)
                prev_challenges
                ~f:(fun commitment chals ->
                  { Tock.Proof.Challenge_polynomial.commitment
                  ; challenges = Vector.to_array chals
                  } )
              |> to_list)
            public_input t.proof
        in
        let ((x_hat_1, x_hat_2) as x_hat) = O.(p_eval_1 o, p_eval_2 o) in
        let scalar_chal f =
          Scalar_challenge.map ~f:Challenge.Constant.of_tock_field (f o)
        in
        let plonk0 =
          { Types.Wrap.Proof_state.Deferred_values.Plonk.Minimal.alpha =
              scalar_chal O.alpha
          ; beta = O.beta o
          ; gamma = O.gamma o
          ; zeta = scalar_chal O.zeta
          }
        in
        let xi = scalar_chal O.v in
        let r = scalar_chal O.u in
        let sponge_digest_before_evaluations = O.digest_before_evaluations o in
        let to_field =
          SC.to_field_constant
            (module Tock.Field)
            ~endo:Endo.Step_inner_curve.scalar
        in
        let module As_field = struct
          let r = to_field r

          let xi = to_field xi

          let zeta = to_field plonk0.zeta

          let alpha = to_field plonk0.alpha
        end in
        let w =
          Tock.Field.domain_generator
            ~log2_size:(Domain.log2_size data.wrap_domains.h)
        in
        let zetaw = Tock.Field.mul As_field.zeta w in
        let new_bulletproof_challenges, b =
          let prechals =
            Array.map (O.opening_prechallenges o) ~f:(fun x ->
                Scalar_challenge.map ~f:Challenge.Constant.of_tock_field x )
          in
          let chals =
            Array.map prechals ~f:(fun x -> Ipa.Wrap.compute_challenge x)
          in
          let challenge_polynomial = unstage (challenge_polynomial chals) in
          let open As_field in
          let b =
            let open Tock.Field in
            challenge_polynomial zeta + (r * challenge_polynomial zetaw)
          in
          let prechals =
            Vector.of_list_and_length_exn
              ( Array.map prechals ~f:(fun x ->
                    { Bulletproof_challenge.prechallenge = x } )
              |> Array.to_list )
              Tock.Rounds.n
          in
          (prechals, b)
        in
        let challenge_polynomial_commitment =
          if not must_verify then Ipa.Wrap.compute_sg new_bulletproof_challenges
          else t.proof.openings.proof.challenge_polynomial_commitment
        in
        let witness : _ Per_proof_witness.Constant.t =
          { app_state = t.P.Base.Wrap.statement.pass_through.app_state
          ; proof_state =
              { prev_statement_with_hashes.proof_state with me_only = () }
          ; prev_proof_evals = t.prev_evals
          ; prev_challenge_polynomial_commitments =
              Vector.extend_exn
                t.statement.pass_through.challenge_polynomial_commitments
                Local_max_proofs_verified.n
                (Lazy.force Dummy.Ipa.Wrap.sg)
              (* TODO: This computation is also redone elsewhere. *)
          ; prev_challenges =
              Vector.extend_exn
                (Vector.map t.statement.pass_through.old_bulletproof_challenges
                   ~f:Ipa.Step.compute_challenges )
                Local_max_proofs_verified.n Dummy.Ipa.Step.challenges_computed
          ; wrap_proof =
              { opening =
                  { t.proof.openings.proof with
                    challenge_polynomial_commitment
                  }
              ; messages = t.proof.messages
              }
          }
        in
        let tock_domain =
          Plonk_checks.domain
            (module Tock.Field)
            data.wrap_domains.h ~shifts:Common.tock_shifts
            ~domain_generator:Backend.Tock.Field.domain_generator
        in
        let tock_combined_evals =
          Plonk_checks.evals_of_split_evals
            (module Tock.Field)
            t.proof.openings.evals ~rounds:(Nat.to_int Tock.Rounds.n)
            ~zeta:As_field.zeta ~zetaw
        in
        let tock_plonk_minimal =
          { plonk0 with zeta = As_field.zeta; alpha = As_field.alpha }
        in
        let tock_env =
          Plonk_checks.scalars_env
            (module Tock.Field)
            ~domain:tock_domain ~srs_length_log2:Common.Max_degree.wrap_log2
            ~field_of_hex:(fun s ->
              Kimchi_pasta.Pasta.Bigint256.of_hex_string s
              |> Kimchi_pasta.Pasta.Fq.of_bigint )
            ~endo:Endo.Wrap_inner_curve.base ~mds:Tock_field_sponge.params.mds
            tock_plonk_minimal tock_combined_evals
        in
        let combined_inner_product =
          let e1, e2 = t.proof.openings.evals in
          let b_polys =
            Vector.map
              ~f:(fun chals ->
                unstage (challenge_polynomial (Vector.to_array chals)) )
              prev_challenges
          in
          let open As_field in
          let combine ~ft_eval (x_hat : Tock.Field.t) pt e =
            let a, b = Plonk_types.Evals.(to_vectors (e : _ array t)) in
            let v : (Tock.Field.t array, _) Vector.t =
              Vector.append
                (Vector.map b_polys ~f:(fun f -> [| f pt |]))
                ([| x_hat |] :: [| ft_eval |] :: a)
                (snd (Local_max_proofs_verified.add Nat.N26.n))
            in
            let open Tock.Field in
            Pcs_batch.combine_split_evaluations
              (Common.dlog_pcs_batch (Local_max_proofs_verified.add Nat.N26.n))
              ~xi ~init:Fn.id ~mul ~last:Array.last
              ~mul_and_add:(fun ~acc ~xi fx -> fx + (xi * acc))
              ~evaluation_point:pt
              ~shifted_pow:(fun deg x ->
                Pcs_batch.pow ~one ~mul x
                  Int.(Max_degree.wrap - (deg mod Max_degree.wrap)) )
              v b
          in
          let ft_eval0 =
            Plonk_checks.Type2.ft_eval0
              (module Tock.Field)
              ~domain:tock_domain ~env:tock_env tock_plonk_minimal
              tock_combined_evals x_hat_1
          in
          let open Tock.Field in
          combine ~ft_eval:ft_eval0 x_hat_1 As_field.zeta e1
          + (r * combine ~ft_eval:t.proof.openings.ft_eval1 x_hat_2 zetaw e2)
        in
        let chal = Challenge.Constant.of_tock_field in
        let plonk =
          Plonk_checks.Type2.derive_plonk
            (module Tock.Field)
            ~env:tock_env ~shift:Shifts.tock2 tock_plonk_minimal
            tock_combined_evals
        in
        let shifted_value =
          Shifted_value.Type2.of_field (module Tock.Field) ~shift:Shifts.tock2
        in
        ( `Sg challenge_polynomial_commitment
        , { Types.Step.Proof_state.Per_proof.deferred_values =
              { plonk =
                  { plonk with
                    zeta = plonk0.zeta
                  ; alpha = plonk0.alpha
                  ; beta = chal plonk0.beta
                  ; gamma = chal plonk0.gamma
                  }
              ; combined_inner_product = shifted_value combined_inner_product
              ; xi
              ; bulletproof_challenges = new_bulletproof_challenges
              ; b = shifted_value b
              }
          ; should_finalize = must_verify
          ; sponge_digest_before_evaluations =
              Digest.Constant.of_tock_field sponge_digest_before_evaluations
          }
        , prev_statement_with_hashes
        , x_hat
        , witness )
      in
      let rec go :
          type vars values ns ms maxes k.
             (values, ns, ms) H3.T(P.With_data).t
          -> maxes H1.T(Nat).t
          -> (vars, values, ns, ms) H4.T(Tag).t
          -> vars H1.T(E01(Bool)).t
          -> (vars, k) Length.t
          -> (Tock.Curve.Affine.t, k) Vector.t
             * (Unfinalized.Constant.t, k) Vector.t
             * (Statement_with_hashes.t, k) Vector.t
             * (X_hat.t, k) Vector.t
             * (values, ns, ms) H3.T(Per_proof_witness.Constant).t =
       fun ps maxes ts must_verifys l ->
        match (ps, maxes, ts, must_verifys, l) with
        | [], _, [], [], Z ->
            ([], [], [], [], [])
        | p :: ps, max :: maxes, t :: ts, must_verify :: must_verifys, S l ->
            let dlog_vk, dlog_index =
              if Type_equal.Id.same self.Tag.id t.id then
                (self_dlog_vk, self_dlog_plonk_index)
              else
                let d = Types_map.lookup_basic t in
                (d.wrap_vk, d.wrap_key)
            in
            let `Sg sg, u, s, x, w = f max dlog_vk dlog_index p t ~must_verify
            and sgs, us, ss, xs, ws = go ps maxes ts must_verifys l in
            (sg :: sgs, u :: us, s :: ss, x :: xs, w :: ws)
        | _ :: _, [], _, _, _ ->
            assert false
      in
      go prev_with_proofs Maxes.maxes branch_data.rule.prevs inners_must_verify
        prev_vars_length
    in
    let next_statement : _ Types.Step.Statement.t =
      let unfinalized_proofs_extended =
        Vector.extend unfinalized_proofs lte Max_proofs_verified.n
          (Unfinalized.Constant.dummy ())
      in
      let pass_through =
        let module M =
          H3.Map2_to_H1 (P.With_data) (P.Base.Me_only.Wrap)
            (struct
              let f :
                  type a b c. (a, b, c) P.With_data.t -> b P.Base.Me_only.Wrap.t
                  =
               fun (T t) -> t.statement.proof_state.me_only
            end)
        in
        M.f prev_with_proofs
      in
      let old_bulletproof_challenges =
        let module VV = struct
          type t =
            Challenge.Constant.t Scalar_challenge.t Bulletproof_challenge.t
            Step_bp_vec.t
        end in
        let module M =
          H3.Map (P.With_data) (E03 (VV))
            (struct
              let f (T t : _ P.With_data.t) : VV.t =
                t.statement.proof_state.deferred_values.bulletproof_challenges
            end)
        in
        let module V = H3.To_vector (VV) in
        V.f prev_values_length (M.f prev_with_proofs)
      in
      let me_only : _ Reduced_me_only.Step.t =
        (* Have the sg be available in the opening proof and verify it. *)
        { app_state = next_state
        ; challenge_polynomial_commitments
        ; old_bulletproof_challenges
        }
      in
      { proof_state =
          { unfinalized_proofs = unfinalized_proofs_extended; me_only }
      ; pass_through
      }
    in
    let next_me_only_prepared =
      Reduced_me_only.Step.prepare ~dlog_plonk_index:self_dlog_plonk_index
        next_statement.proof_state.me_only
    in
    let handler (Snarky_backendless.Request.With { request; respond } as r) =
      let k x = respond (Provide x) in
      match request with
      | Req.Proof_with_datas ->
          k witnesses
      | Req.Wrap_index ->
          k self_dlog_plonk_index
      | Req.App_state ->
          k next_me_only_prepared.app_state
      | _ -> (
          match handler with
          | Some f ->
              f r
          | None ->
              Snarky_backendless.Request.unhandled )
    in
    let next_statement_hashed : _ Types.Step.Statement.t =
      let rec pad :
          type n k maxes pvals lws lhs.
             (Digest.Constant.t, k) Vector.t
          -> maxes H1.T(Nat).t
          -> (maxes, n) Hlist.Length.t
          -> (Digest.Constant.t, n) Vector.t =
       fun xs maxes l ->
        match (xs, maxes, l) with
        | [], [], Z ->
            []
        | x :: xs, [], Z ->
            assert false
        | x :: xs, _ :: ms, S n ->
            x :: pad xs ms n
        | [], m :: ms, S n ->
            let t : _ Types.Wrap.Proof_state.Me_only.t =
              { challenge_polynomial_commitment = Lazy.force Dummy.Ipa.Step.sg
              ; old_bulletproof_challenges =
                  Vector.init Max_proofs_verified.n ~f:(fun _ ->
                      Dummy.Ipa.Wrap.challenges_computed )
              }
            in
            Common.hash_dlog_me_only Max_proofs_verified.n t :: pad [] ms n
      in
      { proof_state =
          { next_statement.proof_state with
            me_only =
              Common.hash_step_me_only ~app_state:A_value.to_field_elements
                next_me_only_prepared
          }
      ; pass_through =
          (* TODO: Use the same pad_pass_through function as in wrap *)
          pad
            (Vector.map statements_with_hashes ~f:(fun s ->
                 s.proof_state.me_only ) )
            Maxes.maxes Maxes.length
      }
    in
    let prev_challenge_polynomial_commitments =
      let to_fold_in =
        let module M =
          H3.Map (P.With_data) (E03 (Tick.Curve.Affine))
            (struct
              let f (T t : _ P.With_data.t) =
                t.statement.proof_state.me_only.challenge_polynomial_commitment
            end)
        in
        let module V = H3.To_vector (Tick.Curve.Affine) in
        V.f prev_values_length (M.f prev_with_proofs)
      in
      (* emphatically NOT padded with dummies *)
      Vector.(
        map2 to_fold_in next_me_only_prepared.old_bulletproof_challenges
          ~f:(fun commitment chals ->
            { Tick.Proof.Challenge_polynomial.commitment
            ; challenges = Vector.to_array chals
            } )
        |> to_list)
    in
    let%map.Promise (next_proof : Tick.Proof.t) =
      let input =
        Impls.Step.input ~proofs_verified:Max_proofs_verified.n
          ~wrap_rounds:Tock.Rounds.n
      in
      let { Domains.h; x } =
        List.nth_exn
          (Vector.to_list step_domains)
          (Index.to_int branch_data.index)
      in
      ksprintf Common.time "step-prover %d (%d, %d)"
        (Index.to_int branch_data.index) (Domain.size h) (Domain.size x)
        (fun () ->
          Impls.Step.generate_witness_conv
            ~f:(fun { Impls.Step.Proof_inputs.auxiliary_inputs; public_inputs }
                    () ->
              Backend.Tick.Proof.create_async ~primary:public_inputs
                ~auxiliary:auxiliary_inputs
                ~message:prev_challenge_polynomial_commitments pk )
            [ input ]
            ~return_typ:(Snarky_backendless.Typ.unit ())
            (fun x () : unit ->
              Impls.Step.handle
<<<<<<< HEAD
                (fun () : unit -> branch_data.main ~step_domains x)
                handler)
            next_statement_hashed)
=======
                (fun () : unit -> branch_data.main ~step_domains (conv x))
                handler )
            next_statement_hashed )
>>>>>>> 670ee784
    in
    let prev_evals =
      let module M =
        H3.Map (P.With_data) (E03 (E))
          (struct
            let f (T t : _ P.With_data.t) =
              (t.proof.openings.evals, t.proof.openings.ft_eval1)
          end)
      in
      let module V = H3.To_vector (E) in
      V.f prev_values_length (M.f prev_with_proofs)
    in
    { P.Base.Step.proof = next_proof
    ; statement = next_statement
    ; index = branch_data.index
    ; prev_evals =
        Vector.extend
          (Vector.map2 prev_evals x_hats ~f:(fun (es, ft_eval1) x_hat ->
               Plonk_types.All_evals.
                 { ft_eval1
                 ; evals =
                     Double.map2 es x_hat ~f:(fun es x_hat ->
                         { With_public_input.evals = es; public_input = x_hat } )
                 } ) )
          lte Max_proofs_verified.n Dummy.evals
    }
end<|MERGE_RESOLUTION|>--- conflicted
+++ resolved
@@ -621,15 +621,9 @@
             ~return_typ:(Snarky_backendless.Typ.unit ())
             (fun x () : unit ->
               Impls.Step.handle
-<<<<<<< HEAD
-                (fun () : unit -> branch_data.main ~step_domains x)
-                handler)
-            next_statement_hashed)
-=======
                 (fun () : unit -> branch_data.main ~step_domains (conv x))
                 handler )
             next_statement_hashed )
->>>>>>> 670ee784
     in
     let prev_evals =
       let module M =
