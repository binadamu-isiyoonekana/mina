--- conflicted
+++ resolved
@@ -272,21 +272,7 @@
                      ; alpha = plonk0.alpha
                      ; beta = plonk0.beta
                      ; gamma = plonk0.gamma
-<<<<<<< HEAD
                      ; joint_combiner = plonk0.joint_combiner
-=======
-                     ; lookup =
-                         Option.map (Opt.to_option_unsafe plonk.lookup)
-                           ~f:(fun _ ->
-                             { Composition_types.Wrap.Proof_state
-                               .Deferred_values
-                               .Plonk
-                               .In_circuit
-                               .Lookup
-                               .joint_combiner =
-                                 Option.value_exn plonk0.joint_combiner
-                             } )
->>>>>>> 1a3fde01
                      }
                  ; combined_inner_product =
                      deferred_values.combined_inner_product
