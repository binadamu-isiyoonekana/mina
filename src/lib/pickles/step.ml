module SC = Scalar_challenge
open Core_kernel
open Async_kernel
module P = Proof
open Pickles_types
open Poly_types
open Hlist
open Backend
open Tuple_lib
open Import
open Types
open Common

(* This contains the "step" prover *)

module Make
    (A : T0) (A_value : sig
      type t
    end)
    (Max_proofs_verified : Nat.Add.Intf_transparent) =
struct
  let double_zip = Double.map2 ~f:Core_kernel.Tuple2.create

  module E = struct
    type t = Tock.Field.t array Double.t Plonk_types.Evals.t * Tock.Field.t
  end

  module Plonk_checks = struct
    include Plonk_checks
    module Type1 = Plonk_checks.Make (Shifted_value.Type1) (Scalars.Tick)
    module Type2 = Plonk_checks.Make (Shifted_value.Type2) (Scalars.Tock)
  end

  (* The prover corresponding to the given inductive rule. *)
  let f
      (type (* The maximum number of proofs verified by one of the proof systems verified by this rule :)

               In other words: each of the proofs verified by this rule comes from some pickles proof system.

               The ith one of those proof systems has a maximum number of proofs N_i that is verified by
               a rule in proof system i. max_local_max_proof_verifieds is the max of the N_i.
            *)
      max_local_max_proof_verifieds self_branches prev_vars prev_values
      local_widths local_heights prevs_length var value ret_var ret_value
      auxiliary_var auxiliary_value ) ?handler
      (T branch_data :
        ( A.t
        , A_value.t
        , ret_var
        , ret_value
        , auxiliary_var
        , auxiliary_value
        , Max_proofs_verified.n
        , self_branches
        , prev_vars
        , prev_values
        , local_widths
        , local_heights )
        Step_branch_data.t ) (next_state : A_value.t)
      ~maxes:
        (module Maxes : Pickles_types.Hlist.Maxes.S
          with type length = Max_proofs_verified.n
           and type ns = max_local_max_proof_verifieds )
      ~(prevs_length : (prev_vars, prevs_length) Length.t) ~self ~step_domains
<<<<<<< HEAD
      ~self_dlog_plonk_index pk self_dlog_vk :
      ( A_value.t
      , (_, Max_proofs_verified.n) Vector.t
      , (_, prevs_length) Vector.t
      , (_, prevs_length) Vector.t
      , _
      , (_, Max_proofs_verified.n) Vector.t )
      P.Base.Step.t
=======
      ~self_dlog_plonk_index
      ~(public_input :
         ( var
         , value
         , A.t
         , A_value.t
         , ret_var
         , ret_value )
         Inductive_rule.public_input )
      ~(auxiliary_typ : (auxiliary_var, auxiliary_value) Impls.Step.Typ.t) pk
      self_dlog_vk (prev_proofs : (local_widths, local_widths) H2.T(P).t) :
      ( ( value
        , (_, Max_proofs_verified.n) Vector.t
        , (_, prevs_length) Vector.t
        , (_, prevs_length) Vector.t
        , _
        , (_, Max_proofs_verified.n) Vector.t )
        P.Base.Step.t
      * ret_value
      * auxiliary_value )
>>>>>>> a66e6ea3
      Promise.t =
    let _, prev_vars_length = branch_data.proofs_verified in
    let T = Length.contr prev_vars_length prevs_length in
    let (module Req) = branch_data.requests in
    let T =
      Hlist.Length.contr (snd branch_data.proofs_verified) prev_vars_length
    in
    let prev_values_length =
      let module L12 = H4.Length_1_to_2 (Tag) in
      L12.f branch_data.rule.prevs prev_vars_length
    in
    let lte = branch_data.lte in
    let module X_hat = struct
      type t = Tock.Field.t Double.t
    end in
    let module Statement_with_hashes = struct
      type t =
        ( Challenge.Constant.t
        , Challenge.Constant.t Scalar_challenge.t
        , Tick.Field.t Shifted_value.Type1.t
        , Tock.Field.t
        , Digest.Constant.t
        , Digest.Constant.t
        , Digest.Constant.t
        , Challenge.Constant.t Scalar_challenge.t Bulletproof_challenge.t
          Step_bp_vec.t
        , Branch_data.t )
        Wrap.Statement.In_circuit.t
    end in
    let challenge_polynomial =
      Tock.Field.(Wrap_verifier.challenge_polynomial ~add ~mul ~one)
    in
    let expand_proof :
        type var value local_max_proofs_verified m.
           Impls.Wrap.Verification_key.t
        -> 'a
        -> value
        -> (local_max_proofs_verified, local_max_proofs_verified) P.t
        -> (var, value, local_max_proofs_verified, m) Tag.t
        -> must_verify:bool
        -> [ `Sg of Tock.Curve.Affine.t ]
           * Unfinalized.Constant.t
           * Statement_with_hashes.t
           * X_hat.t
           * ( value
             , local_max_proofs_verified
             , m )
             Per_proof_witness.Constant.No_app_state.t =
     fun dlog_vk dlog_index app_state (T t) tag ~must_verify ->
      let t =
        { t with
          statement =
            { t.statement with
              pass_through = { t.statement.pass_through with app_state }
            }
        }
      in
      let plonk0 = t.statement.proof_state.deferred_values.plonk in
      let plonk =
        let domain =
          Branch_data.domain t.statement.proof_state.deferred_values.branch_data
        in
        let to_field =
          SC.to_field_constant
            (module Tick.Field)
            ~endo:Endo.Wrap_inner_curve.scalar
        in
        let alpha = to_field plonk0.alpha in
        let zeta = to_field plonk0.zeta in
        let zetaw =
          Tick.Field.(
            zeta * domain_generator ~log2_size:(Domain.log2_size domain))
        in
        let combined_evals =
          Plonk_checks.evals_of_split_evals
            (module Tick.Field)
            t.prev_evals.evals.evals ~rounds:(Nat.to_int Tick.Rounds.n) ~zeta
            ~zetaw
          |> Plonk_types.Evals.to_in_circuit
        in
        let plonk_minimal =
          { Composition_types.Wrap.Proof_state.Deferred_values.Plonk.Minimal
            .zeta
          ; alpha
          ; beta = Challenge.Constant.to_tick_field plonk0.beta
          ; gamma = Challenge.Constant.to_tick_field plonk0.gamma
          }
        in
        let env =
          Plonk_checks.scalars_env
            (module Tick.Field)
            ~srs_length_log2:Common.Max_degree.step_log2
            ~endo:Endo.Step_inner_curve.base ~mds:Tick_field_sponge.params.mds
            ~field_of_hex:(fun s ->
              Kimchi_pasta.Pasta.Bigint256.of_hex_string s
              |> Kimchi_pasta.Pasta.Fp.of_bigint )
            ~domain:
              (Plonk_checks.domain
                 (module Tick.Field)
                 domain ~shifts:Common.tick_shifts
                 ~domain_generator:Backend.Tick.Field.domain_generator )
            plonk_minimal combined_evals
        in
        time "plonk_checks" (fun () ->
            Plonk_checks.Type1.derive_plonk
              (module Tick.Field)
              ~env ~shift:Shifts.tick1 plonk_minimal combined_evals )
      in
      let data = Types_map.lookup_basic tag in
      let (module Local_max_proofs_verified) = data.max_proofs_verified in
      let T = Local_max_proofs_verified.eq in
      let statement = t.statement in
      let prev_challenges =
        (* TODO: This is redone in the call to Wrap_reduced_me_only.prepare *)
        Vector.map ~f:Ipa.Wrap.compute_challenges
          statement.proof_state.me_only.old_bulletproof_challenges
      in
      let prev_statement_with_hashes :
          ( _
          , _
          , _ Shifted_value.Type1.t
          , _
          , _
          , _
          , _
          , _
          , _ )
          Wrap.Statement.In_circuit.t =
        { pass_through =
            (let to_field_elements =
               let (Typ typ) = data.public_input in
               fun x -> fst (typ.value_to_fields x)
             in
             (* TODO: Only do this hashing when necessary *)
             Common.hash_step_me_only
               (Reduced_me_only.Step.prepare ~dlog_plonk_index:dlog_index
                  statement.pass_through )
               ~app_state:to_field_elements )
        ; proof_state =
            { statement.proof_state with
              deferred_values =
                { statement.proof_state.deferred_values with
                  plonk =
                    { plonk with
                      zeta = plonk0.zeta
                    ; alpha = plonk0.alpha
                    ; beta = plonk0.beta
                    ; gamma = plonk0.gamma
                    }
                }
            ; me_only =
                Wrap_hack.hash_dlog_me_only Local_max_proofs_verified.n
                  { old_bulletproof_challenges = prev_challenges
                  ; challenge_polynomial_commitment =
                      statement.proof_state.me_only
                        .challenge_polynomial_commitment
                  }
            }
        }
      in
      let module O = Tock.Oracles in
      let o =
        let public_input =
          tock_public_input_of_statement prev_statement_with_hashes
        in
        O.create dlog_vk
          ( Vector.map2
              (Vector.extend_exn
                 statement.pass_through.challenge_polynomial_commitments
                 Local_max_proofs_verified.n
                 (Lazy.force Dummy.Ipa.Wrap.sg) )
              (* This should indeed have length Max_proofs_verified... No! It should have type Max_proofs_verified_a. That is, the max_proofs_verified specific to a proof of this type...*)
              prev_challenges
              ~f:(fun commitment chals ->
                { Tock.Proof.Challenge_polynomial.commitment
                ; challenges = Vector.to_array chals
                } )
          |> Wrap_hack.pad_accumulator )
          public_input t.proof
      in
      let ((x_hat_1, x_hat_2) as x_hat) = O.(p_eval_1 o, p_eval_2 o) in
      let scalar_chal f =
        Scalar_challenge.map ~f:Challenge.Constant.of_tock_field (f o)
      in
      let plonk0 =
        { Types.Wrap.Proof_state.Deferred_values.Plonk.Minimal.alpha =
            scalar_chal O.alpha
        ; beta = O.beta o
        ; gamma = O.gamma o
        ; zeta = scalar_chal O.zeta
        }
      in
      let xi = scalar_chal O.v in
      let r = scalar_chal O.u in
      let sponge_digest_before_evaluations = O.digest_before_evaluations o in
      let to_field =
        SC.to_field_constant
          (module Tock.Field)
          ~endo:Endo.Step_inner_curve.scalar
      in
      let module As_field = struct
        let r = to_field r

        let xi = to_field xi

        let zeta = to_field plonk0.zeta

        let alpha = to_field plonk0.alpha
      end in
      let w =
        Tock.Field.domain_generator
          ~log2_size:(Domain.log2_size data.wrap_domains.h)
      in
      let zetaw = Tock.Field.mul As_field.zeta w in
      let new_bulletproof_challenges, b =
        let prechals =
          Array.map (O.opening_prechallenges o) ~f:(fun x ->
              Scalar_challenge.map ~f:Challenge.Constant.of_tock_field x )
        in
        let chals =
          Array.map prechals ~f:(fun x -> Ipa.Wrap.compute_challenge x)
        in
        let challenge_polynomial = unstage (challenge_polynomial chals) in
        let open As_field in
        let b =
          let open Tock.Field in
          challenge_polynomial zeta + (r * challenge_polynomial zetaw)
        in
        let prechals =
          Vector.of_list_and_length_exn
            ( Array.map prechals ~f:(fun x ->
                  { Bulletproof_challenge.prechallenge = x } )
            |> Array.to_list )
            Tock.Rounds.n
        in
        (prechals, b)
      in
      let challenge_polynomial_commitment =
        if not must_verify then Ipa.Wrap.compute_sg new_bulletproof_challenges
        else t.proof.openings.proof.challenge_polynomial_commitment
      in
      let witness : _ Per_proof_witness.Constant.No_app_state.t =
        { app_state = ()
        ; proof_state =
            { prev_statement_with_hashes.proof_state with me_only = () }
        ; prev_proof_evals = t.prev_evals
        ; prev_challenge_polynomial_commitments =
            Vector.extend_exn
              t.statement.pass_through.challenge_polynomial_commitments
              Local_max_proofs_verified.n
              (Lazy.force Dummy.Ipa.Wrap.sg)
            (* TODO: This computation is also redone elsewhere. *)
        ; prev_challenges =
            Vector.extend_exn
              (Vector.map t.statement.pass_through.old_bulletproof_challenges
                 ~f:Ipa.Step.compute_challenges )
              Local_max_proofs_verified.n Dummy.Ipa.Step.challenges_computed
        ; wrap_proof =
            { opening =
                { t.proof.openings.proof with challenge_polynomial_commitment }
            ; messages = t.proof.messages
            }
        }
      in
      let tock_domain =
        Plonk_checks.domain
          (module Tock.Field)
          data.wrap_domains.h ~shifts:Common.tock_shifts
          ~domain_generator:Backend.Tock.Field.domain_generator
      in
      let tock_combined_evals =
        Plonk_checks.evals_of_split_evals
          (module Tock.Field)
          t.proof.openings.evals ~rounds:(Nat.to_int Tock.Rounds.n)
          ~zeta:As_field.zeta ~zetaw
        |> Plonk_types.Evals.to_in_circuit
      in
      let tock_plonk_minimal =
        { plonk0 with zeta = As_field.zeta; alpha = As_field.alpha }
      in
      let tock_env =
        Plonk_checks.scalars_env
          (module Tock.Field)
          ~domain:tock_domain ~srs_length_log2:Common.Max_degree.wrap_log2
          ~field_of_hex:(fun s ->
            Kimchi_pasta.Pasta.Bigint256.of_hex_string s
            |> Kimchi_pasta.Pasta.Fq.of_bigint )
          ~endo:Endo.Wrap_inner_curve.base ~mds:Tock_field_sponge.params.mds
          tock_plonk_minimal tock_combined_evals
      in
      let combined_inner_product =
        let e = t.proof.openings.evals in
        let b_polys =
          Vector.map
            ~f:(fun chals ->
              unstage (challenge_polynomial (Vector.to_array chals)) )
            (Wrap_hack.pad_challenges prev_challenges)
        in
        let a = Plonk_types.Evals.to_list e in
        let open As_field in
        let combine ~which_eval ~ft_eval pt =
          let f (x, y) = match which_eval with `Fst -> x | `Snd -> y in
          let v : Tock.Field.t array list =
            let a = List.map ~f a in
            List.append
              (Vector.to_list (Vector.map b_polys ~f:(fun f -> [| f pt |])))
              ([| f x_hat |] :: [| ft_eval |] :: a)
          in
          let open Tock.Field in
          Pcs_batch.combine_split_evaluations ~xi ~init:Fn.id
            ~mul_and_add:(fun ~acc ~xi fx -> fx + (xi * acc))
            v
        in
        let ft_eval0 =
          Plonk_checks.Type2.ft_eval0
            (module Tock.Field)
            ~domain:tock_domain ~env:tock_env tock_plonk_minimal
            tock_combined_evals x_hat_1
        in
        let open Tock.Field in
        combine ~which_eval:`Fst ~ft_eval:ft_eval0 As_field.zeta
        + (r * combine ~which_eval:`Snd ~ft_eval:t.proof.openings.ft_eval1 zetaw)
      in
      let chal = Challenge.Constant.of_tock_field in
      let plonk =
        Plonk_checks.Type2.derive_plonk
          (module Tock.Field)
          ~env:tock_env ~shift:Shifts.tock2 tock_plonk_minimal
          tock_combined_evals
      in
      let shifted_value =
        Shifted_value.Type2.of_field (module Tock.Field) ~shift:Shifts.tock2
      in
      ( `Sg challenge_polynomial_commitment
      , { Types.Step.Proof_state.Per_proof.deferred_values =
            { plonk =
                { plonk with
                  zeta = plonk0.zeta
                ; alpha = plonk0.alpha
                ; beta = chal plonk0.beta
                ; gamma = chal plonk0.gamma
                }
            ; combined_inner_product = shifted_value combined_inner_product
            ; xi
            ; bulletproof_challenges = new_bulletproof_challenges
            ; b = shifted_value b
            }
        ; should_finalize = must_verify
        ; sponge_digest_before_evaluations =
            Digest.Constant.of_tock_field sponge_digest_before_evaluations
        }
      , prev_statement_with_hashes
      , x_hat
      , witness )
    in
    let challenge_polynomial_commitments = ref None in
    let unfinalized_proofs = ref None in
    let statements_with_hashes = ref None in
    let x_hats = ref None in
    let witnesses = ref None in
<<<<<<< HEAD
    let prev_proofs = ref None in
=======
    let return_value = ref None in
    let auxiliary_value = ref None in
>>>>>>> a66e6ea3
    let compute_prev_proof_parts prev_proof_requests =
      let ( challenge_polynomial_commitments'
          , unfinalized_proofs'
          , statements_with_hashes'
          , x_hats'
          , witnesses'
          , prev_proofs' ) =
        let rec go :
            type vars values ns ms k.
               (vars, values, ns, ms) H4.T(Tag).t
            -> ( values
               , ns )
               H2.T(Inductive_rule.Previous_proof_statement.Constant).t
            -> (vars, k) Length.t
            -> (Tock.Curve.Affine.t, k) Vector.t
               * (Unfinalized.Constant.t, k) Vector.t
               * (Statement_with_hashes.t, k) Vector.t
               * (X_hat.t, k) Vector.t
               * ( values
                 , ns
                 , ms )
                 H3.T(Per_proof_witness.Constant.No_app_state).t
               * (ns, ns) H2.T(Proof).t =
         fun ts prev_proof_stmts l ->
          match (ts, prev_proof_stmts, l) with
          | [], [], Z ->
              ([], [], [], [], [], [])
          | ( t :: ts
            , { public_input = app_state
              ; proof = p
              ; proof_must_verify = must_verify
              }
              :: prev_proof_stmts
            , S l ) ->
              let dlog_vk, dlog_index =
                if Type_equal.Id.same self.Tag.id t.id then
                  (self_dlog_vk, self_dlog_plonk_index)
                else
                  let d = Types_map.lookup_basic t in
                  (d.wrap_vk, d.wrap_key)
              in
              let `Sg sg, u, s, x, w =
                expand_proof dlog_vk dlog_index app_state p t ~must_verify
              and sgs, us, ss, xs, ws, ps = go ts prev_proof_stmts l in
              (sg :: sgs, u :: us, s :: ss, x :: xs, w :: ws, p :: ps)
          | _, _ :: _, _ ->
              .
          | _, [], _ ->
              .
        in
        go branch_data.rule.prevs prev_proof_requests prev_vars_length
      in
      challenge_polynomial_commitments := Some challenge_polynomial_commitments' ;
      unfinalized_proofs := Some unfinalized_proofs' ;
      statements_with_hashes := Some statements_with_hashes' ;
      x_hats := Some x_hats' ;
      witnesses := Some witnesses' ;
      prev_proofs := Some prev_proofs'
    in
    let unfinalized_proofs_extended =
      lazy
        (Vector.extend
           (Option.value_exn !unfinalized_proofs)
           lte Max_proofs_verified.n
           (Unfinalized.Constant.dummy ()) )
    in
    let module Extract = struct
      module type S = sig
        type res

        val f : _ P.t -> res
      end
    end in
    let extract_from_proofs (type res)
        (module Extract : Extract.S with type res = res) =
      let rec go :
          type vars values ns ms len.
             (ns, ns) H2.T(P).t
          -> (values, vars, ns, ms) H4.T(Tag).t
          -> (vars, len) Length.t
          -> (res, len) Vector.t =
       fun prevs tags len ->
        match (prevs, tags, len) with
        | [], [], Z ->
            []
        | t :: prevs, _ :: tags, S len ->
            Extract.f t :: go prevs tags len
      in
      go
        (Option.value_exn !prev_proofs)
        branch_data.rule.prevs prev_values_length
    in
    let next_statement_me_only : _ Reduced_me_only.Step.t Lazy.t =
      lazy
        (let old_bulletproof_challenges =
           extract_from_proofs
             ( module struct
               type res =
                 Challenge.Constant.t Scalar_challenge.t Bulletproof_challenge.t
                 Step_bp_vec.t

               let f (T t : _ P.t) =
                 t.statement.proof_state.deferred_values.bulletproof_challenges
             end )
         in
         let (return_value : ret_value) = Option.value_exn !return_value in
         let (app_state : value) =
           match public_input with
           | Input _ ->
               next_state
           | Output _ ->
               return_value
           | Input_and_output _ ->
               (next_state, return_value)
         in
         (* Have the sg be available in the opening proof and verify it. *)
         { app_state
         ; challenge_polynomial_commitments =
             Option.value_exn !challenge_polynomial_commitments
         ; old_bulletproof_challenges
         } )
    in
    let next_me_only_prepared =
      lazy
        (Reduced_me_only.Step.prepare ~dlog_plonk_index:self_dlog_plonk_index
           (Lazy.force next_statement_me_only) )
    in
    let pass_through_padded =
      let rec pad :
          type n k maxes pvals lws lhs.
             (Digest.Constant.t, k) Vector.t
          -> maxes H1.T(Nat).t
          -> (maxes, n) Hlist.Length.t
          -> (Digest.Constant.t, n) Vector.t =
       fun xs maxes l ->
        match (xs, maxes, l) with
        | [], [], Z ->
            []
        | x :: xs, [], Z ->
            assert false
        | x :: xs, _ :: ms, S n ->
            x :: pad xs ms n
        | [], m :: ms, S n ->
            let t : _ Types.Wrap.Proof_state.Me_only.t =
              { challenge_polynomial_commitment = Lazy.force Dummy.Ipa.Step.sg
              ; old_bulletproof_challenges =
                  Vector.init Max_proofs_verified.n ~f:(fun _ ->
                      Dummy.Ipa.Wrap.challenges_computed )
              }
            in
            Wrap_hack.hash_dlog_me_only Max_proofs_verified.n t :: pad [] ms n
      in
      lazy
        (pad
           (Vector.map (Option.value_exn !statements_with_hashes) ~f:(fun s ->
                s.proof_state.me_only ) )
           Maxes.maxes Maxes.length )
    in
    let handler (Snarky_backendless.Request.With { request; respond } as r) =
      let k x = respond (Provide x) in
      match request with
      | Req.Compute_prev_proof_parts prev_proof_requests ->
          compute_prev_proof_parts prev_proof_requests ;
          k ()
      | Req.Proof_with_datas ->
          k (Option.value_exn !witnesses)
      | Req.Wrap_index ->
          k self_dlog_plonk_index
      | Req.App_state ->
          k next_state
      | Req.Return_value res ->
          return_value := Some res ;
          k ()
      | Req.Auxiliary_value res ->
          auxiliary_value := Some res ;
          k ()
      | Req.Unfinalized_proofs ->
          k (Lazy.force unfinalized_proofs_extended)
      | Req.Pass_through ->
          k (Lazy.force pass_through_padded)
      | _ -> (
          match handler with
          | Some f ->
              f r
          | None ->
              Snarky_backendless.Request.unhandled )
    in
    let prev_challenge_polynomial_commitments =
      lazy
        (let to_fold_in =
           extract_from_proofs
             ( module struct
               type res = Tick.Curve.Affine.t

               let f (T t : _ P.t) =
                 t.statement.proof_state.me_only.challenge_polynomial_commitment
             end )
         in
         (* emphatically NOT padded with dummies *)
         Vector.(
           map2 to_fold_in
             (Lazy.force next_me_only_prepared).old_bulletproof_challenges
             ~f:(fun commitment chals ->
               { Tick.Proof.Challenge_polynomial.commitment
               ; challenges = Vector.to_array chals
               } )
           |> to_list) )
    in
    let%map.Promise (next_proof : Tick.Proof.t), next_statement_hashed =
      let (T (input, _conv, conv_inv)) =
        Impls.Step.input ~proofs_verified:Max_proofs_verified.n
          ~wrap_rounds:Tock.Rounds.n
      in
      let { Domains.h } =
        List.nth_exn (Vector.to_list step_domains) branch_data.index
      in
      ksprintf Common.time "step-prover %d (%d)" branch_data.index
        (Domain.size h) (fun () ->
          Impls.Step.generate_witness_conv
            ~f:(fun { Impls.Step.Proof_inputs.auxiliary_inputs; public_inputs }
                    next_statement_hashed ->
              let%map.Promise proof =
                Backend.Tick.Proof.create_async ~primary:public_inputs
                  ~auxiliary:auxiliary_inputs
                  ~message:(Lazy.force prev_challenge_polynomial_commitments)
                  pk
              in
              (proof, next_statement_hashed) )
            [] ~return_typ:input
            (fun () ->
              Impls.Step.handle
                (fun () -> conv_inv (branch_data.main ~step_domains ()))
                handler ) )
    in
    let prev_evals =
      extract_from_proofs
        ( module struct
          type res = E.t

          let f (T t : _ P.t) =
            (t.proof.openings.evals, t.proof.openings.ft_eval1)
        end )
    in
    let pass_through =
      let rec go : type a a. (a, a) H2.T(P).t -> a H1.T(P.Base.Me_only.Wrap).t =
        function
        | [] ->
            []
        | T t :: tl ->
            t.statement.proof_state.me_only :: go tl
      in
      go (Option.value_exn !prev_proofs)
    in
    let next_statement : _ Types.Step.Statement.t =
      { proof_state =
          { unfinalized_proofs = Lazy.force unfinalized_proofs_extended
          ; me_only = Lazy.force next_statement_me_only
          }
      ; pass_through
      }
    in
    ( { P.Base.Step.proof = next_proof
      ; statement = next_statement
      ; index = branch_data.index
      ; prev_evals =
          Vector.extend
            (Vector.map2 prev_evals (Option.value_exn !x_hats)
               ~f:(fun (es, ft_eval1) x_hat ->
                 Plonk_types.All_evals.
                   { ft_eval1
                   ; evals =
                       { With_public_input.evals = es; public_input = x_hat }
                   } ) )
            lte Max_proofs_verified.n Dummy.evals
      }
    , Option.value_exn !return_value
    , Option.value_exn !auxiliary_value )
end<|MERGE_RESOLUTION|>--- conflicted
+++ resolved
@@ -62,16 +62,6 @@
           with type length = Max_proofs_verified.n
            and type ns = max_local_max_proof_verifieds )
       ~(prevs_length : (prev_vars, prevs_length) Length.t) ~self ~step_domains
-<<<<<<< HEAD
-      ~self_dlog_plonk_index pk self_dlog_vk :
-      ( A_value.t
-      , (_, Max_proofs_verified.n) Vector.t
-      , (_, prevs_length) Vector.t
-      , (_, prevs_length) Vector.t
-      , _
-      , (_, Max_proofs_verified.n) Vector.t )
-      P.Base.Step.t
-=======
       ~self_dlog_plonk_index
       ~(public_input :
          ( var
@@ -82,7 +72,7 @@
          , ret_value )
          Inductive_rule.public_input )
       ~(auxiliary_typ : (auxiliary_var, auxiliary_value) Impls.Step.Typ.t) pk
-      self_dlog_vk (prev_proofs : (local_widths, local_widths) H2.T(P).t) :
+      self_dlog_vk :
       ( ( value
         , (_, Max_proofs_verified.n) Vector.t
         , (_, prevs_length) Vector.t
@@ -92,7 +82,6 @@
         P.Base.Step.t
       * ret_value
       * auxiliary_value )
->>>>>>> a66e6ea3
       Promise.t =
     let _, prev_vars_length = branch_data.proofs_verified in
     let T = Length.contr prev_vars_length prevs_length in
@@ -453,12 +442,9 @@
     let statements_with_hashes = ref None in
     let x_hats = ref None in
     let witnesses = ref None in
-<<<<<<< HEAD
     let prev_proofs = ref None in
-=======
     let return_value = ref None in
     let auxiliary_value = ref None in
->>>>>>> a66e6ea3
     let compute_prev_proof_parts prev_proof_requests =
       let ( challenge_polynomial_commitments'
           , unfinalized_proofs'
