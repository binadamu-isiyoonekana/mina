--- conflicted
+++ resolved
@@ -95,11 +95,7 @@
         , Digest.Constant.t
         , Challenge.Constant.t Scalar_challenge.t Bulletproof_challenge.t
           Step_bp_vec.t
-<<<<<<< HEAD
-        , Index.t )
-=======
         , Branch_data.t )
->>>>>>> f9ce12b1
         Wrap.Statement.In_circuit.t
     end in
     let challenge_polynomial =
@@ -133,15 +129,7 @@
       let plonk0 = t.statement.proof_state.deferred_values.plonk in
       let plonk =
         let domain =
-<<<<<<< HEAD
-          (Vector.to_array (Types_map.lookup_step_domains tag)).(Index.to_int
-                                                                   t.statement
-                                                                     .proof_state
-                                                                     .deferred_values
-                                                                     .which_branch)
-=======
           Branch_data.domain t.statement.proof_state.deferred_values.branch_data
->>>>>>> f9ce12b1
         in
         let to_field =
           SC.to_field_constant
@@ -182,70 +170,6 @@
                  domain ~shifts:Common.tick_shifts
                  ~domain_generator:Backend.Tick.Field.domain_generator )
             plonk_minimal combined_evals
-<<<<<<< HEAD
-        in
-        time "plonk_checks" (fun () ->
-            Plonk_checks.Type1.derive_plonk
-              (module Tick.Field)
-              ~env ~shift:Shifts.tick1 plonk_minimal combined_evals )
-      in
-      let data = Types_map.lookup_basic tag in
-      let (module Local_max_proofs_verified) = data.max_proofs_verified in
-      let T = Local_max_proofs_verified.eq in
-      let statement = t.statement in
-      let prev_challenges =
-        (* TODO: This is redone in the call to Wrap_reduced_me_only.prepare *)
-        Vector.map ~f:Ipa.Wrap.compute_challenges
-          statement.proof_state.me_only.old_bulletproof_challenges
-      in
-      let prev_statement_with_hashes :
-          ( _
-          , _
-          , _ Shifted_value.Type1.t
-          , _
-          , _
-          , _
-          , _
-          , _
-          , _ )
-          Wrap.Statement.In_circuit.t =
-        { pass_through =
-            (* TODO: Only do this hashing when necessary *)
-            Common.hash_step_me_only
-              (Reduced_me_only.Step.prepare ~dlog_plonk_index:dlog_index
-                 statement.pass_through )
-              ~app_state:data.value_to_field_elements
-        ; proof_state =
-            { statement.proof_state with
-              deferred_values =
-                { statement.proof_state.deferred_values with
-                  plonk =
-                    { plonk with
-                      zeta = plonk0.zeta
-                    ; alpha = plonk0.alpha
-                    ; beta = plonk0.beta
-                    ; gamma = plonk0.gamma
-                    }
-                }
-            ; me_only =
-                Common.hash_dlog_me_only Local_max_proofs_verified.n
-                  { old_bulletproof_challenges = prev_challenges
-                  ; challenge_polynomial_commitment =
-                      statement.proof_state.me_only
-                        .challenge_polynomial_commitment
-                  }
-            }
-        }
-      in
-      let module O = Tock.Oracles in
-      let o =
-        let public_input =
-          tock_public_input_of_statement prev_statement_with_hashes
-        in
-        O.create dlog_vk
-          Vector.(
-            map2
-=======
         in
         time "plonk_checks" (fun () ->
             Plonk_checks.Type1.derive_plonk
@@ -307,7 +231,6 @@
         in
         O.create dlog_vk
           ( Vector.map2
->>>>>>> f9ce12b1
               (Vector.extend_exn
                  statement.pass_through.challenge_polynomial_commitments
                  Local_max_proofs_verified.n
@@ -318,11 +241,7 @@
                 { Tock.Proof.Challenge_polynomial.commitment
                 ; challenges = Vector.to_array chals
                 } )
-<<<<<<< HEAD
-            |> to_list)
-=======
           |> Wrap_hack.pad_accumulator )
->>>>>>> f9ce12b1
           public_input t.proof
       in
       let ((x_hat_1, x_hat_2) as x_hat) = O.(p_eval_1 o, p_eval_2 o) in
@@ -440,11 +359,7 @@
           Vector.map
             ~f:(fun chals ->
               unstage (challenge_polynomial (Vector.to_array chals)) )
-<<<<<<< HEAD
-            prev_challenges
-=======
             (Wrap_hack.pad_challenges prev_challenges)
->>>>>>> f9ce12b1
         in
         let open As_field in
         let combine ~ft_eval (x_hat : Tock.Field.t) pt e =
@@ -453,19 +368,11 @@
             Vector.append
               (Vector.map b_polys ~f:(fun f -> [| f pt |]))
               ([| x_hat |] :: [| ft_eval |] :: a)
-<<<<<<< HEAD
-              (snd (Local_max_proofs_verified.add Nat.N26.n))
-          in
-          let open Tock.Field in
-          Pcs_batch.combine_split_evaluations
-            (Common.dlog_pcs_batch (Local_max_proofs_verified.add Nat.N26.n))
-=======
               (snd (Wrap_hack.Padded_length.add Nat.N26.n))
           in
           let open Tock.Field in
           Pcs_batch.combine_split_evaluations
             (Common.dlog_pcs_batch (Wrap_hack.Padded_length.add Nat.N26.n))
->>>>>>> f9ce12b1
             ~xi ~init:Fn.id ~mul ~last:Array.last
             ~mul_and_add:(fun ~acc ~xi fx -> fx + (xi * acc))
             ~evaluation_point:pt
@@ -655,8 +562,7 @@
                       Dummy.Ipa.Wrap.challenges_computed )
               }
             in
-<<<<<<< HEAD
-            Common.hash_dlog_me_only Max_proofs_verified.n t :: pad [] ms n
+            Wrap_hack.hash_dlog_me_only Max_proofs_verified.n t :: pad [] ms n
       in
       lazy
         (pad
@@ -716,78 +622,10 @@
           ~wrap_rounds:Tock.Rounds.n
       in
       let { Domains.h } =
-        List.nth_exn
-          (Vector.to_list step_domains)
-          (Index.to_int branch_data.index)
-      in
-      ksprintf Common.time "step-prover %d (%d)"
-        (Index.to_int branch_data.index) (Domain.size h) (fun () ->
-=======
-            Wrap_hack.hash_dlog_me_only Max_proofs_verified.n t :: pad [] ms n
-      in
-      lazy
-        (pad
-           (Vector.map (Option.value_exn !statements_with_hashes) ~f:(fun s ->
-                s.proof_state.me_only ) )
-           Maxes.maxes Maxes.length )
-    in
-    let handler (Snarky_backendless.Request.With { request; respond } as r) =
-      let k x = respond (Provide x) in
-      match request with
-      | Req.Compute_prev_proof_parts inners_must_verify ->
-          compute_prev_proof_parts inners_must_verify ;
-          k ()
-      | Req.Prev_inputs ->
-          k prev_values
-      | Req.Proof_with_datas ->
-          k (Option.value_exn !witnesses)
-      | Req.Wrap_index ->
-          k self_dlog_plonk_index
-      | Req.App_state ->
-          k next_state
-      | Req.Unfinalized_proofs ->
-          k (Lazy.force unfinalized_proofs_extended)
-      | Req.Pass_through ->
-          k (Lazy.force pass_through_padded)
-      | _ -> (
-          match handler with
-          | Some f ->
-              f r
-          | None ->
-              Snarky_backendless.Request.unhandled )
-    in
-    let prev_challenge_polynomial_commitments =
-      lazy
-        (let to_fold_in =
-           extract_from_proofs
-             ( module struct
-               type res = Tick.Curve.Affine.t
-
-               let f (T t : _ P.t) =
-                 t.statement.proof_state.me_only.challenge_polynomial_commitment
-             end )
-         in
-         (* emphatically NOT padded with dummies *)
-         Vector.(
-           map2 to_fold_in
-             (Lazy.force next_me_only_prepared).old_bulletproof_challenges
-             ~f:(fun commitment chals ->
-               { Tick.Proof.Challenge_polynomial.commitment
-               ; challenges = Vector.to_array chals
-               } )
-           |> to_list) )
-    in
-    let%map.Promise (next_proof : Tick.Proof.t), next_statement_hashed =
-      let (T (input, _conv, conv_inv)) =
-        Impls.Step.input ~proofs_verified:Max_proofs_verified.n
-          ~wrap_rounds:Tock.Rounds.n
-      in
-      let { Domains.h } =
         List.nth_exn (Vector.to_list step_domains) branch_data.index
       in
       ksprintf Common.time "step-prover %d (%d)" branch_data.index
         (Domain.size h) (fun () ->
->>>>>>> f9ce12b1
           Impls.Step.generate_witness_conv
             ~f:(fun { Impls.Step.Proof_inputs.auxiliary_inputs; public_inputs }
                     next_statement_hashed ->
