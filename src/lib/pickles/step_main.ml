--- conflicted
+++ resolved
@@ -177,36 +177,6 @@
         Per_proof_witness.Constant.No_app_state.t )
       Typ.t
   end in
-<<<<<<< HEAD
-  let prev_values_typs =
-    let rec join :
-        type pvars pvals ns1 ns2.
-        (pvars, pvals, ns1, ns2) H4.T(Tag).t -> (pvars, pvals) H2.T(Typ).t =
-      function
-      | [] ->
-          []
-      | d :: ds ->
-          let typ =
-            (fun (type var value n m) (d : (var, value, n, m) Tag.t) ->
-              let typ : (var, value) Typ.t =
-                match Type_equal.Id.same_witness self.id d.id with
-                | Some T ->
-                    basic.public_input
-                | None ->
-                    Types_map.public_input d
-              in
-              typ )
-              d
-          in
-          let typs_tl = join ds in
-          typ :: typs_tl
-    in
-    let module Mk_typ = H2.Typ (Impls.Step) in
-    let typs = join rule.prevs in
-    Mk_typ.f typs
-  in
-=======
->>>>>>> 4d44059b
   let prev_proof_typs =
     let rec join :
         type e pvars pvals ns1 ns2 br.
@@ -257,74 +227,6 @@
         let module Max_proofs_verified = ( val max_proofs_verified : Nat.Add.Intf
                                              with type n = max_proofs_verified
                                          )
-<<<<<<< HEAD
-        in
-        let T = Max_proofs_verified.eq in
-        let prev_statements =
-          exists prev_values_typs ~request:(fun () -> Req.Prev_inputs)
-        in
-        let app_state = exists input_typ ~request:(fun () -> Req.App_state) in
-        let { Inductive_rule.previous_proofs_should_verify =
-                proofs_should_verify
-            ; public_output = ret_var
-            ; auxiliary_output = auxiliary_var
-            } =
-          (* Run the application logic of the rule on the predecessor statements *)
-          with_label "rule_main" (fun () ->
-              rule.main
-                { previous_public_inputs = prev_statements
-                ; public_input = app_state
-                } )
-        in
-        let () =
-          exists Typ.unit ~request:(fun () ->
-              let ret_value = As_prover.read output_typ ret_var in
-              Req.Return_value ret_value )
-        in
-        let () =
-          exists Typ.unit ~request:(fun () ->
-              let auxiliary_value =
-                As_prover.read auxiliary_typ auxiliary_var
-              in
-              Req.Auxiliary_value auxiliary_value )
-        in
-        (* Compute proof parts outside of the prover before requesting values.
-        *)
-        exists Typ.unit ~request:(fun () ->
-            let inners_must_verify =
-              let rec go :
-                  type prev_vars prev_values ns1 ns2.
-                     prev_vars H1.T(E01(B)).t
-                  -> (prev_vars, prev_values, ns1, ns2) H4.T(Tag).t
-                  -> prev_values H1.T(E01(Bool)).t =
-               fun bs tags ->
-                match (bs, tags) with
-                | [], [] ->
-                    []
-                | b :: bs, _tag :: tags ->
-                    As_prover.read Boolean.typ b :: go bs tags
-              in
-              go proofs_should_verify rule.prevs
-            in
-            Req.Compute_prev_proof_parts inners_must_verify ) ;
-        let dlog_plonk_index =
-          exists
-            ~request:(fun () -> Req.Wrap_index)
-            (Plonk_verification_key_evals.typ Inner_curve.typ)
-        and prevs =
-          exists (Prev_typ.f prev_proof_typs) ~request:(fun () ->
-              Req.Proof_with_datas )
-        and unfinalized_proofs =
-          exists
-            (Vector.typ
-               (Unfinalized.typ ~wrap_rounds:Backend.Tock.Rounds.n)
-               Max_proofs_verified.n )
-            ~request:(fun () -> Req.Unfinalized_proofs)
-        and pass_through =
-          exists (Vector.typ Digest.typ Max_proofs_verified.n)
-            ~request:(fun () -> Req.Pass_through)
-        in
-=======
         in
         let T = Max_proofs_verified.eq in
         let app_state = exists input_typ ~request:(fun () -> Req.App_state) in
@@ -407,24 +309,11 @@
           exists (Vector.typ Digest.typ Max_proofs_verified.n)
             ~request:(fun () -> Req.Pass_through)
         in
->>>>>>> 4d44059b
         let prevs =
           (* Inject the app-state values into the per-proof witnesses. *)
           let rec go :
               type vars ns1 ns2.
                  (vars, ns1, ns2) H3.T(Per_proof_witness.No_app_state).t
-<<<<<<< HEAD
-              -> vars H1.T(Id).t
-              -> (vars, ns1, ns2) H3.T(Per_proof_witness).t =
-           fun proofs app_states ->
-            match (proofs, app_states) with
-            | [], [] ->
-                []
-            | proof :: proofs, app_state :: app_states ->
-                { proof with app_state } :: go proofs app_states
-          in
-          go prevs prev_statements
-=======
               -> (vars, ns1) H2.T(Inductive_rule.Previous_proof_statement).t
               -> (vars, ns1, ns2) H3.T(Per_proof_witness).t =
            fun proofs stmts ->
@@ -435,7 +324,6 @@
                 { proof with app_state = stmt.public_input } :: go proofs stmts
           in
           go prevs previous_proof_statements
->>>>>>> 4d44059b
         in
         let bulletproof_challenges =
           with_label "prevs_verified" (fun () ->
@@ -518,11 +406,7 @@
                   M.f rule.prevs
                 in
                 go prevs datas pass_throughs unfinalized_proofs
-<<<<<<< HEAD
-                  proofs_should_verify proofs_verified
-=======
                   previous_proof_statements proofs_verified
->>>>>>> 4d44059b
               in
               Boolean.Assert.all vs ; chalss )
         in
