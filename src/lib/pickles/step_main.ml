--- conflicted
+++ resolved
@@ -138,15 +138,9 @@
            , (Field.t, max_proofs_verified) Vector.t )
            Types.Step.Statement.t )
        Staged.t =
-<<<<<<< HEAD
- fun (module Req) max_branching ~self_branches ~local_signature
-     ~local_signature_length ~local_branches ~local_branches_length ~branching
-     ~lte ~basic ~self rule ->
-=======
- fun (module Req) (module Max_proofs_verified) ~self_branches ~local_signature
+ fun (module Req) max_proofs_verified ~self_branches ~local_signature
      ~local_signature_length ~local_branches ~local_branches_length
      ~proofs_verified ~lte ~basic ~self rule ->
->>>>>>> 2e2e1d37
   let module T (F : T4) = struct
     type ('a, 'b, 'n, 'm) t =
       | Other of ('a, 'b, 'n, 'm) F.t
@@ -226,81 +220,19 @@
     let open Requests.Step in
     let open Impls.Step in
     with_label "step_main" (fun () ->
-<<<<<<< HEAD
-        let module Max_branching = ( val max_branching : Nat.Add.Intf
-                                       with type n = max_branching )
-        in
-        let T = Max_branching.eq in
-        let dlog_plonk_index =
-          exists
-            ~request:(fun () -> Req.Wrap_index)
-            (Plonk_verification_key_evals.typ
-               (Typ.array Inner_curve.typ
-                  ~length:
-                    (index_commitment_length ~max_degree:Max_degree.wrap
-                       basic.wrap_domains.h ) ) )
-        in
-        let app_state = exists basic.typ ~request:(fun () -> Req.App_state) in
-        let prevs =
-          exists (Prev_typ.f prev_typs) ~request:(fun () ->
-              Req.Proof_with_datas )
-        in
-=======
+        let module Max_proofs_verified = ( val max_proofs_verified : Nat.Add.Intf
+                                             with type n = max_proofs_verified
+                                         )
+        in
         let T = Max_proofs_verified.eq in
->>>>>>> 2e2e1d37
         let prev_statements =
           exists prev_values_typs ~request:(fun () -> Req.Prev_inputs)
         in
         let app_state = exists basic.typ ~request:(fun () -> Req.App_state) in
         let proofs_should_verify =
-<<<<<<< HEAD
-          with_label "rule_main" (fun () -> rule.main prev_statements app_state)
-        in
-        let datas =
-          let self_data :
-              ( a_var
-              , a_value
-              , max_branching
-              , self_branches )
-              Types_map.For_step.t =
-            { branches = self_branches
-            ; branchings = Vector.map basic.branchings ~f:Field.of_int
-            ; max_branching
-            ; max_width = None
-            ; typ = basic.typ
-            ; var_to_field_elements = basic.var_to_field_elements
-            ; value_to_field_elements = basic.value_to_field_elements
-            ; wrap_domains = basic.wrap_domains
-            ; step_domains = `Known basic.step_domains
-            ; wrap_key = dlog_plonk_index
-            }
-          in
-          let module M =
-            H4.Map (Tag) (Types_map.For_step)
-              (struct
-                let f :
-                    type a b n m.
-                    (a, b, n, m) Tag.t -> (a, b, n, m) Types_map.For_step.t =
-                 fun tag ->
-                  match Type_equal.Id.same_witness self.id tag.id with
-                  | Some T ->
-                      self_data
-                  | None -> (
-                      match tag.kind with
-                      | Compiled ->
-                          Types_map.For_step.of_compiled
-                            (Types_map.lookup_compiled tag.id)
-                      | Side_loaded ->
-                          Types_map.For_step.of_side_loaded
-                            (Types_map.lookup_side_loaded tag.id) )
-              end)
-          in
-          M.f rule.prevs
-=======
           (* Run the application logic of the rule on the predecessor statements *)
           with_label "rule_main" (fun () ->
               rule.main prev_statements app_state )
->>>>>>> 2e2e1d37
         in
         (* Compute proof parts outside of the prover before requesting values.
         *)
@@ -410,7 +342,7 @@
                     ; proofs_verifieds =
                         `Known
                           (Vector.map basic.proofs_verifieds ~f:Field.of_int)
-                    ; max_proofs_verified = (module Max_proofs_verified)
+                    ; max_proofs_verified
                     ; typ = basic.typ
                     ; var_to_field_elements = basic.var_to_field_elements
                     ; value_to_field_elements = basic.value_to_field_elements
