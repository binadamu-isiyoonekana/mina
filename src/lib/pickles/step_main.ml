--- conflicted
+++ resolved
@@ -23,13 +23,6 @@
   let n = Vector.length (v :> (Boolean.var, n) Vector.t) in
   Pseudo.choose (v, Vector.init n ~f:Field.of_int) ~f:Fn.id
 
-<<<<<<< HEAD
-(* Converts a one hot vector to an Index.t value *)
-let one_hot_vector_to_index v =
-  one_hot_vector_to_num v |> Types.Index.of_field (module Impl)
-
-=======
->>>>>>> f9ce12b1
 let verify_one
     ({ app_state
      ; wrap_proof
@@ -53,28 +46,10 @@
         in
         (* TODO: Refactor args into an "unfinalized proof" struct *)
         finalize_other_proof d.max_proofs_verified ~max_width:d.max_width
-<<<<<<< HEAD
-          ~step_widths:d.proofs_verifieds ~step_domains:d.step_domains ~sponge
-          ~prev_challenges proof_state.deferred_values prev_proof_evals )
-  in
-  let which_branch = proof_state.deferred_values.which_branch in
-  let proof_state =
-    with_label __LOC__ (fun () ->
-        { proof_state with
-          deferred_values =
-            { proof_state.deferred_values with
-              which_branch =
-                one_hot_vector_to_num proof_state.deferred_values.which_branch
-                |> Types.Index.of_field (module Impl)
-            }
-        } )
-  in
-=======
           ~step_domains:d.step_domains ~sponge ~prev_challenges
           proof_state.deferred_values prev_proof_evals )
   in
   let branch_data = proof_state.deferred_values.branch_data in
->>>>>>> f9ce12b1
   let statement =
     let prev_me_only =
       with_label __LOC__ (fun () ->
@@ -84,15 +59,11 @@
           in
           hash ~widths:d.proofs_verifieds
             ~max_width:(Nat.Add.n d.max_proofs_verified)
-<<<<<<< HEAD
-            ~which_branch
-=======
             ~proofs_verified_mask:
               (Vector.trim branch_data.proofs_verified_mask
                  (Nat.lte_exn
                     (Vector.length prev_challenge_polynomial_commitments)
                     Nat.N2.n ) )
->>>>>>> f9ce12b1
             (* Use opt sponge for cutting off the bulletproof challenges early *)
             { app_state
             ; dlog_plonk_index = d.wrap_key
@@ -367,12 +338,8 @@
                       Types_map.For_step.t =
                     { branches = self_branches
                     ; proofs_verifieds =
-<<<<<<< HEAD
-                        Vector.map basic.proofs_verifieds ~f:Field.of_int
-=======
                         `Known
                           (Vector.map basic.proofs_verifieds ~f:Field.of_int)
->>>>>>> f9ce12b1
                     ; max_proofs_verified = (module Max_proofs_verified)
                     ; max_width = None
                     ; typ = basic.typ
