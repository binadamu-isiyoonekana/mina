module S = Sponge
open Core_kernel
open Pickles_types
open Common
open Poly_types
open Hlist
open Import
open Impls.Step
open Step_main_inputs
open Step_verifier
module B = Inductive_rule.B

(* Converts from the one hot vector representation of a number
   0 <= i < n

     0  1  ... i-1  i  i+1       n-1
   [ 0; 0; ... 0;   1; 0;   ...; 0 ]

   to the numeric representation i. *)

let one_hot_vector_to_num (type n) (v : n Per_proof_witness.One_hot_vector.t) :
    Field.t =
  let n = Vector.length (v :> (Boolean.var, n) Vector.t) in
  Pseudo.choose (v, Vector.init n ~f:Field.of_int) ~f:Fn.id

let verify_one
    ({ app_state
     ; wrap_proof
     ; proof_state
     ; prev_proof_evals
     ; prev_challenges
     ; prev_challenge_polynomial_commitments
     } :
      _ Per_proof_witness.t ) (d : _ Types_map.For_step.t)
    (pass_through : Digest.t) (unfinalized : Unfinalized.t) (should_verify : B.t)
    : _ Vector.t * B.t =
  Boolean.Assert.( = ) unfinalized.should_finalize should_verify ;
  let finalized, chals =
    with_label __LOC__ (fun () ->
        let sponge_digest = proof_state.sponge_digest_before_evaluations in
        let sponge =
          let open Step_main_inputs in
          let sponge = Sponge.create sponge_params in
          Sponge.absorb sponge (`Field sponge_digest) ;
          sponge
        in
        (* TODO: Refactor args into an "unfinalized proof" struct *)
        finalize_other_proof d.max_proofs_verified ~step_domains:d.step_domains
          ~sponge ~prev_challenges proof_state.deferred_values prev_proof_evals )
  in
  let branch_data = proof_state.deferred_values.branch_data in
  let statement =
    let prev_me_only =
      with_label __LOC__ (fun () ->
          let hash =
            let to_field_elements =
              let (Typ typ) = d.public_input in
              fun x -> fst (typ.var_to_fields x)
            in
            (* TODO: Don't rehash when it's not necessary *)
            unstage (hash_me_only_opt ~index:d.wrap_key to_field_elements)
          in
          hash ~widths:d.proofs_verifieds
            ~max_width:(Nat.Add.n d.max_proofs_verified)
            ~proofs_verified_mask:
              (Vector.trim branch_data.proofs_verified_mask
                 (Nat.lte_exn
                    (Vector.length prev_challenge_polynomial_commitments)
                    Nat.N2.n ) )
            (* Use opt sponge for cutting off the bulletproof challenges early *)
            { app_state
            ; dlog_plonk_index = d.wrap_key
            ; challenge_polynomial_commitments =
                prev_challenge_polynomial_commitments
            ; old_bulletproof_challenges = prev_challenges
            } )
    in
    { Types.Wrap.Statement.pass_through = prev_me_only
    ; proof_state = { proof_state with me_only = pass_through }
    }
  in
  let verified =
    with_label __LOC__ (fun () ->
        verify ~proofs_verified:d.max_proofs_verified ~wrap_domain:d.wrap_domain
          ~is_base_case:(Boolean.not should_verify)
          ~sg_old:prev_challenge_polynomial_commitments ~proof:wrap_proof
          ~wrap_verification_key:d.wrap_key statement unfinalized )
  in
  if debug then
    as_prover
      As_prover.(
        fun () ->
          let finalized = read Boolean.typ finalized in
          let verified = read Boolean.typ verified in
          let should_verify = read Boolean.typ should_verify in
          printf "finalized: %b\n%!" finalized ;
          printf "verified: %b\n%!" verified ;
          printf "should_verify: %b\n\n%!" should_verify) ;
  (chals, Boolean.(verified &&& finalized ||| not should_verify))

let finalize_previous_and_verify = ()

(* The SNARK function corresponding to the input inductive rule. *)
let step_main :
    type proofs_verified self_branches prev_vars prev_values prev_ret_vars var value a_var a_value ret_var ret_value max_proofs_verified local_branches local_signature.
       (module Requests.Step.S
          with type local_signature = local_signature
           and type local_branches = local_branches
           and type statement = a_value
           and type prev_values = prev_values
           and type max_proofs_verified = max_proofs_verified
           and type return_value = ret_value )
    -> (module Nat.Add.Intf with type n = max_proofs_verified)
    -> self_branches:self_branches Nat.t
         (* How many branches does this proof system have *)
    -> local_signature:local_signature H1.T(Nat).t
         (* The specification, for each proof that this step circuit verifies, of the maximum width used
            by that proof system. *)
    -> local_signature_length:(local_signature, proofs_verified) Hlist.Length.t
    -> local_branches:
         (* For each inner proof of type T , the number of branches that type T has. *)
         local_branches H1.T(Nat).t
    -> local_branches_length:(local_branches, proofs_verified) Hlist.Length.t
    -> proofs_verified:(prev_vars, proofs_verified) Hlist.Length.t
    -> lte:(proofs_verified, max_proofs_verified) Nat.Lte.t
    -> public_input:
         ( var
         , value
         , a_var
         , a_value
         , ret_var
         , ret_value )
         Inductive_rule.public_input
    -> basic:
         ( var
         , value
         , max_proofs_verified
         , self_branches )
         Types_map.Compiled.basic
    -> self:(var, value, max_proofs_verified, self_branches) Tag.t
    -> ( prev_vars
       , prev_values
       , local_signature
       , local_branches
       , a_var
       , a_value
       , ret_var
       , ret_value )
       Inductive_rule.t
    -> (   unit
        -> ( (Unfinalized.t, max_proofs_verified) Vector.t
           , Field.t
           , (Field.t, max_proofs_verified) Vector.t )
           Types.Step.Statement.t )
       Staged.t =
 fun (module Req) max_proofs_verified ~self_branches ~local_signature
     ~local_signature_length ~local_branches ~local_branches_length
     ~proofs_verified ~lte ~public_input ~basic ~self rule ->
  let module T (F : T4) = struct
    type ('a, 'b, 'n, 'm) t =
      | Other of ('a, 'b, 'n, 'm) F.t
      | Self : (a_var, a_value, max_proofs_verified, self_branches) t
  end in
  let module Typ_with_max_proofs_verified = struct
    type ('var, 'value, 'local_max_proofs_verified, 'local_branches) t =
      ( ( 'var
        , 'local_max_proofs_verified
        , 'local_branches )
        Per_proof_witness.No_app_state.t
      , ( 'value
        , 'local_max_proofs_verified
        , 'local_branches )
        Per_proof_witness.Constant.No_app_state.t )
      Typ.t
  end in
  let prev_values_typs =
    let rec join :
        type pvars pvals ns1 ns2.
        (pvars, pvals, ns1, ns2) H4.T(Tag).t -> (pvars, pvals) H2.T(Typ).t =
      function
      | [] ->
          []
      | d :: ds ->
          let typ =
            (fun (type var value n m) (d : (var, value, n, m) Tag.t) ->
              let typ : (var, value) Typ.t =
                match Type_equal.Id.same_witness self.id d.id with
                | Some T ->
                    basic.public_input
                | None ->
                    Types_map.public_input d
              in
              typ )
              d
          in
          let typs_tl = join ds in
          typ :: typs_tl
    in
    let module Mk_typ = H2.Typ (Impls.Step) in
    let typs = join rule.prevs in
    Mk_typ.f typs
  in
  let prev_proof_typs =
    let rec join :
        type e pvars pvals ns1 ns2 br.
           (pvars, pvals, ns1, ns2) H4.T(Tag).t
        -> ns1 H1.T(Nat).t
        -> ns2 H1.T(Nat).t
        -> (pvars, br) Length.t
        -> (ns1, br) Length.t
        -> (ns2, br) Length.t
        -> (pvars, pvals, ns1, ns2) H4.T(Typ_with_max_proofs_verified).t =
     fun ds ns1 ns2 ld ln1 ln2 ->
      match (ds, ns1, ns2, ld, ln1, ln2) with
      | [], [], [], Z, Z, Z ->
          []
      | d :: ds, n1 :: ns1, n2 :: ns2, S ld, S ln1, S ln2 ->
          let t = Per_proof_witness.typ Typ.unit n1 n2 in
          t :: join ds ns1 ns2 ld ln1 ln2
      | [], _, _, _, _, _ ->
          .
      | _ :: _, _, _, _, _, _ ->
          .
    in
    join rule.prevs local_signature local_branches proofs_verified
      local_signature_length local_branches_length
  in
  let module Prev_typ =
    H4.Typ (Impls.Step) (Typ_with_max_proofs_verified)
      (Per_proof_witness.No_app_state)
      (Per_proof_witness.Constant.No_app_state)
      (struct
        let f = Fn.id
      end)
  in
  let (input_typ, output_typ)
        : (a_var, a_value) Typ.t * (ret_var, ret_value) Typ.t =
    match public_input with
    | Input typ ->
        (typ, Typ.unit)
    | Output typ ->
        (Typ.unit, typ)
    | Input_and_output (input_typ, output_typ) ->
        (input_typ, output_typ)
  in
  let main () : _ Types.Step.Statement.t =
    let open Requests.Step in
    let open Impls.Step in
    with_label "step_main" (fun () ->
        let module Max_proofs_verified = ( val max_proofs_verified : Nat.Add.Intf
                                             with type n = max_proofs_verified
                                         )
        in
        let T = Max_proofs_verified.eq in
        let prev_statements =
          exists prev_values_typs ~request:(fun () -> Req.Prev_inputs)
        in
        let app_state = exists input_typ ~request:(fun () -> Req.App_state) in
        let proofs_should_verify, ret_var =
          (* Run the application logic of the rule on the predecessor statements *)
          with_label "rule_main" (fun () ->
              rule.main prev_statements app_state )
        in
        let () =
          exists Typ.unit ~request:(fun () ->
              let ret_value = As_prover.read output_typ ret_var in
              Req.Return_value ret_value )
        in
        (* Compute proof parts outside of the prover before requesting values.
        *)
        exists Typ.unit ~request:(fun () ->
            let inners_must_verify =
              let rec go :
                  type prev_vars prev_values ns1 ns2.
                     prev_vars H1.T(E01(B)).t
                  -> (prev_vars, prev_values, ns1, ns2) H4.T(Tag).t
                  -> prev_values H1.T(E01(Bool)).t =
               fun bs tags ->
                match (bs, tags) with
                | [], [] ->
                    []
                | b :: bs, _tag :: tags ->
                    As_prover.read Boolean.typ b :: go bs tags
              in
              go proofs_should_verify rule.prevs
            in
            Req.Compute_prev_proof_parts inners_must_verify ) ;
        let dlog_plonk_index =
          exists
            ~request:(fun () -> Req.Wrap_index)
            (Plonk_verification_key_evals.typ Inner_curve.typ)
        and prevs =
          exists (Prev_typ.f prev_proof_typs) ~request:(fun () ->
              Req.Proof_with_datas )
        and unfinalized_proofs =
          exists
            (Vector.typ
               (Unfinalized.typ ~wrap_rounds:Backend.Tock.Rounds.n)
               Max_proofs_verified.n )
            ~request:(fun () -> Req.Unfinalized_proofs)
        and pass_through =
          exists (Vector.typ Digest.typ Max_proofs_verified.n)
            ~request:(fun () -> Req.Pass_through)
        in
        let prevs =
          (* Inject the app-state values into the per-proof witnesses. *)
          let rec go :
              type vars ns1 ns2.
                 (vars, ns1, ns2) H3.T(Per_proof_witness.No_app_state).t
              -> vars H1.T(Id).t
              -> (vars, ns1, ns2) H3.T(Per_proof_witness).t =
           fun proofs app_states ->
            match (proofs, app_states) with
            | [], [] ->
                []
            | proof :: proofs, app_state :: app_states ->
                { proof with app_state } :: go proofs app_states
          in
          go prevs prev_statements
        in
        let bulletproof_challenges =
          with_label "prevs_verified" (fun () ->
              let rec go :
                  type vars vals prev_vals ns1 ns2 n.
                     (vars, ns1, ns2) H3.T(Per_proof_witness).t
                  -> (vars, vals, ns1, ns2) H4.T(Types_map.For_step).t
                  -> vars H1.T(E01(Digest)).t
                  -> vars H1.T(E01(Unfinalized)).t
                  -> vars H1.T(E01(B)).t
                  -> (vars, n) Length.t
                  -> (_, n) Vector.t * B.t list =
               fun proofs datas pass_throughs unfinalizeds should_verifys pi ->
                match
                  ( proofs
                  , datas
                  , pass_throughs
                  , unfinalizeds
                  , should_verifys
                  , pi )
                with
                | [], [], [], [], [], Z ->
                    ([], [])
                | ( p :: proofs
                  , d :: datas
                  , pass_through :: pass_throughs
                  , unfinalized :: unfinalizeds
                  , should_verify :: should_verifys
                  , S pi ) ->
                    let chals, v =
                      verify_one p d pass_through unfinalized should_verify
                    in
                    let chalss, vs =
                      go proofs datas pass_throughs unfinalizeds should_verifys
                        pi
                    in
                    (chals :: chalss, v :: vs)
              in
              let chalss, vs =
                let pass_throughs =
                  with_label "pass_throughs" (fun () ->
                      let module V = H1.Of_vector (Digest) in
                      V.f proofs_verified (Vector.trim pass_through lte) )
                and unfinalized_proofs =
                  let module H = H1.Of_vector (Unfinalized) in
                  H.f proofs_verified (Vector.trim unfinalized_proofs lte)
                and datas =
                  let self_data :
                      ( var
                      , value
                      , max_proofs_verified
                      , self_branches )
                      Types_map.For_step.t =
                    { branches = self_branches
                    ; proofs_verifieds =
                        `Known
                          (Vector.map basic.proofs_verifieds ~f:Field.of_int)
<<<<<<< HEAD
                    ; max_proofs_verified
                    ; typ = basic.typ
                    ; var_to_field_elements = basic.var_to_field_elements
                    ; value_to_field_elements = basic.value_to_field_elements
=======
                    ; max_proofs_verified = (module Max_proofs_verified)
                    ; public_input = basic.public_input
>>>>>>> d656f3b7
                    ; wrap_domain = `Known basic.wrap_domains.h
                    ; step_domains = `Known basic.step_domains
                    ; wrap_key = dlog_plonk_index
                    }
                  in
                  let module M =
                    H4.Map (Tag) (Types_map.For_step)
                      (struct
                        let f :
                            type a1 a2 n m.
                               (a1, a2, n, m) Tag.t
                            -> (a1, a2, n, m) Types_map.For_step.t =
                         fun tag ->
                          match Type_equal.Id.same_witness self.id tag.id with
                          | Some T ->
                              self_data
                          | None -> (
                              match tag.kind with
                              | Compiled ->
                                  Types_map.For_step.of_compiled
                                    (Types_map.lookup_compiled tag.id)
                              | Side_loaded ->
                                  Types_map.For_step.of_side_loaded
                                    (Types_map.lookup_side_loaded tag.id) )
                      end)
                  in
                  M.f rule.prevs
                in
                go prevs datas pass_throughs unfinalized_proofs
                  proofs_should_verify proofs_verified
              in
              Boolean.Assert.all vs ; chalss )
        in
        let me_only =
          let challenge_polynomial_commitments =
            let module M =
              H3.Map (Per_proof_witness) (E03 (Inner_curve))
                (struct
                  let f :
                      type a b c. (a, b, c) Per_proof_witness.t -> Inner_curve.t
                      =
                   fun acc ->
                    acc.wrap_proof.opening.challenge_polynomial_commitment
                end)
            in
            let module V = H3.To_vector (Inner_curve) in
            V.f proofs_verified (M.f prevs)
          in
          with_label "hash_me_only" (fun () ->
              let hash_me_only =
                let to_field_elements =
                  let (Typ typ) = basic.public_input in
                  fun x -> fst (typ.var_to_fields x)
                in
                unstage (hash_me_only ~index:dlog_plonk_index to_field_elements)
              in
              let (app_state : var) =
                match public_input with
                | Input _ ->
                    app_state
                | Output _ ->
                    ret_var
                | Input_and_output _ ->
                    (app_state, ret_var)
              in
              hash_me_only
                { app_state
                ; dlog_plonk_index
                ; challenge_polynomial_commitments
                ; old_bulletproof_challenges =
                    (* Note: the bulletproof_challenges here are unpadded! *)
                    bulletproof_challenges
                } )
        in
        ( { Types.Step.Statement.proof_state = { unfinalized_proofs; me_only }
          ; pass_through
          }
          : ( (Unfinalized.t, max_proofs_verified) Vector.t
            , Field.t
            , (Field.t, max_proofs_verified) Vector.t )
            Types.Step.Statement.t ) )
  in
  stage main<|MERGE_RESOLUTION|>--- conflicted
+++ resolved
@@ -374,15 +374,8 @@
                     ; proofs_verifieds =
                         `Known
                           (Vector.map basic.proofs_verifieds ~f:Field.of_int)
-<<<<<<< HEAD
                     ; max_proofs_verified
-                    ; typ = basic.typ
-                    ; var_to_field_elements = basic.var_to_field_elements
-                    ; value_to_field_elements = basic.value_to_field_elements
-=======
-                    ; max_proofs_verified = (module Max_proofs_verified)
                     ; public_input = basic.public_input
->>>>>>> d656f3b7
                     ; wrap_domain = `Known basic.wrap_domains.h
                     ; step_domains = `Known basic.step_domains
                     ; wrap_key = dlog_plonk_index
