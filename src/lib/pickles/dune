(library
 (inline_tests)
 (name pickles)
 (public_name pickles)
 (flags -warn-error -22+34+33+27)
 (instrumentation
  (backend bisect_ppx))
 (preprocess
  (pps
   ppx_version
   ppx_coda
   ppx_jane
   ppx_compare
   ppx_deriving_yojson
   h_list.ppx))
 (libraries
<<<<<<< HEAD
   digestif
   mina_version
   base58_check
   base64
   codable
   zexe_backend
   random_oracle_input
   pickles_base
   pickles.composition_types
   pickles.limb_vector
   pickles.plonk_checks
   pickles.precomputed
   pickles.one_hot_vector
   pickles.pseudo
   snarky_log
   sponge
   group_map
   snarky_group_map
   snarky_curve
   snarky.backendless
   key_cache
   core_kernel
   snark_keys_header))
=======
  digestif
  mina_version
  base58_check
  base64
  codable
  kimchi_backend
  random_oracle_input
  pickles_base
  pickles.composition_types
  pickles.limb_vector
  pickles.plonk_checks
  pickles.precomputed
  pickles.one_hot_vector
  pickles.pseudo
  snarky_log
  sponge
  group_map
  snarky_group_map
  snarky_curve
  snarky.backendless
  key_cache
  core_kernel
  snark_keys_header))
>>>>>>> f01d3925
<|MERGE_RESOLUTION|>--- conflicted
+++ resolved
@@ -14,31 +14,6 @@
    ppx_deriving_yojson
    h_list.ppx))
  (libraries
-<<<<<<< HEAD
-   digestif
-   mina_version
-   base58_check
-   base64
-   codable
-   zexe_backend
-   random_oracle_input
-   pickles_base
-   pickles.composition_types
-   pickles.limb_vector
-   pickles.plonk_checks
-   pickles.precomputed
-   pickles.one_hot_vector
-   pickles.pseudo
-   snarky_log
-   sponge
-   group_map
-   snarky_group_map
-   snarky_curve
-   snarky.backendless
-   key_cache
-   core_kernel
-   snark_keys_header))
-=======
   digestif
   mina_version
   base58_check
@@ -61,5 +36,4 @@
   snarky.backendless
   key_cache
   core_kernel
-  snark_keys_header))
->>>>>>> f01d3925
+  snark_keys_header))