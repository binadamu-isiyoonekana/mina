--- conflicted
+++ resolved
@@ -6,89 +6,6 @@
   type t = Impls.Step.Boolean.var
 end
 
-<<<<<<< HEAD
-(** This type relates the types of the input and output types of an inductive
-    rule's [main] function to the type of the public input to the resulting
-    circuit.
-*)
-type ('var, 'value, 'input_var, 'input_value, 'ret_var, 'ret_value) public_input =
-  | Input :
-      ('var, 'value) Impls.Step.Typ.t
-      -> ('var, 'value, 'var, 'value, unit, unit) public_input
-  | Output :
-      ('ret_var, 'ret_value) Impls.Step.Typ.t
-      -> ('ret_var, 'ret_value, unit, unit, 'ret_var, 'ret_value) public_input
-  | Input_and_output :
-      ('var, 'value) Impls.Step.Typ.t * ('ret_var, 'ret_value) Impls.Step.Typ.t
-      -> ( 'var * 'ret_var
-         , 'value * 'ret_value
-         , 'var
-         , 'value
-         , 'ret_var
-         , 'ret_value )
-         public_input
-
-(** The input type of an inductive rule's main function. *)
-type ('prev_vars, 'public_input) main_input =
-  { previous_public_inputs : 'prev_vars H1.T(Id).t
-        (** A heterogeneous list of the public inputs of the previous proofs to
-            verify.
-        *)
-  ; public_input : 'public_input
-        (** The publicly-exposed input to the circuit's main function. *)
-  }
-
-(** The return type of an inductive rule's main function. *)
-type ('prev_vars, 'public_output, 'auxiliary_output) main_return =
-  { previous_proofs_should_verify : 'prev_vars H1.T(E01(B)).t
-        (** A list of booleans, determining whether each previous proof must
-            verify.
-        *)
-  ; public_output : 'public_output
-        (** The publicly-exposed output from the circuit's main function. *)
-  ; auxiliary_output : 'auxiliary_output
-        (** The auxiliary output from the circuit's main function. This value
-            is returned to the prover, but not exposed to or used by verifiers.
-        *)
-  }
-
-(** This type models an "inductive rule". It includes
-    - the list of previous statements which this one assumes
-    - the snarky main function
-
-    The types parameters are:
-    - ['prev_vars] the tuple-list of public input circuit types to the previous
-      proofs.
-      - For example, [Boolean.var * (Boolean.var * unit)] represents 2 previous
-        proofs whose public inputs are booleans
-    - ['prev_values] the tuple-list of public input non-circuit types to the
-      previous proofs.
-      - For example, [bool * (bool * unit)] represents 2 previous proofs whose
-        public inputs are booleans.
-    - ['widths] is a tuple list of the maximum number of previous proofs each
-      previous proof itself had.
-      - For example, [Nat.z Nat.s * (Nat.z * unit)] represents 2 previous
-        proofs where the first has at most 1 previous proof and the second had
-        zero previous proofs.
-    - ['heights] is a tuple list of the number of inductive rules in each of
-      the previous proofs
-      - For example, [Nat.z Nat.s Nat.s * (Nat.z Nat.s * unit)] represents 2
-        previous proofs where the first had 2 inductive rules and the second
-        had 1.
-    - ['a_var] is the in-circuit type of the [main] function's public input.
-    - ['a_value] is the out-of-circuit type of the [main] function's public
-      input.
-    - ['ret_var] is the in-circuit type of the [main] function's public output.
-    - ['ret_value] is the out-of-circuit type of the [main] function's public
-      output.
-    - ['auxiliary_var] is the in-circuit type of the [main] function's
-      auxiliary data, to be returned to the prover but not exposed in the
-      public input.
-    - ['auxiliary_value] is the out-of-circuit type of the [main] function's
-      auxiliary data, to be returned to the prover but not exposed in the
-      public input.
-*)
-=======
 module Previous_proof_statement = struct
   type 'prev_var t = { public_input : 'prev_var; proof_must_verify : B.t }
 
@@ -175,7 +92,6 @@
       auxiliary data, to be returned to the prover but not exposed in the
       public input.
 *)
->>>>>>> 82d7c0ad
 type ( 'prev_vars
      , 'prev_values
      , 'widths
@@ -190,12 +106,7 @@
   { identifier : string
   ; prevs : ('prev_vars, 'prev_values, 'widths, 'heights) H4.T(Tag).t
   ; main :
-<<<<<<< HEAD
-         ('prev_vars, 'a_var) main_input
-      -> ('prev_vars, 'ret_var, 'auxiliary_var) main_return
-=======
       'a_var main_input -> ('prev_vars, 'ret_var, 'auxiliary_var) main_return
->>>>>>> 82d7c0ad
   }
 
 module T
