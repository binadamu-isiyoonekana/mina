open Pickles_types
module Opt = Plonk_types.Opt

type ('a, 'b) opt := ('a, 'b) Opt.t

type ('var, 'value, 'field, 'checked) snarky_typ :=
  ('var, 'value, 'field, 'checked) Snarky_backendless.Types.Typ.t

(** {2 Module aliases} *)

module Digest = Digest
module Spec = Spec
module Branch_data = Branch_data
module Bulletproof_challenge = Bulletproof_challenge
module Nvector = Vector.With_length
module Wrap_bp_vec = Backend.Tock.Rounds_vector
module Step_bp_vec = Backend.Tick.Rounds_vector
module Scalar_challenge = Kimchi_backend_common.Scalar_challenge

(** {2 Modules} *)

module Zero_values : sig
  type ('chal, 'fp) single = { challenge : 'chal; scalar : 'fp }

  type ('chal, 'chal_var, 'fp, 'fp_var) t =
    { value : ('chal, 'fp) single; var : ('chal_var, 'fp_var) single }
end

module Wrap : sig
  module Proof_state : sig
    (** This module contains structures which contain the scalar-field elements
      that are required to finalize the verification of a proof that is
      partially verified inside a circuit.

      Each verifier circuit starts by verifying the parts of a proof involving
      group operations.  At the end, there is a sequence of scalar-field
      computations it must perform. Instead of performing them directly, it
      exposes the values needed for those computations as a part of its own
      public-input, so that the next circuit can do them (since it will use the
      other curve on the cycle, and hence can efficiently perform computations
      in that scalar field). *)
    module Deferred_values : sig
      module Plonk : sig
        module Minimal : sig
          module Stable : sig
            module V1 : sig
              (** Challenges from the PLONK IOP. These, plus the evaluations
                  that are already in the proof, are all that's needed to derive
                  all the values in the {!module:In_circuit} version below.

                  See src/lib/pickles/plonk_checks/plonk_checks.ml for the
                  computation of the {!module:In_circuit} value from the
                  {!module:Minimal} value.  *)
              type ('challenge, 'scalar_challenge) t =
                    ( 'challenge
                    , 'scalar_challenge )
                    Mina_wire_types.Pickles_composition_types.Wrap.Proof_state
                    .Deferred_values
                    .Plonk
                    .Minimal
                    .V1
                    .t =
                { alpha : 'scalar_challenge
                ; beta : 'challenge
                ; gamma : 'challenge
                ; zeta : 'scalar_challenge
                ; joint_combiner : 'scalar_challenge option
                }
              [@@deriving
                sexp, compare, yojson, hlist, hash, bin_shape, bin_io, equal]

              include Pickles_types.Sigs.VERSIONED

              val to_latest : 'a -> 'a
            end

            module Latest = V1
          end

          type ('challenge, 'scalar_challenge) t =
                ('challenge, 'scalar_challenge) Stable.Latest.t =
            { alpha : 'scalar_challenge
            ; beta : 'challenge
            ; gamma : 'challenge
            ; zeta : 'scalar_challenge
            ; joint_combiner : 'scalar_challenge option
            }
          [@@deriving sexp, compare, yojson, hlist, hash, equal]
        end

        module In_circuit : sig
          module Lookup : sig
            type ('scalar_challenge, 'fp) t =
              { joint_combiner : 'scalar_challenge
              ; lookup_gate : 'fp
                    (** scalar used on the lookup gate selector. *)
              }
            [@@deriving sexp, compare, yojson, hlist, hash, equal, fields]

            val to_struct :
                 ('a Hlist0.Id.t, 'b Hlist0.Id.t) t
              -> ('a * ('b * unit)) Hlist.HlistId.t

            val of_struct :
                 ('a * ('b * unit)) Hlist.HlistId.t
              -> ('a Hlist0.Id.t, 'b Hlist0.Id.t) t

            val typ :
                 ( 'a
                 , 'b
                 , 'f
                 , ( unit
                   , 'f )
                   Snarky_backendless.Checked_runner.Simple.Types.Checked.t )
                 Snarky_backendless.Types.Typ.t
              -> ('fp, 'c, 'f) Snarky_backendless.Typ.t
              -> (('a, 'fp) t, ('b, 'c) t, 'f) Snarky_backendless.Typ.t
          end

          (** All scalar values deferred by a verifier circuit.

              The values in [vbmul], [complete_add], [endomul],
              [endomul_scalar], [perm], and are all scalars which will have
              been used to scale selector polynomials during the computation of
              the linearized polynomial commitment.

              Then, we expose them so the next guy (who can do scalar
              arithmetic) can check that they were computed correctly from the
              evaluations in the proof and the challenges.  *)
          type ('challenge, 'scalar_challenge, 'fp, 'lookup_opt) t =
            { alpha : 'scalar_challenge
            ; beta : 'challenge
            ; gamma : 'challenge
            ; zeta : 'scalar_challenge
            ; zeta_to_srs_length : 'fp
            ; zeta_to_domain_size : 'fp
            ; vbmul : 'fp  (** scalar used on the vbmul selector *)
            ; complete_add : 'fp
                  (** scalar used on the complete_add selector *)
            ; endomul : 'fp  (** scalar used on the endomul selector *)
            ; endomul_scalar : 'fp
                  (** scalar used on the endomul_scalar selector *)
            ; perm : 'fp
                  (** scalar used on one of the permutation polynomial commitments. *)
            ; lookup : 'lookup_opt
            }
          [@@deriving sexp, compare, yojson, hlist, hash, equal, fields]

          val map_challenges :
               ('a, 'b, 'c, (('b, 'd) Lookup.t, 'e) Opt.t) t
            -> f:('a -> 'f)
            -> scalar:('b -> 'g)
            -> ('f, 'g, 'c, (('g, 'd) Lookup.t, 'e) Opt.t) t

          val map_fields :
               ('a, 'b, 'c, (('d, 'c) Lookup.t, 'e) Opt.t) t
            -> f:('c -> 'f)
            -> ('a, 'b, 'f, (('d, 'f) Lookup.t, 'e) Opt.t) t

          val typ :
               'f Spec.impl
            -> lookup:Plonk_types.Opt.Flag.t
            -> dummy_scalar:'a
            -> dummy_scalar_challenge:'b Scalar_challenge.t
            -> challenge:
                 ( 'c
                 , 'd
                 , 'f
                 , ( unit
                   , 'f )
                   Snarky_backendless.Checked_runner.Simple.Types.Checked.t )
                 Snarky_backendless.Types.Typ.t
            -> scalar_challenge:('e, 'b, 'f) Snarky_backendless.Typ.t
            -> ('fp, 'a, 'f) Snarky_backendless.Typ.t
            -> ( ( 'c
                 , 'e Scalar_challenge.t
                 , 'fp
                 , ( ('e Scalar_challenge.t, 'fp) Lookup.t
                   , 'f Snarky_backendless.Cvar.t
                     Snarky_backendless__Snark_intf.Boolean0.t )
                   Plonk_types.Opt.t )
                 t
               , ( 'd
                 , 'b Scalar_challenge.t
                 , 'a
                 , ('b Scalar_challenge.t, 'a) Lookup.t option )
                 t
               , 'f )
               Snarky_backendless.Typ.t
        end

        val to_minimal :
             ('challenge, 'scalar_challenge, 'fp, 'lookup_opt) In_circuit.t
          -> to_option:
               (   'lookup_opt
                -> ('scalar_challenge, 'fp) In_circuit.Lookup.t option )
          -> ('challenge, 'scalar_challenge) Minimal.t
      end

      module Stable : sig
        module V1 : sig
          (** All the deferred values needed, comprising values from the PLONK
              IOP verification, values from the inner-product argument, and
              [which_branch] which is needed to know the proper domain to
              use. *)
          type ( 'plonk
               , 'scalar_challenge
               , 'fp
               , 'bulletproof_challenges
               , 'branch_data )
               t =
                ( 'plonk
                , 'scalar_challenge
                , 'fp
                , 'bulletproof_challenges
                , 'branch_data )
                Mina_wire_types.Pickles_composition_types.Wrap.Proof_state
                .Deferred_values
                .V1
                .t =
            { plonk : 'plonk
            ; combined_inner_product : 'fp
                  (** combined_inner_product = sum_{i < num_evaluation_points} sum_{j < num_polys} r^i xi^j f_j(pt_i) *)
            ; b : 'fp
                  (** b = challenge_poly plonk.zeta + r * challenge_poly (domain_generrator * plonk.zeta)
                where challenge_poly(x) = \prod_i (1 + bulletproof_challenges.(i) * x^{2^{k - 1 - i}})
            *)
            ; xi : 'scalar_challenge
                  (** The challenge used for combining polynomials *)
            ; bulletproof_challenges : 'bulletproof_challenges
                  (** The challenges from the inner-product argument that was partially verified. *)
            ; branch_data : 'branch_data
                  (** Data specific to which step branch of the proof-system was verified *)
            }
          [@@deriving sexp, compare, yojson, hlist, hash, equal]

          val to_latest : 'a -> 'a
        end

        module Latest = V1
      end

      type ( 'plonk
           , 'scalar_challenge
           , 'fp
           , 'bulletproof_challenges
           , 'branch_data )
           t =
            ( 'plonk
            , 'scalar_challenge
            , 'fp
            , 'bulletproof_challenges
            , 'branch_data )
            Stable.Latest.t =
        { plonk : 'plonk
        ; combined_inner_product : 'fp
        ; b : 'fp
        ; xi : 'scalar_challenge
        ; bulletproof_challenges : 'bulletproof_challenges
        ; branch_data : 'branch_data
        }
      [@@deriving sexp, compare, yojson, hlist, hash, equal]

      type ( 'plonk
           , 'scalar_challenge
           , 'fp
           , 'bulletproof_challenges
           , 'branch_data )
           w :=
        ( 'plonk
        , 'scalar_challenge
        , 'fp
        , 'bulletproof_challenges
        , 'branch_data )
        t

      val map_challenges :
           ('a, 'b, 'fp, 'c, 'd) t
        -> f:'e
        -> scalar:('b -> 'f)
        -> ('a, 'f, 'fp, 'c, 'd) t

      module Minimal : sig
        type ( 'challenge
             , 'scalar_challenge
             , 'fp
             , 'bulletproof_challenges
             , 'index )
             t =
          ( ('challenge, 'scalar_challenge) Plonk.Minimal.t
          , 'scalar_challenge
          , 'fp
          , 'bulletproof_challenges
          , 'index )
          Stable.Latest.t
        [@@deriving sexp, compare, yojson, hash, equal]
      end

      module In_circuit : sig
        type ( 'challenge
             , 'scalar_challenge
             , 'fp
             , 'lookup_opt
             , 'bulletproof_challenges
             , 'branch_data )
             t =
          ( ('challenge, 'scalar_challenge, 'fp, 'lookup_opt) Plonk.In_circuit.t
          , 'scalar_challenge
          , 'fp
          , 'bulletproof_challenges
          , 'branch_data )
          Stable.Latest.t
        [@@deriving sexp, compare, yojson, hash, equal]

        val typ :
             (module Snarky_backendless.Snark_intf.Run with type field = 'f)
          -> lookup:Plonk_types.Opt.Flag.t
          -> dummy_scalar:'a
          -> dummy_scalar_challenge:'b Scalar_challenge.t
          -> challenge:
               ( 'c
               , 'd
               , 'f
               , ( unit
                 , 'f )
                 Snarky_backendless.Checked_runner.Simple.Types.Checked.t )
               snarky_typ
          -> scalar_challenge:('e, 'b, 'f) Snarky_backendless.Typ.t
          -> ('fp, 'a, 'f) Snarky_backendless.Typ.t
          -> ( 'g
             , 'h
             , 'f
             , ( unit
               , 'f )
               Snarky_backendless.Checked_runner.Simple.Types.Checked.t )
             snarky_typ
          -> ( ( ( 'c
                 , 'e Scalar_challenge.t
                 , 'fp
                 , ( ('e Scalar_challenge.t, 'fp) Plonk.In_circuit.Lookup.t
                   , 'f Snarky_backendless.Cvar.t
                     Snarky_backendless__Snark_intf.Boolean0.t )
                   Plonk_types.Opt.t )
                 Plonk.In_circuit.t
               , 'e Scalar_challenge.t
               , 'fp
               , ( 'e Scalar_challenge.t Bulletproof_challenge.t
                 , Backend.Tick.Rounds.n )
                 Vector.vec
               , 'g )
               Stable.Latest.t
             , ( ( 'd
                 , 'b Scalar_challenge.t
                 , 'a
                 , ('b Scalar_challenge.t, 'a) Plonk.In_circuit.Lookup.t option
                 )
                 Plonk.In_circuit.t
               , 'b Scalar_challenge.t
               , 'a
               , ( 'b Scalar_challenge.t Bulletproof_challenge.t
                 , Backend.Tick.Rounds.n )
                 Vector.vec
               , 'h )
               Stable.Latest.t
             , 'f )
             Snarky_backendless.Typ.t
      end

      val to_minimal :
           ('a, 'b, 'c, 'd, 'e, 'f) In_circuit.t
        -> to_option:('d -> ('b, 'c) Plonk.In_circuit.Lookup.t option)
        -> ('a, 'b, 'c, 'e, 'f) Minimal.t
    end

    module Stable : sig
      module V1 : sig
        type ( 'plonk
             , 'scalar_challenge
             , 'fp
             , 'messages_for_next_wrap_proof
             , 'digest
             , 'bp_chals
             , 'index )
             t =
              ( 'plonk
              , 'scalar_challenge
              , 'fp
              , 'messages_for_next_wrap_proof
              , 'digest
              , 'bp_chals
              , 'index )
              Mina_wire_types.Pickles_composition_types.Wrap.Proof_state.V1.t =
          { deferred_values :
              ( 'plonk
              , 'scalar_challenge
              , 'fp
              , 'bp_chals
              , 'index )
              Deferred_values.Stable.V1.t
          ; sponge_digest_before_evaluations : 'digest
          ; messages_for_next_wrap_proof : 'messages_for_next_wrap_proof
                (** Parts of the statement not needed by the other circuit. Represented as a hash inside the
                    circuit which is then "unhashed". *)
          }
        [@@deriving
          sexp, compare, yojson, hlist, hash, equal, bin_shape, bin_io]

        include Pickles_types.Sigs.VERSIONED
      end

      module Latest = V1
    end

    type ( 'plonk
         , 'scalar_challenge
         , 'fp
         , 'messages_for_next_wrap_proof
         , 'digest
         , 'bp_chals
         , 'index )
         t =
          ( 'plonk
          , 'scalar_challenge
          , 'fp
          , 'messages_for_next_wrap_proof
          , 'digest
          , 'bp_chals
          , 'index )
          Stable.Latest.t =
      { deferred_values :
          ('plonk, 'scalar_challenge, 'fp, 'bp_chals, 'index) Deferred_values.t
      ; sponge_digest_before_evaluations : 'digest
      ; messages_for_next_wrap_proof : 'messages_for_next_wrap_proof
      }
    [@@deriving sexp, compare, yojson, hlist, hash, equal]

    (** The component of the proof accumulation state that is only computed on
        by the "wrapping" proof system, and that can be handled opaquely by any
        "step" circuits. *)
    module Messages_for_next_wrap_proof : sig
      module Stable : sig
        module V1 : sig
          type ('g1, 'bulletproof_challenges) t =
                ( 'g1
                , 'bulletproof_challenges )
                Mina_wire_types.Pickles_composition_types.Wrap.Proof_state
                .Messages_for_next_wrap_proof
                .V1
                .t =
            { challenge_polynomial_commitment : 'g1
            ; old_bulletproof_challenges : 'bulletproof_challenges
            }
          [@@deriving
            sexp, compare, yojson, hlist, hash, equal, bin_shape, bin_io]

          include Pickles_types.Sigs.VERSIONED
        end

        module Latest = V1
      end

      type ('g1, 'bulletproof_challenges) t =
            ('g1, 'bulletproof_challenges) Stable.Latest.t =
        { challenge_polynomial_commitment : 'g1
        ; old_bulletproof_challenges : 'bulletproof_challenges
        }
      [@@deriving sexp, compare, yojson, hlist, hash, equal]

      val to_field_elements :
           ('g, (('f, 'a) Vector.t, 'b) Vector.t) t
        -> g1:('g -> 'f list)
        -> 'f Core_kernel.Array.t

      val typ :
           ( 'a
           , 'b
           , 'c
           , (unit, 'c) Snarky_backendless.Checked_runner.Simple.Types.Checked.t
           )
           snarky_typ
        -> ('d, 'e, 'c) Snarky_backendless.Typ.t
        -> length:'f Nat.nat
        -> ( ('a, ('d, 'f) Vector.vec) t
           , ('b, ('e, 'f) Vector.vec) t
           , 'c )
           Snarky_backendless.Typ.t
    end

    module Minimal : sig
      type ( 'challenge
           , 'scalar_challenge
           , 'scalar_challenge_opt
           , 'fp
           , 'messages_for_next_wrap_proof
           , 'digest
           , 'bp_chals
           , 'index )
           t =
        ( ('challenge, 'scalar_challenge) Deferred_values.Plonk.Minimal.t
        , 'scalar_challenge
        , 'fp
        , 'messages_for_next_wrap_proof
        , 'digest
        , 'bp_chals
        , 'index )
        Stable.Latest.t
      [@@deriving sexp, compare, yojson, hash, equal]
    end

    module In_circuit : sig
      type ( 'challenge
           , 'scalar_challenge
           , 'fp
           , 'lookup_opt
           , 'messages_for_next_wrap_proof
           , 'digest
           , 'bp_chals
           , 'index )
           t =
        ( ( 'challenge
          , 'scalar_challenge
          , 'fp
          , 'lookup_opt )
          Deferred_values.Plonk.In_circuit.t
        , 'scalar_challenge
        , 'fp
        , 'messages_for_next_wrap_proof
        , 'digest
        , 'bp_chals
        , 'index )
        Stable.Latest.t
      [@@deriving sexp, compare, yojson, hash, equal]

      val typ :
           (module Snarky_backendless.Snark_intf.Run with type field = 'f)
        -> lookup:Plonk_types.Opt.Flag.t
        -> dummy_scalar:'a
        -> dummy_scalar_challenge:'b Scalar_challenge.t
        -> challenge:
             ( 'c
             , 'd
             , 'f
             , ( unit
               , 'f )
               Snarky_backendless.Checked_runner.Simple.Types.Checked.t )
             snarky_typ
        -> scalar_challenge:('e, 'b, 'f) Snarky_backendless.Typ.t
        -> ('fp, 'a, 'f) Snarky_backendless.Typ.t
        -> ( 'g
           , 'h
           , 'f
           , (unit, 'f) Snarky_backendless.Checked_runner.Simple.Types.Checked.t
           )
           snarky_typ
        -> ( 'i
           , 'j
           , 'f
           , (unit, 'f) Snarky_backendless.Checked_runner.Simple.Types.Checked.t
           )
           snarky_typ
        -> ( 'k
           , 'l
           , 'f
           , (unit, 'f) Snarky_backendless.Checked_runner.Simple.Types.Checked.t
           )
           snarky_typ
        -> ( ( ( 'c
               , 'e Scalar_challenge.t
               , 'fp
               , ( ( 'e Scalar_challenge.t
                   , 'fp )
                   Deferred_values.Plonk.In_circuit.Lookup.t
                 , 'f Snarky_backendless.Cvar.t
                   Snarky_backendless__Snark_intf.Boolean0.t )
                 Plonk_types.Opt.t )
               Deferred_values.Plonk.In_circuit.t
             , 'e Scalar_challenge.t
             , 'fp
             , 'g
             , 'i
             , ( 'e Scalar_challenge.t Bulletproof_challenge.t
               , Backend.Tick.Rounds.n )
               Vector.vec
             , 'k )
             Stable.Latest.t
           , ( ( 'd
               , 'b Scalar_challenge.t
               , 'a
               , ( 'b Scalar_challenge.t
                 , 'a )
                 Deferred_values.Plonk.In_circuit.Lookup.t
                 option )
               Deferred_values.Plonk.In_circuit.t
             , 'b Scalar_challenge.t
             , 'a
             , 'h
             , 'j
             , ( 'b Scalar_challenge.t Bulletproof_challenge.t
               , Backend.Tick.Rounds.n )
               Vector.vec
             , 'l )
             Stable.Latest.t
           , 'f )
           Snarky_backendless.Typ.t
    end

    val to_minimal :
         ('a, 'b, 'c, 'd, 'e, 'f, 'g, 'h) In_circuit.t
      -> to_option:
           ('d -> ('b, 'c) Deferred_values.Plonk.In_circuit.Lookup.t option)
      -> ('a, 'b, 'i, 'c, 'e, 'f, 'g, 'h) Minimal.t
  end

  (** The component of the proof accumulation state that is only computed on by
      the "stepping" proof system, and that can be handled opaquely by any
      "wrap" circuits. *)
  module Messages_for_next_step_proof : sig
    type ('g, 's, 'challenge_polynomial_commitments, 'bulletproof_challenges) t =
      { app_state : 's
            (** The actual application-level state (e.g., for Mina, this is the
                protocol state which contains the merkle root of the ledger,
                state related to consensus, etc.) *)
      ; dlog_plonk_index : 'g Plonk_verification_key_evals.t
            (** The verification key corresponding to the wrap-circuit for this
                recursive proof system.  It gets threaded through all the
                circuits so that the step circuits can verify proofs against
                it.  *)
      ; challenge_polynomial_commitments : 'challenge_polynomial_commitments
      ; old_bulletproof_challenges : 'bulletproof_challenges
      }
    [@@deriving sexp, hlist]

    val to_field_elements :
         ('a, 'b, ('g, 'c) Vector.t, (('f, 'd) Vector.t, 'c) Vector.t) t
      -> app_state:('b -> 'f Core_kernel.Array.t)
      -> comm:('a -> 'f Core_kernel.Array.t)
      -> g:('g -> 'f list)
      -> 'f Core_kernel.Array.t

    val to_field_elements_without_index :
         ('a, 'b, ('g, 'c) Vector.t, (('f, 'd) Vector.t, 'c) Vector.t) t
      -> app_state:('b -> 'f Core_kernel.Array.t)
      -> g:('g -> 'f list)
      -> 'f Core_kernel.Array.t

    val typ :
         ('a, 'b, 'c) Snarky_backendless.Typ.t
      -> ('d, 'e, 'c) Snarky_backendless.Typ.t
<<<<<<< HEAD
      -> ( 'f
         , 'g
         , 'c
         , (unit, 'c) Snarky_backendless.Checked_runner.Simple.Types.Checked.t
         )
         snarky_typ
      -> ( 'h
         , 'i
         , 'c
         , (unit, 'c) Snarky_backendless.Checked_runner.Simple.Types.Checked.t
         )
         snarky_typ
      -> 'j Pickles_types.Nat.nat
      -> ( ('a, 'f, ('d, 'j) Pickles_types.Vector.vec, 'h) t
         , ('b, 'g, ('e, 'j) Pickles_types.Vector.vec, 'i) t
=======
      -> ('f, 'g, 'c, (unit, 'c) Snarky_backendless.Checked_ast.t) snarky_typ
      -> ('h, 'i, 'c, (unit, 'c) Snarky_backendless.Checked_ast.t) snarky_typ
      -> 'j Nat.nat
      -> ( ('a, 'f, ('d, 'j) Vector.vec, 'h) t
         , ('b, 'g, ('e, 'j) Vector.vec, 'i) t
>>>>>>> abc87949
         , 'c )
         Snarky_backendless.Typ.t
  end

  module Lookup_parameters : sig
    type ('chal, 'chal_var, 'fp, 'fp_var) t =
      { zero : ('chal, 'chal_var, 'fp, 'fp_var) Zero_values.t
      ; use : Plonk_types.Opt.Flag.t
      }

    val opt_spec :
         'f Spec.impl
      -> ('a, 'b, 'c Hlist0.Id.t, 'd Hlist0.Id.t) t
      -> ( ('a Scalar_challenge.t * ('c * unit)) Hlist.HlistId.t option
         , ( ('b Scalar_challenge.t * ('d * unit)) Hlist.HlistId.t
           , 'f Snarky_backendless.Cvar.t
             Snarky_backendless__Snark_intf.Boolean0.t )
           opt
         , < bool1 : bool
           ; bool2 :
               'f Snarky_backendless.Cvar.t
               Snarky_backendless__Snark_intf.Boolean0.t
           ; challenge1 : 'a
           ; challenge2 : 'b
           ; field1 : 'c
           ; field2 : 'd
           ; .. > )
         Spec.T.t
  end

  (** This is the full statement for "wrap" proofs which contains
      - the application-level statement (app_state)
      - data needed to perform the final verification of the proof, which correspond
        to parts of incompletely verified proofs.
  *)
  module Statement : sig
    module Stable : sig
      module V1 : sig
        type ( 'plonk
             , 'scalar_challenge
             , 'fp
             , 'messages_for_next_wrap_proof
             , 'digest
             , 'messages_for_next_step_proof
             , 'bp_chals
             , 'index )
             t =
              ( 'plonk
              , 'scalar_challenge
              , 'fp
              , 'messages_for_next_wrap_proof
              , 'digest
              , 'messages_for_next_step_proof
              , 'bp_chals
              , 'index )
              Mina_wire_types.Pickles_composition_types.Wrap.Statement.V1.t =
          { proof_state :
              ( 'plonk
              , 'scalar_challenge
              , 'fp
              , 'messages_for_next_wrap_proof
              , 'digest
              , 'bp_chals
              , 'index )
              Proof_state.Stable.V1.t
          ; messages_for_next_step_proof : 'messages_for_next_step_proof
          }
        [@@deriving compare, yojson, sexp, hash, equal, bin_shape, bin_io]

        include Pickles_types.Sigs.VERSIONED
      end

      module Latest = V1
    end

    type ( 'plonk
         , 'scalar_challenge
         , 'fp
         , 'messages_for_next_wrap_proof
         , 'digest
         , 'messages_for_next_step_proof
         , 'bp_chals
         , 'index )
         t =
          ( 'plonk
          , 'scalar_challenge
          , 'fp
          , 'messages_for_next_wrap_proof
          , 'digest
          , 'messages_for_next_step_proof
          , 'bp_chals
          , 'index )
          Stable.Latest.t =
      { proof_state :
          ( 'plonk
          , 'scalar_challenge
          , 'fp
          , 'messages_for_next_wrap_proof
          , 'digest
          , 'bp_chals
          , 'index )
          Proof_state.t
      ; messages_for_next_step_proof : 'messages_for_next_step_proof
      }
    [@@deriving compare, yojson, sexp, hash, equal]

    module Minimal : sig
      module Stable : sig
        module V1 : sig
          type ( 'challenge
               , 'scalar_challenge
               , 'fp
               , 'messages_for_next_wrap_proof
               , 'digest
               , 'messages_for_next_step_proof
               , 'bp_chals
               , 'index )
               t =
            ( ( 'challenge
              , 'scalar_challenge )
              Proof_state.Deferred_values.Plonk.Minimal.Stable.V1.t
            , 'scalar_challenge
            , 'fp
            , 'messages_for_next_wrap_proof
            , 'digest
            , 'messages_for_next_step_proof
            , 'bp_chals
            , 'index )
            Stable.V1.t
          [@@deriving compare, yojson, sexp, hash, equal, bin_shape, bin_io]

          include Pickles_types.Sigs.VERSIONED
        end

        module Latest = V1
      end

      type ( 'challenge
           , 'scalar_challenge
           , 'fp
           , 'messages_for_next_wrap_proof
           , 'digest
           , 'messages_for_next_step_proof
           , 'bp_chals
           , 'index )
           t =
        ( 'challenge
        , 'scalar_challenge
        , 'fp
        , 'messages_for_next_wrap_proof
        , 'digest
        , 'messages_for_next_step_proof
        , 'bp_chals
        , 'index )
        Stable.Latest.t
      [@@deriving compare, yojson, sexp, hash, equal]
    end

    module In_circuit : sig
      type ( 'challenge
           , 'scalar_challenge
           , 'fp
           , 'lookup_opt
           , 'messages_for_next_wrap_proof
           , 'digest
           , 'messages_for_next_step_proof
           , 'bp_chals
           , 'index )
           t =
        ( ( 'challenge
          , 'scalar_challenge
          , 'fp
          , 'lookup_opt )
          Proof_state.Deferred_values.Plonk.In_circuit.t
        , 'scalar_challenge
        , 'fp
        , 'messages_for_next_wrap_proof
        , 'digest
        , 'messages_for_next_step_proof
        , 'bp_chals
        , 'index )
        Stable.Latest.t
      [@@deriving compare, yojson, sexp, hash, equal]

      type ('a, 'b, 'c, 'd, 'e, 'f, 'g) flat_repr :=
        ( ('a, Nat.N9.n) Vector.t
        * ( ('b, Nat.N2.n) Vector.t
          * ( ('c, Nat.N3.n) Vector.t
            * ( ('d, Nat.N3.n) Vector.t
              * ('e * (('f, Nat.N1.n) Vector.t * ('g * unit))) ) ) ) )
        Hlist.HlistId.t

      (** A layout of the raw data in a statement, which is needed for
          representing it inside the circuit. *)
      val spec :
           'a Spec.impl
        -> ('b, 'c, 'd Hlist0.Id.t, 'e Hlist0.Id.t) Lookup_parameters.t
        -> ( ( 'd
             , 'b
             , 'b Scalar_challenge.t
             , 'f
             , ('g, Backend.Tick.Rounds.n) Vector.t
             , 'h
             , ('b Scalar_challenge.t * ('d * unit)) Hlist.HlistId.t option )
             flat_repr
           , ( ('e, Nat.N9.n) Vector.t
             * ( ('c, Nat.N2.n) Vector.t
               * ( ('c Scalar_challenge.t, Nat.N3.n) Vector.t
                 * ( ('i, Nat.N3.n) Vector.t
                   * ( ('j, Backend.Tick.Rounds.n) Vector.t
                     * ( ('k, Nat.N1.n) Vector.t
                       * ( ( ('c Scalar_challenge.t * ('e * unit))
                             Hlist.HlistId.t
                           , 'a Snarky_backendless.Cvar.t
                             Snarky_backendless__Snark_intf.Boolean0.t )
                           opt
                         * unit ) ) ) ) ) ) )
             Hlist.HlistId.t
           , < bool1 : bool
             ; bool2 :
                 'a Snarky_backendless.Cvar.t
                 Snarky_backendless__Snark_intf.Boolean0.t
             ; branch_data1 : 'h
             ; branch_data2 : 'k
             ; bulletproof_challenge1 : 'g
             ; bulletproof_challenge2 : 'j
             ; challenge1 : 'b
             ; challenge2 : 'c
             ; digest1 : 'f
             ; digest2 : 'i
             ; field1 : 'd
             ; field2 : 'e
             ; .. > )
           Spec.T.t

      (** Convert a statement (as structured data) into the flat data-based representation. *)
      val to_data :
           ('a, 'b, 'c, 'd, 'e, 'e, 'e, 'f Hlist0.Id.t, 'g) t
        -> option_map:
             (   'd
              -> f:
                   (   ( 'h Hlist0.Id.t
                       , 'i Hlist0.Id.t )
                       Proof_state.Deferred_values.Plonk.In_circuit.Lookup.t
                    -> ('h * ('i * unit)) Hlist.HlistId.t )
              -> 'j Hlist0.Id.t )
        -> ('c, 'a, 'b, 'e, 'f, 'g, 'j) flat_repr

      (** Construct a statement (as structured data) from the flat data-based representation. *)
      val of_data :
           ('a, 'b, 'c, 'd, 'e, 'f, 'g) flat_repr
        -> option_map:
             (   'g Hlist0.Id.t
              -> f:
                   (   ('h * ('i * unit)) Hlist.HlistId.t
                    -> ( 'h Hlist0.Id.t
                       , 'i Hlist0.Id.t )
                       Proof_state.Deferred_values.Plonk.In_circuit.Lookup.t )
              -> 'j )
        -> ('b, 'c, 'a, 'j, 'd, 'd, 'd, 'e Hlist0.Id.t, 'f) t
    end

    val to_minimal :
         ('a, 'b, 'c, 'd, 'e, 'f, 'g, 'h, 'i) In_circuit.t
      -> to_option:
           (   'd
            -> ('b, 'c) Proof_state.Deferred_values.Plonk.In_circuit.Lookup.t
               option )
      -> ('a, 'b, 'c, 'e, 'f, 'g, 'h, 'i) Minimal.t
  end
end

module Step : sig
  module Plonk_polys = Nat.N10

  module Bulletproof : sig
    include module type of Plonk_types.Openings.Bulletproof

    (** This is data that can be computed in linear time from the proof +
        statement.

        It doesn't need to be sent on the wire, but it does need to be provided
        to the verifier *)
    module Advice : sig
      type 'fq t = { b : 'fq; combined_inner_product : 'fq } [@@deriving hlist]

      val to_hlist : 'fq t -> (unit, 'fq -> 'fq -> unit) H_list.t

      val of_hlist : (unit, 'fq -> 'fq -> unit) H_list.t -> 'fq t
    end
  end

  module Proof_state : sig
    module Deferred_values : sig
      module Plonk = Wrap.Proof_state.Deferred_values.Plonk

      (** All the scalar-field values needed to finalize the verification of a
          proof by checking that the correct values were used in the "group
          operations" part of the verifier.

          Consists of some evaluations of PLONK polynomials (columns,
          permutation aggregation, etc.)  and the remainder are things related
          to the inner product argument.
       *)
      type ('plonk, 'scalar_challenge, 'fq, 'bulletproof_challenges) t_ =
        { plonk : 'plonk
        ; combined_inner_product : 'fq
              (** combined_inner_product = sum_{i < num_evaluation_points} sum_{j < num_polys} r^i xi^j f_j(pt_i) *)
        ; xi : 'scalar_challenge
              (** The challenge used for combining polynomials *)
        ; bulletproof_challenges : 'bulletproof_challenges
              (** The challenges from the inner-product argument that was partially verified. *)
        ; b : 'fq
              (** b = challenge_poly plonk.zeta + r * challenge_poly (domain_generrator * plonk.zeta)
                where challenge_poly(x) = \prod_i (1 + bulletproof_challenges.(i) * x^{2^{k - 1 - i}})
            *)
        }
      [@@deriving sexp, compare, yojson]

      module Minimal : sig
        type ('challenge, 'scalar_challenge, 'fq, 'bulletproof_challenges) t =
          ( ('challenge, 'scalar_challenge) Plonk.Minimal.t
          , 'scalar_challenge
          , 'fq
          , 'bulletproof_challenges )
          t_
        [@@deriving sexp, compare, yojson]
      end

      module In_circuit : sig
        type ( 'challenge
             , 'scalar_challenge
             , 'fq
             , 'bool
             , 'bulletproof_challenges )
             t =
          ( ( 'challenge
            , 'scalar_challenge
            , 'fq
            , (('scalar_challenge, 'fq) Plonk.In_circuit.Lookup.t, 'bool) Opt.t
            )
            Plonk.In_circuit.t
          , 'scalar_challenge
          , 'fq
          , 'bulletproof_challenges )
          t_
        [@@deriving sexp, compare, yojson]
      end
    end

    module Messages_for_next_wrap_proof =
      Wrap.Proof_state.Messages_for_next_wrap_proof
    module Messages_for_next_step_proof = Wrap.Messages_for_next_step_proof

    module Per_proof : sig
      (** For each proof that a step circuit verifies, we do not verify the whole proof.
          Specifically,
          - we defer calculations involving the "other field" (i.e., the scalar-field of the group
            elements involved in the proof.
          - we do not fully verify the inner-product argument as that would be O(n) and instead
            do the accumulator trick.

          As a result, for each proof that a step circuit verifies, we must expose some data
          related to it as part of the step circuit's statement, in order to allow those proofs
          to be fully verified eventually.

          This is that data. *)
      type ( 'plonk
           , 'scalar_challenge
           , 'fq
           , 'bulletproof_challenges
           , 'digest
           , 'bool )
           t_ =
        { deferred_values :
            ( 'plonk
            , 'scalar_challenge
            , 'fq
            , 'bulletproof_challenges )
            Deferred_values.t_
              (** Scalar values related to the proof *)
        ; should_finalize : 'bool
              (** We allow circuits in pickles proof systems to decide if it's OK that a proof did
                  not recursively verify. In that case, when we expose the unfinalized bits, we need
                  to communicate that it's OK if those bits do not "finalize". That's what this boolean
                  is for. *)
        ; sponge_digest_before_evaluations : 'digest
        }
      [@@deriving sexp, compare, yojson]

      module Minimal : sig
        type ( 'challenge
             , 'scalar_challenge
             , 'fq
             , 'bulletproof_challenges
             , 'digest
             , 'bool )
             t =
          ( ('challenge, 'scalar_challenge) Deferred_values.Plonk.Minimal.t
          , 'scalar_challenge
          , 'fq
          , 'bulletproof_challenges
          , 'digest
          , 'bool )
          t_
        [@@deriving sexp, compare, yojson]
      end

      module In_circuit : sig
        type ( 'challenge
             , 'scalar_challenge
             , 'fq
             , 'lookup_opt
             , 'bulletproof_challenges
             , 'digest
             , 'bool )
             t =
          ( ( 'challenge
            , 'scalar_challenge
            , 'fq
            , 'lookup_opt )
            Deferred_values.Plonk.In_circuit.t
          , 'scalar_challenge
          , 'fq
          , 'bulletproof_challenges
          , 'digest
          , 'bool )
          t_
        [@@deriving sexp, compare, yojson]

        (** A layout of the raw data in this value, which is needed for
          representing it inside the circuit. *)
        val spec :
             'a Spec.impl
          -> 'b Nat.t
          -> ('c, 'd, 'e Hlist0.Id.t, 'f Hlist0.Id.t) Wrap.Lookup_parameters.t
          -> ( ( ('e, Nat.N9.n) Vector.t
               * ( ('g, Nat.N1.n) Vector.t
                 * ( ('c, Nat.N2.n) Vector.t
                   * ( ('c Scalar_challenge.t, Nat.N3.n) Vector.t
                     * ( ('h, 'b) Vector.t
                       * ( (bool, Nat.N1.n) Vector.t
                         * ( ('c Scalar_challenge.t * ('e * unit))
                             Hlist.HlistId.t
                             option
                           * unit ) ) ) ) ) ) )
               Hlist.HlistId.t
             , ( ('f, Nat.N9.n) Vector.t
               * ( ('i, Nat.N1.n) Vector.t
                 * ( ('d, Nat.N2.n) Vector.t
                   * ( ('d Scalar_challenge.t, Nat.N3.n) Vector.t
                     * ( ('j, 'b) Vector.t
                       * ( ( 'a Snarky_backendless.Cvar.t
                             Snarky_backendless__Snark_intf.Boolean0.t
                           , Nat.N1.n )
                           Vector.t
                         * ( ( ('d Scalar_challenge.t * ('f * unit))
                               Hlist.HlistId.t
                             , 'a Snarky_backendless.Cvar.t
                               Snarky_backendless__Snark_intf.Boolean0.t )
                             Plonk_types.Opt.t
                           * unit ) ) ) ) ) ) )
               Hlist.HlistId.t
             , < bool1 : bool
               ; bool2 :
                   'a Snarky_backendless.Cvar.t
                   Snarky_backendless__Snark_intf.Boolean0.t
               ; bulletproof_challenge1 : 'h
               ; bulletproof_challenge2 : 'j
               ; challenge1 : 'c
               ; challenge2 : 'd
               ; digest1 : 'g
               ; digest2 : 'i
               ; field1 : 'e
               ; field2 : 'f
               ; .. > )
             Spec.T.t

        val to_data :
             ('a, 'b, 'c, 'd, 'e Hlist0.Id.t, 'f, 'g) t
          -> option_map:
               (   'd
                -> f:
                     (   ( 'h Hlist0.Id.t
                         , 'i Hlist0.Id.t )
                         Deferred_values.Plonk.In_circuit.Lookup.t
                      -> ('h * ('i * unit)) Hlist.HlistId.t )
                -> 'j Hlist0.Id.t )
          -> ( ('c, Nat.N9.n) Vector.t
             * ( ('f, Nat.N1.n) Vector.t
               * ( ('a, Nat.N2.n) Vector.t
                 * ( ('b, Nat.N3.n) Vector.t
                   * ('e * (('g, Nat.N1.n) Vector.t * ('j * unit))) ) ) ) )
             Hlist.HlistId.t

        val of_data :
             ( ('a, Nat.N9.n) Vector.t
             * ( ('b, Nat.N1.n) Vector.t
               * ( ('c, Nat.N2.n) Vector.t
                 * ( ('d, Nat.N3.n) Vector.t
                   * ('e * (('f, Nat.N1.n) Vector.t * ('g * unit))) ) ) ) )
             Hlist.HlistId.t
          -> option_map:
               (   'g Hlist0.Id.t
                -> f:
                     (   ('h * ('i * unit)) Hlist.HlistId.t
                      -> ( 'h Hlist0.Id.t
                         , 'i Hlist0.Id.t )
                         Deferred_values.Plonk.In_circuit.Lookup.t )
                -> 'j )
          -> ('c, 'd, 'a, 'j, 'e Hlist0.Id.t, 'b, 'f) t

        val map_lookup :
             ('a, 'b, 'c, 'd, 'e, 'f, 'g) t
          -> f:('d -> 'h)
          -> ( ('a, 'b, 'c, 'h) Deferred_values.Plonk.In_circuit.t
             , 'b
             , 'c
             , 'e
             , 'f
             , 'g )
             t_
      end

      val typ :
           'a Spec.impl
        -> ( 'b
           , 'c
           , 'a
           , (unit, 'a) Snarky_backendless.Checked_runner.Simple.Types.Checked.t
           )
           snarky_typ
        -> assert_16_bits:('a Snarky_backendless.Cvar.t -> unit)
        -> zero:
             ( Limb_vector.Challenge.Constant.t
             , 'a Limb_vector.Challenge.t
             , 'c Hlist0.Id.t
             , 'b Hlist0.Id.t )
             Zero_values.t
        -> uses_lookup:Opt.Flag.t
        -> ( ( 'a Limb_vector.Challenge.t
             , 'a Limb_vector.Challenge.t Scalar_challenge.t
             , 'b
             , ( ( 'a Limb_vector.Challenge.t Scalar_challenge.t Hlist0.Id.t
                 , 'b Hlist0.Id.t )
                 Deferred_values.Plonk.In_circuit.Lookup.t
               , 'a Snarky_backendless.Cvar.t
                 Snarky_backendless__Snark_intf.Boolean0.t )
               Opt.t
             , ( 'a Limb_vector.Challenge.t Scalar_challenge.t
                 Bulletproof_challenge.t
               , Backend.Tock.Rounds.n )
               Vector.t
               Hlist0.Id.t
             , 'a Snarky_backendless.Cvar.t
             , 'a Snarky_backendless.Cvar.t
               Snarky_backendless__Snark_intf.Boolean0.t )
             In_circuit.t
           , ( Limb_vector.Challenge.Constant.t
             , Limb_vector.Challenge.Constant.t Scalar_challenge.t
             , 'c
             , ( Limb_vector.Challenge.Constant.t Scalar_challenge.t Hlist0.Id.t
               , 'c Hlist0.Id.t )
               Deferred_values.Plonk.In_circuit.Lookup.t
               option
             , ( Limb_vector.Challenge.Constant.t Scalar_challenge.t
                 Bulletproof_challenge.t
               , Backend.Tock.Rounds.n )
               Vector.t
               Hlist0.Id.t
             , (Limb_vector.Constant.Hex64.t, Digest.Limbs.n) Vector.t
             , bool )
             In_circuit.t
           , 'a )
           Snarky_backendless.Typ.t
    end

    type ('unfinalized_proofs, 'messages_for_next_step_proof) t =
      { unfinalized_proofs : 'unfinalized_proofs
            (** A vector of the "per-proof" structures defined above, one for each proof
    that the step-circuit partially verifies. *)
      ; messages_for_next_step_proof : 'messages_for_next_step_proof
            (** The component of the proof accumulation state that is only computed on by the
          "stepping" proof system, and that can be handled opaquely by any "wrap" circuits. *)
      }
    [@@deriving sexp, compare, yojson, hlist]

    val spec :
         ('a, 'b, 'c) Spec.T.t
      -> ('d, 'e, 'c) Spec.T.t
      -> ( ('a * ('d * unit)) Hlist.HlistId.t
         , ('b * ('e * unit)) Hlist.HlistId.t
         , 'c )
         Spec.T.t

    val to_data :
         ( ( ('a, 'b, 'c, 'd, 'e Hlist0.Id.t, 'f, 'g) Per_proof.In_circuit.t
           , 'h )
           Vector.t
         , 'i Hlist0.Id.t )
         t
      -> ( (    option_map:
                  (   'd
                   -> f:
                        (   ( 'j Hlist0.Id.t
                            , 'k Hlist0.Id.t )
                            Deferred_values.Plonk.In_circuit.Lookup.t
                         -> ('j * ('k * unit)) Hlist.HlistId.t )
                   -> 'l Hlist0.Id.t )
             -> ( ('c, Nat.N9.n) Vector.t
                * ( ('f, Nat.N1.n) Vector.t
                  * ( ('a, Nat.N2.n) Vector.t
                    * ( ('b, Nat.N3.n) Vector.t
                      * ('e * (('g, Nat.N1.n) Vector.t * ('l * unit))) ) ) ) )
                Hlist.HlistId.t
           , 'h )
           Vector.t
         * ('i * unit) )
         Hlist.HlistId.t

    val of_data :
         ( ( ( ('a, Nat.N9.n) Vector.t
             * ( ('b, Nat.N1.n) Vector.t
               * ( ('c, Nat.N2.n) Vector.t
                 * ( ('d, Nat.N3.n) Vector.t
                   * ('e * (('f, Nat.N1.n) Vector.t * ('g * unit))) ) ) ) )
             Hlist.HlistId.t
           , 'h )
           Vector.t
         * ('i * unit) )
         Hlist.HlistId.t
      -> ( (    option_map:
                  (   'g Hlist0.Id.t
                   -> f:
                        (   ('j * ('k * unit)) Hlist.HlistId.t
                         -> ( 'j Hlist0.Id.t
                            , 'k Hlist0.Id.t )
                            Deferred_values.Plonk.In_circuit.Lookup.t )
                   -> 'l )
             -> ('c, 'd, 'a, 'l, 'e Hlist0.Id.t, 'b, 'f) Per_proof.In_circuit.t
           , 'h )
           Vector.t
         , 'i Hlist0.Id.t )
         t

    val typ :
         'f Spec.impl
      -> ( Limb_vector.Challenge.Constant.t
         , 'f Limb_vector.Challenge.t
         , 'a Hlist0.Id.t
         , 'b Hlist0.Id.t )
         Zero_values.t
      -> assert_16_bits:('f Snarky_backendless.Cvar.t -> unit)
<<<<<<< HEAD
      -> (Pickles_types.Plonk_types.Opt.Flag.t, 'n) Pickles_types.Vector.t
      -> ( 'b
         , 'a
         , 'f
         , (unit, 'f) Snarky_backendless.Checked_runner.Simple.Types.Checked.t
         )
         snarky_typ
=======
      -> (Plonk_types.Opt.Flag.t, 'n) Vector.t
      -> ('b, 'a, 'f, (unit, 'f) Snarky_backendless.Checked_ast.t) snarky_typ
>>>>>>> abc87949
      -> ( ( ( ( 'f Limb_vector.Challenge.t
               , 'f Limb_vector.Challenge.t Scalar_challenge.t
               , 'b
               , ( ( 'f Limb_vector.Challenge.t Scalar_challenge.t Hlist0.Id.t
                   , 'b Hlist0.Id.t )
                   Deferred_values.Plonk.In_circuit.Lookup.t
                 , 'f Snarky_backendless.Cvar.t
                   Snarky_backendless__Snark_intf.Boolean0.t )
                 Opt.t
               , ( 'f Limb_vector.Challenge.t Scalar_challenge.t
                   Bulletproof_challenge.t
                 , Backend.Tock.Rounds.n )
                 Vector.t
                 Hlist0.Id.t
               , 'f Snarky_backendless.Cvar.t
               , 'f Snarky_backendless.Cvar.t
                 Snarky_backendless__Snark_intf.Boolean0.t )
               Per_proof.In_circuit.t
             , 'n )
             Vector.t
           , 'f Snarky_backendless.Cvar.t )
           t
         , ( ( ( Limb_vector.Challenge.Constant.t
               , Limb_vector.Challenge.Constant.t Scalar_challenge.t
               , 'a
               , ( Limb_vector.Challenge.Constant.t Scalar_challenge.t
                   Hlist0.Id.t
                 , 'a Hlist0.Id.t )
                 Deferred_values.Plonk.In_circuit.Lookup.t
                 option
               , ( Limb_vector.Challenge.Constant.t Scalar_challenge.t
                   Bulletproof_challenge.t
                 , Backend.Tock.Rounds.n )
                 Vector.t
                 Hlist0.Id.t
               , (Limb_vector.Constant.Hex64.t, Digest.Limbs.n) Vector.t
               , bool )
               Per_proof.In_circuit.t
             , 'n )
             Vector.t
           , (Limb_vector.Constant.Hex64.t, Digest.Limbs.n) Vector.t )
           t
         , 'f )
         Snarky_backendless.Typ.t
  end

  module Statement : sig
    type ( 'unfinalized_proofs
         , 'messages_for_next_step_proof
         , 'messages_for_next_wrap_proof )
         t =
      { proof_state :
          ('unfinalized_proofs, 'messages_for_next_step_proof) Proof_state.t
      ; messages_for_next_wrap_proof : 'messages_for_next_wrap_proof
      }
    [@@deriving sexp, compare, yojson]

    val to_data :
         ( ( ( 'a
             , 'b
             , 'c
             , 'd
             , 'e Hlist0.Id.t
             , 'f
             , 'g )
             Proof_state.Per_proof.In_circuit.t
           , 'h )
           Vector.t
         , 'i Hlist0.Id.t
         , 'j Hlist0.Id.t )
         t
      -> option_map:
           (   'd
            -> f:
                 (   ( 'k Hlist0.Id.t
                     , 'l Hlist0.Id.t )
                     Proof_state.Deferred_values.Plonk.In_circuit.Lookup.t
                  -> ('k * ('l * unit)) Hlist.HlistId.t )
            -> 'm Hlist0.Id.t )
      -> ( ( ( ('c, Nat.N9.n) Vector.t
             * ( ('f, Nat.N1.n) Vector.t
               * ( ('a, Nat.N2.n) Vector.t
                 * ( ('b, Nat.N3.n) Vector.t
                   * ('e * (('g, Nat.N1.n) Vector.t * ('m * unit))) ) ) ) )
             Hlist.HlistId.t
           , 'h )
           Vector.t
         * ('i * ('j * unit)) )
         Hlist.HlistId.t

    val of_data :
         ( ( ( ('a, Nat.N9.n) Vector.t
             * ( ('b, Nat.N1.n) Vector.t
               * ( ('c, Nat.N2.n) Vector.t
                 * ( ('d, Nat.N3.n) Vector.t
                   * ('e * (('f, Nat.N1.n) Vector.t * ('g * unit))) ) ) ) )
             Hlist.HlistId.t
           , 'h )
           Vector.t
         * ('i * ('j * unit)) )
         Hlist.HlistId.t
      -> option_map:
           (   'g Hlist0.Id.t
            -> f:
                 (   ('k * ('l * unit)) Hlist.HlistId.t
                  -> ( 'k Hlist0.Id.t
                     , 'l Hlist0.Id.t )
                     Proof_state.Deferred_values.Plonk.In_circuit.Lookup.t )
            -> 'm )
      -> ( ( ( 'c
             , 'd
             , 'a
             , 'm
             , 'e Hlist0.Id.t
             , 'b
             , 'f )
             Proof_state.Per_proof.In_circuit.t
           , 'h )
           Vector.t
         , 'i Hlist0.Id.t
         , 'j Hlist0.Id.t )
         t

    val spec :
         'a Spec.impl
      -> 'b Nat.t
      -> 'c Nat.t
      -> ('d, 'e, 'f Hlist0.Id.t, 'g Hlist0.Id.t) Wrap.Lookup_parameters.t
      -> ( ( ( ( ('f, Nat.N9.n) Vector.t
               * ( ('h, Nat.N1.n) Vector.t
                 * ( ('d, Nat.N2.n) Vector.t
                   * ( ('d Scalar_challenge.t, Nat.N3.n) Vector.t
                     * ( ('i, 'c) Vector.t
                       * ( (bool, Nat.N1.n) Vector.t
                         * ( ('d Scalar_challenge.t * ('f * unit))
                             Hlist.HlistId.t
                             option
                           * unit ) ) ) ) ) ) )
               Hlist.HlistId.t
             , 'b )
             Vector.t
           * ('h * (('h, 'b) Vector.t * unit)) )
           Hlist.HlistId.t
         , ( ( ( ('g, Nat.N9.n) Vector.t
               * ( ('j, Nat.N1.n) Vector.t
                 * ( ('e, Nat.N2.n) Vector.t
                   * ( ('e Scalar_challenge.t, Nat.N3.n) Vector.t
                     * ( ('k, 'c) Vector.t
                       * ( ( 'a Snarky_backendless.Cvar.t
                             Snarky_backendless__Snark_intf.Boolean0.t
                           , Nat.N1.n )
                           Vector.t
                         * ( ( ('e Scalar_challenge.t * ('g * unit))
                               Hlist.HlistId.t
                             , 'a Snarky_backendless.Cvar.t
                               Snarky_backendless__Snark_intf.Boolean0.t )
                             Plonk_types.Opt.t
                           * unit ) ) ) ) ) ) )
               Hlist.HlistId.t
             , 'b )
             Vector.t
           * ('j * (('j, 'b) Vector.t * unit)) )
           Hlist.HlistId.t
         , < bool1 : bool
           ; bool2 :
               'a Snarky_backendless.Cvar.t
               Snarky_backendless__Snark_intf.Boolean0.t
           ; bulletproof_challenge1 : 'i
           ; bulletproof_challenge2 : 'k
           ; challenge1 : 'd
           ; challenge2 : 'e
           ; digest1 : 'h
           ; digest2 : 'j
           ; field1 : 'f
           ; field2 : 'g
           ; .. > )
         Spec.T.t
  end
end

module Challenges_vector : sig
  type 'n t =
    (Backend.Tock.Field.t Snarky_backendless.Cvar.t Wrap_bp_vec.t, 'n) Vector.t

  module Constant : sig
    type 'n t = (Backend.Tock.Field.t Wrap_bp_vec.t, 'n) Vector.t
  end
end

(** Alias for
 ** {!val:Pickles_base.Side_loaded_verification_key.index_to_field_elements} *)
val index_to_field_elements :
  'a Plonk_verification_key_evals.t -> g:('a -> 'b array) -> 'b array<|MERGE_RESOLUTION|>--- conflicted
+++ resolved
@@ -646,7 +646,6 @@
     val typ :
          ('a, 'b, 'c) Snarky_backendless.Typ.t
       -> ('d, 'e, 'c) Snarky_backendless.Typ.t
-<<<<<<< HEAD
       -> ( 'f
          , 'g
          , 'c
@@ -659,16 +658,9 @@
          , (unit, 'c) Snarky_backendless.Checked_runner.Simple.Types.Checked.t
          )
          snarky_typ
-      -> 'j Pickles_types.Nat.nat
-      -> ( ('a, 'f, ('d, 'j) Pickles_types.Vector.vec, 'h) t
-         , ('b, 'g, ('e, 'j) Pickles_types.Vector.vec, 'i) t
-=======
-      -> ('f, 'g, 'c, (unit, 'c) Snarky_backendless.Checked_ast.t) snarky_typ
-      -> ('h, 'i, 'c, (unit, 'c) Snarky_backendless.Checked_ast.t) snarky_typ
       -> 'j Nat.nat
       -> ( ('a, 'f, ('d, 'j) Vector.vec, 'h) t
          , ('b, 'g, ('e, 'j) Vector.vec, 'i) t
->>>>>>> abc87949
          , 'c )
          Snarky_backendless.Typ.t
   end
@@ -1322,18 +1314,13 @@
          , 'b Hlist0.Id.t )
          Zero_values.t
       -> assert_16_bits:('f Snarky_backendless.Cvar.t -> unit)
-<<<<<<< HEAD
-      -> (Pickles_types.Plonk_types.Opt.Flag.t, 'n) Pickles_types.Vector.t
+      -> (Plonk_types.Opt.Flag.t, 'n) Vector.t
       -> ( 'b
          , 'a
          , 'f
          , (unit, 'f) Snarky_backendless.Checked_runner.Simple.Types.Checked.t
          )
          snarky_typ
-=======
-      -> (Plonk_types.Opt.Flag.t, 'n) Vector.t
-      -> ('b, 'a, 'f, (unit, 'f) Snarky_backendless.Checked_ast.t) snarky_typ
->>>>>>> abc87949
       -> ( ( ( ( 'f Limb_vector.Challenge.t
                , 'f Limb_vector.Challenge.t Scalar_challenge.t
                , 'b
