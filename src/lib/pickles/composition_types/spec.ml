module D = Digest
open Core_kernel
open Pickles_types
open Hlist
module Sc = Kimchi_backend_common.Scalar_challenge

module Basic = struct
  type (_, _, _) t =
    | Field : ('field1, 'field2, < field1 : 'field1 ; field2 : 'field2 ; .. >) t
    | Bool : ('bool1, 'bool2, < bool1 : 'bool1 ; bool2 : 'bool2 ; .. >) t
    | Digest
        : ( 'digest1
          , 'digest2
          , < digest1 : 'digest1 ; digest2 : 'digest2 ; .. > )
          t
    | Challenge
        : ( 'challenge1
          , 'challenge2
          , < challenge1 : 'challenge1 ; challenge2 : 'challenge2 ; .. > )
          t
    | Bulletproof_challenge
        : ( 'bp_chal1
          , 'bp_chal2
          , < bulletproof_challenge1 : 'bp_chal1
            ; bulletproof_challenge2 : 'bp_chal2
            ; .. > )
          t
<<<<<<< HEAD
    | Index : ('index1, 'index2, < index1 : 'index1 ; index2 : 'index2 ; .. >) t
=======
    | Branch_data
        : ( 'branch_data1
          , 'branch_data2
          , < branch_data1 : 'branch_data1 ; branch_data2 : 'branch_data2 ; .. >
          )
          t
>>>>>>> f9ce12b1
end

open Basic

type ('a, 'b, 'c) basic = ('a, 'b, 'c) Basic.t =
  | Field
      : ('field1, 'field2, < field1 : 'field1 ; field2 : 'field2 ; .. >) basic
  | Bool : ('bool1, 'bool2, < bool1 : 'bool1 ; bool2 : 'bool2 ; .. >) basic
  | Digest
      : ( 'digest1
        , 'digest2
        , < digest1 : 'digest1 ; digest2 : 'digest2 ; .. > )
        basic
  | Challenge
      : ( 'challenge1
        , 'challenge2
        , < challenge1 : 'challenge1 ; challenge2 : 'challenge2 ; .. > )
        basic
  | Bulletproof_challenge
      : ( 'bp_chal1
        , 'bp_chal2
        , < bulletproof_challenge1 : 'bp_chal1
          ; bulletproof_challenge2 : 'bp_chal2
          ; .. > )
        basic
<<<<<<< HEAD
  | Index
      : ('index1, 'index2, < index1 : 'index1 ; index2 : 'index2 ; .. >) basic
=======
  | Branch_data
      : ( 'branch_data1
        , 'branch_data2
        , < branch_data1 : 'branch_data1 ; branch_data2 : 'branch_data2 ; .. >
        )
        basic
>>>>>>> f9ce12b1

module rec T : sig
  type (_, _, _) t =
    | B : ('a, 'b, 'env) Basic.t -> ('a, 'b, 'env) t
    | Scalar :
        ('a, 'b, (< challenge1 : 'a ; challenge2 : 'b ; .. > as 'env)) Basic.t
        -> ('a Sc.t, 'b Sc.t, 'env) t
    | Vector :
        ('t1, 't2, 'env) t * 'n Nat.t
        -> (('t1, 'n) Vector.t, ('t2, 'n) Vector.t, 'env) t
    | Array : ('t1, 't2, 'env) t * int -> ('t1 array, 't2 array, 'env) t
    | Struct :
        ('xs1, 'xs2, 'env) H2_1.T(T).t
        -> ('xs1 Hlist.HlistId.t, 'xs2 Hlist.HlistId.t, 'env) t
end =
  T

include T

type ('scalar, 'env) pack =
  { pack : 'a 'b. ('a, 'b, 'env) Basic.t -> 'b -> 'scalar array }

let rec pack :
    type t v env. ('scalar, env) pack -> (t, v, env) T.t -> v -> 'scalar array =
 fun p spec t ->
  match spec with
  | B spec ->
      p.pack spec t
  | Scalar chal ->
      let { Sc.inner = t } = t in
      p.pack chal t
  | Vector (spec, _) ->
      Array.concat_map (Vector.to_array t) ~f:(pack p spec)
  | Struct [] ->
      [||]
  | Struct (spec :: specs) ->
      let (hd :: tl) = t in
      let hd = pack p spec hd in
      Array.append hd (pack p (Struct specs) tl)
  | Array (spec, _) ->
      Array.concat_map t ~f:(pack p spec)

type ('f, 'env) typ =
  { typ :
      'var 'value.
         ('value, 'var, 'env) Basic.t
      -> ('var, 'value, 'f) Snarky_backendless.Typ.t
  }

let rec typ :
    type f var value env.
       (f, env) typ
    -> (value, var, env) T.t
    -> (var, value, f) Snarky_backendless.Typ.t =
  let open Snarky_backendless.Typ in
  fun t spec ->
    match spec with
    | B spec ->
        t.typ spec
    | Scalar chal ->
        Sc.typ (t.typ chal)
    | Vector (spec, n) ->
        Vector.typ (typ t spec) n
    | Array (spec, n) ->
        array ~length:n (typ t spec)
    | Struct [] ->
        let open Hlist.HlistId in
        transport (unit ()) ~there:(fun [] -> ()) ~back:(fun () -> [])
        |> transport_var ~there:(fun [] -> ()) ~back:(fun () -> [])
    | Struct (spec :: specs) ->
        let open Hlist.HlistId in
        tuple2 (typ t spec) (typ t (Struct specs))
        |> transport
             ~there:(fun (x :: xs) -> (x, xs))
             ~back:(fun (x, xs) -> x :: xs)
        |> transport_var
             ~there:(fun (x :: xs) -> (x, xs))
             ~back:(fun (x, xs) -> x :: xs)

type 'env exists = T : ('t1, 't2, 'env) T.t -> 'env exists

type generic_spec = { spec : 'env. 'env exists }

module ETyp = struct
  type ('var, 'value, 'f) t =
    | T :
        ('inner, 'value, 'f) Snarky_backendless.Typ.t
        * ('inner -> 'var)
        * ('var -> 'inner)
        -> ('var, 'value, 'f) t
end

type ('f, 'env) etyp =
  { etyp :
      'var 'value. ('value, 'var, 'env) Basic.t -> ('var, 'value, 'f) ETyp.t
  }

let rec etyp :
    type f var value env.
    (f, env) etyp -> (value, var, env) T.t -> (var, value, f) ETyp.t =
  let open Snarky_backendless.Typ in
  fun e spec ->
    match spec with
    | B spec ->
        e.etyp spec
    | Scalar chal ->
        let (T (typ, f, f_inv)) = e.etyp chal in
        T (Sc.typ typ, Sc.map ~f, Sc.map ~f:f_inv)
    | Vector (spec, n) ->
        let (T (typ, f, f_inv)) = etyp e spec in
        T (Vector.typ typ n, Vector.map ~f, Vector.map ~f:f_inv)
    | Array (spec, n) ->
        let (T (typ, f, f_inv)) = etyp e spec in
        T (array ~length:n typ, Array.map ~f, Array.map ~f:f_inv)
    | Struct [] ->
        let open Hlist.HlistId in
        let there [] = () in
        let back () = [] in
        T
          ( transport (unit ()) ~there ~back |> transport_var ~there ~back
          , Fn.id
          , Fn.id )
    | Struct (spec :: specs) ->
        let open Hlist.HlistId in
        let (T (t1, f1, f1_inv)) = etyp e spec in
        let (T (t2, f2, f2_inv)) = etyp e (Struct specs) in
        T
          ( tuple2 t1 t2
            |> transport
                 ~there:(fun (x :: xs) -> (x, xs))
                 ~back:(fun (x, xs) -> x :: xs)
          , (fun (x, xs) -> f1 x :: f2 xs)
          , fun (x :: xs) -> (f1_inv x, f2_inv xs) )

module Common (Impl : Snarky_backendless.Snark_intf.Run) = struct
  module Digest = D.Make (Impl)
  module Challenge = Limb_vector.Challenge.Make (Impl)
  open Impl

  module Env = struct
    type ('other_field, 'other_field_var, 'a) t =
      < field1 : 'other_field
      ; field2 : 'other_field_var
      ; bool1 : bool
      ; bool2 : Boolean.var
      ; digest1 : Digest.Constant.t
      ; digest2 : Digest.t
      ; challenge1 : Challenge.Constant.t
      ; challenge2 : Challenge.t
      ; bulletproof_challenge1 :
          Challenge.Constant.t Sc.t Bulletproof_challenge.t
      ; bulletproof_challenge2 : Challenge.t Sc.t Bulletproof_challenge.t
      ; branch_data1 : Branch_data.t
      ; branch_data2 : Impl.field Branch_data.Checked.t
      ; .. >
      as
      'a
  end
end

let pack_basic (type field other_field other_field_var)
    (module Impl : Snarky_backendless.Snark_intf.Run with type field = field) =
  let open Impl in
  let module C = Common (Impl) in
  let open C in
  let pack :
      type a b.
         (a, b, ((other_field, other_field_var, 'e) Env.t as 'e)) Basic.t
      -> b
      -> [ `Field of other_field_var | `Packed_bits of Field.t * int ] array =
   fun basic x ->
    match basic with
    | Field ->
        [| `Field x |]
    | Bool ->
        [| `Packed_bits ((x :> Field.t), 1) |]
    | Digest ->
        [| `Packed_bits (x, Field.size_in_bits) |]
    | Challenge ->
        [| `Packed_bits (x, Challenge.length) |]
<<<<<<< HEAD
    | Index ->
        let x = Vector.to_list x in
        [| `Packed_bits (Field.pack x, List.length x) |]
=======
    | Branch_data ->
        [| `Packed_bits
             ( Branch_data.Checked.pack (module Impl) x
             , Branch_data.length_in_bits )
        |]
>>>>>>> f9ce12b1
    | Bulletproof_challenge ->
        let { Bulletproof_challenge.prechallenge = { Sc.inner = pre } } = x in
        [| `Packed_bits (pre, Challenge.length) |]
  in
  { pack }

let pack impl t = pack (pack_basic impl) t

let typ_basic (type field other_field other_field_var)
    (module Impl : Snarky_backendless.Snark_intf.Run with type field = field)
<<<<<<< HEAD
    (field : (other_field_var, other_field) Impl.Typ.t) =
=======
    ~assert_16_bits (field : (other_field_var, other_field) Impl.Typ.t) =
>>>>>>> f9ce12b1
  let open Impl in
  let module C = Common (Impl) in
  let open C in
  let typ :
      type a b.
         (a, b, ((other_field, other_field_var, 'e) Env.t as 'e)) Basic.t
      -> (b, a) Impl.Typ.t =
   fun basic ->
    match basic with
    | Field ->
        field
    | Bool ->
        Boolean.typ
    | Branch_data ->
        Branch_data.typ (module Impl) ~assert_16_bits
    | Digest ->
        Digest.typ
    | Challenge ->
        Challenge.typ
    | Bulletproof_challenge ->
        Bulletproof_challenge.typ Challenge.typ
  in
  { typ }

<<<<<<< HEAD
let typ impl field t = typ (typ_basic impl field) t
=======
let typ ~assert_16_bits impl field t =
  typ (typ_basic ~assert_16_bits impl field) t
>>>>>>> f9ce12b1

let packed_typ_basic (type field other_field other_field_var)
    (module Impl : Snarky_backendless.Snark_intf.Run with type field = field)
    (field : (other_field_var, other_field, field) ETyp.t) =
  let open Impl in
  let module Digest = D.Make (Impl) in
  let module Challenge = Limb_vector.Challenge.Make (Impl) in
  let module Env = struct
    type ('other_field, 'other_field_var, 'a) t =
      < field1 : 'other_field
      ; field2 : 'other_field_var
      ; bool1 : bool
      ; bool2 : Boolean.var
      ; digest1 : Digest.Constant.t
      ; digest2 : Field.t
      ; challenge1 : Challenge.Constant.t
      ; challenge2 : (* Challenge.t *) Field.t
      ; bulletproof_challenge1 :
          Challenge.Constant.t Sc.t Bulletproof_challenge.t
      ; bulletproof_challenge2 : Field.t Sc.t Bulletproof_challenge.t
      ; branch_data1 : Branch_data.t
      ; branch_data2 : Field.t
      ; .. >
      as
      'a
  end in
  let etyp :
      type a b.
         (a, b, ((other_field, other_field_var, 'e) Env.t as 'e)) Basic.t
      -> (b, a, field) ETyp.t = function
    | Field ->
        field
    | Bool ->
        T (Boolean.typ, Fn.id, Fn.id)
    | Digest ->
        T (Digest.typ, Fn.id, Fn.id)
    | Challenge ->
        T (Challenge.typ, Fn.id, Fn.id)
<<<<<<< HEAD
    | Index ->
        T (Index.packed_typ (module Impl), Fn.id, Fn.id)
=======
    | Branch_data ->
        T (Branch_data.packed_typ (module Impl), Fn.id, Fn.id)
>>>>>>> f9ce12b1
    | Bulletproof_challenge ->
        let typ =
          let there { Bulletproof_challenge.prechallenge = { Sc.inner = pre } }
              =
            pre
          in
          let back pre =
            { Bulletproof_challenge.prechallenge = { Sc.inner = pre } }
          in
          Typ.transport Challenge.typ ~there ~back
          |> Typ.transport_var ~there ~back
        in
        T (typ, Fn.id, Fn.id)
  in
  { etyp }

let packed_typ impl field t = etyp (packed_typ_basic impl field) t<|MERGE_RESOLUTION|>--- conflicted
+++ resolved
@@ -25,16 +25,12 @@
             ; bulletproof_challenge2 : 'bp_chal2
             ; .. > )
           t
-<<<<<<< HEAD
-    | Index : ('index1, 'index2, < index1 : 'index1 ; index2 : 'index2 ; .. >) t
-=======
     | Branch_data
         : ( 'branch_data1
           , 'branch_data2
           , < branch_data1 : 'branch_data1 ; branch_data2 : 'branch_data2 ; .. >
           )
           t
->>>>>>> f9ce12b1
 end
 
 open Basic
@@ -60,17 +56,12 @@
           ; bulletproof_challenge2 : 'bp_chal2
           ; .. > )
         basic
-<<<<<<< HEAD
-  | Index
-      : ('index1, 'index2, < index1 : 'index1 ; index2 : 'index2 ; .. >) basic
-=======
   | Branch_data
       : ( 'branch_data1
         , 'branch_data2
         , < branch_data1 : 'branch_data1 ; branch_data2 : 'branch_data2 ; .. >
         )
         basic
->>>>>>> f9ce12b1
 
 module rec T : sig
   type (_, _, _) t =
@@ -251,17 +242,11 @@
         [| `Packed_bits (x, Field.size_in_bits) |]
     | Challenge ->
         [| `Packed_bits (x, Challenge.length) |]
-<<<<<<< HEAD
-    | Index ->
-        let x = Vector.to_list x in
-        [| `Packed_bits (Field.pack x, List.length x) |]
-=======
     | Branch_data ->
         [| `Packed_bits
              ( Branch_data.Checked.pack (module Impl) x
              , Branch_data.length_in_bits )
         |]
->>>>>>> f9ce12b1
     | Bulletproof_challenge ->
         let { Bulletproof_challenge.prechallenge = { Sc.inner = pre } } = x in
         [| `Packed_bits (pre, Challenge.length) |]
@@ -272,11 +257,7 @@
 
 let typ_basic (type field other_field other_field_var)
     (module Impl : Snarky_backendless.Snark_intf.Run with type field = field)
-<<<<<<< HEAD
-    (field : (other_field_var, other_field) Impl.Typ.t) =
-=======
     ~assert_16_bits (field : (other_field_var, other_field) Impl.Typ.t) =
->>>>>>> f9ce12b1
   let open Impl in
   let module C = Common (Impl) in
   let open C in
@@ -301,12 +282,8 @@
   in
   { typ }
 
-<<<<<<< HEAD
-let typ impl field t = typ (typ_basic impl field) t
-=======
 let typ ~assert_16_bits impl field t =
   typ (typ_basic ~assert_16_bits impl field) t
->>>>>>> f9ce12b1
 
 let packed_typ_basic (type field other_field other_field_var)
     (module Impl : Snarky_backendless.Snark_intf.Run with type field = field)
@@ -345,13 +322,8 @@
         T (Digest.typ, Fn.id, Fn.id)
     | Challenge ->
         T (Challenge.typ, Fn.id, Fn.id)
-<<<<<<< HEAD
-    | Index ->
-        T (Index.packed_typ (module Impl), Fn.id, Fn.id)
-=======
     | Branch_data ->
         T (Branch_data.packed_typ (module Impl), Fn.id, Fn.id)
->>>>>>> f9ce12b1
     | Bulletproof_challenge ->
         let typ =
           let there { Bulletproof_challenge.prechallenge = { Sc.inner = pre } }
