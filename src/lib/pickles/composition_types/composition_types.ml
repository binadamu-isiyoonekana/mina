open Pickles_types
module Scalar_challenge = Kimchi_backend_common.Scalar_challenge
module Bulletproof_challenge = Bulletproof_challenge
module Branch_data = Branch_data
module Digest = Digest
module Spec = Spec
open Core_kernel

let index_to_field_elements =
  Pickles_base.Side_loaded_verification_key.index_to_field_elements

module Wrap = struct
  module Proof_state = struct
    (** This module contains structures which contain the scalar-field elements that
        are required to finalize the verification of a proof that is partially verified inside
        a circuit.

        Each verifier circuit starts by verifying the parts of a proof involving group operations.
        At the end, there is a sequence of scalar-field computations it must perform. Instead of
        performing them directly, it exposes the values needed for those computations as a part of
        its own public-input, so that the next circuit can do them (since it will use the other curve on the cycle,
        and hence can efficiently perform computations in that scalar field). *)
    module Deferred_values = struct
      module Plonk = struct
        module Minimal = struct
          [%%versioned
          module Stable = struct
            module V1 = struct
              (** Challenges from the PLONK IOP. These, plus the evaluations that are already in the proof, are
                  all that's needed to derive all the values in the [In_circuit] version below.

                  See src/lib/pickles/plonk_checks/plonk_checks.ml for the computation of the [In_circuit] value
                  from the [Minimal] value.
              *)
              type ('challenge, 'scalar_challenge) t =
                { alpha : 'scalar_challenge
                ; beta : 'challenge
                ; gamma : 'challenge
                ; zeta : 'scalar_challenge
                }
              [@@deriving sexp, compare, yojson, hlist, hash, equal]

              let to_latest = Fn.id
            end
          end]
        end

        open Pickles_types
        module Generic_coeffs_vec = Vector.With_length (Nat.N9)

        module In_circuit = struct
          (** All scalar values deferred by a verifier circuit.
              The values in [poseidon_selector], [vbmul], [complete_add], [endomul], [endomul_scalar], [perm], and [generic]
              are all scalars which will have been used to scale selector polynomials during the
              computation of the linearized polynomial commitment.

              Then, we expose them so the next guy (who can do scalar arithmetic) can check that they
              were computed correctly from the evaluations in the proof and the challenges.
          *)
          type ('challenge, 'scalar_challenge, 'fp) t =
            { alpha : 'scalar_challenge
            ; beta : 'challenge
            ; gamma : 'challenge
            ; zeta : 'scalar_challenge
                  (* TODO: zeta_to_srs_length is kind of unnecessary.
                     Try to get rid of it when you can.
                  *)
            ; zeta_to_srs_length : 'fp
            ; zeta_to_domain_size : 'fp
            ; poseidon_selector : 'fp
                  (** scalar used on the poseidon selector *)
            ; vbmul : 'fp  (** scalar used on the vbmul selector *)
            ; complete_add : 'fp
                  (** scalar used on the complete_add selector *)
            ; endomul : 'fp  (** scalar used on the endomul selector *)
            ; endomul_scalar : 'fp
                  (** scalar used on the endomul_scalar selector *)
            ; perm : 'fp
                  (** scalar used on one of the permutation polynomial commitments. *)
            ; generic : 'fp Generic_coeffs_vec.t
                  (** scalars used on the coefficient column commitments. *)
            }
          [@@deriving sexp, compare, yojson, hlist, hash, equal, fields]

          let map_challenges t ~f ~scalar =
            { t with
              alpha = scalar t.alpha
            ; beta = f t.beta
            ; gamma = f t.gamma
            ; zeta = scalar t.zeta
            }

          let map_fields t ~f =
            { t with
              poseidon_selector = f t.poseidon_selector
            ; zeta_to_srs_length = f t.zeta_to_srs_length
            ; zeta_to_domain_size = f t.zeta_to_domain_size
            ; vbmul = f t.vbmul
            ; complete_add = f t.complete_add
            ; endomul = f t.endomul
            ; endomul_scalar = f t.endomul_scalar
            ; perm = f t.perm
            ; generic = Vector.map ~f t.generic
            }

          let typ (type f fp) ~challenge ~scalar_challenge
              (fp : (fp, _, f) Snarky_backendless.Typ.t) =
            Snarky_backendless.Typ.of_hlistable
              [ Scalar_challenge.typ scalar_challenge
              ; challenge
              ; challenge
              ; Scalar_challenge.typ scalar_challenge
              ; fp
              ; fp
              ; fp
              ; fp
              ; fp
              ; fp
              ; fp
              ; fp
              ; Vector.typ fp Nat.N9.n
              ]
              ~var_to_hlist:to_hlist ~var_of_hlist:of_hlist
              ~value_to_hlist:to_hlist ~value_of_hlist:of_hlist
        end

        let to_minimal (t : _ In_circuit.t) : _ Minimal.t =
          { alpha = t.alpha; beta = t.beta; zeta = t.zeta; gamma = t.gamma }
      end

      [%%versioned
      module Stable = struct
        [@@@no_toplevel_latest_type]

        module V1 = struct
          (** All the deferred values needed, comprising values from the PLONK IOP verification,
    values from the inner-product argument, and [which_branch] which is needed to know
    the proper domain to use. *)
          type ( 'plonk
               , 'scalar_challenge
               , 'fp
               , 'fq
               , 'bulletproof_challenges
               , 'branch_data )
               t =
            { plonk : 'plonk
            ; combined_inner_product : 'fp
                  (** combined_inner_product = sum_{i < num_evaluation_points} sum_{j < num_polys} r^i xi^j f_j(pt_i) *)
            ; b : 'fp
                  (** b = challenge_poly plonk.zeta + r * challenge_poly (domain_generrator * plonk.zeta)
                where challenge_poly(x) = \prod_i (1 + bulletproof_challenges.(i) * x^{2^{k - 1 - i}})
            *)
            ; xi : 'scalar_challenge
                  (** The challenge used for combining polynomials *)
            ; bulletproof_challenges : 'bulletproof_challenges
                  (** The challenges from the inner-product argument that was partially verified. *)
            ; branch_data : 'branch_data
                  (** Data specific to which step branch of the proof-system was verified *)
            }
          [@@deriving sexp, compare, yojson, hlist, hash, equal]

          let to_latest = Fn.id
        end
      end]

      type ( 'plonk
           , 'scalar_challenge
           , 'fp
           , 'fq
           , 'bulletproof_challenges
           , 'branch_data )
           t =
            ( 'plonk
            , 'scalar_challenge
            , 'fp
            , 'fq
            , 'bulletproof_challenges
            , 'branch_data )
            Stable.Latest.t =
        { plonk : 'plonk
        ; combined_inner_product : 'fp
        ; b : 'fp
        ; xi : 'scalar_challenge
        ; bulletproof_challenges : 'bulletproof_challenges
        ; branch_data : 'branch_data
        }
      [@@deriving sexp, compare, yojson, hlist, hash, equal]

      module Minimal = struct
        type ( 'challenge
             , 'scalar_challenge
             , 'fp
             , 'fq
             , 'bulletproof_challenges
             , 'index )
             t =
          ( ('challenge, 'scalar_challenge) Plonk.Minimal.t
          , 'scalar_challenge
          , 'fp
          , 'fq
          , 'bulletproof_challenges
          , 'index )
          Stable.Latest.t
        [@@deriving sexp, compare, yojson, hash, equal]
      end

      let map_challenges
          { plonk
          ; combined_inner_product
          ; b : 'fp
          ; xi
          ; bulletproof_challenges
          ; branch_data
          } ~f ~scalar =
        { xi = scalar xi
        ; combined_inner_product
        ; b
        ; plonk
        ; bulletproof_challenges
        ; branch_data
        }

      module In_circuit = struct
        type ( 'challenge
             , 'scalar_challenge
             , 'fp
             , 'fq
             , 'bulletproof_challenges
             , 'branch_data )
             t =
          ( ('challenge, 'scalar_challenge, 'fp) Plonk.In_circuit.t
          , 'scalar_challenge
          , 'fp
          , 'fq
          , 'bulletproof_challenges
          , 'branch_data )
          Stable.Latest.t
        [@@deriving sexp, compare, yojson, hash, equal]

        let to_hlist, of_hlist = (to_hlist, of_hlist)

        let typ (type f fp) ~challenge ~scalar_challenge
            (fp : (fp, _, f) Snarky_backendless.Typ.t) fq index =
          Snarky_backendless.Typ.of_hlistable
            [ Plonk.In_circuit.typ ~challenge ~scalar_challenge fp
            ; fp
            ; fp
            ; Scalar_challenge.typ scalar_challenge
            ; Vector.typ
                (Bulletproof_challenge.typ scalar_challenge)
                Backend.Tick.Rounds.n
            ; index
            ]
            ~var_to_hlist:to_hlist ~var_of_hlist:of_hlist
            ~value_to_hlist:to_hlist ~value_of_hlist:of_hlist
      end

      let to_minimal (t : _ In_circuit.t) : _ Minimal.t =
        { t with plonk = Plonk.to_minimal t.plonk }
    end

    (** The component of the proof accumulation state that is only computed on by the
        "wrapping" proof system, and that can be handled opaquely by any "step" circuits. *)
    module Me_only = struct
      [%%versioned
      module Stable = struct
        module V1 = struct
          type ('g1, 'bulletproof_challenges) t =
            { challenge_polynomial_commitment : 'g1
            ; old_bulletproof_challenges : 'bulletproof_challenges
            }
          [@@deriving sexp, compare, yojson, hlist, hash, equal]
        end
      end]

      let to_field_elements (type g f)
          { challenge_polynomial_commitment; old_bulletproof_challenges }
          ~g1:(g1_to_field_elements : g -> f list) =
        Array.concat
          [ Array.of_list (g1_to_field_elements challenge_polynomial_commitment)
          ; Vector.to_array old_bulletproof_challenges
            |> Array.concat_map ~f:Vector.to_array
          ]

      let typ g1 chal ~length =
        Snarky_backendless.Typ.of_hlistable
          [ g1; Vector.typ chal length ]
          ~var_to_hlist:to_hlist ~var_of_hlist:of_hlist ~value_to_hlist:to_hlist
          ~value_of_hlist:of_hlist
    end

    [%%versioned
    module Stable = struct
      module V1 = struct
        type ( 'plonk
             , 'scalar_challenge
             , 'fp
             , 'fq
             , 'me_only
             , 'digest
             , 'bp_chals
             , 'index )
             t =
          { deferred_values :
              ( 'plonk
              , 'scalar_challenge
              , 'fp
              , 'fq
              , 'bp_chals
              , 'index )
              Deferred_values.Stable.V1.t
          ; sponge_digest_before_evaluations : 'digest
          ; me_only : 'me_only
                (** Parts of the statement not needed by the other circuit. Represented as a hash inside the
              circuit which is then "unhashed". *)
          }
        [@@deriving sexp, compare, yojson, hlist, hash, equal]
      end
    end]

    module Minimal = struct
      type ( 'challenge
           , 'scalar_challenge
           , 'fp
           , 'fq
           , 'me_only
           , 'digest
           , 'bp_chals
           , 'index )
           t =
        ( ('challenge, 'scalar_challenge) Deferred_values.Plonk.Minimal.t
        , 'scalar_challenge
        , 'fp
        , 'fq
        , 'me_only
        , 'digest
        , 'bp_chals
        , 'index )
        Stable.Latest.t
      [@@deriving sexp, compare, yojson, hash, equal]
    end

    module In_circuit = struct
      type ( 'challenge
           , 'scalar_challenge
           , 'fp
           , 'fq
           , 'me_only
           , 'digest
           , 'bp_chals
           , 'index )
           t =
        ( ('challenge, 'scalar_challenge, 'fp) Deferred_values.Plonk.In_circuit.t
        , 'scalar_challenge
        , 'fp
        , 'fq
        , 'me_only
        , 'digest
        , 'bp_chals
        , 'index )
        Stable.Latest.t
      [@@deriving sexp, compare, yojson, hash, equal]

      let to_hlist, of_hlist = (to_hlist, of_hlist)

      let typ (type f fp) ~challenge ~scalar_challenge
          (fp : (fp, _, f) Snarky_backendless.Typ.t) fq me_only digest index =
        Snarky_backendless.Typ.of_hlistable
          [ Deferred_values.In_circuit.typ ~challenge ~scalar_challenge fp fq
              index
          ; digest
          ; me_only
          ]
          ~var_to_hlist:to_hlist ~var_of_hlist:of_hlist ~value_to_hlist:to_hlist
          ~value_of_hlist:of_hlist
    end

    let to_minimal (t : _ In_circuit.t) : _ Minimal.t =
      { t with deferred_values = Deferred_values.to_minimal t.deferred_values }
  end

  (** The component of the proof accumulation state that is only computed on by the
      "stepping" proof system, and that can be handled opaquely by any "wrap" circuits. *)
  module Pass_through = struct
    type ('g, 's, 'challenge_polynomial_commitments, 'bulletproof_challenges) t =
      { app_state : 's
            (** The actual application-level state (e.g., for Mina, this is the protocol state which contains the
    merkle root of the ledger, state related to consensus, etc.) *)
      ; dlog_plonk_index : 'g Plonk_verification_key_evals.t
            (** The verification key corresponding to the wrap-circuit for this recursive proof system.
          It gets threaded through all the circuits so that the step circuits can verify proofs against
          it.
      *)
      ; challenge_polynomial_commitments : 'challenge_polynomial_commitments
      ; old_bulletproof_challenges : 'bulletproof_challenges
      }
    [@@deriving sexp]

    let to_field_elements (type g f)
        { app_state
        ; dlog_plonk_index
        ; challenge_polynomial_commitments
        ; old_bulletproof_challenges
        } ~app_state:app_state_to_field_elements ~comm ~(g : g -> f list) =
      Array.concat
        [ index_to_field_elements ~g:comm dlog_plonk_index
        ; app_state_to_field_elements app_state
<<<<<<< HEAD
        ; Vector.map2 challenge_polynomial_commitments
            old_bulletproof_challenges ~f:(fun comm chals ->
              Array.append (Array.of_list (g comm)) (Vector.to_array chals))
          |> Vector.to_list |> Array.concat
=======
        ; Array.of_list
            (List.concat_map ~f:g
               (Vector.to_list challenge_polynomial_commitments) )
        ; Vector.to_array old_bulletproof_challenges
          |> Array.concat_map ~f:Vector.to_array
>>>>>>> 575b86ef
        ]

    let to_field_elements_without_index (type g f)
        { app_state
        ; dlog_plonk_index = _
        ; challenge_polynomial_commitments
        ; old_bulletproof_challenges
        } ~app_state:app_state_to_field_elements ~(g : g -> f list) =
      Array.concat
        [ app_state_to_field_elements app_state
<<<<<<< HEAD
        ; Vector.map2 challenge_polynomial_commitments
            old_bulletproof_challenges ~f:(fun comm chals ->
              Array.append (Array.of_list (g comm)) (Vector.to_array chals))
          |> Vector.to_list |> Array.concat
=======
        ; Array.of_list
            (List.concat_map ~f:g
               (Vector.to_list challenge_polynomial_commitments) )
        ; Vector.to_array old_bulletproof_challenges
          |> Array.concat_map ~f:Vector.to_array
>>>>>>> 575b86ef
        ]

    open Snarky_backendless.H_list

    let to_hlist
        { app_state
        ; dlog_plonk_index
        ; challenge_polynomial_commitments
        ; old_bulletproof_challenges
        } =
      [ app_state
      ; dlog_plonk_index
      ; challenge_polynomial_commitments
      ; old_bulletproof_challenges
      ]

    let of_hlist
        ([ app_state
         ; dlog_plonk_index
         ; challenge_polynomial_commitments
         ; old_bulletproof_challenges
         ] :
          (unit, _) t ) =
      { app_state
      ; dlog_plonk_index
      ; challenge_polynomial_commitments
      ; old_bulletproof_challenges
      }

    let typ comm g s chal proofs_verified =
      Snarky_backendless.Typ.of_hlistable
        [ s
        ; Plonk_verification_key_evals.typ comm
        ; Vector.typ g proofs_verified
        ; chal
        ]
        (* TODO: Should this really just be a vector typ of length Rounds.n ?*)
        ~var_to_hlist:to_hlist ~var_of_hlist:of_hlist ~value_to_hlist:to_hlist
        ~value_of_hlist:of_hlist
  end

  (** This is the full statement for "wrap" proofs which contains
      - the application-level statement (app_state)
      - data needed to perform the final verification of the proof, which correspond
        to parts of incompletely verified proofs.
  *)
  module Statement = struct
    [%%versioned
    module Stable = struct
      module V1 = struct
        type ( 'plonk
             , 'scalar_challenge
             , 'fp
             , 'fq
             , 'me_only
             , 'digest
             , 'pass_through
             , 'bp_chals
             , 'index )
             t =
          { proof_state :
              ( 'plonk
              , 'scalar_challenge
              , 'fp
              , 'fq
              , 'me_only
              , 'digest
              , 'bp_chals
              , 'index )
              Proof_state.Stable.V1.t
          ; pass_through : 'pass_through
          }
        [@@deriving compare, yojson, sexp, hash, equal]
      end
    end]

    module Minimal = struct
      [%%versioned
      module Stable = struct
        module V1 = struct
          type ( 'challenge
               , 'scalar_challenge
               , 'fp
               , 'fq
               , 'me_only
               , 'digest
               , 'pass_through
               , 'bp_chals
               , 'index )
               t =
            ( ( 'challenge
              , 'scalar_challenge )
              Proof_state.Deferred_values.Plonk.Minimal.Stable.V1.t
            , 'scalar_challenge
            , 'fp
            , 'fq
            , 'me_only
            , 'digest
            , 'pass_through
            , 'bp_chals
            , 'index )
            Stable.V1.t
          [@@deriving compare, yojson, sexp, hash, equal]
        end
      end]
    end

    module In_circuit = struct
      type ( 'challenge
           , 'scalar_challenge
           , 'fp
           , 'fq
           , 'me_only
           , 'digest
           , 'pass_through
           , 'bp_chals
           , 'index )
           t =
        ( ( 'challenge
          , 'scalar_challenge
          , 'fp )
          Proof_state.Deferred_values.Plonk.In_circuit.t
        , 'scalar_challenge
        , 'fp
        , 'fq
        , 'me_only
        , 'digest
        , 'pass_through
        , 'bp_chals
        , 'index )
        Stable.Latest.t
      [@@deriving compare, yojson, sexp, hash, equal]

      (** A layout of the raw data in a statement, which is needed for
          representing it inside the circuit. *)
      let spec =
        let open Spec in
        Struct
          [ Vector (B Field, Nat.N19.n)
          ; Vector (B Challenge, Nat.N2.n)
          ; Vector (Scalar Challenge, Nat.N3.n)
          ; Vector (B Digest, Nat.N3.n)
          ; Vector (B Bulletproof_challenge, Backend.Tick.Rounds.n)
          ; Vector (B Branch_data, Nat.N1.n)
          ]

      (** Convert a statement (as structured data) into the flat data-based representation. *)
      let to_data
          ({ proof_state =
               { deferred_values =
                   { xi
                   ; combined_inner_product
                   ; b
                   ; branch_data
                   ; bulletproof_challenges
                   ; plonk =
                       { alpha
                       ; beta
                       ; gamma
                       ; zeta
                       ; zeta_to_srs_length
                       ; zeta_to_domain_size
                       ; poseidon_selector
                       ; vbmul
                       ; complete_add
                       ; endomul
                       ; endomul_scalar
                       ; perm
                       ; generic
                       }
                   }
               ; sponge_digest_before_evaluations
               ; me_only
                 (* me_only is represented as a digest (and then unhashed) inside the circuit *)
               }
           ; pass_through
             (* pass_through is represented as a digest inside the circuit *)
           } :
            _ t ) =
        let open Vector in
        let fp =
          combined_inner_product :: b :: zeta_to_srs_length
          :: zeta_to_domain_size :: poseidon_selector :: vbmul :: complete_add
          :: endomul :: endomul_scalar :: perm :: generic
        in
        let challenge = [ beta; gamma ] in
        let scalar_challenge = [ alpha; zeta; xi ] in
        let digest =
          [ sponge_digest_before_evaluations; me_only; pass_through ]
        in
        let index = [ branch_data ] in
        Hlist.HlistId.
          [ fp
          ; challenge
          ; scalar_challenge
          ; digest
          ; bulletproof_challenges
          ; index
          ]

      (** Construct a statement (as structured data) from the flat data-based representation. *)
      let of_data
          Hlist.HlistId.
            [ fp
            ; challenge
            ; scalar_challenge
            ; digest
            ; bulletproof_challenges
            ; index
            ] : _ t =
        let open Vector in
        let (combined_inner_product
            :: b
               :: zeta_to_srs_length
                  :: zeta_to_domain_size
                     :: poseidon_selector
                        :: vbmul
                           :: complete_add
                              :: endomul :: endomul_scalar :: perm :: generic )
            =
          fp
        in
        let [ beta; gamma ] = challenge in
        let [ alpha; zeta; xi ] = scalar_challenge in
        let [ sponge_digest_before_evaluations; me_only; pass_through ] =
          digest
        in
        let [ branch_data ] = index in
        { proof_state =
            { deferred_values =
                { xi
                ; combined_inner_product
                ; b
                ; branch_data
                ; bulletproof_challenges
                ; plonk =
                    { alpha
                    ; beta
                    ; gamma
                    ; zeta
                    ; zeta_to_srs_length
                    ; zeta_to_domain_size
                    ; poseidon_selector
                    ; vbmul
                    ; complete_add
                    ; endomul
                    ; endomul_scalar
                    ; perm
                    ; generic
                    }
                }
            ; sponge_digest_before_evaluations
            ; me_only
            }
        ; pass_through
        }
    end

    let to_minimal (t : _ In_circuit.t) : _ Minimal.t =
      { t with proof_state = Proof_state.to_minimal t.proof_state }
  end
end

module Step = struct
  module Plonk_polys = Vector.Nat.N10

  module Bulletproof = struct
    include Plonk_types.Openings.Bulletproof

    module Advice = struct
      (** This is data that can be computed in linear time from the proof + statement.

          It doesn't need to be sent on the wire, but it does need to be provided to the verifier
      *)
      type 'fq t =
        { b : 'fq
        ; combined_inner_product : 'fq (* sum_i r^i sum_j xi^j f_j(pt_i) *)
        }
      [@@deriving hlist]
    end
  end

  module Proof_state = struct
    module Deferred_values = struct
      module Plonk = Wrap.Proof_state.Deferred_values.Plonk

      (** All the scalar-field values needed to finalize the verification of a proof
    by checking that the correct values were used in the "group operations" part of the
    verifier.

    Consists of some evaluations of PLONK polynomials (columns, permutation aggregation, etc.)
    and the remainder are things related to the inner product argument.
*)
      type ('plonk, 'scalar_challenge, 'fq, 'bulletproof_challenges) t_ =
        { plonk : 'plonk
        ; combined_inner_product : 'fq
              (** combined_inner_product = sum_{i < num_evaluation_points} sum_{j < num_polys} r^i xi^j f_j(pt_i) *)
        ; xi : 'scalar_challenge
              (** The challenge used for combining polynomials *)
        ; bulletproof_challenges : 'bulletproof_challenges
              (** The challenges from the inner-product argument that was partially verified. *)
        ; b : 'fq
              (** b = challenge_poly plonk.zeta + r * challenge_poly (domain_generrator * plonk.zeta)
                where challenge_poly(x) = \prod_i (1 + bulletproof_challenges.(i) * x^{2^{k - 1 - i}})
            *)
        }
      [@@deriving sexp, compare, yojson]

      module Minimal = struct
        type ('challenge, 'scalar_challenge, 'fq, 'bulletproof_challenges) t =
          ( ('challenge, 'scalar_challenge) Plonk.Minimal.t
          , 'scalar_challenge
          , 'fq
          , 'bulletproof_challenges )
          t_
        [@@deriving sexp, compare, yojson]
      end

      module In_circuit = struct
        type ('challenge, 'scalar_challenge, 'fq, 'bulletproof_challenges) t =
          ( ('challenge, 'scalar_challenge, 'fq) Plonk.In_circuit.t
          , 'scalar_challenge
          , 'fq
          , 'bulletproof_challenges )
          t_
        [@@deriving sexp, compare, yojson]
      end
    end

    module Pass_through = Wrap.Proof_state.Me_only
    module Me_only = Wrap.Pass_through

    module Per_proof = struct
      (** For each proof that a step circuit verifies, we do not verify the whole proof.
          Specifically,
          - we defer calculations involving the "other field" (i.e., the scalar-field of the group
            elements involved in the proof.
          - we do not fully verify the inner-product argument as that would be O(n) and instead
            do the accumulator trick.

          As a result, for each proof that a step circuit verifies, we must expose some data
          related to it as part of the step circuit's statement, in order to allow those proofs
          to be fully verified eventually.

          This is that data. *)
      type ( 'plonk
           , 'scalar_challenge
           , 'fq
           , 'bulletproof_challenges
           , 'digest
           , 'bool )
           t_ =
        { deferred_values :
            ( 'plonk
            , 'scalar_challenge
            , 'fq
            , 'bulletproof_challenges )
            Deferred_values.t_
              (** Scalar values related to the proof *)
        ; should_finalize : 'bool
              (** We allow circuits in pickles proof systems to decide if it's OK that a proof did
    not recursively verify. In that case, when we expose the unfinalized bits, we need
    to communicate that it's OK if those bits do not "finalize". That's what this boolean
    is for. *)
        ; sponge_digest_before_evaluations : 'digest
        }
      [@@deriving sexp, compare, yojson]

      module Minimal = struct
        type ( 'challenge
             , 'scalar_challenge
             , 'fq
             , 'bulletproof_challenges
             , 'digest
             , 'bool )
             t =
          ( ('challenge, 'scalar_challenge) Deferred_values.Plonk.Minimal.t
          , 'scalar_challenge
          , 'fq
          , 'bulletproof_challenges
          , 'digest
          , 'bool )
          t_
        [@@deriving sexp, compare, yojson]
      end

      module In_circuit = struct
        type ( 'challenge
             , 'scalar_challenge
             , 'fq
             , 'bulletproof_challenges
             , 'digest
             , 'bool )
             t =
          ( ( 'challenge
            , 'scalar_challenge
            , 'fq )
            Deferred_values.Plonk.In_circuit.t
          , 'scalar_challenge
          , 'fq
          , 'bulletproof_challenges
          , 'digest
          , 'bool )
          t_
        [@@deriving sexp, compare, yojson]

        (** A layout of the raw data in this value, which is needed for
          representing it inside the circuit. *)
        let spec bp_log2 =
          let open Spec in
          Struct
            [ Vector (B Field, Nat.N19.n)
            ; Vector (B Digest, Nat.N1.n)
            ; Vector (B Challenge, Nat.N2.n)
            ; Vector (Scalar Challenge, Nat.N3.n)
            ; Vector (B Bulletproof_challenge, bp_log2)
            ; Vector (B Bool, Nat.N1.n)
            ]

        let to_data
            ({ deferred_values =
                 { xi
                 ; bulletproof_challenges
                 ; b
                 ; combined_inner_product
                 ; plonk =
                     { alpha
                     ; beta
                     ; gamma
                     ; zeta
                     ; zeta_to_srs_length
                     ; zeta_to_domain_size
                     ; poseidon_selector
                     ; vbmul
                     ; complete_add
                     ; endomul
                     ; endomul_scalar
                     ; perm
                     ; generic
                     }
                 }
             ; should_finalize
             ; sponge_digest_before_evaluations
             } :
              _ t ) =
          let open Vector in
          let fq =
            combined_inner_product :: b :: zeta_to_srs_length
            :: zeta_to_domain_size :: poseidon_selector :: vbmul :: complete_add
            :: endomul :: endomul_scalar :: perm :: generic
          in
          let challenge = [ beta; gamma ] in
          let scalar_challenge = [ alpha; zeta; xi ] in
          let digest = [ sponge_digest_before_evaluations ] in
          let bool = [ should_finalize ] in
          let open Hlist.HlistId in
          [ fq
          ; digest
          ; challenge
          ; scalar_challenge
          ; bulletproof_challenges
          ; bool
          ]

        let of_data
            Hlist.HlistId.
              [ Vector.(
                  combined_inner_product
                  :: b
                     :: zeta_to_srs_length
                        :: zeta_to_domain_size
                           :: poseidon_selector
                              :: vbmul
                                 :: complete_add
                                    :: endomul
                                       :: endomul_scalar :: perm :: generic)
              ; Vector.[ sponge_digest_before_evaluations ]
              ; Vector.[ beta; gamma ]
              ; Vector.[ alpha; zeta; xi ]
              ; bulletproof_challenges
              ; Vector.[ should_finalize ]
              ] : _ t =
          { deferred_values =
              { xi
              ; bulletproof_challenges
              ; b
              ; combined_inner_product
              ; plonk =
                  { alpha
                  ; beta
                  ; gamma
                  ; zeta
                  ; zeta_to_srs_length
                  ; zeta_to_domain_size
                  ; poseidon_selector
                  ; vbmul
                  ; complete_add
                  ; endomul
                  ; endomul_scalar
                  ; perm
                  ; generic
                  }
              }
          ; should_finalize
          ; sponge_digest_before_evaluations
          }
      end
    end

    type ('unfinalized_proofs, 'me_only) t =
      { unfinalized_proofs : 'unfinalized_proofs
            (** A vector of the "per-proof" structures defined above, one for each proof
    that the step-circuit partially verifies. *)
      ; me_only : 'me_only
            (** The component of the proof accumulation state that is only computed on by the
          "stepping" proof system, and that can be handled opaquely by any "wrap" circuits. *)
      }
    [@@deriving sexp, compare, yojson]

    let spec unfinalized_proofs me_only =
      let open Spec in
      Struct [ unfinalized_proofs; me_only ]

    include struct
      open Hlist.HlistId

      let to_data { unfinalized_proofs; me_only } =
        [ Vector.map unfinalized_proofs ~f:Per_proof.In_circuit.to_data
        ; me_only
        ]

      let of_data [ unfinalized_proofs; me_only ] =
        { unfinalized_proofs =
            Vector.map unfinalized_proofs ~f:Per_proof.In_circuit.of_data
        ; me_only
        }
    end

    let typ impl ~assert_16_bits proofs_verified fq :
        ( ((_, _) Vector.t, _) t
        , ((_, _) Vector.t, _) t
        , _ )
        Snarky_backendless.Typ.t =
      let unfinalized_proofs =
        let open Spec in
        Vector (Per_proof.In_circuit.spec Backend.Tock.Rounds.n, proofs_verified)
      in
      spec unfinalized_proofs (B Spec.Digest)
      |> Spec.typ impl fq ~assert_16_bits
      |> Snarky_backendless.Typ.transport ~there:to_data ~back:of_data
      |> Snarky_backendless.Typ.transport_var ~there:to_data ~back:of_data
  end

  module Statement = struct
    type ('unfinalized_proofs, 'me_only, 'pass_through) t =
      { proof_state : ('unfinalized_proofs, 'me_only) Proof_state.t
      ; pass_through : 'pass_through
            (** The component of the proof accumulation state that is only computed on by the
        "wrapping" proof system, and that can be handled opaquely by any "step" circuits. *)
      }
    [@@deriving sexp, compare, yojson]

    let to_data { proof_state = { unfinalized_proofs; me_only }; pass_through }
        =
      let open Hlist.HlistId in
      [ Vector.map unfinalized_proofs
          ~f:Proof_state.Per_proof.In_circuit.to_data
      ; me_only
      ; pass_through
      ]

    let of_data Hlist.HlistId.[ unfinalized_proofs; me_only; pass_through ] =
      { proof_state =
          { unfinalized_proofs =
              Vector.map unfinalized_proofs
                ~f:Proof_state.Per_proof.In_circuit.of_data
          ; me_only
          }
      ; pass_through
      }

    let spec proofs_verified bp_log2 =
      let open Spec in
      let per_proof = Proof_state.Per_proof.In_circuit.spec bp_log2 in
      Struct
        [ Vector (per_proof, proofs_verified)
        ; B Digest
        ; Vector (B Digest, proofs_verified)
        ]
  end
end

module Nvector = Vector.With_length
module Wrap_bp_vec = Backend.Tock.Rounds_vector
module Step_bp_vec = Backend.Tick.Rounds_vector

module Challenges_vector = struct
  type 'n t =
    (Backend.Tock.Field.t Snarky_backendless.Cvar.t Wrap_bp_vec.t, 'n) Vector.t

  module Constant = struct
    type 'n t = (Backend.Tock.Field.t Wrap_bp_vec.t, 'n) Vector.t
  end
end<|MERGE_RESOLUTION|>--- conflicted
+++ resolved
@@ -405,18 +405,10 @@
       Array.concat
         [ index_to_field_elements ~g:comm dlog_plonk_index
         ; app_state_to_field_elements app_state
-<<<<<<< HEAD
         ; Vector.map2 challenge_polynomial_commitments
             old_bulletproof_challenges ~f:(fun comm chals ->
-              Array.append (Array.of_list (g comm)) (Vector.to_array chals))
+              Array.append (Array.of_list (g comm)) (Vector.to_array chals) )
           |> Vector.to_list |> Array.concat
-=======
-        ; Array.of_list
-            (List.concat_map ~f:g
-               (Vector.to_list challenge_polynomial_commitments) )
-        ; Vector.to_array old_bulletproof_challenges
-          |> Array.concat_map ~f:Vector.to_array
->>>>>>> 575b86ef
         ]
 
     let to_field_elements_without_index (type g f)
@@ -427,18 +419,10 @@
         } ~app_state:app_state_to_field_elements ~(g : g -> f list) =
       Array.concat
         [ app_state_to_field_elements app_state
-<<<<<<< HEAD
         ; Vector.map2 challenge_polynomial_commitments
             old_bulletproof_challenges ~f:(fun comm chals ->
-              Array.append (Array.of_list (g comm)) (Vector.to_array chals))
+              Array.append (Array.of_list (g comm)) (Vector.to_array chals) )
           |> Vector.to_list |> Array.concat
-=======
-        ; Array.of_list
-            (List.concat_map ~f:g
-               (Vector.to_list challenge_polynomial_commitments) )
-        ; Vector.to_array old_bulletproof_challenges
-          |> Array.concat_map ~f:Vector.to_array
->>>>>>> 575b86ef
         ]
 
     open Snarky_backendless.H_list
