--- conflicted
+++ resolved
@@ -102,55 +102,12 @@
             let to_list { lookup_gate; runtime_tables } =
               [ lookup_gate; runtime_tables ]
 
-<<<<<<< HEAD
-            let to_data { lookup_gate; runtime_tables } =
+            let[@warning "-45"] to_data { lookup_gate; runtime_tables } =
               Hlist.HlistId.[ lookup_gate; runtime_tables ]
 
-            let of_data Hlist.HlistId.[ lookup_gate; runtime_tables ] =
+            let[@warning "-45"] of_data
+                Hlist.HlistId.[ lookup_gate; runtime_tables ] =
               { lookup_gate; runtime_tables }
-=======
-            let[@warning "-45"] to_data
-                { range_check0
-                ; range_check1
-                ; foreign_field_add
-                ; foreign_field_mul
-                ; xor
-                ; rot
-                ; lookup_gate
-                ; runtime_tables
-                } =
-              Hlist.HlistId.
-                [ range_check0
-                ; range_check1
-                ; foreign_field_add
-                ; foreign_field_mul
-                ; xor
-                ; rot
-                ; lookup_gate
-                ; runtime_tables
-                ]
-
-            let[@warning "-45"] of_data
-                Hlist.HlistId.
-                  [ range_check0
-                  ; range_check1
-                  ; foreign_field_add
-                  ; foreign_field_mul
-                  ; xor
-                  ; rot
-                  ; lookup_gate
-                  ; runtime_tables
-                  ] =
-              { range_check0
-              ; range_check1
-              ; foreign_field_add
-              ; foreign_field_mul
-              ; xor
-              ; rot
-              ; lookup_gate
-              ; runtime_tables
-              }
->>>>>>> 2bbd807f
 
             let of_feature_flags (feature_flags : _ Plonk_types.Features.t) =
               { lookup_gate = feature_flags.lookup
