module Scalar_challenge = Scalar_challenge
module Endo = Endo
open Core_kernel
open Async_kernel
open Pickles_types
open Hlist
module Tick_field_sponge = Tick_field_sponge
module Util = Util
module Step_main_inputs = Step_main_inputs
module Backend = Backend
module Sponge_inputs = Sponge_inputs
module Impls = Impls
module Inductive_rule = Inductive_rule
module Tag = Tag
module Step_verifier = Step_verifier
module Common = Common

module type Statement_intf = sig
  type field

  type t

  val to_field_elements : t -> field array
end

module type Statement_var_intf =
  Statement_intf with type field := Impls.Step.Field.t

module type Statement_value_intf =
  Statement_intf with type field := Impls.Step.field

module Verification_key : sig
  [%%versioned:
  module Stable : sig
    module V2 : sig
      type t [@@deriving to_yojson]
    end
  end]

  (* combinator generated by `deriving fields` in implementation *)
  val index : t -> Impls.Wrap.Verification_key.t

  val dummy : t Lazy.t

  module Id : sig
    type t [@@deriving sexp, equal]

    val dummy : unit -> t

    val to_string : t -> string
  end

  val load :
       cache:Key_cache.Spec.t list
    -> Id.t
    -> (t * [ `Cache_hit | `Locally_generated ]) Deferred.Or_error.t
end

module type Proof_intf = sig
  type statement

  type t

  val verification_key : Verification_key.t Lazy.t

  val id : Verification_key.Id.t Lazy.t

  val verify : (statement * t) list -> bool Deferred.t

  val verify_promise : (statement * t) list -> bool Promise.t
end

module Proof : sig
  type ('max_width, 'mlmb) t

  val dummy : 'w Nat.t -> 'm Nat.t -> _ Nat.t -> domain_log2:int -> ('w, 'm) t

  module Make (W : Nat.Intf) (MLMB : Nat.Intf) : sig
    type nonrec t = (W.n, MLMB.n) t [@@deriving sexp, compare, yojson, hash]
  end

  module Proofs_verified_2 : sig
    [%%versioned:
    module Stable : sig
      module V2 : sig
        type t = Make(Nat.N2)(Nat.N2).t
        [@@deriving sexp, compare, equal, yojson, hash]

        val to_yojson_full : t -> Yojson.Safe.t
      end
    end]

    val to_yojson_full : t -> Yojson.Safe.t
  end
end

module Statement_with_proof : sig
  type ('s, 'max_width, _) t = 's * ('max_width, 'max_width) Proof.t
end

val verify_promise :
     (module Nat.Intf with type n = 'n)
  -> (module Statement_value_intf with type t = 'a)
  -> Verification_key.t
  -> ('a * ('n, 'n) Proof.t) list
  -> bool Promise.t

val verify :
     (module Nat.Intf with type n = 'n)
  -> (module Statement_value_intf with type t = 'a)
  -> Verification_key.t
  -> ('a * ('n, 'n) Proof.t) list
  -> bool Deferred.t

module Prover : sig
  type ('prev_values, 'local_widths, 'local_heights, 'a_value, 'proof) t =
       ?handler:
         (   Snarky_backendless.Request.request
          -> Snarky_backendless.Request.response )
    -> ( 'prev_values
       , 'local_widths
       , 'local_heights )
       H3.T(Statement_with_proof).t
    -> 'a_value
    -> 'proof
end

module Provers : module type of H3_2.T (Prover)

module Dirty : sig
  type t = [ `Cache_hit | `Generated_something | `Locally_generated ]

  val ( + ) : t -> t -> t
end

module Cache_handle : sig
  type t

  val generate_or_load : t -> Dirty.t
end

module Side_loaded : sig
  module Verification_key : sig
    [%%versioned:
    module Stable : sig
      module V2 : sig
        type t [@@deriving sexp, equal, compare, hash, yojson]
      end
    end]

    val to_base58_check : t -> string

    val of_base58_check : string -> t Or_error.t

    val of_base58_check_exn : string -> t

    val dummy : t

    open Impls.Step

    val to_input : t -> Field.Constant.t Random_oracle_input.Chunked.t

    module Checked : sig
      type t

      val to_input : t -> Field.t Random_oracle_input.Chunked.t
    end

    val typ : (Checked.t, t) Impls.Step.Typ.t

    val of_compiled : _ Tag.t -> t

    module Max_branches : Nat.Add.Intf

    module Max_width = Nat.N2
  end

  module Proof : sig
    [%%versioned:
    module Stable : sig
      module V2 : sig
        (* TODO: This should really be able to be any width up to the max width... *)
        type t =
          (Verification_key.Max_width.n, Verification_key.Max_width.n) Proof.t
        [@@deriving sexp, equal, yojson, hash, compare]

        val to_base64 : t -> string

        val of_base64 : string -> (t, string) Result.t
      end
    end]

<<<<<<< HEAD
=======
    val of_proof : _ Proof.t -> t

>>>>>>> f9ce12b1
    val to_base64 : t -> string

    val of_base64 : string -> (t, string) Result.t
  end

  val create :
       name:string
    -> max_proofs_verified:(module Nat.Add.Intf with type n = 'n1)
    -> value_to_field_elements:('value -> Impls.Step.Field.Constant.t array)
    -> var_to_field_elements:('var -> Impls.Step.Field.t array)
    -> typ:('var, 'value) Impls.Step.Typ.t
    -> ('var, 'value, 'n1, Verification_key.Max_branches.n) Tag.t

  val verify_promise :
       value_to_field_elements:('value -> Impls.Step.Field.Constant.t array)
    -> (Verification_key.t * 'value * Proof.t) list
    -> bool Promise.t

  val verify :
       value_to_field_elements:('value -> Impls.Step.Field.Constant.t array)
    -> (Verification_key.t * 'value * Proof.t) list
    -> bool Deferred.t

  (* Must be called in the inductive rule snarky function defining a
     rule for which this tag is used as a predecessor. *)
  val in_circuit :
    ('var, 'value, 'n1, 'n2) Tag.t -> Verification_key.Checked.t -> unit

  (* Must be called immediately before calling the prover for the inductive rule
     for which this tag is used as a predecessor. *)
  val in_prover : ('var, 'value, 'n1, 'n2) Tag.t -> Verification_key.t -> unit
end

(** This compiles a series of inductive rules defining a set into a proof
    system for proving membership in that set, with a prover corresponding
    to each inductive rule. *)
val compile_promise :
     ?self:('a_var, 'a_value, 'max_proofs_verified, 'branches) Tag.t
  -> ?cache:Key_cache.Spec.t list
  -> ?disk_keys:
       (Cache.Step.Key.Verification.t, 'branches) Vector.t
       * Cache.Wrap.Key.Verification.t
  -> (module Statement_var_intf with type t = 'a_var)
  -> (module Statement_value_intf with type t = 'a_value)
  -> typ:('a_var, 'a_value) Impls.Step.Typ.t
  -> branches:(module Nat.Intf with type n = 'branches)
  -> max_proofs_verified:(module Nat.Add.Intf with type n = 'max_proofs_verified)
  -> name:string
  -> constraint_constants:Snark_keys_header.Constraint_constants.t
  -> choices:
       (   self:('a_var, 'a_value, 'max_proofs_verified, 'branches) Tag.t
        -> ( 'prev_varss
           , 'prev_valuess
           , 'widthss
           , 'heightss
           , 'a_var
           , 'a_value )
           H4_2.T(Inductive_rule).t )
  -> ('a_var, 'a_value, 'max_proofs_verified, 'branches) Tag.t
     * Cache_handle.t
     * (module Proof_intf
          with type t = ('max_proofs_verified, 'max_proofs_verified) Proof.t
           and type statement = 'a_value )
     * ( 'prev_valuess
       , 'widthss
       , 'heightss
       , 'a_value
       , ('max_proofs_verified, 'max_proofs_verified) Proof.t Promise.t )
       H3_2.T(Prover).t

(** This compiles a series of inductive rules defining a set into a proof
    system for proving membership in that set, with a prover corresponding
    to each inductive rule. *)
val compile :
     ?self:('a_var, 'a_value, 'max_proofs_verified, 'branches) Tag.t
  -> ?cache:Key_cache.Spec.t list
  -> ?disk_keys:
       (Cache.Step.Key.Verification.t, 'branches) Vector.t
       * Cache.Wrap.Key.Verification.t
  -> (module Statement_var_intf with type t = 'a_var)
  -> (module Statement_value_intf with type t = 'a_value)
  -> typ:('a_var, 'a_value) Impls.Step.Typ.t
  -> branches:(module Nat.Intf with type n = 'branches)
  -> max_proofs_verified:(module Nat.Add.Intf with type n = 'max_proofs_verified)
  -> name:string
  -> constraint_constants:Snark_keys_header.Constraint_constants.t
  -> choices:
       (   self:('a_var, 'a_value, 'max_proofs_verified, 'branches) Tag.t
        -> ( 'prev_varss
           , 'prev_valuess
           , 'widthss
           , 'heightss
           , 'a_var
           , 'a_value )
           H4_2.T(Inductive_rule).t )
  -> ('a_var, 'a_value, 'max_proofs_verified, 'branches) Tag.t
     * Cache_handle.t
     * (module Proof_intf
          with type t = ('max_proofs_verified, 'max_proofs_verified) Proof.t
           and type statement = 'a_value )
     * ( 'prev_valuess
       , 'widthss
       , 'heightss
       , 'a_value
       , ('max_proofs_verified, 'max_proofs_verified) Proof.t Deferred.t )
       H3_2.T(Prover).t<|MERGE_RESOLUTION|>--- conflicted
+++ resolved
@@ -190,11 +190,8 @@
       end
     end]
 
-<<<<<<< HEAD
-=======
     val of_proof : _ Proof.t -> t
 
->>>>>>> f9ce12b1
     val to_base64 : t -> string
 
     val of_base64 : string -> (t, string) Result.t
