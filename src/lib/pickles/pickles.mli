module Scalar_challenge = Scalar_challenge
module Endo = Endo
open Core_kernel
open Async_kernel
open Pickles_types
open Hlist
module Tick_field_sponge = Tick_field_sponge
module Util = Util
module Step_main_inputs = Step_main_inputs
module Backend = Backend
module Sponge_inputs = Sponge_inputs
module Impls = Impls
module Inductive_rule = Inductive_rule
module Tag = Tag
<<<<<<< HEAD
=======
module Types_map = Types_map
>>>>>>> 30ead55d
module Step_verifier = Step_verifier
module Common = Common

module type Statement_intf = sig
  type field

  type t

  val to_field_elements : t -> field array
end

module type Statement_var_intf =
  Statement_intf with type field := Impls.Step.Field.t

module type Statement_value_intf =
  Statement_intf with type field := Impls.Step.field

module Verification_key : sig
  [%%versioned:
  module Stable : sig
    module V2 : sig
      type t [@@deriving to_yojson]
    end
  end]

  (* combinator generated by `deriving fields` in implementation *)
  val index : t -> Impls.Wrap.Verification_key.t

  val dummy : t Lazy.t

  module Id : sig
    type t [@@deriving sexp, equal]

    val dummy : unit -> t

    val to_string : t -> string
  end

  val load :
       cache:Key_cache.Spec.t list
    -> Id.t
    -> (t * [ `Cache_hit | `Locally_generated ]) Deferred.Or_error.t
end

module type Proof_intf = sig
  type statement

  type t

  val verification_key : Verification_key.t Lazy.t

  val id : Verification_key.Id.t Lazy.t

  val verify : (statement * t) list -> bool Deferred.t

  val verify_promise : (statement * t) list -> bool Promise.t
end

module Proof : sig
  type ('max_width, 'mlmb) t

  val dummy : 'w Nat.t -> 'm Nat.t -> _ Nat.t -> domain_log2:int -> ('w, 'm) t

  module Make (W : Nat.Intf) (MLMB : Nat.Intf) : sig
    type nonrec t = (W.n, MLMB.n) t [@@deriving sexp, compare, yojson, hash]
  end

  module Proofs_verified_2 : sig
    [%%versioned:
    module Stable : sig
      module V2 : sig
        type t = Make(Nat.N2)(Nat.N2).t
        [@@deriving sexp, compare, equal, yojson, hash]

        val to_yojson_full : t -> Yojson.Safe.t
      end
    end]

    val to_yojson_full : t -> Yojson.Safe.t
  end
end

module Statement_with_proof : sig
  type ('s, 'max_width, _) t = 's * ('max_width, 'max_width) Proof.t
end

val verify_promise :
     (module Nat.Intf with type n = 'n)
  -> (module Statement_value_intf with type t = 'a)
  -> Verification_key.t
  -> ('a * ('n, 'n) Proof.t) list
  -> bool Promise.t

val verify :
     (module Nat.Intf with type n = 'n)
  -> (module Statement_value_intf with type t = 'a)
  -> Verification_key.t
  -> ('a * ('n, 'n) Proof.t) list
  -> bool Deferred.t

module Prover : sig
  type ('prev_values, 'local_widths, 'local_heights, 'a_value, 'proof) t =
       ?handler:
         (   Snarky_backendless.Request.request
          -> Snarky_backendless.Request.response )
    -> ( 'prev_values
       , 'local_widths
       , 'local_heights )
       H3.T(Statement_with_proof).t
    -> 'a_value
    -> 'proof
end

module Provers : module type of H3_2.T (Prover)

module Dirty : sig
  type t = [ `Cache_hit | `Generated_something | `Locally_generated ]

  val ( + ) : t -> t -> t
end

module Cache_handle : sig
  type t

  val generate_or_load : t -> Dirty.t
end

module Side_loaded : sig
  module Verification_key : sig
    [%%versioned:
    module Stable : sig
      module V2 : sig
        type t [@@deriving sexp, equal, compare, hash, yojson]
      end
    end]

    val to_base58_check : t -> string

    val of_base58_check : string -> t Or_error.t

    val of_base58_check_exn : string -> t

    val dummy : t

    open Impls.Step

    val to_input : t -> Field.Constant.t Random_oracle_input.Chunked.t

    module Checked : sig
      type t

      val to_input : t -> Field.t Random_oracle_input.Chunked.t
    end

    val typ : (Checked.t, t) Impls.Step.Typ.t

    val of_compiled : _ Tag.t -> t

    module Max_branches : Nat.Add.Intf

    module Max_width = Nat.N2
  end

  module Proof : sig
    [%%versioned:
    module Stable : sig
      module V2 : sig
        (* TODO: This should really be able to be any width up to the max width... *)
        type t =
          (Verification_key.Max_width.n, Verification_key.Max_width.n) Proof.t
        [@@deriving sexp, equal, yojson, hash, compare]

        val to_base64 : t -> string

        val of_base64 : string -> (t, string) Result.t
      end
    end]

    val of_proof : _ Proof.t -> t

    val to_base64 : t -> string

    val of_base64 : string -> (t, string) Result.t
  end

  val create :
       name:string
    -> max_proofs_verified:(module Nat.Add.Intf with type n = 'n1)
    -> typ:('var, 'value) Impls.Step.Typ.t
    -> ('var, 'value, 'n1, Verification_key.Max_branches.n) Tag.t

  val verify_promise :
       typ:('var, 'value) Impls.Step.Typ.t
    -> (Verification_key.t * 'value * Proof.t) list
    -> bool Promise.t

  val verify :
       typ:('var, 'value) Impls.Step.Typ.t
    -> (Verification_key.t * 'value * Proof.t) list
    -> bool Deferred.t

  (* Must be called in the inductive rule snarky function defining a
     rule for which this tag is used as a predecessor. *)
  val in_circuit :
    ('var, 'value, 'n1, 'n2) Tag.t -> Verification_key.Checked.t -> unit

  (* Must be called immediately before calling the prover for the inductive rule
     for which this tag is used as a predecessor. *)
  val in_prover : ('var, 'value, 'n1, 'n2) Tag.t -> Verification_key.t -> unit

  val srs_precomputation : unit -> unit
end

(** This compiles a series of inductive rules defining a set into a proof
    system for proving membership in that set, with a prover corresponding
    to each inductive rule. *)
val compile_promise :
     ?self:('var, 'value, 'max_proofs_verified, 'branches) Tag.t
  -> ?cache:Key_cache.Spec.t list
  -> ?disk_keys:
       (Cache.Step.Key.Verification.t, 'branches) Vector.t
       * Cache.Wrap.Key.Verification.t
  -> (module Statement_var_intf with type t = 'a_var)
  -> (module Statement_value_intf with type t = 'a_value)
  -> public_input:
       ( 'var
       , 'value
       , 'a_var
       , 'a_value
       , 'ret_var
       , 'ret_value )
       Inductive_rule.public_input
  -> branches:(module Nat.Intf with type n = 'branches)
  -> max_proofs_verified:(module Nat.Add.Intf with type n = 'max_proofs_verified)
  -> name:string
  -> constraint_constants:Snark_keys_header.Constraint_constants.t
  -> choices:
       (   self:('var, 'value, 'max_proofs_verified, 'branches) Tag.t
        -> ( 'prev_varss
           , 'prev_valuess
           , 'widthss
           , 'heightss
           , 'a_var
           , 'a_value
           , 'ret_var
           , 'ret_value )
           H4_4.T(Inductive_rule).t )
  -> ('var, 'value, 'max_proofs_verified, 'branches) Tag.t
     * Cache_handle.t
     * (module Proof_intf
          with type t = ('max_proofs_verified, 'max_proofs_verified) Proof.t
           and type statement = 'value )
     * ( 'prev_valuess
       , 'widthss
       , 'heightss
       , 'a_value
       , ('ret_value * ('max_proofs_verified, 'max_proofs_verified) Proof.t)
         Promise.t )
       H3_2.T(Prover).t

(** This compiles a series of inductive rules defining a set into a proof
    system for proving membership in that set, with a prover corresponding
    to each inductive rule. *)
val compile :
     ?self:('var, 'value, 'max_proofs_verified, 'branches) Tag.t
  -> ?cache:Key_cache.Spec.t list
  -> ?disk_keys:
       (Cache.Step.Key.Verification.t, 'branches) Vector.t
       * Cache.Wrap.Key.Verification.t
  -> (module Statement_var_intf with type t = 'a_var)
  -> (module Statement_value_intf with type t = 'a_value)
  -> public_input:
       ( 'var
       , 'value
       , 'a_var
       , 'a_value
       , 'ret_var
       , 'ret_value )
       Inductive_rule.public_input
  -> branches:(module Nat.Intf with type n = 'branches)
  -> max_proofs_verified:(module Nat.Add.Intf with type n = 'max_proofs_verified)
  -> name:string
  -> constraint_constants:Snark_keys_header.Constraint_constants.t
  -> choices:
       (   self:('var, 'value, 'max_proofs_verified, 'branches) Tag.t
        -> ( 'prev_varss
           , 'prev_valuess
           , 'widthss
           , 'heightss
           , 'a_var
           , 'a_value
           , 'ret_var
           , 'ret_value )
           H4_4.T(Inductive_rule).t )
  -> ('var, 'value, 'max_proofs_verified, 'branches) Tag.t
     * Cache_handle.t
     * (module Proof_intf
          with type t = ('max_proofs_verified, 'max_proofs_verified) Proof.t
           and type statement = 'value )
     * ( 'prev_valuess
       , 'widthss
       , 'heightss
       , 'a_value
       , ('ret_value * ('max_proofs_verified, 'max_proofs_verified) Proof.t)
         Deferred.t )
       H3_2.T(Prover).t<|MERGE_RESOLUTION|>--- conflicted
+++ resolved
@@ -12,10 +12,7 @@
 module Impls = Impls
 module Inductive_rule = Inductive_rule
 module Tag = Tag
-<<<<<<< HEAD
-=======
 module Types_map = Types_map
->>>>>>> 30ead55d
 module Step_verifier = Step_verifier
 module Common = Common
 
