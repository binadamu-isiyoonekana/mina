module Scalar_challenge = Scalar_challenge
module Endo = Endo
open Core_kernel
open Async_kernel
open Pickles_types
open Hlist
module Tick_field_sponge = Tick_field_sponge
module Util = Util
module Step_main_inputs = Step_main_inputs
module Backend = Backend
module Sponge_inputs = Sponge_inputs
module Impls = Impls
module Inductive_rule = Inductive_rule
module Tag = Tag
module Step_verifier = Step_verifier
module Common = Common

module type Statement_intf = sig
  type field

  type t

  val to_field_elements : t -> field array
end

module type Statement_var_intf =
  Statement_intf with type field := Impls.Step.Field.t

module type Statement_value_intf =
  Statement_intf with type field := Impls.Step.field

module Verification_key : sig
  [%%versioned:
  module Stable : sig
    module V2 : sig
      type t [@@deriving to_yojson]
    end
  end]

  (* combinator generated by `deriving fields` in implementation *)
  val index : t -> Impls.Wrap.Verification_key.t

  val dummy : t Lazy.t

  module Id : sig
    type t [@@deriving sexp, equal]

    val dummy : unit -> t

    val to_string : t -> string
  end

  val load :
       cache:Key_cache.Spec.t list
    -> Id.t
    -> (t * [ `Cache_hit | `Locally_generated ]) Deferred.Or_error.t
end

module type Proof_intf = sig
  type statement

  type t

  val verification_key : Verification_key.t Lazy.t

  val id : Verification_key.Id.t Lazy.t

  val verify : (statement * t) list -> bool Deferred.t

  val verify_promise : (statement * t) list -> bool Promise.t
end

module Proof : sig
  type ('max_width, 'mlmb) t

  val dummy : 'w Nat.t -> 'm Nat.t -> _ Nat.t -> ('w, 'm) t

  module Make (W : Nat.Intf) (MLMB : Nat.Intf) : sig
    type nonrec t = (W.n, MLMB.n) t [@@deriving sexp, compare, yojson, hash]
  end

  module Proofs_verified_2 : sig
    [%%versioned:
    module Stable : sig
      module V2 : sig
        type t = Make(Nat.N2)(Nat.N2).t
        [@@deriving sexp, compare, equal, yojson, hash]

        val to_yojson_full : t -> Yojson.Safe.t
      end
    end]

    val to_yojson_full : t -> Yojson.Safe.t
  end
end

module Statement_with_proof : sig
  type ('s, 'max_width, _) t = 's * ('max_width, 'max_width) Proof.t
end

val verify_promise :
     (module Nat.Intf with type n = 'n)
  -> (module Statement_value_intf with type t = 'a)
  -> Verification_key.t
  -> ('a * ('n, 'n) Proof.t) list
  -> bool Promise.t

val verify :
     (module Nat.Intf with type n = 'n)
  -> (module Statement_value_intf with type t = 'a)
  -> Verification_key.t
  -> ('a * ('n, 'n) Proof.t) list
  -> bool Deferred.t

module Prover : sig
  type ('prev_values, 'local_widths, 'local_heights, 'a_value, 'proof) t =
       ?handler:
         (   Snarky_backendless.Request.request
          -> Snarky_backendless.Request.response )
    -> ( 'prev_values
       , 'local_widths
       , 'local_heights )
       H3.T(Statement_with_proof).t
    -> 'a_value
    -> 'proof
end

module Provers : module type of H3_2.T (Prover)

module Dirty : sig
  type t = [ `Cache_hit | `Generated_something | `Locally_generated ]

  val ( + ) : t -> t -> t
end

module Cache_handle : sig
  type t

  val generate_or_load : t -> Dirty.t
end

module Side_loaded : sig
  module Verification_key : sig
    [%%versioned:
    module Stable : sig
      module V2 : sig
        type t [@@deriving sexp, equal, compare, hash, yojson]
      end
    end]

    val to_base58_check : t -> string

    val of_base58_check : string -> t Or_error.t

    val of_base58_check_exn : string -> t

    val dummy : t

    open Impls.Step

    val to_input : t -> Field.Constant.t Random_oracle_input.Chunked.t

    module Checked : sig
      type t

      val to_input : t -> Field.t Random_oracle_input.Chunked.t
    end

    val typ : (Checked.t, t) Impls.Step.Typ.t

    val of_compiled : _ Tag.t -> t

    module Max_branches : Nat.Add.Intf

    module Max_width = Nat.N2
  end

  module Proof : sig
    [%%versioned:
    module Stable : sig
      module V2 : sig
        (* TODO: This should really be able to be any width up to the max width... *)
        type t =
          (Verification_key.Max_width.n, Verification_key.Max_width.n) Proof.t
        [@@deriving sexp, equal, yojson, hash, compare]

        val to_base64 : t -> string

        val of_base64 : string -> (t, string) Result.t
      end
    end]

    val to_base64 : t -> string

    val of_base64 : string -> (t, string) Result.t
  end

  val create :
       name:string
    -> max_proofs_verified:(module Nat.Add.Intf with type n = 'n1)
    -> value_to_field_elements:('value -> Impls.Step.Field.Constant.t array)
    -> var_to_field_elements:('var -> Impls.Step.Field.t array)
    -> typ:('var, 'value) Impls.Step.Typ.t
    -> ('var, 'value, 'n1, Verification_key.Max_branches.n) Tag.t

  val verify_promise :
       value_to_field_elements:('value -> Impls.Step.Field.Constant.t array)
    -> (Verification_key.t * 'value * Proof.t) list
    -> bool Promise.t

  val verify :
       value_to_field_elements:('value -> Impls.Step.Field.Constant.t array)
    -> (Verification_key.t * 'value * Proof.t) list
    -> bool Deferred.t

  (* Must be called in the inductive rule snarky function defining a
     rule for which this tag is used as a predecessor. *)
  val in_circuit :
    ('var, 'value, 'n1, 'n2) Tag.t -> Verification_key.Checked.t -> unit

  (* Must be called immediately before calling the prover for the inductive rule
     for which this tag is used as a predecessor. *)
  val in_prover : ('var, 'value, 'n1, 'n2) Tag.t -> Verification_key.t -> unit
end

(** This compiles a series of inductive rules defining a set into a proof
    system for proving membership in that set, with a prover corresponding
    to each inductive rule. *)
val compile_promise :
     ?self:('a_var, 'a_value, 'max_proofs_verified, 'branches) Tag.t
  -> ?cache:Key_cache.Spec.t list
  -> ?disk_keys:
       (Cache.Step.Key.Verification.t, 'branches) Vector.t
       * Cache.Wrap.Key.Verification.t
  -> (module Statement_var_intf with type t = 'a_var)
  -> (module Statement_value_intf with type t = 'a_value)
  -> typ:('a_var, 'a_value) Impls.Step.Typ.t
  -> branches:(module Nat.Intf with type n = 'branches)
  -> max_proofs_verified:
       (module Nat.Add.Intf with type n = 'max_proofs_verified)
  -> name:string
  -> constraint_constants:Snark_keys_header.Constraint_constants.t
  -> choices:
       (   self:('a_var, 'a_value, 'max_proofs_verified, 'branches) Tag.t
        -> ( 'prev_varss
           , 'prev_valuess
           , 'widthss
           , 'heightss
           , 'a_var
           , 'a_value )
           H4_2.T(Inductive_rule).t)
  -> ('a_var, 'a_value, 'max_proofs_verified, 'branches) Tag.t
     * Cache_handle.t
     * (module Proof_intf
          with type t = ('max_proofs_verified, 'max_proofs_verified) Proof.t
           and type statement = 'a_value)
     * ( 'prev_valuess
       , 'widthss
       , 'heightss
       , 'a_value
       , ('max_proofs_verified, 'max_proofs_verified) Proof.t Promise.t )
       H3_2.T(Prover).t

(** This compiles a series of inductive rules defining a set into a proof
    system for proving membership in that set, with a prover corresponding
    to each inductive rule. *)
val compile :
     ?self:('a_var, 'a_value, 'max_proofs_verified, 'branches) Tag.t
  -> ?cache:Key_cache.Spec.t list
  -> ?disk_keys:
       (Cache.Step.Key.Verification.t, 'branches) Vector.t
       * Cache.Wrap.Key.Verification.t
  -> (module Statement_var_intf with type t = 'a_var)
  -> (module Statement_value_intf with type t = 'a_value)
  -> typ:('a_var, 'a_value) Impls.Step.Typ.t
  -> branches:(module Nat.Intf with type n = 'branches)
  -> max_proofs_verified:
       (module Nat.Add.Intf with type n = 'max_proofs_verified)
  -> name:string
  -> constraint_constants:Snark_keys_header.Constraint_constants.t
  -> choices:
       (   self:('a_var, 'a_value, 'max_proofs_verified, 'branches) Tag.t
        -> ( 'prev_varss
           , 'prev_valuess
           , 'widthss
           , 'heightss
           , 'a_var
           , 'a_value )
<<<<<<< HEAD
           H4_2.T(Inductive_rule).t )
  -> ('a_var, 'a_value, 'max_branching, 'branches) Tag.t
     * Cache_handle.t
     * (module Proof_intf
          with type t = ('max_branching, 'max_branching) Proof.t
           and type statement = 'a_value )
=======
           H4_2.T(Inductive_rule).t)
  -> ('a_var, 'a_value, 'max_proofs_verified, 'branches) Tag.t
     * Cache_handle.t
     * (module Proof_intf
          with type t = ('max_proofs_verified, 'max_proofs_verified) Proof.t
           and type statement = 'a_value)
>>>>>>> ea6c7ee8
     * ( 'prev_valuess
       , 'widthss
       , 'heightss
       , 'a_value
       , ('max_proofs_verified, 'max_proofs_verified) Proof.t Deferred.t )
       H3_2.T(Prover).t<|MERGE_RESOLUTION|>--- conflicted
+++ resolved
@@ -236,8 +236,7 @@
   -> (module Statement_value_intf with type t = 'a_value)
   -> typ:('a_var, 'a_value) Impls.Step.Typ.t
   -> branches:(module Nat.Intf with type n = 'branches)
-  -> max_proofs_verified:
-       (module Nat.Add.Intf with type n = 'max_proofs_verified)
+  -> max_proofs_verified:(module Nat.Add.Intf with type n = 'max_proofs_verified)
   -> name:string
   -> constraint_constants:Snark_keys_header.Constraint_constants.t
   -> choices:
@@ -248,12 +247,12 @@
            , 'heightss
            , 'a_var
            , 'a_value )
-           H4_2.T(Inductive_rule).t)
+           H4_2.T(Inductive_rule).t )
   -> ('a_var, 'a_value, 'max_proofs_verified, 'branches) Tag.t
      * Cache_handle.t
      * (module Proof_intf
           with type t = ('max_proofs_verified, 'max_proofs_verified) Proof.t
-           and type statement = 'a_value)
+           and type statement = 'a_value )
      * ( 'prev_valuess
        , 'widthss
        , 'heightss
@@ -274,8 +273,7 @@
   -> (module Statement_value_intf with type t = 'a_value)
   -> typ:('a_var, 'a_value) Impls.Step.Typ.t
   -> branches:(module Nat.Intf with type n = 'branches)
-  -> max_proofs_verified:
-       (module Nat.Add.Intf with type n = 'max_proofs_verified)
+  -> max_proofs_verified:(module Nat.Add.Intf with type n = 'max_proofs_verified)
   -> name:string
   -> constraint_constants:Snark_keys_header.Constraint_constants.t
   -> choices:
@@ -286,21 +284,12 @@
            , 'heightss
            , 'a_var
            , 'a_value )
-<<<<<<< HEAD
            H4_2.T(Inductive_rule).t )
-  -> ('a_var, 'a_value, 'max_branching, 'branches) Tag.t
-     * Cache_handle.t
-     * (module Proof_intf
-          with type t = ('max_branching, 'max_branching) Proof.t
-           and type statement = 'a_value )
-=======
-           H4_2.T(Inductive_rule).t)
   -> ('a_var, 'a_value, 'max_proofs_verified, 'branches) Tag.t
      * Cache_handle.t
      * (module Proof_intf
           with type t = ('max_proofs_verified, 'max_proofs_verified) Proof.t
-           and type statement = 'a_value)
->>>>>>> ea6c7ee8
+           and type statement = 'a_value )
      * ( 'prev_valuess
        , 'widthss
        , 'heightss
