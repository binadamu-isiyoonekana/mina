--- conflicted
+++ resolved
@@ -1,14 +1,11 @@
 (library
  (name pickles_unix)
  (public_name pickles.unix)
-<<<<<<< HEAD
-=======
  (flags
   (:standard
     -w +a-40..42-44
     -warn-error +a)
   -open Core_kernel)
->>>>>>> 17556e4c
  (inline_tests (flags -verbose -show-counts))
  (libraries
    ;; opam libraries
