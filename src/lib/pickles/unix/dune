--- conflicted
+++ resolved
@@ -1,16 +1,12 @@
 (library
  (name pickles_unix)
  (public_name pickles.unix)
-<<<<<<< HEAD
- (inline_tests (flags -verbose -show-counts))
-=======
  (flags
   (:standard
     -w +a-40..42-44
     -warn-error +a)
   -open Core_kernel)
- (inline_tests)
->>>>>>> 3e58e92e
+ (inline_tests (flags -verbose -show-counts))
  (libraries
    ;; opam libraries
    graphql-async
