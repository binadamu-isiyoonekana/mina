(* Only show stdout for failed inline tests. *)
open Inline_test_quiet_logs
open Core
open Async
open Cache_lib
open Pipe_lib
open Mina_numbers
open Mina_base
open Mina_block
open Network_peer

module type CONTEXT = sig
  val logger : Logger.t

  val precomputed_values : Precomputed_values.t

  val constraint_constants : Genesis_constants.Constraint_constants.t

  val consensus_constants : Consensus.Constants.t
end

(** [Ledger_catchup] is a procedure that connects a foreign external transition
    into a transition frontier by requesting a path of external_transitions
    from its peer. It receives the state_hash to catchup from
    [Catchup_scheduler]. With that state_hash, it will ask its peers for
    a merkle path/list from their oldest transition to the state_hash it is
    asking for. Upon receiving the merkle path/list, it will do the following:

    1. verify the merkle path/list is correct by calling
    [Transition_chain_verifier.verify]. This function would returns a list
    of state hashes if the verification is successful.

    2. using the list of state hashes to poke a transition frontier
    in order to find the hashes of missing transitions. If none of the hashes
    are found, then it means some more transitions are missing.

    Once the list of missing hashes are computed, it would do another request to
    download the corresponding transitions in a batch fashion. Next it will perform the
    following validations on each external_transition:

    1. Check the list of transitions corresponds to the list of hashes that we
    requested;

    2. Each transition is checked through [Transition_processor.Validator] and
    [Protocol_state_validator]

    If any of the external_transitions is invalid,
    1) the sender is punished;
    2) those external_transitions that already passed validation would be
       invalidated.
    Otherwise, [Ledger_catchup] will build a corresponding breadcrumb path from
    the path of external_transitions. A breadcrumb from the path is built using
    its corresponding external_transition staged_ledger_diff and applying it to
    its preceding breadcrumb staged_ledger to obtain its corresponding
    staged_ledger. If there was an error in building the breadcrumbs, then
    catchup would invalidate the cached transitions.
    After building the breadcrumb path, [Ledger_catchup] will then send it to
    the [Processor] via writing them to catchup_breadcrumbs_writer. *)

open Transition_frontier.Full_catchup_tree

module G = Graph.Graphviz.Dot (struct
  type nonrec t = t

  module V = struct
    type t = Node.t
  end

  module E = struct
    type t = { parent : Node.t; child : Node.t }

    let src t = t.parent

    let dst t = t.child
  end

  let iter_vertex (f : V.t -> unit) (t : t) = Hashtbl.iter t.nodes ~f

  let iter_edges_e (f : E.t -> unit) (t : t) =
    Hashtbl.iter t.nodes ~f:(fun child ->
        match Hashtbl.find t.nodes child.parent with
        | None ->
            ()
        | Some parent ->
            f { child; parent } )

  let graph_attributes (_ : t) = [ `Rankdir `LeftToRight ]

  let get_subgraph _ = None

  let default_vertex_attributes _ = [ `Shape `Circle ]

  let vertex_attributes (v : Node.t) =
    let color =
      match v.state with
      | Failed ->
          (* red *)
          0xFF3333
      | Root _ | Finished ->
          (* green *)
          0x00CC00
      | To_download _ ->
          (* gray *)
          0xA0A0A0
      | Wait_for_parent _ ->
          (* black *)
          0x000000
      | To_build_breadcrumb _ ->
          (* dark purple *)
          0x330033
      | To_initial_validate _ ->
          (* yellow *)
          0xFFFF33
      | To_verify _ ->
          (* orange *)
          0xFF9933
    in
    [ `Shape `Circle; `Style `Filled; `Fillcolor color ]

  let vertex_name (node : V.t) =
    sprintf "\"%s\"" (State_hash.to_base58_check node.state_hash)

  let default_edge_attributes _ = []

  let edge_attributes _ = []
end)

let write_graph (_ : t) =
  let _ = G.output_graph in
  ()

let verify_transition ~context:(module Context : CONTEXT) ~trust_system
    ~frontier ~unprocessed_transition_cache enveloped_transition =
  let open Context in
  let sender = Envelope.Incoming.sender enveloped_transition in
  let genesis_state_hash = Transition_frontier.genesis_state_hash frontier in
  let transition_with_hash = Envelope.Incoming.data enveloped_transition in
  let cached_initially_validated_transition_result =
    let open Result.Let_syntax in
    let%bind initially_validated_transition =
      transition_with_hash
      |> Validation.skip_time_received_validation
           `This_block_was_not_received_via_gossip
      |> Validation.validate_genesis_protocol_state ~genesis_state_hash
      >>= Validation.validate_protocol_versions
      >>= Validation.validate_delta_block_chain
    in
    let enveloped_initially_validated_transition =
      Envelope.Incoming.map enveloped_transition
        ~f:(Fn.const initially_validated_transition)
    in
    Transition_handler.Validator.validate_transition
      ~context:(module Context)
      ~frontier ~unprocessed_transition_cache
      enveloped_initially_validated_transition
  in
  let state_hash =
    Validation.block_with_hash transition_with_hash
    |> State_hash.With_state_hashes.state_hash |> State_hash.to_yojson
  in
  let open Deferred.Let_syntax in
  match cached_initially_validated_transition_result with
  | Ok x ->
      [%log trace]
        ~metadata:[ ("state_hash", state_hash) ]
        "initial_validate: validation is successful" ;
      Deferred.return @@ Ok (`Building_path x)
  | Error (`In_frontier hash) ->
      [%log trace]
        ~metadata:[ ("state_hash", state_hash) ]
        "initial_validate: transition queried during ledger catchup has \
         already been seen" ;
      Deferred.return @@ Ok (`In_frontier hash)
  | Error (`In_process consumed_state) -> (
      [%log trace]
        ~metadata:[ ("state_hash", state_hash) ]
        "initial_validate: transition queried during ledger catchup is still \
         in process in one of the components in transition_frontier" ;
      match%map Ivar.read consumed_state with
      | `Failed ->
          [%log trace]
            ~metadata:[ ("state_hash", state_hash) ]
            "initial_validate: transition queried during ledger catchup failed" ;
          Error (Error.of_string "Previous transition failed")
      | `Success hash ->
          [%log trace]
            ~metadata:[ ("state_hash", state_hash) ]
            "initial_validate: transition queried during ledger catchup is \
             added to frontier" ;
          Ok (`In_frontier hash) )
  | Error (`Verifier_error error) ->
      [%log warn]
        ~metadata:
          [ ("error", Error_json.error_to_yojson error)
          ; ("state_hash", state_hash)
          ]
        "initial_validate: verifier threw an error while verifying transiton \
         queried during ledger catchup: $error" ;
      Deferred.Or_error.fail (Error.tag ~tag:"verifier threw an error" error)
  | Error `Invalid_proof ->
      let%map () =
        Trust_system.record_envelope_sender trust_system logger sender
          ( Trust_system.Actions.Gossiped_invalid_transition
          , Some ("invalid proof", []) )
      in
      [%log warn]
        ~metadata:[ ("state_hash", state_hash) ]
        "initial_validate: invalid proof" ;
      Error (Error.of_string "invalid proof")
  | Error `Invalid_genesis_protocol_state ->
      let%map () =
        Trust_system.record_envelope_sender trust_system logger sender
          ( Trust_system.Actions.Gossiped_invalid_transition
          , Some ("invalid genesis protocol state", []) )
      in
      [%log warn]
        ~metadata:[ ("state_hash", state_hash) ]
        "initial_validate: invalid genesis protocol state" ;
      Error (Error.of_string "invalid genesis protocol state")
  | Error `Invalid_delta_block_chain_proof ->
      [%log warn]
        ~metadata:[ ("state_hash", state_hash) ]
        "initial_validate: invalid delta transition chain proof" ;
      let%map () =
        Trust_system.record_envelope_sender trust_system logger sender
          ( Trust_system.Actions.Gossiped_invalid_transition
          , Some ("invalid delta transition chain witness", []) )
      in
      Error (Error.of_string "invalid delta transition chain witness")
  | Error `Invalid_protocol_version ->
      [%log warn]
        ~metadata:[ ("state_hash", state_hash) ]
        "initial_validate: invalid protocol version" ;
      let transition = Validation.block transition_with_hash in
      let%map () =
        Trust_system.record_envelope_sender trust_system logger sender
          ( Trust_system.Actions.Sent_invalid_protocol_version
          , Some
              ( "Invalid current or proposed protocol version in catchup block"
              , [ ( "current_protocol_version"
                  , `String
                      ( Header.current_protocol_version
                          (Mina_block.header transition)
                      |> Protocol_version.to_string ) )
                ; ( "proposed_protocol_version"
                  , `String
                      ( Header.proposed_protocol_version_opt
                          (Mina_block.header transition)
                      |> Option.value_map ~default:"<None>"
                           ~f:Protocol_version.to_string ) )
                ] ) )
      in
      Error (Error.of_string "invalid protocol version")
  | Error `Mismatched_protocol_version ->
      [%log warn]
        ~metadata:[ ("state_hash", state_hash) ]
        "initial_validate: mismatch protocol version" ;
      let transition = Validation.block transition_with_hash in
      let%map () =
        Trust_system.record_envelope_sender trust_system logger sender
          ( Trust_system.Actions.Sent_mismatched_protocol_version
          , Some
              ( "Current protocol version in catchup block does not match \
                 daemon protocol version"
              , [ ( "block_current_protocol_version"
                  , `String
                      ( Header.current_protocol_version
                          (Mina_block.header transition)
                      |> Protocol_version.to_string ) )
                ; ( "daemon_current_protocol_version"
                  , `String Protocol_version.(get_current () |> to_string) )
                ] ) )
      in
      Error (Error.of_string "mismatched protocol version")
  | Error `Disconnected ->
      [%log warn]
        ~metadata:[ ("state_hash", state_hash) ]
        "initial_validate: disconnected chain" ;
      Deferred.Or_error.fail @@ Error.of_string "disconnected chain"

let find_map_ok ?how xs ~f =
  let res = Ivar.create () in
  let errs = ref [] in
  don't_wait_for
    (let%map () =
       Deferred.List.iter xs ?how ~f:(fun x ->
           if Ivar.is_full res then Deferred.unit
           else
             match%map
               choose
                 [ choice (Ivar.read res) (fun _ -> `Finished)
                 ; choice (f x) (fun x -> `Ok x)
                 ]
             with
             | `Finished ->
                 ()
             | `Ok (Ok x) ->
                 Ivar.fill_if_empty res (Ok x)
             | `Ok (Error e) ->
                 errs := e :: !errs )
     in
     Ivar.fill_if_empty res (Error !errs) ) ;
  Ivar.read res

type download_state_hashes_error =
  [ `Peer_moves_too_fast
  | `No_common_ancestor
  | `Failed_to_download_transition_chain_proof
  | `Invalid_transition_chain_proof ]

let rec contains_no_common_ancestor = function
  | [] ->
      false
  | `No_common_ancestor :: _ ->
      true
  | _ :: errors ->
      contains_no_common_ancestor errors

let try_to_connect_hash_chain t hashes ~frontier
    ~blockchain_length_of_target_hash =
  let logger = t.logger in
  let blockchain_length_of_root =
    Transition_frontier.root frontier
    |> Transition_frontier.Breadcrumb.consensus_state
    |> Consensus.Data.Consensus_state.blockchain_length
  in
  List.fold_until
    (Non_empty_list.to_list hashes)
    ~init:(blockchain_length_of_target_hash, [])
    ~f:(fun (blockchain_length, acc) hash ->
      let f x = Continue_or_stop.Stop (Ok (x, acc)) in
      match
        (Hashtbl.find t.nodes hash, Transition_frontier.find frontier hash)
      with
      | Some node, None ->
          f (`Node node)
      | Some node, Some b ->
          finish t node (Ok b) ;
          f (`Node node)
      | None, Some b ->
          f (`Breadcrumb b)
      | None, None ->
          Continue (Unsigned.UInt32.pred blockchain_length, hash :: acc) )
    ~finish:(fun (blockchain_length, acc) ->
      let module T = struct
        type t = State_hash.t list [@@deriving to_yojson]
      end in
      let all_hashes =
        List.map (Transition_frontier.all_breadcrumbs frontier) ~f:(fun b ->
            Frontier_base.Breadcrumb.state_hash b )
      in
      [%log debug]
        ~metadata:
          [ ("n", `Int (List.length acc))
          ; ("hashes", T.to_yojson acc)
          ; ("all_hashes", T.to_yojson all_hashes)
          ]
        "Finishing download_state_hashes with $n $hashes. with $all_hashes" ;
      if
        Unsigned.UInt32.compare blockchain_length blockchain_length_of_root <= 0
      then Result.fail `No_common_ancestor
      else Result.fail `Peer_moves_too_fast )

module Downloader = struct
  module Key = struct
    module T = struct
      type t = State_hash.t * Length.t [@@deriving to_yojson, hash, sexp]

      let compare (h1, n1) (h2, n2) =
        match Length.compare n1 n2 with 0 -> State_hash.compare h1 h2 | c -> c
    end

    include T
    include Hashable.Make (T)
    include Comparable.Make (T)
  end

  include
    Downloader.Make
      (Key)
      (struct
        include Attempt_history.Attempt

        let download : t = { failure_reason = `Download }

        let worth_retrying (t : t) =
          match t.failure_reason with `Download -> true | _ -> false
      end)
      (struct
        type t = Mina_block.t

        let key (t : t) =
          ( ( Mina_block.header t |> Header.protocol_state
            |> Mina_state.Protocol_state.hashes )
              .state_hash
          , Mina_block.blockchain_length t )
      end)
      (struct
        type t = (State_hash.t * Length.t) option
      end)
end

let with_lengths hs ~target_length =
  List.filter_mapi (Non_empty_list.to_list hs) ~f:(fun i x ->
      let open Option.Let_syntax in
      let%map x_len = Length.sub target_length (Length.of_int i) in
      (x, x_len) )

(* returns a list of state-hashes with the older ones at the front *)
let download_state_hashes t ~logger ~trust_system ~network ~frontier
    ~target_hash ~target_length ~downloader ~blockchain_length_of_target_hash
    ~preferred_peers =
  [%log debug]
    ~metadata:[ ("target_hash", State_hash.to_yojson target_hash) ]
    "Doing a catchup job with target $target_hash" ;
  let%bind all_peers = Mina_networking.peers network >>| Peer.Set.of_list in
  let preferred_peers_alive = Peer.Set.inter all_peers preferred_peers in
  let non_preferred_peers = Peer.Set.diff all_peers preferred_peers_alive in
  let peers =
    Peer.Set.to_list preferred_peers @ Peer.Set.to_list non_preferred_peers
  in
  let open Deferred.Result.Let_syntax in
  find_map_ok ~how:(`Max_concurrent_jobs 5) peers ~f:(fun peer ->
      let%bind transition_chain_proof =
        let open Deferred.Let_syntax in
        match%map
          Mina_networking.get_transition_chain_proof
            ~timeout:(Time.Span.of_sec 10.) network peer target_hash
        with
        | Error _ ->
            Result.fail `Failed_to_download_transition_chain_proof
        | Ok transition_chain_proof ->
            Result.return transition_chain_proof
      in
      let now = Time.now () in
      (* a list of state_hashes from new to old *)
      let%bind hashes =
        match
          Transition_chain_verifier.verify ~target_hash ~transition_chain_proof
        with
        | Some hs ->
            let ks = with_lengths hs ~target_length in
            Downloader.update_knowledge downloader peer (`Some ks) ;
            Downloader.mark_preferred downloader peer ~now ;
            Deferred.Result.return hs
        | None ->
            let error_msg =
              sprintf !"Peer %{sexp:Network_peer.Peer.t} sent us bad proof" peer
            in
            let%bind.Deferred () =
              Trust_system.(
                record trust_system logger peer
                  Actions.
                    ( Sent_invalid_transition_chain_merkle_proof
                    , Some (error_msg, []) ))
            in
            Deferred.Result.fail `Invalid_transition_chain_proof
      in
      Deferred.return
        ( match
            try_to_connect_hash_chain t hashes ~frontier
              ~blockchain_length_of_target_hash
          with
        | Ok x ->
            Downloader.mark_preferred downloader peer ~now ;
            Ok x
        | Error e ->
            Error e ) )

let get_state_hashes = ()

module Initial_validate_batcher = struct
  open Network_pool.Batcher

  type input = (Mina_block.t, State_hash.t) With_hash.t Envelope.Incoming.t

  type nonrec 'a t = (input, input, 'a) t

  let create ~verifier ~precomputed_values : _ t =
    create
      ~logger:
        (Logger.create
           ~metadata:[ ("name", `String "initial_validate_batcher") ]
           () )
      ~how_to_add:`Insert ~max_weight_per_call:1000
      ~weight:(fun _ -> 1)
      ~compare_init:(fun e1 e2 ->
        let len (x : input) = Mina_block.blockchain_length x.data.data in
        match Length.compare (len e1) (len e2) with
        | 0 ->
            compare_envelope e1 e2
        | c ->
            c )
      (fun xs ->
        let input = function `Partially_validated x | `Init x -> x in
        let genesis_state_hash =
          Precomputed_values.genesis_state_with_hashes precomputed_values
          |> State_hash.With_state_hashes.state_hash
        in
        List.map xs ~f:(fun x ->
            input x |> Envelope.Incoming.data
            |> With_hash.map_hash ~f:(fun state_hash ->
                   { State_hash.State_hashes.state_hash
                   ; state_body_hash = None
                   } )
            |> Validation.wrap )
        |> Validation.validate_proofs ~verifier ~genesis_state_hash
        >>| function
        | Ok tvs ->
            Ok (List.map tvs ~f:(fun x -> `Valid x))
        | Error `Invalid_proof ->
            Ok (List.map xs ~f:(fun x -> `Potentially_invalid (input x)))
        | Error (`Verifier_error e) ->
            Error e )

  let verify (t : _ t) = verify t
end

module Verify_work_batcher = struct
  open Network_pool.Batcher

  type input = Mina_block.initial_valid_block Envelope.Incoming.t

  type nonrec 'a t = (input, input, 'a) t

  let create ~verifier : _ t =
    let works (x : input) =
      let wh, _ = x.data in
      Body.staged_ledger_diff (Mina_block.body wh.data)
      |> Staged_ledger_diff.completed_works
    in
    create
      ~logger:
        (Logger.create ~metadata:[ ("name", `String "verify_work_batcher") ] ())
      ~weight:(fun (x : input) ->
        List.fold ~init:0 (works x) ~f:(fun acc { proofs; _ } ->
            acc + One_or_two.length proofs ) )
      ~max_weight_per_call:1000 ~how_to_add:`Insert
      ~compare_init:(fun e1 e2 ->
        let len (x : input) =
          Validation.block x.data |> Mina_block.blockchain_length
        in
        match Length.compare (len e1) (len e2) with
        | 0 ->
            compare_envelope e1 e2
        | c ->
            c )
      (fun xs ->
        let input : _ -> input = function
          | `Partially_validated x | `Init x ->
              x
        in
        List.concat_map xs ~f:(fun x ->
            works (input x)
            |> List.concat_map ~f:(fun { fee; prover; proofs } ->
                   let msg = Sok_message.create ~fee ~prover in
                   One_or_two.to_list
                     (One_or_two.map proofs ~f:(fun p -> (p, msg))) ) )
        |> Verifier.verify_transaction_snarks verifier
        >>| function
        | Ok true ->
            Ok (List.map xs ~f:(fun x -> `Valid (input x)))
        | Ok false ->
            Ok (List.map xs ~f:(fun x -> `Potentially_invalid (input x)))
        | Error e ->
            Error e )

  let verify (t : _ t) = verify t
end

let initial_validate ~context:(module Context : CONTEXT) ~trust_system
    ~(batcher : _ Initial_validate_batcher.t) ~frontier
    ~unprocessed_transition_cache transition =
  let open Context in
  let verification_start_time = Core.Time.now () in
  let open Deferred.Result.Let_syntax in
  let state_hash =
    Envelope.Incoming.data transition |> With_hash.hash |> State_hash.to_yojson
  in
  [%log debug]
    ~metadata:[ ("state_hash", state_hash) ]
    "initial_validate: start processing $state_hash" ;
  let%bind tv =
    let open Deferred.Let_syntax in
    match%bind Initial_validate_batcher.verify batcher transition with
    | Ok (Ok tv) ->
        return (Ok { transition with data = tv })
    | Ok (Error invalid) ->
        let s = "initial_validate: block failed to verify, invalid proof" in
        [%log warn]
          ~metadata:[ ("state_hash", state_hash) ]
          "%s, %s" s
          (Verifier.invalid_to_string invalid) ;
        let%map () =
          match transition.sender with
          | Local ->
              Deferred.unit
          | Remote peer ->
              Trust_system.(
                record trust_system logger peer
                  Actions.(Sent_invalid_proof, None))
        in
        Error (`Error (Error.of_string s))
    | Error e ->
        [%log warn]
          ~metadata:
            [ ("error", Error_json.error_to_yojson e)
            ; ("state_hash", state_hash)
            ]
          "initial_validate: verification of blockchain snark failed but it \
           was our fault" ;
        return (Error `Couldn't_reach_verifier)
  in
  let verification_end_time = Core.Time.now () in
  [%log debug]
    ~metadata:
      [ ( "time_elapsed"
        , `Float
            Core.Time.(
              Span.to_sec @@ diff verification_end_time verification_start_time)
        )
      ; ("state_hash", state_hash)
      ]
    "initial_validate: verification of proofs complete" ;
  verify_transition
    ~context:(module Context)
    ~trust_system ~frontier ~unprocessed_transition_cache tv
  |> Deferred.map ~f:(Result.map_error ~f:(fun e -> `Error e))

open Frontier_base

let check_invariant ~downloader t =
  Downloader.check_invariant downloader ;
  [%test_eq: int]
    (Downloader.total_jobs downloader)
    (Hashtbl.count t.nodes ~f:(fun node ->
         Node.State.Enum.equal (Node.State.enum node.state) To_download ) )

let download s d ~key ~attempts =
  let logger = Logger.create () in
  [%log debug]
    ~metadata:[ ("key", Downloader.Key.to_yojson key); ("caller", `String s) ]
    "Download download $key" ;
  Downloader.download d ~key ~attempts

let create_node ~downloader t x =
  let attempts = Attempt_history.empty in
  let state, h, blockchain_length, parent, result =
    match x with
    | `Root root ->
        ( Node.State.Finished
        , Breadcrumb.state_hash root
        , Breadcrumb.consensus_state root
          |> Consensus.Data.Consensus_state.blockchain_length
        , Breadcrumb.parent_hash root
        , Ivar.create_full (Ok `Added_to_frontier) )
    | `Hash (h, l, parent) ->
        ( Node.State.To_download
            (download "create_node" downloader ~key:(h, l) ~attempts)
        , h
        , l
        , parent
        , Ivar.create () )
    | `Initial_validated (b, valid_cb) ->
        let t = (Cached.peek b).Envelope.Incoming.data in
        ( Node.State.To_verify (b, valid_cb)
        , Validation.block_with_hash t
          |> State_hash.With_state_hashes.state_hash
        , Validation.block t |> Mina_block.blockchain_length
        , Validation.block t |> Mina_block.header
          |> Mina_block.Header.protocol_state
          |> Mina_state.Protocol_state.previous_state_hash
        , Ivar.create () )
  in
  let node =
    { Node.state; state_hash = h; blockchain_length; attempts; parent; result }
  in
  upon (Ivar.read node.result) (fun _ ->
      Downloader.cancel downloader (h, blockchain_length) ) ;
  Transition_frontier.Full_catchup_tree.add_state t.states node ;
  Hashtbl.set t.nodes ~key:h ~data:node ;
  ( try check_invariant ~downloader t
    with e ->
      [%log' debug t.logger]
        ~metadata:[ ("exn", `String (Exn.to_string e)) ]
        "create_node $exn" ) ;
  write_graph t ; node

let set_state t node s = set_state t node s ; write_graph t

let pick ~context:(module Context : CONTEXT)
    (x : Mina_state.Protocol_state.Value.t State_hash.With_state_hashes.t)
    (y : Mina_state.Protocol_state.Value.t State_hash.With_state_hashes.t) =
  let f = With_hash.map ~f:Mina_state.Protocol_state.consensus_state in
  match
    Consensus.Hooks.select
      ~context:(module Context)
      ~existing:(f x) ~candidate:(f y)
  with
  | `Keep ->
      x
  | `Take ->
      y

let forest_pick forest =
  with_return (fun { return } ->
      List.iter forest ~f:(Rose_tree.iter ~f:return) ;
      assert false )

let setup_state_machine_runner ~context:(module Context : CONTEXT) ~t ~verifier
    ~downloader ~trust_system ~frontier ~unprocessed_transition_cache
    ~catchup_breadcrumbs_writer
    ~(build_func :
          ?skip_staged_ledger_verification:[ `All | `Proofs ]
       -> logger:Logger.t
       -> precomputed_values:Precomputed_values.t
       -> verifier:Verifier.t
       -> trust_system:Trust_system.t
       -> parent:Breadcrumb.t
       -> transition:Mina_block.almost_valid_block
       -> sender:Envelope.Sender.t option
       -> transition_receipt_time:Time.t option
       -> unit
       -> ( Breadcrumb.t
          , [> `Invalid_staged_ledger_diff of Error.t
            | `Invalid_staged_ledger_hash of Error.t
            | `Fatal_error of exn ] )
          Result.t
          Deferred.t ) =
  let open Context in
  (* setup_state_machine_runner returns a fully configured lambda function, which is the state machine runner *)
  let initial_validation_batcher =
    Initial_validate_batcher.create ~verifier ~precomputed_values
  in
  let verify_work_batcher = Verify_work_batcher.create ~verifier in
  let set_state t node s =
    set_state t node s ;
    try check_invariant ~downloader t
    with e ->
      [%log' debug t.logger]
        ~metadata:[ ("exn", `String (Exn.to_string e)) ]
        "set_state $exn"
  in
  let rec run_node (node : Node.t) =
    let state_hash = node.state_hash in
    let failed ?error ~sender failure_reason =
      [%log' debug t.logger] "failed with $error"
        ~metadata:
          [ ( "error"
            , Option.value_map ~default:`Null error ~f:(fun e ->
                  `String (Error.to_string_hum e) ) )
          ; ("reason", Attempt_history.Attempt.reason_to_yojson failure_reason)
          ] ;
      node.attempts <-
        ( match sender with
        | Envelope.Sender.Local ->
            node.attempts
        | Remote peer ->
            Map.set node.attempts ~key:peer ~data:{ failure_reason } ) ;
      set_state t node
        (To_download
           (download "failed" downloader
              ~key:(state_hash, node.blockchain_length)
              ~attempts:node.attempts ) ) ;
      run_node node
    in
    let step d : (_, [ `Finished ]) Deferred.Result.t =
      (* TODO: See if the bail out is happening. *)
      Deferred.any [ (Ivar.read node.result >>| fun _ -> Error `Finished); d ]
    in
    let open Deferred.Result.Let_syntax in
    let retry () =
      let%bind () =
        step (after (Time.Span.of_sec 15.) |> Deferred.map ~f:Result.return)
      in
      run_node node
    in
    match node.state with
    | Failed | Finished | Root _ ->
        return ()
    | To_download download_job ->
        let start_time = Time.now () in
        let%bind external_block, attempts =
          step (Downloader.Job.result download_job)
        in
        [%log' debug t.logger]
          ~metadata:
            [ ("state_hash", State_hash.to_yojson state_hash)
            ; ( "donwload_number"
              , `Int
                  (Hashtbl.count t.nodes ~f:(fun node ->
                       Node.State.Enum.equal
                         (Node.State.enum node.state)
                         To_download ) ) )
            ; ("total_nodes", `Int (Hashtbl.length t.nodes))
            ; ( "node_states"
              , let s = Node.State.Enum.Table.create () in
                Hashtbl.iter t.nodes ~f:(fun node ->
                    Hashtbl.incr s (Node.State.enum node.state) ) ;
                `List
                  (List.map (Hashtbl.to_alist s) ~f:(fun (k, v) ->
                       `List [ Node.State.Enum.to_yojson k; `Int v ] ) ) )
            ; ("total_jobs", `Int (Downloader.total_jobs downloader))
            ; ("downloader", Downloader.to_yojson downloader)
            ]
          "download finished $state_hash" ;
        node.attempts <- attempts ;
        Mina_metrics.(
          Gauge.set Catchup.download_time
            Time.(Span.to_ms @@ diff (now ()) start_time)) ;
        set_state t node (To_initial_validate external_block) ;
        run_node node
    | To_initial_validate external_block -> (
        let start_time = Time.now () in
        match%bind
          step
<<<<<<< HEAD
            ( initial_validate ~precomputed_values ~logger ~trust_system
                ~batcher:initial_validation_batcher ~frontier
=======
            ( initial_validate
                ~context:(module Context)
                ~trust_system ~batcher:initial_validation_batcher ~frontier
>>>>>>> 897a81d1
                ~unprocessed_transition_cache
                { external_block with
                  data =
                    { With_hash.data = external_block.data; hash = state_hash }
                }
            |> Deferred.map ~f:(fun x -> Ok x) )
        with
        | Error (`Error e) ->
            (* TODO: Log *)
            (* Validation failed. Record the failure and go back to download. *)
            failed ~error:e ~sender:external_block.sender `Initial_validate
        | Error `Couldn't_reach_verifier ->
            retry ()
        | Ok result -> (
            Mina_metrics.(
              Gauge.set Catchup.initial_validation_time
                Time.(Span.to_ms @@ diff (now ()) start_time)) ;
            match result with
            | `In_frontier hash ->
                finish t node (Ok (Transition_frontier.find_exn frontier hash)) ;
                Deferred.return (Ok ())
            | `Building_path tv ->
                (* To_initial_validate may only occur for a downloaded block,
                   hence there is no validation callback *)
                set_state t node (To_verify (tv, None)) ;
                run_node node ) )
    | To_verify (tv, valid_cb) -> (
        [%log debug] "To_verify $state_hash %s callback"
          ~metadata:[ ("state_hash", node.state_hash |> State_hash.to_yojson) ]
          (Option.value_map valid_cb ~default:"without" ~f:(const "with")) ;
        let start_time = Time.now () in
        let iv = Cached.peek tv in
        (* TODO: Set up job to invalidate tv on catchup_breadcrumbs_writer closing *)
        match%bind
          step
            (* TODO: give the batch verifier a way to somehow throw away stuff if
               this node gets removed from the tree. *)
            ( Verify_work_batcher.verify verify_work_batcher iv
            |> Deferred.map ~f:Result.return )
        with
        | Error _e ->
            [%log' debug t.logger] "Couldn't reach verifier. Retrying"
              ~metadata:[ ("state_hash", State_hash.to_yojson node.state_hash) ] ;
            (* No need to redownload in this case. We just wait a little and try again. *)
            retry ()
        | Ok result -> (
            Mina_metrics.(
              Gauge.set Catchup.verification_time
                Time.(Span.to_ms @@ diff (now ()) start_time)) ;
            match result with
            | Error err ->
                [%log' warn t.logger] "verification failed! redownloading"
                  ~metadata:
                    [ ("state_hash", State_hash.to_yojson node.state_hash)
                    ; ("error", `String (Verifier.invalid_to_string err))
                    ] ;
                ( match iv.sender with
                | Local ->
                    ()
                | Remote peer ->
                    Trust_system.(
                      record trust_system logger peer
                        Actions.(Sent_invalid_proof, None))
                    |> don't_wait_for ) ;
                Option.value_map valid_cb ~default:ignore
                  ~f:Mina_net2.Validation_callback.fire_if_not_already_fired
                  `Reject ;
                ignore
                  ( Cached.invalidate_with_failure tv
                    : Mina_block.initial_valid_block Envelope.Incoming.t ) ;
                failed ~sender:iv.sender `Verify
            | Ok av ->
                let av =
                  { av with
                    data =
                      Validation.skip_frontier_dependencies_validation
                        `This_block_belongs_to_a_detached_subtree av.data
                  }
                in
                let av = Cached.transform tv ~f:(fun _ -> av) in
                set_state t node (Wait_for_parent (av, valid_cb)) ;
                run_node node ) )
    | Wait_for_parent (av, valid_cb) ->
        [%log debug] "Wait_for_parent $state_hash %s callback"
          ~metadata:[ ("state_hash", node.state_hash |> State_hash.to_yojson) ]
          (Option.value_map valid_cb ~default:"without" ~f:(const "with")) ;
        let%bind parent =
          step
            (let parent = Hashtbl.find_exn t.nodes node.parent in
             match%map.Async.Deferred Ivar.read parent.result with
             | Ok `Added_to_frontier ->
                 Ok parent.state_hash
             | Error _ ->
                 (* TODO consider rejecting the callback in some cases,
                    see https://github.com/MinaProtocol/mina/issues/11087 *)
                 Option.value_map valid_cb ~default:ignore
                   ~f:Mina_net2.Validation_callback.fire_if_not_already_fired
                   `Ignore ;
                 ignore
                   ( Cached.invalidate_with_failure av
                     : Mina_block.almost_valid_block Envelope.Incoming.t ) ;
                 finish t node (Error ()) ;
                 Error `Finished )
        in
        set_state t node (To_build_breadcrumb (`Parent parent, av, valid_cb)) ;
        run_node node
    | To_build_breadcrumb (`Parent parent_hash, c, valid_cb) -> (
        [%log debug] "To_build_breadcrumb $state_hash %s callback"
          ~metadata:[ ("state_hash", node.state_hash |> State_hash.to_yojson) ]
          (Option.value_map valid_cb ~default:"without" ~f:(const "with")) ;
        let start_time = Time.now () in
        let transition_receipt_time = Some start_time in
        let av = Cached.peek c in
        match%bind
          let s =
            let open Deferred.Result.Let_syntax in
            let%bind parent =
              Deferred.return
                ( match Transition_frontier.find frontier parent_hash with
                | None ->
                    Error `Parent_breadcrumb_not_found
                | Some breadcrumb ->
                    Ok breadcrumb )
            in
            build_func ~logger ~skip_staged_ledger_verification:`Proofs
              ~precomputed_values ~verifier ~trust_system ~parent
              ~transition:av.data ~sender:(Some av.sender)
              ~transition_receipt_time ()
          in
          step (Deferred.map ~f:Result.return s)
        with
        | Error e ->
            (* TODO consider rejecting the callback in some cases,
               see https://github.com/MinaProtocol/mina/issues/11087 *)
            Option.value_map valid_cb ~default:ignore
              ~f:Mina_net2.Validation_callback.fire_if_not_already_fired `Ignore ;
            ignore
              ( Cached.invalidate_with_failure c
                : Mina_block.almost_valid_block Envelope.Incoming.t ) ;
            let e =
              match e with
              | `Exn e ->
                  Error.tag (Error.of_exn e) ~tag:"exn"
              | `Fatal_error e ->
                  Error.tag (Error.of_exn e) ~tag:"fatal"
              | `Invalid_staged_ledger_diff e ->
                  Error.tag e ~tag:"invalid staged ledger diff"
              | `Invalid_staged_ledger_hash e ->
                  Error.tag e ~tag:"invalid staged ledger hash"
              | `Parent_breadcrumb_not_found ->
                  Error.tag
                    (Error.of_string
                       (sprintf "Parent breadcrumb with state_hash %s not found"
                          (State_hash.to_base58_check parent_hash) ) )
                    ~tag:"parent breadcrumb not found"
            in
            failed ~error:e ~sender:av.sender `Build_breadcrumb
        | Ok breadcrumb ->
            Mina_metrics.(
              Gauge.set Catchup.build_breadcrumb_time
                Time.(Span.to_ms @@ diff (now ()) start_time)) ;
            let%bind () = Scheduler.yield () |> Deferred.map ~f:Result.return in
            let finished = Ivar.create () in
            let c = Cached.transform c ~f:(fun _ -> breadcrumb) in
            Strict_pipe.Writer.write catchup_breadcrumbs_writer
              ( [ Rose_tree.of_non_empty_list
                    (Non_empty_list.singleton (c, valid_cb))
                ]
              , `Ledger_catchup finished ) ;
            let%bind () =
              (* The cached value is "freed" by the transition processor in [add_and_finalize]. *)
              step (Deferred.map (Ivar.read finished) ~f:Result.return)
            in
            Ivar.fill_if_empty node.result (Ok `Added_to_frontier) ;
            set_state t node Finished ;
            return () )
  in
  run_node

(* TODO: In the future, this could take over scheduling bootstraps too. *)
let run_catchup ~context:(module Context : CONTEXT) ~trust_system ~verifier
    ~network ~frontier ~build_func
    ~(catchup_job_reader :
       ( State_hash.t
       * ( ( Mina_block.initial_valid_block Envelope.Incoming.t
           , State_hash.t )
           Cached.t
         * Mina_net2.Validation_callback.t option )
         Rose_tree.t
         list )
       Strict_pipe.Reader.t ) ~unprocessed_transition_cache
    ~(catchup_breadcrumbs_writer :
       ( ( (Transition_frontier.Breadcrumb.t, State_hash.t) Cached.t
         * Mina_net2.Validation_callback.t option )
         Rose_tree.t
         list
         * [ `Ledger_catchup of unit Ivar.t | `Catchup_scheduler ]
       , Strict_pipe.crash Strict_pipe.buffered
       , unit )
       Strict_pipe.Writer.t ) =
  let open Context in
  let t =
    match Transition_frontier.catchup_tree frontier with
    | Full t ->
        t
    | Hash _ ->
        failwith
          "If super catchup is running, the frontier should have a full \
           catchup tree"
  in
  let stop = Transition_frontier.closed frontier in
  upon stop (fun () -> tear_down t) ;
  let combine = Option.merge ~f:(pick ~context:(module Context)) in
  let pre_context
      (trees :
        ((Mina_block.initial_valid_block Envelope.Incoming.t, _) Cached.t * _)
        Rose_tree.t
        list ) =
    let f tree =
      let best = ref None in
      Rose_tree.iter tree ~f:(fun (x, _vc) ->
          let x, _ = Envelope.Incoming.data (Cached.peek x) in
          best :=
            combine !best
              (Some
                 (With_hash.map
                    ~f:(Fn.compose Header.protocol_state Mina_block.header)
                    x ) ) ) ;
      !best
    in
    List.map trees ~f |> List.reduce ~f:combine |> Option.join
  in
  let best_tip_r, best_tip_w = Broadcast_pipe.create None in
  let%bind downloader =
    let knowledge h peer =
      let heartbeat_timeout = Time_ns.Span.of_sec 30. in
      match h with
      | None ->
          return `All
      | Some (h, len) -> (
          match%map
            Mina_networking.get_transition_chain_proof
              ~timeout:(Time.Span.of_sec 30.) ~heartbeat_timeout network peer h
          with
          | Error _ ->
              `Some []
          | Ok p -> (
              match
                Transition_chain_verifier.verify ~target_hash:h
                  ~transition_chain_proof:p
              with
              | Some hs ->
                  let ks = with_lengths hs ~target_length:len in
                  `Some ks
              | None ->
                  `Some [] ) )
    in
    Downloader.create ~stop ~trust_system ~preferred:[] ~max_batch_size:5
      ~get:(fun peer hs ->
        let sec =
          let sec_per_block =
            Option.value_map
              (Sys.getenv "MINA_EXPECTED_PER_BLOCK_DOWNLOAD_TIME")
              ~default:15. ~f:Float.of_string
          in
          Float.of_int (List.length hs) *. sec_per_block
        in
        Mina_networking.get_transition_chain
          ~heartbeat_timeout:(Time_ns.Span.of_sec sec)
          ~timeout:(Time.Span.of_sec sec) network peer (List.map hs ~f:fst) )
      ~peers:(fun () -> Mina_networking.peers network)
      ~knowledge_context:
        (Broadcast_pipe.map best_tip_r
           ~f:
             (Option.map ~f:(fun x ->
                  ( State_hash.With_state_hashes.state_hash x
                  , Mina_state.Protocol_state.consensus_state x.data
                    |> Consensus.Data.Consensus_state.blockchain_length ) ) ) )
      ~knowledge
  in
  check_invariant ~downloader t ;
  let () =
    Downloader.set_check_invariant (fun downloader ->
        check_invariant ~downloader t )
  in
  (*
  every ~stop (Time.Span.of_sec 10.) (fun () ->
      [%log debug]
        ~metadata:[ ("states", to_yojson t) ]
        "Catchup states $states") ;
  *)
  let run_state_machine =
    setup_state_machine_runner ~t ~verifier ~downloader
      ~context:(module Context)
      ~trust_system ~frontier ~unprocessed_transition_cache
      ~catchup_breadcrumbs_writer ~build_func
  in
  (* TODO: Maybe add everything from transition frontier at the beginning? *)
  (* TODO: Print out the hashes you're adding *)
  O1trace.thread "handle_super_catchup_jobs" (fun () ->
      Strict_pipe.Reader.iter_without_pushback catchup_job_reader
        ~f:(fun (target_parent_hash, forest) ->
          (* whenever anything comes through the catchup_job_reader, this anonymous function is called. `target_parent_hash` is actually the parent of all the trees in `forest`, is in other words if one expands `target_parent_hash` and combines it with `forest` them one actually obtains a single tree. *)
          don't_wait_for
            (let prev_ctx = Broadcast_pipe.Reader.peek best_tip_r in
             let ctx = combine prev_ctx (pre_context forest) in
             let eq x y =
               let f = Option.map ~f:State_hash.With_state_hashes.state_hash in
               Option.equal State_hash.equal (f x) (f y)
             in
             if eq prev_ctx ctx then Deferred.unit
             else Broadcast_pipe.Writer.write best_tip_w ctx ) ;
          don't_wait_for
            ( (* primary super_catchup business logic begins here, in this second `don't_wait_for` *)
              [%log debug]
                ~metadata:
                  [ ( "target_parent_hash"
                    , State_body_hash.to_yojson target_parent_hash )
                  ]
                "Catchup job started with $target_parent_hash " ;
              let state_hashes =
                let target_length =
                  let len =
                    forest_pick forest |> Tuple2.get1 |> Cached.peek
                    |> Envelope.Incoming.data |> Validation.block
                    |> Mina_block.blockchain_length
                  in
                  Option.value_exn (Length.sub len (Length.of_int 1))
                in
                let blockchain_length_of_target_hash =
                  let blockchain_length_of_dangling_block =
                    List.hd_exn forest |> Rose_tree.root |> Tuple2.get1
                    |> Cached.peek |> Envelope.Incoming.data |> Validation.block
                    |> Mina_block.blockchain_length
                  in
                  Unsigned.UInt32.pred blockchain_length_of_dangling_block
                in
                (* check if the target_parent_hash's own parent is a part of the transition frontier, or not *)
                match
                  List.find_map (List.concat_map ~f:Rose_tree.flatten forest)
                    ~f:(fun (c, _vc) ->
                      let h =
                        State_hash.With_state_hashes.state_hash
                          (Validation.block_with_hash (Cached.peek c).data)
                      in
                      ( match (Cached.peek c).sender with
                      | Local ->
                          ()
                      | Remote peer ->
                          Downloader.add_knowledge downloader peer
                            [ (target_parent_hash, target_length) ] ) ;
                      let%bind.Option { proof = path, root; _ } =
                        Best_tip_lru.get h
                      in
                      let%bind.Option p =
                        Transition_chain_verifier.verify ~target_hash:h
                          ~transition_chain_proof:
                            ( ( Mina_block.header root |> Header.protocol_state
                              |> Mina_state.Protocol_state.hashes )
                                .state_hash
                            , path )
                      in
                      Result.ok
                        (try_to_connect_hash_chain t p ~frontier
                           ~blockchain_length_of_target_hash ) )
                with
                | None ->
                    (* if the target_parent_hash's own parent is not a part of the transition frontier, then the entire chain of blocks connecting some node in the
                       transition frontier to target_parent_hash needs to be downloaded *)
                    let preferred_peers =
                      List.fold (List.concat_map ~f:Rose_tree.flatten forest)
                        ~init:Peer.Set.empty ~f:(fun acc (c, _vc) ->
                          match (Cached.peek c).sender with
                          | Local ->
                              acc
                          | Remote peer ->
                              Peer.Set.add acc peer )
                    in
                    download_state_hashes t ~logger ~trust_system ~network
                      ~frontier ~downloader ~target_length
                      ~target_hash:target_parent_hash
                      ~blockchain_length_of_target_hash ~preferred_peers
                | Some res ->
                    [%log debug] "Succeeded in using cache." ;
                    Deferred.Result.return res
              in
              match%map state_hashes with
              | Error errors ->
                  [%log debug]
                    ~metadata:
                      [ ("target_hash", State_hash.to_yojson target_parent_hash)
                      ]
                    "Failed to download state hashes for $target_hash" ;
                  if contains_no_common_ancestor errors then
                    List.iter forest ~f:(fun subtree ->
                        let transition =
                          Rose_tree.root subtree |> Tuple2.get1 |> Cached.peek
                          |> Envelope.Incoming.data
                        in
                        let children_transitions =
                          List.concat_map
                            (Rose_tree.children subtree)
                            ~f:Rose_tree.flatten
                        in
                        let children_state_hashes =
                          List.map children_transitions
                            ~f:(fun (cached_transition, _vc) ->
                              Cached.peek cached_transition
                              |> Envelope.Incoming.data
                              |> Validation.block_with_hash
                              |> State_hash.With_state_hashes.state_hash )
                        in
                        [%log error]
                          ~metadata:
                            [ ( "state_hashes_of_children"
                              , `List
                                  (List.map children_state_hashes
                                     ~f:State_hash.to_yojson ) )
                            ; ( "state_hash"
                              , State_hash.to_yojson
                                  ( Validation.block_with_hash transition
                                  |> State_hash.With_state_hashes.state_hash )
                              )
                            ; ( "reason"
                              , `String
                                  "no common ancestor with our transition \
                                   frontier" )
                            ; ( "protocol_state"
                              , Validation.block transition
                                |> Mina_block.header |> Header.protocol_state
                                |> Mina_state.Protocol_state.value_to_yojson )
                            ]
                          "Validation error: external transition with state \
                           hash $state_hash and its children were rejected for \
                           reason $reason" ;
                        Mina_metrics.(
                          Counter.inc Rejected_blocks.no_common_ancestor
                            ( Float.of_int
                            @@ (1 + List.length children_transitions) )) ) ;
                  List.iter forest ~f:(fun subtree ->
                      Rose_tree.iter subtree ~f:(fun (node, vc) ->
                          (* TODO consider rejecting the callback in some cases,
                             see https://github.com/MinaProtocol/mina/issues/11087 *)
                          Option.value_map vc ~default:ignore
                            ~f:
                              Mina_net2.Validation_callback
                              .fire_if_not_already_fired `Ignore ;
                          ignore @@ Cached.invalidate_with_failure node ) )
              | Ok (root, state_hashes) ->
                  [%log' debug t.logger]
                    ~metadata:
                      [ ("downloader", Downloader.to_yojson downloader)
                      ; ( "node_states"
                        , let s = Node.State.Enum.Table.create () in
                          Hashtbl.iter t.nodes ~f:(fun node ->
                              Hashtbl.incr s (Node.State.enum node.state) ) ;
                          `List
                            (List.map (Hashtbl.to_alist s) ~f:(fun (k, v) ->
                                 `List [ Node.State.Enum.to_yojson k; `Int v ] )
                            ) )
                      ]
                    "before entering state machine.  node_states: $node_states" ;
                  let root =
                    match root with
                    | `Breadcrumb root ->
                        (* If we hit this case we should probably remove the parent from the
                            table and prune, although in theory that should be handled by
                           the frontier calling [Full_catchup_tree.apply_diffs]. *)
                        create_node ~downloader t (`Root root)
                    | `Node node ->
                        (* TODO: Log what is going on with transition frontier. *)
                        node
                  in
                  [%log debug]
                    ~metadata:[ ("n", `Int (List.length state_hashes)) ]
                    "Adding $n nodes" ;
                  (* if state_hashes is Ok, then we iterate through the forest and fold over state_hashes and call run_state_machine on each node.  order doesn't really matter because nodes called "out of order" will enter the `Wait_for_parent` state and begin running again when ready *)
                  List.iter forest
                    ~f:
                      (Rose_tree.iter ~f:(fun b_and_c ->
                           let node =
                             create_node ~downloader t
                               (`Initial_validated b_and_c)
                           in
                           ignore
                             ( run_state_machine node
                               : (unit, [ `Finished ]) Deferred.Result.t ) ) ) ;
                  ignore
                    ( List.fold state_hashes
                        ~init:(root.state_hash, root.blockchain_length)
                        ~f:(fun (parent, l) h ->
                          let l = Length.succ l in
                          ( if not (Hashtbl.mem t.nodes h) then
                            let node =
                              create_node t ~downloader (`Hash (h, l, parent))
                            in
                            don't_wait_for (run_state_machine node >>| ignore)
                          ) ;
                          (h, l) )
                      : State_hash.t * Length.t ) ) ) )

let run ~context:(module Context : CONTEXT) ~trust_system ~verifier ~network
    ~frontier ~catchup_job_reader ~catchup_breadcrumbs_writer
    ~unprocessed_transition_cache : unit =
  O1trace.background_thread "perform_super_catchup" (fun () ->
      run_catchup
        ~context:(module Context)
        ~trust_system ~verifier ~network ~frontier ~catchup_job_reader
        ~unprocessed_transition_cache ~catchup_breadcrumbs_writer
        ~build_func:Transition_frontier.Breadcrumb.build )

(* Unit tests *)

(* let run_test_only ~logger ~precomputed_values ~trust_system ~verifier ~network ~frontier
     ~catchup_job_reader ~catchup_breadcrumbs_writer
     ~unprocessed_transition_cache : unit =
   run_catchup ~logger ~trust_system ~verifier ~network ~frontier ~catchup_job_reader
     ~precomputed_values ~unprocessed_transition_cache
     ~catchup_breadcrumbs_writer ~build_func:(Transition_frontier.Breadcrumb.For_tests.build_fail)
   |> don't_wait_for *)

let%test_module "Ledger_catchup tests" =
  ( module struct
    let () =
      Core.Backtrace.elide := false ;
      Async.Scheduler.set_record_backtraces true

    let max_frontier_length = 10

    let logger = Logger.create ()

    let precomputed_values = Lazy.force Precomputed_values.for_unit_tests

    let proof_level = precomputed_values.proof_level

    let constraint_constants = precomputed_values.constraint_constants

    let trust_system = Trust_system.null ()

    (* let time_controller = Block_time.Controller.basic ~logger *)

    let use_super_catchup = true

    let verifier =
      Async.Thread_safe.block_on_async_exn (fun () ->
          Verifier.create ~logger ~proof_level ~constraint_constants
            ~conf_dir:None
            ~pids:(Child_processes.Termination.create_pid_table ()) )

    module Context = struct
      let logger = logger

      let precomputed_values = precomputed_values

      let constraint_constants = constraint_constants

      let consensus_constants = precomputed_values.consensus_constants
    end

    (* let mock_verifier =
       Async.Thread_safe.block_on_async_exn (fun () ->
           Verifier.Dummy.create ~logger ~proof_level ~constraint_constants
             ~conf_dir:None
             ~pids:(Child_processes.Termination.create_pid_table ())) *)

    let downcast_transition transition =
      let transition =
        transition |> Validation.reset_frontier_dependencies_validation
        |> Validation.reset_staged_ledger_diff_validation
      in
      Envelope.Incoming.wrap ~data:transition ~sender:Envelope.Sender.Local

    let downcast_breadcrumb breadcrumb =
      downcast_transition
        ( Transition_frontier.Breadcrumb.validated_transition breadcrumb
        |> Mina_block.Validated.remember )

    type catchup_test =
      { cache : Transition_handler.Unprocessed_transition_cache.t
      ; job_writer :
          ( State_hash.t
            * ( ( Mina_block.initial_valid_block Envelope.Incoming.t
                , State_hash.t )
                Cached.t
              * Mina_net2.Validation_callback.t option )
              Rose_tree.t
              list
          , Strict_pipe.crash Strict_pipe.buffered
          , unit )
          Strict_pipe.Writer.t
      ; breadcrumbs_reader :
          ( ( (Transition_frontier.Breadcrumb.t, State_hash.t) Cached.t
            * Mina_net2.Validation_callback.t option )
            Rose_tree.t
            list
          * [ `Catchup_scheduler | `Ledger_catchup of unit Ivar.t ] )
          Strict_pipe.Reader.t
      }

    let setup_catchup_pipes ~network ~frontier =
      let catchup_job_reader, catchup_job_writer =
        Strict_pipe.create ~name:(__MODULE__ ^ __LOC__)
          (Buffered (`Capacity 10, `Overflow Crash))
      in
      let catchup_breadcrumbs_reader, catchup_breadcrumbs_writer =
        Strict_pipe.create ~name:(__MODULE__ ^ __LOC__)
          (Buffered (`Capacity 10, `Overflow Crash))
      in
      let unprocessed_transition_cache =
        Transition_handler.Unprocessed_transition_cache.create ~logger
      in
      run
        ~context:(module Context)
        ~verifier ~trust_system ~network ~frontier ~catchup_breadcrumbs_writer
        ~catchup_job_reader ~unprocessed_transition_cache ;
      { cache = unprocessed_transition_cache
      ; job_writer = catchup_job_writer
      ; breadcrumbs_reader = catchup_breadcrumbs_reader
      }

    (* let setup_catchup_pipes_fail_build_breadcrumb ~network ~frontier =
       let catchup_job_reader, catchup_job_writer =
         Strict_pipe.create ~name:(__MODULE__ ^ __LOC__)
           (Buffered (`Capacity 10, `Overflow Crash))
       in
       let catchup_breadcrumbs_reader, catchup_breadcrumbs_writer =
         Strict_pipe.create ~name:(__MODULE__ ^ __LOC__)
           (Buffered (`Capacity 10, `Overflow Crash))
       in
       let unprocessed_transition_cache =
         Transition_handler.Unprocessed_transition_cache.create ~logger
       in
       run_test_only ~logger ~precomputed_values ~verifier ~trust_system ~network ~frontier
         ~catchup_breadcrumbs_writer ~catchup_job_reader
         ~unprocessed_transition_cache ;
       { cache = unprocessed_transition_cache
       ; job_writer = catchup_job_writer
       ; breadcrumbs_reader = catchup_breadcrumbs_reader
       } *)

    let setup_catchup_with_target ~network ~frontier ~target_breadcrumb =
      let test = setup_catchup_pipes ~network ~frontier in
      let parent_hash =
        Transition_frontier.Breadcrumb.parent_hash target_breadcrumb
      in
      let target_transition =
        Transition_handler.Unprocessed_transition_cache.register_exn test.cache
          (downcast_breadcrumb target_breadcrumb)
      in
      Strict_pipe.Writer.write test.job_writer
        (parent_hash, [ Rose_tree.T ((target_transition, None), []) ]) ;
      (`Test test, `Cached_transition target_transition)

    let rec call_read ~target_best_tip_path ~breadcrumbs_reader
        ~(my_peer : Fake_network.peer_network) b_list n =
      if n < List.length target_best_tip_path then
        let%bind breadcrumb =
          [%log info] "calling read, n=%d..." n ;
          match%map
            Strict_pipe.Reader.read breadcrumbs_reader
            |> Async.with_timeout (Time.Span.create ~sec:30 ())
          with
          | `Timeout ->
              failwith
                (String.concat
                   [ "read of breadcrumbs_reader pipe timed out, n= "
                   ; string_of_int n
                   ] )
          | `Result res -> (
              match res with
              | `Eof ->
                  failwith "breadcrumb not found"
              | `Ok (_, `Catchup_scheduler) ->
                  failwith "breadcrumb not found"
              | `Ok (breadcrumbs, `Ledger_catchup ivar) ->
                  let breadcrumb : Breadcrumb.t =
                    Rose_tree.root (List.hd_exn breadcrumbs)
                    |> Tuple2.get1 |> Cache_lib.Cached.invalidate_with_success
                  in
                  Ivar.fill ivar () ; breadcrumb )
        in
        let%bind () =
          Transition_frontier.add_breadcrumb_exn my_peer.state.frontier
            breadcrumb
        in
        call_read ~target_best_tip_path ~breadcrumbs_reader ~my_peer
          (List.append b_list [ breadcrumb ])
          (n + 1)
      else Deferred.return b_list

    let test_successful_catchup ~my_net ~target_best_tip_path =
      let open Fake_network in
      let target_breadcrumb = List.last_exn target_best_tip_path in
      let `Test { breadcrumbs_reader; _ }, _ =
        setup_catchup_with_target ~network:my_net.network
          ~frontier:my_net.state.frontier ~target_breadcrumb
      in
      let%map breadcrumb_list =
        call_read ~breadcrumbs_reader ~target_best_tip_path ~my_peer:my_net [] 0
      in
      let breadcrumbs_tree = Rose_tree.of_list_exn breadcrumb_list in
      [%test_result: int]
        ~message:
          "Transition_frontier should not have any more catchup jobs at the \
           end of the test"
        ~equal:( = ) ~expect:0
        (Broadcast_pipe.Reader.peek Catchup_jobs.reader) ;
      [%log info] "target_best_tip_path length: %d"
        (List.length target_best_tip_path) ;
      let target_best_tip_tree = Rose_tree.of_list_exn target_best_tip_path in
      [%log info] "breadcrumb_list length: %d" (List.length breadcrumb_list) ;
      let catchup_breadcrumbs_are_best_tip_path =
        Rose_tree.equal target_best_tip_tree breadcrumbs_tree ~f:(fun br1 br2 ->
            let b1 = Transition_frontier.Breadcrumb.validated_transition br1 in
            let b2 = Transition_frontier.Breadcrumb.validated_transition br2 in
            (* We force evaluation of state body hash for both blocks for further equality check *)
            let _hash1 = Mina_block.Validated.state_body_hash b1 in
            let _hash2 = Mina_block.Validated.state_body_hash b2 in
            Mina_block.Validated.equal b1 b2 )
      in
      if not catchup_breadcrumbs_are_best_tip_path then
        failwith
          "catchup breadcrumbs were not equal to the best tip path we expected"

    let%test_unit "can catchup to a peer within [k/2,k]" =
      [%log info] "running catchup to peer" ;
      Quickcheck.test ~trials:5
        Fake_network.Generator.(
          let open Quickcheck.Generator.Let_syntax in
          let%bind peer_branch_size =
            Int.gen_incl (max_frontier_length / 2) (max_frontier_length - 1)
          in
          gen ~precomputed_values ~verifier ~max_frontier_length
            ~use_super_catchup
            [ fresh_peer
            ; peer_with_branch ~frontier_branch_size:peer_branch_size
            ])
        ~f:(fun network ->
          let open Fake_network in
          let [ my_net; peer_net ] = network.peer_networks in
          let target_best_tip_path =
            Transition_frontier.(
              path_map ~f:Fn.id peer_net.state.frontier
                (best_tip peer_net.state.frontier))
          in
          Thread_safe.block_on_async_exn (fun () ->
              test_successful_catchup ~my_net ~target_best_tip_path ) )

    let%test_unit "catchup succeeds even if the parent transition is already \
                   in the frontier" =
      Quickcheck.test ~trials:1
        Fake_network.Generator.(
          gen ~precomputed_values ~verifier ~max_frontier_length
            ~use_super_catchup
            [ fresh_peer; peer_with_branch ~frontier_branch_size:1 ])
        ~f:(fun network ->
          let open Fake_network in
          let [ my_net; peer_net ] = network.peer_networks in
          let target_best_tip_path =
            [ Transition_frontier.best_tip peer_net.state.frontier ]
          in
          Thread_safe.block_on_async_exn (fun () ->
              test_successful_catchup ~my_net ~target_best_tip_path ) )

    let%test_unit "catchup succeeds even if the parent transition is already \
                   in the frontier" =
      Quickcheck.test ~trials:1
        Fake_network.Generator.(
          gen ~precomputed_values ~verifier ~max_frontier_length
            ~use_super_catchup
            [ fresh_peer; peer_with_branch ~frontier_branch_size:1 ])
        ~f:(fun network ->
          let open Fake_network in
          let [ my_net; peer_net ] = network.peer_networks in
          let target_best_tip_path =
            [ Transition_frontier.best_tip peer_net.state.frontier ]
          in
          Thread_safe.block_on_async_exn (fun () ->
              test_successful_catchup ~my_net ~target_best_tip_path ) )

    let%test_unit "when catchup fails to download state hashes, catchup will \
                   properly clear the unprocessed_transition_cache of the \
                   blocks that triggered catchup" =
      Quickcheck.test ~trials:1
        Fake_network.Generator.(
          gen ~precomputed_values ~verifier ~max_frontier_length
            ~use_super_catchup
            [ fresh_peer
            ; peer_with_branch
                ~frontier_branch_size:((max_frontier_length * 3) + 1)
            ])
        ~f:(fun network ->
          let open Fake_network in
          let [ my_net; peer_net ] = network.peer_networks in
          let target_best_tip_path =
            [ Transition_frontier.best_tip peer_net.state.frontier ]
          in
          let open Fake_network in
          let target_breadcrumb = List.last_exn target_best_tip_path in
          let test =
            setup_catchup_pipes ~network:my_net.network
              ~frontier:my_net.state.frontier
          in
          let parent_hash =
            Transition_frontier.Breadcrumb.parent_hash target_breadcrumb
          in
          let target_transition =
            Transition_handler.Unprocessed_transition_cache.register_exn
              test.cache
              (downcast_breadcrumb target_breadcrumb)
          in
          [%log info] "download state hashes fails unit test" ;
          Strict_pipe.Writer.write test.job_writer
            (parent_hash, [ Rose_tree.T ((target_transition, None), []) ]) ;
          Thread_safe.block_on_async_exn (fun () ->
              let final = Cache_lib.Cached.final_state target_transition in
              match%map
                Deferred.any
                  [ (Ivar.read final >>| fun x -> `Catchup_failed x)
                  ; Strict_pipe.Reader.read test.breadcrumbs_reader
                    >>| const `Catchup_success
                  ]
              with
              | `Catchup_failed fnl -> (
                  match fnl with
                  | `Failed ->
                      [%log info]
                        "download state hashes fails unit test: correctly fails" ;

                      ()
                  | `Success _ ->
                      [%log info]
                        "download state hashes fails unit test: incorrectly \
                         succeeds" ;

                      failwith
                        "target transition should've been invalidated with a \
                         failure" )
              | `Catchup_success ->
                  [%log info]
                    "download state hashes fails unit test: incorrectly \
                     succeeds" ;

                  failwith
                    "target transition should've been invalidated with a \
                     failure" ) )

    let%test_unit "when catchup fails to download a block, catchup will retry \
                   and attempt again" =
      let attempts_ivar = Ivar.create () in
      let attempt_counter = ref 0 in
      let impl_rpc :
             Mina_networking.Rpcs.Get_transition_chain.query Envelope.Incoming.t
          -> Mina_networking.Rpcs.Get_transition_chain.response Deferred.t =
       fun _ ->
        let () =
          attempt_counter := !attempt_counter + 1 ;
          if !attempt_counter > 1 then Ivar.fill_if_empty attempts_ivar true
        in
        Deferred.return (Some [])
      in
      Quickcheck.test ~trials:1
        Fake_network.Generator.(
          gen ~precomputed_values ~verifier ~max_frontier_length
            ~use_super_catchup
            [ fresh_peer
              (* ; peer_with_branch ~frontier_branch_size:(max_frontier_length / 2) *)
            ; peer_with_branch_custom_rpc
                ~frontier_branch_size:(max_frontier_length / 2)
                ?get_staged_ledger_aux_and_pending_coinbases_at_hash:None
                ?get_some_initial_peers:None ?answer_sync_ledger_query:None
                ?get_ancestry:None ?get_best_tip:None ?get_node_status:None
                ?get_transition_knowledge:None ?get_transition_chain_proof:None
                ?get_transition_chain:(Some impl_rpc)
            ; peer_with_branch_custom_rpc
                ~frontier_branch_size:(max_frontier_length / 2)
                ?get_staged_ledger_aux_and_pending_coinbases_at_hash:None
                ?get_some_initial_peers:None ?answer_sync_ledger_query:None
                ?get_ancestry:None ?get_best_tip:None ?get_node_status:None
                ?get_transition_knowledge:None ?get_transition_chain_proof:None
                ?get_transition_chain:(Some impl_rpc)
            ; peer_with_branch_custom_rpc
                ~frontier_branch_size:(max_frontier_length / 2)
                ?get_staged_ledger_aux_and_pending_coinbases_at_hash:None
                ?get_some_initial_peers:None ?answer_sync_ledger_query:None
                ?get_ancestry:None ?get_best_tip:None ?get_node_status:None
                ?get_transition_knowledge:None ?get_transition_chain_proof:None
                ?get_transition_chain:(Some impl_rpc)
            ])
        ~f:(fun network ->
          let open Fake_network in
          let [ my_net; peer1; _; _ ] = network.peer_networks in
          let target_best_tip_path =
            [ Transition_frontier.best_tip peer1.state.frontier ]
          in
          let open Fake_network in
          let target_breadcrumb = List.last_exn target_best_tip_path in
          let test =
            setup_catchup_pipes ~network:my_net.network
              ~frontier:my_net.state.frontier
          in
          let parent_hash =
            Transition_frontier.Breadcrumb.parent_hash target_breadcrumb
          in
          let target_transition =
            Transition_handler.Unprocessed_transition_cache.register_exn
              test.cache
              (downcast_breadcrumb target_breadcrumb)
          in
          Strict_pipe.Writer.write test.job_writer
            (parent_hash, [ Rose_tree.T ((target_transition, None), []) ]) ;
          Thread_safe.block_on_async_exn (fun () ->
              let final = Cache_lib.Cached.final_state target_transition in
              match%map
                Deferred.any
                  [ (Ivar.read final >>| fun x -> `Catchup_failed x)
                  ; (Ivar.read attempts_ivar >>| fun _ -> `Attempts_exceeded)
                  ; Strict_pipe.Reader.read test.breadcrumbs_reader
                    >>| const `Catchup_success
                  ]
              with
              | `Attempts_exceeded ->
                  ()
              | `Catchup_success ->
                  failwith
                    "target transition should've been invalidated with a \
                     failure"
              | `Catchup_failed fnl -> (
                  match fnl with
                  | `Success _ ->
                      failwith "final state should be at `Failed"
                  | `Failed ->
                      let catchup_tree =
                        match
                          Transition_frontier.catchup_tree my_net.state.frontier
                        with
                        | Full tr ->
                            tr
                        | Hash _ ->
                            failwith
                              "in super catchup unit tests, the catchup tree \
                               should always be Full_catchup_tree, but it is \
                               Catchup_hash_tree for some reason"
                      in
                      let catchup_tree_node_list =
                        State_hash.Table.data catchup_tree.nodes
                      in
                      let catchup_tree_node =
                        List.hd_exn catchup_tree_node_list
                      in
                      let num_attempts =
                        Peer.Map.length catchup_tree_node.attempts
                      in
                      if num_attempts < 2 then
                        let failstring =
                          Format.sprintf
                            "UNIT TEST FAILED.  catchup should have made more \
                             attempts after failing to download a block.  \
                             attempts= %d.  length of catchup_tree_node_list= \
                             %d"
                            num_attempts
                            (List.length catchup_tree_node_list)
                        in
                        failwith failstring
                      else () ) ) )

    (* let%test_unit "when initial validation of a blocks fails (except for the \
                    verifier_unreachable case), then catchup will cancel the \
                    block's children's catchup job" =
       Quickcheck.test ~trials:1
         Fake_network.Generator.(
           gen ~precomputed_values ~verifier ~max_frontier_length
             ~use_super_catchup
             [ fresh_peer
             ; broken_rpc_peer_branch
                 ~frontier_branch_size:(max_frontier_length / 2)
                 ~get_transition_chain_impl_option:None
               (* TODO: write some kind of mock that makes validation fail, and thus make the test pass *)
             ])
         ~f:(fun network ->
           let open Fake_network in
           let [ my_net; peer_net ] = network.peer_networks in
           let target_best_tip_path =
             Transition_frontier.best_tip_path peer_net.state.frontier
           in
           let open Fake_network in
           let target_breadcrumb_child = List.last_exn target_best_tip_path in
           let target_breadcrumb_child_hash =
             Transition_frontier.Breadcrumb.state_hash target_breadcrumb_child
           in
           let target_breadcrumb_parent =
             List.nth_exn target_best_tip_path
               (List.length target_best_tip_path - 2)
           in
           let test =
             setup_catchup_pipes ~network:my_net.network
               ~frontier:my_net.state.frontier
           in
           let parent_hash =
             Transition_frontier.Breadcrumb.parent_hash target_breadcrumb_parent
           in
           let target_transition_parent =
             Transition_handler.Unprocessed_transition_cache.register_exn
               test.cache
               (downcast_breadcrumb target_breadcrumb_parent)
           in
           let target_transition_child =
             Transition_handler.Unprocessed_transition_cache.register_exn
               test.cache
               (downcast_breadcrumb target_breadcrumb_child)
           in
           [%log info] "validation fails unit test" ;
           Strict_pipe.Writer.write test.job_writer
             ( parent_hash
             , [ Rose_tree.T
                   ( target_transition_parent
                   , [ Rose_tree.T (target_transition_child, []) ] )
               ] ) ;
           Thread_safe.block_on_async_exn (fun () ->
               let final =
                 Cache_lib.Cached.final_state target_transition_parent
               in
               match%map
                 Deferred.any
                   [ (Ivar.read final >>| fun x -> `Catchup_failed x)
                   ; Strict_pipe.Reader.read test.breadcrumbs_reader
                     >>| const `Catchup_success
                   ]
               with
               | `Catchup_success ->
                   [%log info]
                     "validation fails unit test: somehow incorrectly succeeded" ;

                   failwith
                     "target transition should've been invalidated with a \
                      failure"
               | `Catchup_failed fnl -> (
                   match fnl with
                   | `Success _ ->
                       [%log info]
                         "validation fails unit test: somehow incorrectly \
                          succeeded" ;
                       failwith "final state should be at `Failed"
                   | `Failed ->
                       [%log info]
                         "validation fails unit test: correctly failed, running \
                          checks" ;

                       let catchup_tree =
                         match
                           Transition_frontier.catchup_tree my_net.state.frontier
                         with
                         | Full tr ->
                             tr
                         | Hash _ ->
                             failwith
                               "in super catchup unit tests, the catchup tree \
                                should always be Full_catchup_tree, but it is \
                                Catchup_hash_tree for some reason"
                       in
                       let catchup_tree_node_list =
                         State_hash.Table.data catchup_tree.nodes
                       in
                       List.iter catchup_tree_node_list ~f:(fun catchup_node ->
                           let hash = catchup_node.state_hash in
                           if
                             Marlin_plonk_bindings_pasta_fp.equal hash
                               target_breadcrumb_child_hash
                           then
                             failwith
                               "the catchup job associated with \
                                target_breadcrumb_child_hash should have been \
                                cancelled and thus removed from the catchup \
                                tree, but it is still here"
                           else ()) ))) *)

    (* let%test_unit "when verification of a blocks fails, catchup will cancel \
                    its children's catchup job and remove the failed-to-verify \
                    block from the cache" =
       Quickcheck.test ~trials:1
         Fake_network.Generator.(
           gen ~precomputed_values ~verifier ~max_frontier_length
             ~use_super_catchup
             [ fresh_peer
             ; broken_rpc_peer_branch
                 ~frontier_branch_size:(max_frontier_length / 2)
                 ~get_transition_chain_impl_option:None
               (* TODO: write some kind of mock that makes verification fail, and thus make the test pass *)
             ])
         ~f:(fun network ->
           let open Fake_network in
           let [ my_net; peer_net ] = network.peer_networks in
           let target_best_tip_path =
             Transition_frontier.best_tip_path peer_net.state.frontier
           in
           let open Fake_network in
           let target_breadcrumb_child = List.last_exn target_best_tip_path in
           let target_breadcrumb_child_hash =
             Transition_frontier.Breadcrumb.state_hash target_breadcrumb_child
           in
           let target_breadcrumb_parent =
             List.nth_exn target_best_tip_path
               (List.length target_best_tip_path - 2)
           in
           let test =
             setup_catchup_pipes ~network:my_net.network
               ~frontier:my_net.state.frontier
           in
           let parent_hash =
             Transition_frontier.Breadcrumb.parent_hash target_breadcrumb_parent
           in
           let target_transition_parent =
             Transition_handler.Unprocessed_transition_cache.register_exn
               test.cache
               (downcast_breadcrumb target_breadcrumb_parent)
           in
           let target_transition_child =
             Transition_handler.Unprocessed_transition_cache.register_exn
               test.cache
               (downcast_breadcrumb target_breadcrumb_child)
           in
           Strict_pipe.Writer.write test.job_writer
             ( parent_hash
             , [ Rose_tree.T
                   ( target_transition_parent
                   , [ Rose_tree.T (target_transition_child, []) ] )
               ] ) ;
           Thread_safe.block_on_async_exn (fun () ->
               let final =
                 Cache_lib.Cached.final_state target_transition_parent
               in
               match%map
                 Deferred.any
                   [ (Ivar.read final >>| fun x -> `Catchup_failed x)
                   ; Strict_pipe.Reader.read test.breadcrumbs_reader
                     >>| const `Catchup_success
                   ]
               with
               | `Catchup_success ->
                   failwith
                     "target transition should've been invalidated with a \
                      failure"
               | `Catchup_failed fnl -> (
                   match fnl with
                   | `Success _ ->
                       failwith "final state should be at `Failed"
                   | `Failed ->
                       let catchup_tree =
                         match
                           Transition_frontier.catchup_tree my_net.state.frontier
                         with
                         | Full tr ->
                             tr
                         | Hash _ ->
                             failwith
                               "in super catchup unit tests, the catchup tree \
                                should always be Full_catchup_tree, but it is \
                                Catchup_hash_tree for some reason"
                       in
                       let catchup_tree_node_list =
                         State_hash.Table.data catchup_tree.nodes
                       in
                       List.iter catchup_tree_node_list ~f:(fun catchup_node ->
                           let hash = catchup_node.state_hash in
                           if
                             Marlin_plonk_bindings_pasta_fp.equal hash
                               target_breadcrumb_child_hash
                           then
                             failwith
                               "the catchup job associated with \
                                target_breadcrumb_child_hash should have been \
                                cancelled and thus removed from the catchup \
                                tree, but it is still here"
                           else ()) ))) *)

    (* let%test_unit "when building a breadcrumb fails, catchup will cancel its \
                    children's catchup job and remove the failed-to-build block \
                    from the cache" =
       Quickcheck.test ~trials:1
         Fake_network.Generator.(
           gen ~precomputed_values ~verifier ~max_frontier_length
             ~use_super_catchup
             [ fresh_peer
             ; broken_rpc_peer_branch
                 ~frontier_branch_size:(max_frontier_length / 2)
                 ~get_transition_chain_impl_option:None
             ])
         ~f:(fun network ->
           let open Fake_network in
           let [ my_net; peer_net ] = network.peer_networks in
           let target_best_tip_path =
             Transition_frontier.best_tip_path peer_net.state.frontier
           in
           let open Fake_network in
           let target_breadcrumb_child = List.last_exn target_best_tip_path in
           let target_breadcrumb_child_hash =
             Transition_frontier.Breadcrumb.state_hash target_breadcrumb_child
           in
           let target_breadcrumb_parent =
             List.nth_exn target_best_tip_path
               (List.length target_best_tip_path - 2)
           in
           let test =
             setup_catchup_pipes ~network:my_net.network
               ~frontier:my_net.state.frontier
             (* setup_catchup_pipes_fail_build_breadcrumb ~network:my_net.network
               ~frontier:my_net.state.frontier *)
           in
           let parent_hash =
             Transition_frontier.Breadcrumb.parent_hash target_breadcrumb_parent
           in
           let target_transition_parent =
             Transition_handler.Unprocessed_transition_cache.register_exn
               test.cache
               (downcast_breadcrumb target_breadcrumb_parent)
           in
           let target_transition_child =
             Transition_handler.Unprocessed_transition_cache.register_exn
               test.cache
               (downcast_breadcrumb target_breadcrumb_child)
           in
           Strict_pipe.Writer.write test.job_writer
             ( parent_hash
             , [ Rose_tree.T
                   ( target_transition_parent
                   , [ Rose_tree.T (target_transition_child, []) ] )
               ] ) ;
           Thread_safe.block_on_async_exn (fun () ->
               let final =
                 Cache_lib.Cached.final_state target_transition_parent
               in
               match%map
                 Deferred.any
                   [ (Ivar.read final >>| fun x -> `Catchup_failed x)
                   ; Strict_pipe.Reader.read test.breadcrumbs_reader
                     >>| const `Catchup_success
                   ]
               with
               | `Catchup_success ->
                   failwith
                     "target transition should've been invalidated with a \
                      failure"
               | `Catchup_failed fnl -> (
                   match fnl with
                   | `Success _ ->
                       failwith "final state should be at `Failed"
                   | `Failed ->
                       let catchup_tree =
                         match
                           Transition_frontier.catchup_tree my_net.state.frontier
                         with
                         | Full tr ->
                             tr
                         | Hash _ ->
                             failwith
                               "in super catchup unit tests, the catchup tree \
                                should always be Full_catchup_tree, but it is \
                                Catchup_hash_tree for some reason"
                       in
                       let catchup_tree_node_list =
                         State_hash.Table.data catchup_tree.nodes
                       in
                       List.iter catchup_tree_node_list ~f:(fun catchup_node ->
                           let hash = catchup_node.state_hash in
                           if
                             Marlin_plonk_bindings_pasta_fp.equal hash
                               target_breadcrumb_child_hash
                           then
                             failwith
                               "the catchup job associated with \
                                target_breadcrumb_child_hash should have been \
                                cancelled and thus removed from the catchup \
                                tree, but it is still here"
                           else ()) ))) *)
  end )<|MERGE_RESOLUTION|>--- conflicted
+++ resolved
@@ -814,14 +814,9 @@
         let start_time = Time.now () in
         match%bind
           step
-<<<<<<< HEAD
-            ( initial_validate ~precomputed_values ~logger ~trust_system
-                ~batcher:initial_validation_batcher ~frontier
-=======
             ( initial_validate
                 ~context:(module Context)
                 ~trust_system ~batcher:initial_validation_batcher ~frontier
->>>>>>> 897a81d1
                 ~unprocessed_transition_cache
                 { external_block with
                   data =
