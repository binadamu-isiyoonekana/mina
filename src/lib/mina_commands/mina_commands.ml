[%%import "/src/config.mlh"]

open Core
open Async
open Signature_lib
open Mina_numbers
open Mina_base

(** For status *)
let txn_count = ref 0

let get_account t (addr : Account_id.t) =
  let open Participating_state.Let_syntax in
  let%map ledger = Mina_lib.best_ledger t in
  let open Option.Let_syntax in
  let%bind loc = Mina_ledger.Ledger.location_of_account ledger addr in
  Mina_ledger.Ledger.get ledger loc

<<<<<<< HEAD
let get_accounts t =
  let open Participating_state.Let_syntax in
  let%map ledger = Mina_lib.best_ledger t in
  Mina_ledger.Ledger.to_list ledger
=======
let get_accounts t : Account.t list Participating_state.t Deferred.t =
  match Mina_lib.best_ledger t with
  | `Active ledger ->
      let%map accts = Ledger.to_list ledger in
      `Active accts
  | `Bootstrapping ->
      Deferred.return `Bootstrapping
>>>>>>> c566b6c2

let string_of_public_key =
  Fn.compose Public_key.Compressed.to_base58_check Account.public_key

let get_public_keys t : string list Participating_state.t Deferred.t =
  let%map.Deferred accounts_pstate = get_accounts t in
  let%map.Participating_state accounts = accounts_pstate in
  List.map accounts ~f:string_of_public_key

let get_keys_with_details t =
  let%map.Deferred accounts_pstate = get_accounts t in
  let%map.Participating_state accounts = accounts_pstate in
  List.map accounts ~f:(fun account ->
      ( string_of_public_key account
      , account.Account.Poly.balance |> Currency.Balance.to_nanomina_int
      , account.Account.Poly.nonce |> Account.Nonce.to_int ) )

let get_nonce t (addr : Account_id.t) =
  let open Participating_state.Option.Let_syntax in
  let%map account = get_account t addr in
  account.Account.Poly.nonce

let get_balance t (addr : Account_id.t) =
  let open Participating_state.Option.Let_syntax in
  let%map account = get_account t addr in
  account.Account.Poly.balance

let get_trust_status t (ip_address : Unix.Inet_addr.Blocking_sexp.t) =
  let config = Mina_lib.config t in
  let trust_system = config.trust_system in
  Trust_system.lookup_ip trust_system ip_address

let get_trust_status_all t =
  let config = Mina_lib.config t in
  let trust_system = config.trust_system in
  Trust_system.peer_statuses trust_system

let reset_trust_status t (ip_address : Unix.Inet_addr.Blocking_sexp.t) =
  let config = Mina_lib.config t in
  let trust_system = config.trust_system in
  Trust_system.reset_ip trust_system ip_address

let setup_and_submit_user_command t (user_command_input : User_command_input.t)
    =
  let open Participating_state.Let_syntax in
  (* hack to get types to work out *)
  let%map () = return () in
  let open Deferred.Let_syntax in
  let%map result = Mina_lib.add_transactions t [ user_command_input ] in
  txn_count := !txn_count + 1 ;
  match result with
  | Ok (_, [], [ failed_txn ]) ->
      Error
        (Error.of_string
           (sprintf !"%s"
              ( Network_pool.Transaction_pool.Resource_pool.Diff.Diff_error
                .to_yojson (snd failed_txn)
              |> Yojson.Safe.to_string ) ) )
  | Ok (`Broadcasted, [ Signed_command txn ], []) ->
      [%log' info (Mina_lib.top_level_logger t)]
        ~metadata:[ ("command", User_command.to_yojson (Signed_command txn)) ]
        "Scheduled command $command" ;
      Ok txn
  | Ok (decision, valid_commands, invalid_commands) ->
      [%log' info (Mina_lib.top_level_logger t)]
        ~metadata:
          [ ( "decision"
            , `String
                ( match decision with
                | `Broadcasted ->
                    "broadcasted"
                | `Not_broadcasted ->
                    "not_broadcasted" ) )
          ; ( "valid_commands"
            , `List (List.map ~f:User_command.to_yojson valid_commands) )
          ; ( "invalid_commands"
            , `List
                (List.map invalid_commands ~f:(fun (_cmd, diff_err) ->
                     Network_pool.Transaction_pool.Resource_pool.Diff.Diff_error
                     .to_yojson diff_err ) ) )
          ]
        "Invalid result when scheduling a user command" ;
      Error (Error.of_string "Internal error while scheduling a user command")
  | Error e ->
      Error e

let setup_and_submit_user_commands t user_command_list =
  let open Participating_state.Let_syntax in
  let%map _is_active = Mina_lib.active_or_bootstrapping t in
  [%log' warn (Mina_lib.top_level_logger t)]
    "batch-send-payments does not yet report errors"
    ~metadata:
      [ ("mina_command", `String "scheduling a batch of user transactions") ] ;
  Mina_lib.add_transactions t user_command_list

let setup_and_submit_zkapp_commands t (zkapp_commands : Zkapp_command.t list) =
  let open Participating_state.Let_syntax in
  (* hack to get types to work out *)
  let%map () = return () in
  let open Deferred.Let_syntax in
  let%map result = Mina_lib.add_zkapp_transactions t zkapp_commands in
  let num_zkapps = List.length zkapp_commands in
  txn_count := !txn_count + num_zkapps ;
  match result with
  | Ok (`Broadcasted, commands, []) ->
      let zkapp_jsons = List.map commands ~f:User_command.to_yojson in
      [%log' info (Mina_lib.top_level_logger t)]
        ~metadata:[ ("zkapp_commands", `List zkapp_jsons) ]
        "Scheduled %d zkApps" num_zkapps ;
      Ok zkapp_commands
  | Ok (decision, valid_commands, invalid_commands) ->
      [%log' info (Mina_lib.top_level_logger t)]
        ~metadata:
          [ ( "decision"
            , `String
                ( match decision with
                | `Broadcasted ->
                    "broadcasted"
                | `Not_broadcasted ->
                    "not_broadcasted" ) )
          ; ( "valid_zkapp_commands"
            , `List (List.map ~f:User_command.to_yojson valid_commands) )
          ; ( "invalid_zkapp_commands"
            , `List
                (List.map invalid_commands ~f:(fun (_cmd, diff_err) ->
                     Network_pool.Transaction_pool.Resource_pool.Diff.Diff_error
                     .to_yojson diff_err ) ) )
          ]
        "Invalid results when scheduling zkApp commands" ;
      let err_str =
        List.map invalid_commands ~f:(fun (_cmd, diff_error) ->
            Network_pool.Transaction_pool.Resource_pool.Diff.Diff_error
            .to_yojson diff_error
            |> Yojson.Safe.to_string )
        |> String.concat ~sep:"; "
      in
      Error (Error.of_string err_str)
  | Error e ->
      Error e

let setup_and_submit_zkapp_command t (zkapp_command : Zkapp_command.t) =
  let res = setup_and_submit_zkapp_commands t [ zkapp_command ] in
  let%map.Participating_state res' = res in
  match%map.Deferred res' with
  | Ok [ zkapp ] ->
      Ok zkapp
  | Ok ([] | _ :: _) ->
      failwith "Expected exactly one zkApp"
  | Error err ->
      Error err

module Receipt_chain_verifier = Merkle_list_verifier.Make (struct
  type proof_elem = User_command.t

  type hash = Receipt.Chain_hash.t [@@deriving equal]

  let hash parent_hash (proof_elem : User_command.t) =
    match proof_elem with
    | Signed_command cmd ->
        let elt =
          Receipt.Signed_command_elt.Signed_command_payload
            (Signed_command.payload cmd)
        in
        Receipt.Chain_hash.cons_signed_command_payload elt parent_hash
    | Zkapp_command _zkapp_command ->
        failwith "Not implemented for zkApps"
  (* TODO: apply cons_zkapp_command_commitment operation for all occurrences of fee payer

     issue #11495

     let elt = Receipt.Zkapp_command_elt.Zkapp_command_commitment (Zkapp_command.commitment zkapp_command) in
     let fee_payer_index = Mina_numbers.Index.zero in
     Receipt.Chain_hash.cons_zkapp_command_commitment fee_payer_index elt parent_hash *)
end)

[%%inject "compile_time_current_protocol_version", current_protocol_version]

let chain_id_inputs (t : Mina_lib.t) =
  (* these are the inputs to Blake2.digest_string in Mina.chain_id *)
  let config = Mina_lib.config t in
  let precomputed_values = config.precomputed_values in
  let genesis_state_hash =
    (Precomputed_values.genesis_state_hashes precomputed_values).state_hash
  in
  let genesis_constants = precomputed_values.genesis_constants in
  let snark_keys =
    Lazy.force precomputed_values.constraint_system_digests
    |> List.map ~f:(fun (_, digest) -> Md5.to_hex digest)
  in
  let protocol_major_version =
    Protocol_version.of_string_exn compile_time_current_protocol_version
    |> Protocol_version.major
  in
  (genesis_state_hash, genesis_constants, snark_keys, protocol_major_version)

let verify_payment t (addr : Account_id.t) (verifying_txn : User_command.t)
    (init_receipt, proof) =
  let open Participating_state.Let_syntax in
  let%map account = get_account t addr in
  let account = Option.value_exn account in
  let resulting_receipt = account.Account.Poly.receipt_chain_hash in
  let open Or_error.Let_syntax in
  let%bind (_ : Receipt.Chain_hash.t Mina_stdlib.Nonempty_list.t) =
    Result.of_option
      (Receipt_chain_verifier.verify ~init:init_receipt proof resulting_receipt)
      ~error:(Error.createf "Merkle list proof of payment is invalid")
  in
  if List.exists proof ~f:(fun txn -> User_command.equal verifying_txn txn) then
    Ok ()
  else
    Or_error.errorf
      !"Merkle list proof does not contain payment %{sexp:User_command.t}"
      verifying_txn

type active_state_fields =
  { num_accounts : int option
  ; blockchain_length : int option
  ; ledger_merkle_root : string option
  ; state_hash : string option
  ; consensus_time_best_tip : Consensus.Data.Consensus_time.t option
  ; global_slot_since_genesis_best_tip : int option
  }

let max_block_height = ref 1

let get_status ~flag t =
  let open Mina_lib.Config in
  let config = Mina_lib.config t in
  let precomputed_values = config.precomputed_values in
  let protocol_constants = precomputed_values.genesis_constants.protocol in
  let constraint_constants = precomputed_values.constraint_constants in
  let consensus_constants = precomputed_values.consensus_constants in
  let uptime_secs =
    Time_ns.diff (Time_ns.now ()) Mina_lib.daemon_start_time
    |> Time_ns.Span.to_sec |> Int.of_float
  in
  let commit_id = Mina_version.commit_id in
  let conf_dir = config.conf_dir in
  let%map peers =
    let%map undisplay_peers = Mina_lib.peers t in
    List.map ~f:Network_peer.Peer.to_display undisplay_peers
  in
  let user_commands_sent = !txn_count in
  let snark_worker =
    Option.map
      (Mina_lib.snark_worker_key t)
      ~f:Public_key.Compressed.to_base58_check
  in
  let snark_work_fee =
    Currency.Fee.to_nanomina_int @@ Mina_lib.snark_work_fee t
  in
  let block_production_keys = Mina_lib.block_production_pubkeys t in
  let coinbase_receiver =
    match Mina_lib.coinbase_receiver t with
    | `Producer ->
        None
    | `Other pk ->
        Some pk
  in
  let consensus_mechanism = Consensus.name in
  let time_controller = config.time_controller in
  let consensus_time_now =
    try
      Consensus.Data.Consensus_time.of_time_exn ~constants:consensus_constants
        (Block_time.now time_controller)
    with Invalid_argument _ ->
      (*setting 0 for the time before genesis timestamp*)
      Consensus.Data.Consensus_time.zero ~constants:consensus_constants
  in
  let consensus_configuration =
    Consensus.Configuration.t ~constraint_constants ~protocol_constants
  in
  let r = Perf_histograms.report in
  let histograms =
    match flag with
    | `Performance ->
        let rpc_timings =
          let open Daemon_rpcs.Types.Status.Rpc_timings in
          { get_staged_ledger_aux =
              { Rpc_pair.dispatch = r ~name:"rpc_dispatch_get_staged_ledger_aux"
              ; impl = r ~name:"rpc_impl_get_staged_ledger_aux"
              }
          ; answer_sync_ledger_query =
              { Rpc_pair.dispatch =
                  r ~name:"rpc_dispatch_answer_sync_ledger_query"
              ; impl = r ~name:"rpc_impl_answer_sync_ledger_query"
              }
          ; get_ancestry =
              { Rpc_pair.dispatch = r ~name:"rpc_dispatch_get_ancestry"
              ; impl = r ~name:"rpc_impl_get_ancestry"
              }
          ; get_transition_chain_proof =
              { Rpc_pair.dispatch =
                  r ~name:"rpc_dispatch_get_transition_chain_proof"
              ; impl = r ~name:"rpc_impl_get_transition_chain_proof"
              }
          ; get_transition_chain =
              { Rpc_pair.dispatch = r ~name:"rpc_dispatch_get_transition_chain"
              ; impl = r ~name:"rpc_impl_get_transition_chain"
              }
          }
        in
        Some
          { Daemon_rpcs.Types.Status.Histograms.rpc_timings
          ; external_transition_latency = r ~name:"external_transition_latency"
          ; accepted_transition_local_latency =
              r ~name:"accepted_transition_local_latency"
          ; accepted_transition_remote_latency =
              r ~name:"accepted_transition_remote_latency"
          ; snark_worker_transition_time =
              r ~name:"snark_worker_transition_time"
          ; snark_worker_merge_time = r ~name:"snark_worker_merge_time"
          }
    | `None ->
        None
  in
  let new_block_length_received =
    let open Mina_block in
    Length.to_int @@ Mina_block.blockchain_length @@ Validation.block
    @@ Pipe_lib.Broadcast_pipe.Reader.peek
         (Mina_lib.most_recent_valid_transition t)
  in
  let () =
    if new_block_length_received > !max_block_height then
      max_block_height := new_block_length_received
    else ()
  in
  let active_status () =
    let open Participating_state.Let_syntax in
    let%bind ledger = Mina_lib.best_ledger t in
    let ledger_merkle_root =
      Mina_ledger.Ledger.merkle_root ledger |> Ledger_hash.to_base58_check
    in
    let num_accounts = Mina_ledger.Ledger.num_accounts ledger in
    let%bind best_tip = Mina_lib.best_tip t in
    let state_hash =
      Transition_frontier.Breadcrumb.state_hash best_tip
      |> State_hash.to_base58_check
    in
    let consensus_state =
      Transition_frontier.Breadcrumb.consensus_state best_tip
    in
    let blockchain_length =
      Length.to_int
      @@ Consensus.Data.Consensus_state.blockchain_length consensus_state
    in
    let%map sync_status =
      Mina_incremental.Status.stabilize () ;
      match
        Mina_incremental.Status.Observer.value_exn @@ Mina_lib.sync_status t
      with
      | `Bootstrap ->
          `Bootstrapping
      | `Connecting ->
          `Active `Connecting
      | `Listening ->
          `Active `Listening
      | `Offline ->
          `Active `Offline
      | `Synced | `Catchup ->
          if
            (Mina_lib.config t).demo_mode
            || abs (!max_block_height - blockchain_length) < 5
          then `Active `Synced
          else `Active `Catchup
    in
    let consensus_time_best_tip =
      Consensus.Data.Consensus_state.consensus_time consensus_state
    in
    let global_slot_since_genesis =
      Mina_numbers.Global_slot_since_genesis.to_int
      @@ Consensus.Data.Consensus_state.global_slot_since_genesis
           consensus_state
    in
    ( sync_status
    , { num_accounts = Some num_accounts
      ; blockchain_length = Some blockchain_length
      ; ledger_merkle_root = Some ledger_merkle_root
      ; state_hash = Some state_hash
      ; consensus_time_best_tip = Some consensus_time_best_tip
      ; global_slot_since_genesis_best_tip = Some global_slot_since_genesis
      } )
  in
  let ( sync_status
      , { num_accounts
        ; blockchain_length
        ; ledger_merkle_root
        ; state_hash
        ; consensus_time_best_tip
        ; global_slot_since_genesis_best_tip
        } ) =
    match active_status () with
    | `Active result ->
        result
    | `Bootstrapping ->
        ( `Bootstrap
        , { num_accounts = None
          ; blockchain_length = None
          ; ledger_merkle_root = None
          ; state_hash = None
          ; consensus_time_best_tip = None
          ; global_slot_since_genesis_best_tip = None
          } )
  in
  let next_block_production = Mina_lib.next_producer_timing t in
  let addrs_and_ports =
    Node_addrs_and_ports.to_display config.gossip_net_params.addrs_and_ports
  in
  let catchup_status =
    let open Option.Let_syntax in
    let%bind frontier =
      Mina_lib.transition_frontier t |> Pipe_lib.Broadcast_pipe.Reader.peek
    in
    match Transition_frontier.catchup_tree frontier with
    | Full full ->
        Some
          (List.map (Hashtbl.to_alist full.states) ~f:(fun (state, hashes) ->
               (state, State_hash.Set.length hashes) ) )
    | _ ->
        None
  in
  let metrics =
    let open Mina_metrics.Block_producer in
    Mina_metrics.
      { Daemon_rpcs.Types.Status.Metrics.block_production_delay =
          Block_production_delay_histogram.buckets block_production_delay
      ; transaction_pool_diff_received =
          Float.to_int @@ Gauge.value Network.transaction_pool_diff_received
      ; transaction_pool_diff_broadcasted =
          Float.to_int @@ Gauge.value Network.transaction_pool_diff_broadcasted
      ; transaction_pool_size =
          Float.to_int @@ Gauge.value Transaction_pool.pool_size
      ; transactions_added_to_pool =
          Float.to_int
          @@ Counter.value Transaction_pool.transactions_added_to_pool
      }
  in
  { Daemon_rpcs.Types.Status.num_accounts
  ; sync_status
  ; catchup_status
  ; blockchain_length
  ; highest_block_length_received =
      (*if this function is not called until after catchup max_block_height will be 1 and most_recent_valid_transition pipe might have the genesis block as the latest transition in which case return the best tip length*)
      max (Option.value ~default:1 blockchain_length) !max_block_height
  ; highest_unvalidated_block_length_received =
      !Mina_metrics.Transition_frontier.max_unvalidated_blocklength_observed
  ; uptime_secs
  ; ledger_merkle_root
  ; state_hash
  ; chain_id = config.chain_id
  ; consensus_time_best_tip
  ; global_slot_since_genesis_best_tip
  ; commit_id
  ; conf_dir
  ; peers
  ; user_commands_sent
  ; snark_worker
  ; snark_work_fee
  ; block_production_keys =
      Public_key.Compressed.Set.to_list block_production_keys
      |> List.map ~f:Public_key.Compressed.to_base58_check
  ; coinbase_receiver =
      Option.map ~f:Public_key.Compressed.to_base58_check coinbase_receiver
  ; histograms
  ; next_block_production
  ; consensus_time_now
  ; consensus_mechanism
  ; consensus_configuration
  ; addrs_and_ports
  ; metrics
  }

let clear_hist_status ~flag t = Perf_histograms.wipe () ; get_status ~flag t

module Subscriptions = struct
  let new_block t public_key =
    let subscription = Mina_lib.subscription t in
    Mina_lib.Subscriptions.add_block_subscriber subscription public_key

  let reorganization t =
    let subscription = Mina_lib.subscription t in
    Mina_lib.Subscriptions.add_reorganization_subscriber subscription
end

module For_tests = struct
  module Subscriptions = struct
    let new_user_commands coda public_key =
      Mina_lib.add_payment_subscriber coda public_key
  end
end<|MERGE_RESOLUTION|>--- conflicted
+++ resolved
@@ -16,20 +16,13 @@
   let%bind loc = Mina_ledger.Ledger.location_of_account ledger addr in
   Mina_ledger.Ledger.get ledger loc
 
-<<<<<<< HEAD
-let get_accounts t =
-  let open Participating_state.Let_syntax in
-  let%map ledger = Mina_lib.best_ledger t in
-  Mina_ledger.Ledger.to_list ledger
-=======
 let get_accounts t : Account.t list Participating_state.t Deferred.t =
   match Mina_lib.best_ledger t with
   | `Active ledger ->
-      let%map accts = Ledger.to_list ledger in
+      let%map accts = Mina_ledger.Ledger.to_list ledger in
       `Active accts
   | `Bootstrapping ->
       Deferred.return `Bootstrapping
->>>>>>> c566b6c2
 
 let string_of_public_key =
   Fn.compose Public_key.Compressed.to_base58_check Account.public_key
