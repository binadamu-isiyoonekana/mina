[%%import "/src/config.mlh"]

open Core
open Async
open Signature_lib
open Mina_numbers
open Mina_base

(** For status *)
let txn_count = ref 0

let get_account t (addr : Account_id.t) =
  let open Participating_state.Let_syntax in
  let%map ledger = Mina_lib.best_ledger t in
  let open Option.Let_syntax in
  let%bind loc = Mina_ledger.Ledger.location_of_account ledger addr in
  Mina_ledger.Ledger.get ledger loc

let get_accounts t =
  let open Participating_state.Let_syntax in
  let%map ledger = Mina_lib.best_ledger t in
  Mina_ledger.Ledger.to_list ledger

let string_of_public_key =
  Fn.compose Public_key.Compressed.to_base58_check Account.public_key

let get_public_keys t =
  let open Participating_state.Let_syntax in
  let%map account = get_accounts t in
  List.map account ~f:string_of_public_key

let get_keys_with_details t =
  let open Participating_state.Let_syntax in
  let%map accounts = get_accounts t in
  List.map accounts ~f:(fun account ->
      ( string_of_public_key account
      , account.Account.Poly.balance |> Currency.Balance.to_int
      , account.Account.Poly.nonce |> Account.Nonce.to_int ) )

let get_nonce t (addr : Account_id.t) =
  let open Participating_state.Option.Let_syntax in
  let%map account = get_account t addr in
  account.Account.Poly.nonce

let get_balance t (addr : Account_id.t) =
  let open Participating_state.Option.Let_syntax in
  let%map account = get_account t addr in
  account.Account.Poly.balance

let get_trust_status t (ip_address : Unix.Inet_addr.Blocking_sexp.t) =
  let config = Mina_lib.config t in
  let trust_system = config.trust_system in
  Trust_system.lookup_ip trust_system ip_address

let get_trust_status_all t =
  let config = Mina_lib.config t in
  let trust_system = config.trust_system in
  Trust_system.peer_statuses trust_system

let reset_trust_status t (ip_address : Unix.Inet_addr.Blocking_sexp.t) =
  let config = Mina_lib.config t in
  let trust_system = config.trust_system in
  Trust_system.reset_ip trust_system ip_address

let setup_and_submit_user_command t (user_command_input : User_command_input.t)
    =
  let open Participating_state.Let_syntax in
  (* hack to get types to work out *)
  let%map () = return () in
  let open Deferred.Let_syntax in
  let%map result = Mina_lib.add_transactions t [ user_command_input ] in
  txn_count := !txn_count + 1 ;
  match result with
  | Ok (_, [], [ failed_txn ]) ->
      Error
        (Error.of_string
           (sprintf !"%s"
              ( Network_pool.Transaction_pool.Resource_pool.Diff.Diff_error
                .to_yojson (snd failed_txn)
              |> Yojson.Safe.to_string ) ) )
  | Ok (`Broadcasted, [ Signed_command txn ], []) ->
      [%log' info (Mina_lib.top_level_logger t)]
        ~metadata:[ ("command", User_command.to_yojson (Signed_command txn)) ]
        "Scheduled command $command" ;
      Ok txn
  | Ok (decision, valid_commands, invalid_commands) ->
      [%log' info (Mina_lib.top_level_logger t)]
        ~metadata:
          [ ( "decision"
            , `String
                ( match decision with
                | `Broadcasted ->
                    "broadcasted"
                | `Not_broadcasted ->
                    "not_broadcasted" ) )
          ; ( "valid_commands"
            , `List (List.map ~f:User_command.to_yojson valid_commands) )
          ; ( "invalid_commands"
            , `List
                (List.map
                   ~f:
                     (Fn.compose
                        Network_pool.Transaction_pool.Resource_pool.Diff
                        .Diff_error
                        .to_yojson snd )
                   invalid_commands ) )
          ]
        "Invalid result from scheduling a user command" ;
      Error (Error.of_string "Internal error while scheduling a user command")
  | Error e ->
      Error e

let setup_and_submit_user_commands t user_command_list =
  let open Participating_state.Let_syntax in
  let%map _is_active = Mina_lib.active_or_bootstrapping t in
  [%log' warn (Mina_lib.top_level_logger t)]
    "batch-send-payments does not yet report errors"
    ~metadata:
      [ ("mina_command", `String "scheduling a batch of user transactions") ] ;
  Mina_lib.add_transactions t user_command_list

<<<<<<< HEAD
let setup_and_submit_snapp_command t (snapp_parties : Parties.t) =
=======
let setup_and_submit_snapp_command t (parties : Parties.t) =
>>>>>>> a5d2b57c
  let open Participating_state.Let_syntax in
  (* hack to get types to work out *)
  let%map () = return () in
  let open Deferred.Let_syntax in
<<<<<<< HEAD
  let%map result = Mina_lib.add_snapp_transactions t [ snapp_parties ] in
  txn_count := !txn_count + 1 ;
  match result with
  | Ok ([], [ failed_txn ]) ->
=======
  let%map result = Mina_lib.add_zkapp_transactions t [ parties ] in
  txn_count := !txn_count + 1 ;
  match result with
  | Ok (_, [], [ failed_txn ]) ->
>>>>>>> a5d2b57c
      Error
        (Error.of_string
           (sprintf !"%s"
              ( Network_pool.Transaction_pool.Resource_pool.Diff.Diff_error
                .to_yojson (snd failed_txn)
              |> Yojson.Safe.to_string ) ) )
<<<<<<< HEAD
  | Ok ([ User_command.Parties txn ], []) ->
      [%log' info (Mina_lib.top_level_logger t)]
        ~metadata:[ ("snapp_command", Parties.to_yojson txn) ]
        "Scheduled Snapp command $snapp_command" ;
      Ok txn
  | Ok (valid_commands, invalid_commands) ->
      [%log' info (Mina_lib.top_level_logger t)]
        ~metadata:
          [ ( "valid_snapp_commands"
            , `List (List.map ~f:User_command.to_yojson valid_commands) )
          ; ( "invalid_snapp_commands"
=======
  | Ok (`Broadcasted, [ User_command.Parties txn ], []) ->
      [%log' info (Mina_lib.top_level_logger t)]
        ~metadata:[ ("zkapp_command", Parties.to_yojson txn) ]
        "Scheduled zkApp $zkapp_command" ;
      Ok txn
  | Ok (decision, valid_commands, invalid_commands) ->
      [%log' info (Mina_lib.top_level_logger t)]
        ~metadata:
          [ ( "decision"
            , `String
                ( match decision with
                | `Broadcasted ->
                    "broadcasted"
                | `Not_broadcasted ->
                    "not_broadcasted" ) )
          ; ( "valid_snapp_commands"
            , `List (List.map ~f:User_command.to_yojson valid_commands) )
          ; ( "invalid_zkapp_commands"
>>>>>>> a5d2b57c
            , `List
                (List.map
                   ~f:
                     (Fn.compose
                        Network_pool.Transaction_pool.Resource_pool.Diff
                        .Diff_error
                        .to_yojson snd )
                   invalid_commands ) )
          ]
<<<<<<< HEAD
        "Invalid result from scheduling a Snapp transaction" ;
      Error
        (Error.of_string "Internal error while scheduling a Snapp transaction")
=======
        "Invalid result from scheduling a zkApp command" ;
      Error (Error.of_string "Internal error while scheduling a zkApp command")
>>>>>>> a5d2b57c
  | Error e ->
      Error e

module Receipt_chain_verifier = Merkle_list_verifier.Make (struct
  type proof_elem = User_command.t

  type hash = Receipt.Chain_hash.t [@@deriving equal]

  let hash parent_hash (proof_elem : User_command.t) =
    match proof_elem with
    | Signed_command cmd ->
        let elt =
          Receipt.Signed_command_elt.Signed_command_payload
            (Signed_command.payload cmd)
        in
        Receipt.Chain_hash.cons_signed_command_payload elt parent_hash
    | Parties _parties ->
        failwith "Not implemented for zkApps"
  (* TODO: apply cons_parties_commitment operation for all occurrences of fee payer

     issue #11495

     let elt = Receipt.Parties_elt.Parties_commitment (Parties.commitment parties) in
     let fee_payer_index = Mina_numbers.Index.zero in
     Receipt.Chain_hash.cons_parties_commitment fee_payer_index elt parent_hash *)
end)

[%%inject "compile_time_current_protocol_version", current_protocol_version]

let chain_id_inputs (t : Mina_lib.t) =
  (* these are the inputs to Blake2.digest_string in Mina.chain_id *)
  let config = Mina_lib.config t in
  let precomputed_values = config.precomputed_values in
  let genesis_state_hash =
    (Precomputed_values.genesis_state_hashes precomputed_values).state_hash
  in
  let genesis_constants = precomputed_values.genesis_constants in
  let snark_keys =
    Lazy.force precomputed_values.constraint_system_digests
    |> List.map ~f:(fun (_, digest) -> Md5.to_hex digest)
  in
  let protocol_major_version =
    Protocol_version.of_string_exn compile_time_current_protocol_version
    |> Protocol_version.major
  in
  (genesis_state_hash, genesis_constants, snark_keys, protocol_major_version)

let verify_payment t (addr : Account_id.t) (verifying_txn : User_command.t)
    (init_receipt, proof) =
  let open Participating_state.Let_syntax in
  let%map account = get_account t addr in
  let account = Option.value_exn account in
  let resulting_receipt = account.Account.Poly.receipt_chain_hash in
  let open Or_error.Let_syntax in
  let%bind (_ : Receipt.Chain_hash.t Non_empty_list.t) =
    Result.of_option
      (Receipt_chain_verifier.verify ~init:init_receipt proof resulting_receipt)
      ~error:(Error.createf "Merkle list proof of payment is invalid")
  in
  if List.exists proof ~f:(fun txn -> User_command.equal verifying_txn txn) then
    Ok ()
  else
    Or_error.errorf
      !"Merkle list proof does not contain payment %{sexp:User_command.t}"
      verifying_txn

type active_state_fields =
  { num_accounts : int option
  ; blockchain_length : int option
  ; ledger_merkle_root : string option
  ; state_hash : string option
  ; consensus_time_best_tip : Consensus.Data.Consensus_time.t option
  ; global_slot_since_genesis_best_tip : int option
  }

let max_block_height = ref 1

let get_status ~flag t =
  let open Mina_lib.Config in
  let config = Mina_lib.config t in
  let precomputed_values = config.precomputed_values in
  let protocol_constants = precomputed_values.genesis_constants.protocol in
  let constraint_constants = precomputed_values.constraint_constants in
  let consensus_constants = precomputed_values.consensus_constants in
  let uptime_secs =
    Time_ns.diff (Time_ns.now ()) Mina_lib.daemon_start_time
    |> Time_ns.Span.to_sec |> Int.of_float
  in
  let commit_id = Mina_version.commit_id in
  let conf_dir = config.conf_dir in
  let%map peers =
    let%map undisplay_peers = Mina_lib.peers t in
    List.map ~f:Network_peer.Peer.to_display undisplay_peers
  in
  let user_commands_sent = !txn_count in
  let snark_worker =
    Option.map
      (Mina_lib.snark_worker_key t)
      ~f:Public_key.Compressed.to_base58_check
  in
  let snark_work_fee = Currency.Fee.to_int @@ Mina_lib.snark_work_fee t in
  let block_production_keys = Mina_lib.block_production_pubkeys t in
  let coinbase_receiver =
    match Mina_lib.coinbase_receiver t with
    | `Producer ->
        None
    | `Other pk ->
        Some pk
  in
  let consensus_mechanism = Consensus.name in
  let time_controller = config.time_controller in
  let consensus_time_now =
    try
      Consensus.Data.Consensus_time.of_time_exn ~constants:consensus_constants
        (Block_time.now time_controller)
    with Invalid_argument _ ->
      (*setting 0 for the time before genesis timestamp*)
      Consensus.Data.Consensus_time.zero ~constants:consensus_constants
  in
  let consensus_configuration =
    Consensus.Configuration.t ~constraint_constants ~protocol_constants
  in
  let r = Perf_histograms.report in
  let histograms =
    match flag with
    | `Performance ->
        let rpc_timings =
          let open Daemon_rpcs.Types.Status.Rpc_timings in
          { get_staged_ledger_aux =
              { Rpc_pair.dispatch = r ~name:"rpc_dispatch_get_staged_ledger_aux"
              ; impl = r ~name:"rpc_impl_get_staged_ledger_aux"
              }
          ; answer_sync_ledger_query =
              { Rpc_pair.dispatch =
                  r ~name:"rpc_dispatch_answer_sync_ledger_query"
              ; impl = r ~name:"rpc_impl_answer_sync_ledger_query"
              }
          ; get_ancestry =
              { Rpc_pair.dispatch = r ~name:"rpc_dispatch_get_ancestry"
              ; impl = r ~name:"rpc_impl_get_ancestry"
              }
          ; get_transition_chain_proof =
              { Rpc_pair.dispatch =
                  r ~name:"rpc_dispatch_get_transition_chain_proof"
              ; impl = r ~name:"rpc_impl_get_transition_chain_proof"
              }
          ; get_transition_chain =
              { Rpc_pair.dispatch = r ~name:"rpc_dispatch_get_transition_chain"
              ; impl = r ~name:"rpc_impl_get_transition_chain"
              }
          }
        in
        Some
          { Daemon_rpcs.Types.Status.Histograms.rpc_timings
          ; external_transition_latency = r ~name:"external_transition_latency"
          ; accepted_transition_local_latency =
              r ~name:"accepted_transition_local_latency"
          ; accepted_transition_remote_latency =
              r ~name:"accepted_transition_remote_latency"
          ; snark_worker_transition_time =
              r ~name:"snark_worker_transition_time"
          ; snark_worker_merge_time = r ~name:"snark_worker_merge_time"
          }
    | `None ->
        None
  in
  let new_block_length_received =
    let open Mina_block in
    Length.to_int @@ Mina_block.blockchain_length @@ Validation.block
    @@ Pipe_lib.Broadcast_pipe.Reader.peek
         (Mina_lib.most_recent_valid_transition t)
  in
  let () =
    if new_block_length_received > !max_block_height then
      max_block_height := new_block_length_received
    else ()
  in
  let active_status () =
    let open Participating_state.Let_syntax in
    let%bind ledger = Mina_lib.best_ledger t in
    let ledger_merkle_root =
      Mina_ledger.Ledger.merkle_root ledger |> Ledger_hash.to_base58_check
    in
    let num_accounts = Mina_ledger.Ledger.num_accounts ledger in
    let%bind best_tip = Mina_lib.best_tip t in
    let state_hash =
      Transition_frontier.Breadcrumb.state_hash best_tip
      |> State_hash.to_base58_check
    in
    let consensus_state =
      Transition_frontier.Breadcrumb.consensus_state best_tip
    in
    let blockchain_length =
      Length.to_int
      @@ Consensus.Data.Consensus_state.blockchain_length consensus_state
    in
    let%map sync_status =
      Mina_incremental.Status.stabilize () ;
      match
        Mina_incremental.Status.Observer.value_exn @@ Mina_lib.sync_status t
      with
      | `Bootstrap ->
          `Bootstrapping
      | `Connecting ->
          `Active `Connecting
      | `Listening ->
          `Active `Listening
      | `Offline ->
          `Active `Offline
      | `Synced | `Catchup ->
          if
            (Mina_lib.config t).demo_mode
            || abs (!max_block_height - blockchain_length) < 5
          then `Active `Synced
          else `Active `Catchup
    in
    let consensus_time_best_tip =
      Consensus.Data.Consensus_state.consensus_time consensus_state
    in
    let global_slot_since_genesis =
      Mina_numbers.Global_slot.to_int
      @@ Consensus.Data.Consensus_state.global_slot_since_genesis
           consensus_state
    in
    ( sync_status
    , { num_accounts = Some num_accounts
      ; blockchain_length = Some blockchain_length
      ; ledger_merkle_root = Some ledger_merkle_root
      ; state_hash = Some state_hash
      ; consensus_time_best_tip = Some consensus_time_best_tip
      ; global_slot_since_genesis_best_tip = Some global_slot_since_genesis
      } )
  in
  let ( sync_status
      , { num_accounts
        ; blockchain_length
        ; ledger_merkle_root
        ; state_hash
        ; consensus_time_best_tip
        ; global_slot_since_genesis_best_tip
        } ) =
    match active_status () with
    | `Active result ->
        result
    | `Bootstrapping ->
        ( `Bootstrap
        , { num_accounts = None
          ; blockchain_length = None
          ; ledger_merkle_root = None
          ; state_hash = None
          ; consensus_time_best_tip = None
          ; global_slot_since_genesis_best_tip = None
          } )
  in
  let next_block_production = Mina_lib.next_producer_timing t in
  let addrs_and_ports =
    Node_addrs_and_ports.to_display config.gossip_net_params.addrs_and_ports
  in
  let catchup_status =
    let open Option.Let_syntax in
    let%bind frontier =
      Mina_lib.transition_frontier t |> Pipe_lib.Broadcast_pipe.Reader.peek
    in
    match Transition_frontier.catchup_tree frontier with
    | Full full ->
        Some
          (List.map (Hashtbl.to_alist full.states) ~f:(fun (state, hashes) ->
               (state, State_hash.Set.length hashes) ) )
    | _ ->
        None
  in
  let metrics =
    let open Mina_metrics.Block_producer in
    Mina_metrics.
      { Daemon_rpcs.Types.Status.Metrics.block_production_delay =
          Block_production_delay_histogram.buckets block_production_delay
      ; transaction_pool_diff_received =
          Float.to_int @@ Gauge.value Network.transaction_pool_diff_received
      ; transaction_pool_diff_broadcasted =
          Float.to_int @@ Gauge.value Network.transaction_pool_diff_broadcasted
      ; transaction_pool_size =
          Float.to_int @@ Gauge.value Transaction_pool.pool_size
      ; transactions_added_to_pool =
          Float.to_int
          @@ Counter.value Transaction_pool.transactions_added_to_pool
      }
  in
  { Daemon_rpcs.Types.Status.num_accounts
  ; sync_status
  ; catchup_status
  ; blockchain_length
  ; highest_block_length_received =
      (*if this function is not called until after catchup max_block_height will be 1 and most_recent_valid_transition pipe might have the genesis block as the latest transition in which case return the best tip length*)
      max (Option.value ~default:1 blockchain_length) !max_block_height
  ; highest_unvalidated_block_length_received =
      !Mina_metrics.Transition_frontier.max_unvalidated_blocklength_observed
  ; uptime_secs
  ; ledger_merkle_root
  ; state_hash
  ; chain_id = config.chain_id
  ; consensus_time_best_tip
  ; global_slot_since_genesis_best_tip
  ; commit_id
  ; conf_dir
  ; peers
  ; user_commands_sent
  ; snark_worker
  ; snark_work_fee
  ; block_production_keys =
      Public_key.Compressed.Set.to_list block_production_keys
      |> List.map ~f:Public_key.Compressed.to_base58_check
  ; coinbase_receiver =
      Option.map ~f:Public_key.Compressed.to_base58_check coinbase_receiver
  ; histograms
  ; next_block_production
  ; consensus_time_now
  ; consensus_mechanism
  ; consensus_configuration
  ; addrs_and_ports
  ; metrics
  }

let clear_hist_status ~flag t = Perf_histograms.wipe () ; get_status ~flag t

module Subscriptions = struct
  let new_block t public_key =
    let subscription = Mina_lib.subscription t in
    Mina_lib.Subscriptions.add_block_subscriber subscription public_key

  let reorganization t =
    let subscription = Mina_lib.subscription t in
    Mina_lib.Subscriptions.add_reorganization_subscriber subscription
end

module For_tests = struct
  module Subscriptions = struct
    let new_user_commands coda public_key =
      Mina_lib.add_payment_subscriber coda public_key
  end
end<|MERGE_RESOLUTION|>--- conflicted
+++ resolved
@@ -119,45 +119,21 @@
       [ ("mina_command", `String "scheduling a batch of user transactions") ] ;
   Mina_lib.add_transactions t user_command_list
 
-<<<<<<< HEAD
-let setup_and_submit_snapp_command t (snapp_parties : Parties.t) =
-=======
 let setup_and_submit_snapp_command t (parties : Parties.t) =
->>>>>>> a5d2b57c
   let open Participating_state.Let_syntax in
   (* hack to get types to work out *)
   let%map () = return () in
   let open Deferred.Let_syntax in
-<<<<<<< HEAD
-  let%map result = Mina_lib.add_snapp_transactions t [ snapp_parties ] in
-  txn_count := !txn_count + 1 ;
-  match result with
-  | Ok ([], [ failed_txn ]) ->
-=======
   let%map result = Mina_lib.add_zkapp_transactions t [ parties ] in
   txn_count := !txn_count + 1 ;
   match result with
   | Ok (_, [], [ failed_txn ]) ->
->>>>>>> a5d2b57c
       Error
         (Error.of_string
            (sprintf !"%s"
               ( Network_pool.Transaction_pool.Resource_pool.Diff.Diff_error
                 .to_yojson (snd failed_txn)
               |> Yojson.Safe.to_string ) ) )
-<<<<<<< HEAD
-  | Ok ([ User_command.Parties txn ], []) ->
-      [%log' info (Mina_lib.top_level_logger t)]
-        ~metadata:[ ("snapp_command", Parties.to_yojson txn) ]
-        "Scheduled Snapp command $snapp_command" ;
-      Ok txn
-  | Ok (valid_commands, invalid_commands) ->
-      [%log' info (Mina_lib.top_level_logger t)]
-        ~metadata:
-          [ ( "valid_snapp_commands"
-            , `List (List.map ~f:User_command.to_yojson valid_commands) )
-          ; ( "invalid_snapp_commands"
-=======
   | Ok (`Broadcasted, [ User_command.Parties txn ], []) ->
       [%log' info (Mina_lib.top_level_logger t)]
         ~metadata:[ ("zkapp_command", Parties.to_yojson txn) ]
@@ -176,7 +152,6 @@
           ; ( "valid_snapp_commands"
             , `List (List.map ~f:User_command.to_yojson valid_commands) )
           ; ( "invalid_zkapp_commands"
->>>>>>> a5d2b57c
             , `List
                 (List.map
                    ~f:
@@ -186,14 +161,8 @@
                         .to_yojson snd )
                    invalid_commands ) )
           ]
-<<<<<<< HEAD
-        "Invalid result from scheduling a Snapp transaction" ;
-      Error
-        (Error.of_string "Internal error while scheduling a Snapp transaction")
-=======
         "Invalid result from scheduling a zkApp command" ;
       Error (Error.of_string "Internal error while scheduling a zkApp command")
->>>>>>> a5d2b57c
   | Error e ->
       Error e
 
