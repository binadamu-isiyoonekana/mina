open Core_kernel
open Snarky_blake2

let%test_module "blake2-equality test" =
  ( module struct
    (* Delete once the snarky pr lands *)
    module Impl = Snark_params.Tick
    include Make (Impl)

    let checked_to_unchecked typ1 typ2 checked input =
      let open Impl in
      let (), checked_result =
        run_and_check
          (let%bind input = exists typ1 ~compute:(As_prover.return input) in
           let%map result = checked input in
           As_prover.read typ2 result)
          ()
        |> Or_error.ok_exn
      in
      checked_result

<<<<<<< HEAD
    let test_equal (type a) ?(sexp_of_t = sexp_of_opaque) ?(equal = Caml.( = )) typ1
        typ2 checked unchecked input =
=======
    let test_equal (type a) ?(sexp_of_t = sexp_of_opaque) ?(equal = Poly.( = ))
        typ1 typ2 checked unchecked input =
>>>>>>> 7ed00a76
      let checked_result = checked_to_unchecked typ1 typ2 checked input in
      let sexp_of_a = sexp_of_t in
      let compare_a x y = if equal x y then 0 else 1 in
      [%test_eq: a] checked_result (unchecked input)

    let blake2_unchecked s =
      Blake2.string_to_bits
        Digestif.BLAKE2S.(
          digest_string (Blake2.bits_to_string s) |> to_raw_string)

    let to_bitstring bits =
      String.init (Array.length bits) ~f:(fun i ->
          if bits.(i) then '1' else '0' )

    let%test_unit "constraint count" =
      assert (
        Impl.constraint_count
          (let open Impl in
          let%bind bits =
            exists
              (Typ.array ~length:512 Boolean.typ_unchecked)
              ~compute:(As_prover.return (Array.create ~len:512 true))
          in
          blake2s bits)
        <= 21278 )

    let%test_unit "blake2 equality" =
      let input =
        let open Quickcheck.Let_syntax in
        let%bind n = Int.gen_incl 0 (1024 / 8) in
        let%map x = String.gen_with_length n Char.quickcheck_generator in
        (n, Blake2.string_to_bits x)
      in
      let output_typ =
        Impl.Typ.array ~length:digest_length_in_bits Impl.Boolean.typ
      in
      Quickcheck.test ~trials:20 input ~f:(fun (n, input) ->
          let input_typ = Impl.Typ.array ~length:(8 * n) Impl.Boolean.typ in
          test_equal
            ~sexp_of_t:(Fn.compose [%sexp_of: string] to_bitstring)
            input_typ output_typ
            (blake2s ?personalization:None)
            blake2_unchecked input )
  end )<|MERGE_RESOLUTION|>--- conflicted
+++ resolved
@@ -19,13 +19,8 @@
       in
       checked_result
 
-<<<<<<< HEAD
-    let test_equal (type a) ?(sexp_of_t = sexp_of_opaque) ?(equal = Caml.( = )) typ1
-        typ2 checked unchecked input =
-=======
     let test_equal (type a) ?(sexp_of_t = sexp_of_opaque) ?(equal = Poly.( = ))
         typ1 typ2 checked unchecked input =
->>>>>>> 7ed00a76
       let checked_result = checked_to_unchecked typ1 typ2 checked input in
       let sexp_of_a = sexp_of_t in
       let compare_a x y = if equal x y then 0 else 1 in
