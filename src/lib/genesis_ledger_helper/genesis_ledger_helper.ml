open Core
open Async
open Signature_lib
open Mina_base
include Genesis_ledger_helper_lib

type exn += Genesis_state_initialization_error

let s3_bucket_prefix =
  "https://s3-us-west-2.amazonaws.com/snark-keys.o1test.net"

module Tar = struct
  let create ~root ~directory ~file () =
    match%map
      Process.run ~prog:"tar"
        ~args:
          [ (* Change directory to [root]. *)
            "-C"
          ; root
          ; (* Create gzipped tar file [file]. *)
            "-czf"
          ; file
          ; (* Add [directory] to tar file. *)
            directory
          ]
        ()
    with
    | Ok _ ->
        Ok ()
    | Error err ->
        Error (Error.tag err ~tag:"Error generating tar file")

  let extract ~root ~file () =
    match%map
      Process.run ~prog:"tar"
        ~args:
          [ (* Change directory to [root]. *)
            "-C"
          ; root
          ; (* Extract gzipped tar file [file]. *)
            "-xzf"
          ; file
          ]
        ()
    with
    | Ok _ ->
        Ok ()
    | Error err ->
        Error (Error.tag err ~tag:"Error extracting tar file")
end

let file_exists ?follow_symlinks filename =
  match%map Sys.file_exists ?follow_symlinks filename with
  | `Yes ->
      true
  | _ ->
      false

module Ledger = struct
  let hash_filename hash ~ledger_name_prefix =
    let str =
      (* Consider the serialization of accounts as well as the hash. In
         particular, adding fields that are
         * hashed as a bit string
         * default to an all-zero bit representation
         may result in the same hash, but the accounts in the ledger will not
         match the account record format.
      *)
      hash
      ^ Bin_prot.Writer.to_string Mina_base.Account.Stable.Latest.bin_writer_t
          Mina_base.Account.empty
    in
    ledger_name_prefix ^ "_"
    ^ Blake2.to_hex (Blake2.digest_string str)
    ^ ".tar.gz"

  let named_filename
      ~(constraint_constants : Genesis_constants.Constraint_constants.t)
      ~num_accounts ~balances ~ledger_name_prefix ?other_data name =
    let str =
      String.concat
        [ Int.to_string constraint_constants.ledger_depth
        ; Int.to_string (Option.value ~default:0 num_accounts)
        ; List.to_string balances ~f:(fun (i, balance) ->
              sprintf "%i %s" i (Currency.Balance.to_string balance) )
        ; (* Distinguish ledgers when the hash function is different. *)
          Snark_params.Tick.Field.to_string Mina_base.Account.empty_digest
        ; (* Distinguish ledgers when the account record layout has changed. *)
          Bin_prot.Writer.to_string Mina_base.Account.Stable.Latest.bin_writer_t
            Mina_base.Account.empty
        ]
    in
    let str =
      match other_data with None -> str | Some other_data -> str ^ other_data
    in
    ledger_name_prefix ^ "_" ^ name ^ "_"
    ^ Blake2.(to_hex (digest_string str))
    ^ ".tar.gz"

  let accounts_hash accounts =
    Runtime_config.Accounts.to_yojson accounts
    |> Yojson.Safe.to_string |> Blake2.digest_string |> Blake2.to_hex

  let find_tar ~logger ~genesis_dir ~constraint_constants ~ledger_name_prefix
      (config : Runtime_config.Ledger.t) =
    let search_paths = Cache_dir.possible_paths "" @ [ genesis_dir ] in
    let file_exists filename path =
      let filename = path ^/ filename in
      if%map file_exists ~follow_symlinks:true filename then (
        [%log trace] "Found $ledger file at $path"
          ~metadata:
            [ ("ledger", `String ledger_name_prefix)
            ; ("path", `String filename)
            ] ;
        Some filename )
      else (
        [%log trace] "Ledger file $path does not exist"
          ~metadata:[ ("path", `String filename) ] ;
        None )
    in
    let load_from_s3 filename =
      let s3_path = s3_bucket_prefix ^/ filename in
      let local_path = Cache_dir.s3_install_path ^/ filename in
      match%bind Cache_dir.load_from_s3 [ s3_path ] [ local_path ] ~logger with
      | Ok () ->
          file_exists filename Cache_dir.s3_install_path
      | Error _ ->
          [%log trace] "Could not download $ledger from $uri"
            ~metadata:
              [ ("ledger", `String ledger_name_prefix)
              ; ("uri", `String s3_path)
              ] ;
          return None
    in
    let%bind hash_filename =
      match config.hash with
      | Some hash -> (
          let hash_filename = hash_filename hash ~ledger_name_prefix in
          let%bind tar_path =
            Deferred.List.find_map ~f:(file_exists hash_filename) search_paths
          in
          match tar_path with
          | Some _ ->
              return tar_path
          | None ->
              load_from_s3 hash_filename )
      | None ->
          return None
    in
    let search_local_and_s3 ?other_data name =
      let named_filename =
        named_filename ~constraint_constants ~num_accounts:config.num_accounts
          ~balances:config.balances ~ledger_name_prefix ?other_data name
      in
      match%bind
        Deferred.List.find_map ~f:(file_exists named_filename) search_paths
      with
      | Some path ->
          return (Some path)
      | None ->
          load_from_s3 named_filename
    in
    match hash_filename with
    | Some filename ->
        return (Some filename)
    | None -> (
        match (config.base, config.name) with
        | Named name, _ ->
            let named_filename =
              named_filename ~constraint_constants
                ~num_accounts:config.num_accounts ~balances:config.balances
                ~ledger_name_prefix name
            in
            Deferred.List.find_map ~f:(file_exists named_filename) search_paths
        | Accounts accounts, _ ->
            search_local_and_s3 ~other_data:(accounts_hash accounts) "accounts"
        | Hash hash, None ->
            assert ([%equal: string option] (Some hash) config.hash) ;
            return None
        | _, Some name ->
            search_local_and_s3 name )

  let load_from_tar ?(genesis_dir = Cache_dir.autogen_path) ~logger
      ~(constraint_constants : Genesis_constants.Constraint_constants.t)
      ?accounts ~ledger_name_prefix filename =
    [%log trace] "Loading $ledger from $path"
      ~metadata:
        [ ("ledger", `String ledger_name_prefix); ("path", `String filename) ] ;
    let dirname = Uuid.to_string (Uuid_unix.create ()) in
    (* Unpack the ledger in the autogen directory, since we know that we have
       write permissions there.
    *)
    let dirname = genesis_dir ^/ dirname in
    let%bind () = Unix.mkdir ~p:() dirname in
    let open Deferred.Or_error.Let_syntax in
    let%map () = Tar.extract ~root:dirname ~file:filename () in
    let (packed : Genesis_ledger.Packed.t) =
      match accounts with
      | Some accounts ->
          ( module Genesis_ledger.Make (struct
            let accounts = accounts

            let directory = `Path dirname

            let depth = constraint_constants.ledger_depth
          end) )
      | None ->
          ( module Genesis_ledger.Of_ledger (struct
            let t =
              lazy
<<<<<<< HEAD
                (Ledger.create ~directory_name:dirname
                   ~depth:constraint_constants.ledger_depth () )
=======
                (Mina_ledger.Ledger.create ~directory_name:dirname
                   ~depth:constraint_constants.ledger_depth ())
>>>>>>> ea6c7ee8

            let depth = constraint_constants.ledger_depth
          end) )
    in
    packed

  let generate_tar ~genesis_dir ~logger ~ledger_name_prefix ledger =
    Mina_ledger.Ledger.commit ledger ;
    let dirname = Option.value_exn (Mina_ledger.Ledger.get_directory ledger) in
    let root_hash =
      State_hash.to_base58_check @@ Mina_ledger.Ledger.merkle_root ledger
    in
    let%bind () = Unix.mkdir ~p:() genesis_dir in
    let tar_path = genesis_dir ^/ hash_filename root_hash ~ledger_name_prefix in
    [%log trace]
      "Creating $ledger tar file for $root_hash at $path from database at $dir"
      ~metadata:
        [ ("ledger", `String ledger_name_prefix)
        ; ("root_hash", `String root_hash)
        ; ("path", `String tar_path)
        ; ("dir", `String dirname)
        ] ;
    let open Deferred.Or_error.Let_syntax in
    let%map () = Tar.create ~root:dirname ~file:tar_path ~directory:"." () in
    tar_path

  let padded_accounts_from_runtime_config_opt ~logger ~proof_level
      ~ledger_name_prefix (config : Runtime_config.Ledger.t) =
    let add_genesis_winner_account accounts =
      (* We allow configurations to explicitly override adding the genesis
         winner, so that we can guarantee a certain ledger layout for
         integration tests.
         If the configuration does not include this setting, we add the
         genesis winner when we have [proof_level = Full] so that we can
         create a genesis proof. For all other proof levels, we do not add
         the winner.
      *)
      let add_genesis_winner_account =
        match config.add_genesis_winner with
        | Some add_genesis_winner ->
            add_genesis_winner
        | None ->
            Genesis_constants.Proof_level.equal Full proof_level
      in
      if add_genesis_winner_account then
        let pk, _ = Mina_state.Consensus_state_hooks.genesis_winner in
        match accounts with
        | (_, account) :: _
          when Public_key.Compressed.equal (Account.public_key account) pk ->
            accounts
        | _ ->
            ( None
            , Account.create
                (Account_id.create pk Token_id.default)
                (Currency.Balance.of_int 1000) )
            :: accounts
      else accounts
    in
    let accounts_opt =
      match config.base with
      | Hash _ ->
          None
      | Accounts accounts ->
          Some (lazy (add_genesis_winner_account (Accounts.to_full accounts)))
      | Named name -> (
          match Genesis_ledger.fetch_ledger name with
          | Some (module M) ->
              [%log trace] "Found $ledger with name $ledger_name"
                ~metadata:
                  [ ("ledger", `String ledger_name_prefix)
                  ; ("ledger_name", `String name)
                  ] ;
              Some (Lazy.map ~f:add_genesis_winner_account M.accounts)
          | None ->
              [%log trace]
                "Could not find a built-in $ledger named $ledger_name"
                ~metadata:
                  [ ("ledger", `String ledger_name_prefix)
                  ; ("ledger_name", `String name)
                  ] ;
              None )
    in
    let padded_accounts_with_balances_opt =
      Option.map accounts_opt
        ~f:
          (Lazy.map
             ~f:(Accounts.pad_with_rev_balances (List.rev config.balances)) )
    in
    Option.map padded_accounts_with_balances_opt
      ~f:
        (Lazy.map
           ~f:(Accounts.pad_to (Option.value ~default:0 config.num_accounts)) )

  let packed_genesis_ledger_of_accounts ~depth accounts :
      Genesis_ledger.Packed.t =
    ( module Genesis_ledger.Make (struct
      let accounts = accounts

      let directory = `New

      let depth = depth
    end) )

  let load ~proof_level ~genesis_dir ~logger ~constraint_constants
      ?(ledger_name_prefix = "genesis_ledger") (config : Runtime_config.Ledger.t)
      =
    Monitor.try_with_join_or_error ~here:[%here] (fun () ->
        let padded_accounts_opt =
          padded_accounts_from_runtime_config_opt ~logger ~proof_level
            ~ledger_name_prefix config
        in
        let open Deferred.Let_syntax in
        let%bind tar_path =
          find_tar ~logger ~genesis_dir ~constraint_constants
            ~ledger_name_prefix config
        in
        match tar_path with
        | Some tar_path -> (
            match%map
              load_from_tar ~genesis_dir ~logger ~constraint_constants
                ?accounts:padded_accounts_opt ~ledger_name_prefix tar_path
            with
            | Ok ledger ->
                Ok (ledger, config, tar_path)
            | Error err ->
                [%log error] "Could not load ledger from $path: $error"
                  ~metadata:
                    [ ("path", `String tar_path)
                    ; ("error", Error_json.error_to_yojson err)
                    ] ;
                Error err )
        | None -> (
            match padded_accounts_opt with
            | None -> (
                match config.base with
                | Accounts _ ->
                    assert false
                | Hash hash ->
                    [%log error]
                      "Could not find or generate a $ledger for $root_hash"
                      ~metadata:
                        [ ("ledger", `String ledger_name_prefix)
                        ; ("root_hash", `String hash)
                        ] ;
                    Deferred.Or_error.errorf
                      "Could not find a ledger tar file for hash '%s'" hash
                | Named ledger_name ->
                    let ledger_filename =
                      named_filename ~constraint_constants
                        ~num_accounts:config.num_accounts
                        ~balances:config.balances ~ledger_name_prefix
                        ledger_name
                    in
                    [%log error]
                      "Bad config $config: $ledger named $ledger_name is not \
                       built in, and no ledger file was found at \
                       $ledger_filename"
                      ~metadata:
                        [ ("ledger", `String ledger_name_prefix)
                        ; ("config", Runtime_config.Ledger.to_yojson config)
                        ; ("ledger_name", `String ledger_name)
                        ; ("ledger_filename", `String ledger_filename)
                        ] ;
                    Deferred.Or_error.errorf "ledger '%s' not found" ledger_name
                )
            | Some accounts -> (
                let packed =
                  packed_genesis_ledger_of_accounts
                    ~depth:constraint_constants.ledger_depth accounts
                in
                let ledger = Lazy.force (Genesis_ledger.Packed.t packed) in
                let%bind tar_path =
                  generate_tar ~genesis_dir ~logger ~ledger_name_prefix ledger
                in
                let config =
                  { config with
                    hash =
                      Some
                        ( State_hash.to_base58_check
                        @@ Mina_ledger.Ledger.merkle_root ledger )
                  }
                in
                let name, other_data =
                  match (config.base, config.name) with
                  | Named name, _ ->
                      (Some name, None)
                  | Accounts accounts, _ ->
                      (Some "accounts", Some (accounts_hash accounts))
                  | Hash _, None ->
                      (None, None)
                  | _, Some name ->
                      (Some name, None)
                in
                match (tar_path, name) with
                | Ok tar_path, Some name ->
                    let link_name =
                      genesis_dir
                      ^/ named_filename ~constraint_constants
                           ~num_accounts:config.num_accounts
                           ~balances:config.balances ~ledger_name_prefix
                           ?other_data name
                    in
                    (* Delete the file if it already exists. *)
                    let%bind () =
                      Deferred.Or_error.try_with ~here:[%here] (fun () ->
                          Sys.remove link_name )
                      |> Deferred.ignore_m
                    in
                    (* Add a symlink from the named path to the hash path. *)
                    let%map () = Unix.symlink ~target:tar_path ~link_name in
                    [%log trace]
                      "Linking ledger file $tar_path to $named_tar_path"
                      ~metadata:
                        [ ("tar_path", `String tar_path)
                        ; ("named_tar_path", `String link_name)
                        ] ;
                    Ok (packed, config, link_name)
                | Ok tar_path, None ->
                    return (Ok (packed, config, tar_path))
                | Error err, _ ->
                    let root_hash =
                      State_hash.to_base58_check
                      @@ Mina_ledger.Ledger.merkle_root ledger
                    in
                    let tar_path =
                      genesis_dir ^/ hash_filename root_hash ~ledger_name_prefix
                    in
                    [%log error]
                      "Could not generate a $ledger file at $path: $error"
                      ~metadata:
                        [ ("ledger", `String ledger_name_prefix)
                        ; ("path", `String tar_path)
                        ; ("error", Error_json.error_to_yojson err)
                        ] ;
                    return (Error err) ) ) )
end

module Epoch_data = struct
  let load ~proof_level ~genesis_dir ~logger ~constraint_constants
      (config : Runtime_config.Epoch_data.t option) =
    let open Deferred.Or_error.Let_syntax in
    match config with
    | None ->
        Deferred.Or_error.return (None, None)
    | Some config ->
        let ledger_name_prefix = "epoch_ledger" in
        let load_ledger ledger =
          Ledger.load ~proof_level ~genesis_dir ~logger ~constraint_constants
            ~ledger_name_prefix ledger
        in
        let%bind staking, config' =
          let%map staking_ledger, config', ledger_file =
            load_ledger config.staking.ledger
          in
          [%log trace] "Loaded staking epoch ledger from $ledger_file"
            ~metadata:[ ("ledger_file", `String ledger_file) ] ;
          ( { Consensus.Genesis_epoch_data.Data.ledger =
                Genesis_ledger.Packed.t staking_ledger
            ; seed = Epoch_seed.of_base58_check_exn config.staking.seed
            }
          , { config.staking with ledger = config' } )
        in
        let%map next, config'' =
          match config.next with
          | None ->
              [%log trace]
                "Configured next epoch ledger to be the same as the staking \
                 epoch ledger" ;
              Deferred.Or_error.return (None, None)
          | Some { ledger; seed } ->
              let%map next_ledger, config'', ledger_file = load_ledger ledger in
              [%log trace] "Loaded next epoch ledger from $ledger_file"
                ~metadata:[ ("ledger_file", `String ledger_file) ] ;
              ( Some
                  { Consensus.Genesis_epoch_data.Data.ledger =
                      Genesis_ledger.Packed.t next_ledger
                  ; seed = Epoch_seed.of_base58_check_exn seed
                  }
              , Some { Runtime_config.Epoch_data.Data.ledger = config''; seed }
              )
        in
        ( Some { Consensus.Genesis_epoch_data.staking; next }
        , Some { Runtime_config.Epoch_data.staking = config'; next = config'' }
        )
end

(* This hash encodes the data that determines a genesis proof:
   1. The blockchain snark constraint system
   2. The genesis protocol state (including the genesis ledger)

   It is used to determine whether we should make a new genesis proof, or use the
   one generated at compile-time.
*)
module Base_hash : sig
  type t [@@deriving equal, yojson]

  val create : id:Pickles.Verification_key.Id.t -> state_hash:State_hash.t -> t

  val to_string : t -> string
end = struct
  type t = string [@@deriving equal, yojson]

  let to_string = Fn.id

  let create ~id ~state_hash =
    Pickles.Verification_key.Id.to_string id
    |> ( ^ ) (State_hash.to_base58_check state_hash)
    |> Blake2.digest_string |> Blake2.to_hex
end

module Genesis_proof = struct
  let filename ~base_hash = "genesis_proof_" ^ Base_hash.to_string base_hash

  let find_file ~logger ~base_hash ~genesis_dir =
    let search_paths = genesis_dir :: Cache_dir.possible_paths "" in
    let file_exists filename path =
      let filename = path ^/ filename in
      if%map file_exists ~follow_symlinks:true filename then (
        [%log info] "Found genesis proof file at $path"
          ~metadata:[ ("path", `String filename) ] ;
        Some filename )
      else (
        [%log info] "Genesis proof file $path does not exist"
          ~metadata:[ ("path", `String filename) ] ;
        None )
    in
    let filename = filename ~base_hash in
    match%bind
      Deferred.List.find_map ~f:(file_exists filename) search_paths
    with
    | Some filename ->
        return (Some filename)
    | None -> (
        let s3_path = s3_bucket_prefix ^/ filename in
        let local_path = Cache_dir.s3_install_path ^/ filename in
        match%bind
          Cache_dir.load_from_s3 [ s3_path ] [ local_path ] ~logger
        with
        | Ok () ->
            file_exists filename Cache_dir.s3_install_path
        | Error e ->
            [%log info] "Could not download genesis proof file from $uri"
              ~metadata:
                [ ("uri", `String s3_path)
                ; ("error", Error_json.error_to_yojson e)
                ] ;
            return None )

  let generate_inputs ~runtime_config ~proof_level ~ledger ~genesis_epoch_data
      ~constraint_constants ~blockchain_proof_system_id
      ~(genesis_constants : Genesis_constants.t) =
    let consensus_constants =
      Consensus.Constants.create ~constraint_constants
        ~protocol_constants:genesis_constants.protocol
    in
    let protocol_state_with_hashes =
      Mina_state.Genesis_protocol_state.t
        ~genesis_ledger:(Genesis_ledger.Packed.t ledger)
        ~genesis_epoch_data ~constraint_constants ~consensus_constants
    in
    { Genesis_proof.Inputs.runtime_config
    ; constraint_constants
    ; proof_level
    ; blockchain_proof_system_id
    ; genesis_ledger = ledger
    ; genesis_epoch_data
    ; consensus_constants
    ; protocol_state_with_hashes
    ; constraint_system_digests = None
    ; genesis_constants
    }

  let generate (inputs : Genesis_proof.Inputs.t) =
    match inputs.proof_level with
    | Genesis_constants.Proof_level.Full ->
        Deferred.return
        @@ Genesis_proof.create_values_no_proof
             { genesis_ledger = inputs.genesis_ledger
             ; genesis_epoch_data = inputs.genesis_epoch_data
             ; runtime_config = inputs.runtime_config
             ; proof_level = inputs.proof_level
             ; blockchain_proof_system_id = None
             ; constraint_system_digests = None
             ; protocol_state_with_hashes = inputs.protocol_state_with_hashes
             ; genesis_constants = inputs.genesis_constants
             ; consensus_constants = inputs.consensus_constants
             ; constraint_constants = inputs.constraint_constants
             }
    | _ ->
        Deferred.return (Genesis_proof.create_values_no_proof inputs)

  let store ~filename proof =
    (* TODO: Use [Writer.write_bin_prot]. *)
    Monitor.try_with_or_error ~here:[%here] ~extract_exn:true (fun () ->
        let%bind wr = Writer.open_file filename in
<<<<<<< HEAD
        Writer.write wr (Proof.Stable.V1.sexp_of_t proof |> Sexp.to_string) ;
        Writer.close wr )
=======
        Writer.write wr (Proof.Stable.V2.sexp_of_t proof |> Sexp.to_string) ;
        Writer.close wr)
>>>>>>> ea6c7ee8

  let load filename =
    (* TODO: Use [Reader.load_bin_prot]. *)
    Monitor.try_with_or_error ~here:[%here] ~extract_exn:true (fun () ->
        Reader.file_contents filename
<<<<<<< HEAD
        >>| Sexp.of_string >>| Proof.Stable.V1.t_of_sexp )
=======
        >>| Sexp.of_string >>| Proof.Stable.V2.t_of_sexp)
>>>>>>> ea6c7ee8

  let id_to_json x =
    `String (Sexp.to_string (Pickles.Verification_key.Id.sexp_of_t x))

  let load_or_generate ~genesis_dir ~logger (inputs : Genesis_proof.Inputs.t) =
    let proof_needed =
      match inputs.proof_level with Full -> true | _ -> false
    in
    let b, id =
      match (inputs.blockchain_proof_system_id, inputs.proof_level) with
      | Some id, _ ->
          (None, id)
      | None, Full ->
          let ((_, (module B)) as b) =
            Genesis_proof.blockchain_snark_state inputs
          in
          (Some b, Lazy.force B.Proof.id)
      | _ ->
          (None, Pickles.Verification_key.Id.dummy ())
    in
    let base_hash =
      Base_hash.create ~id
        ~state_hash:
          (State_hash.With_state_hashes.state_hash
             inputs.protocol_state_with_hashes )
    in
    let use_precomputed_values base_hash =
      match Precomputed_values.compiled with
      | Some _ when not proof_needed ->
          true
      | Some compiled -> (
          let compiled = Lazy.force compiled in
          match compiled.proof_data with
          | Some proof_data ->
              let compiled_base_hash =
                Base_hash.create ~id:proof_data.blockchain_proof_system_id
                  ~state_hash:
                    (State_hash.With_state_hashes.state_hash
                       compiled.protocol_state_with_hashes )
              in
              Base_hash.equal base_hash compiled_base_hash
          | None ->
              false )
      | None ->
          false
    in
    let%bind found_proof =
      match%bind find_file ~logger ~base_hash ~genesis_dir with
      | Some file -> (
          match%map load file with
          | Ok genesis_proof ->
              let b =
                lazy
                  ( match b with
                  | Some b ->
                      b
                  | None ->
                      Genesis_proof.blockchain_snark_state inputs )
              in
              let constraint_system_digests =
                match inputs.constraint_system_digests with
                | Some digests ->
                    lazy digests
                | None ->
                    lazy
                      (let (module T), (module B) = Lazy.force b in
                       Lazy.force @@ Genesis_proof.digests (module T) (module B)
                      )
              in
              let blockchain_proof_system_id =
                match inputs.blockchain_proof_system_id with
                | Some id ->
                    id
                | None ->
                    let _, (module B) = Lazy.force b in
                    Lazy.force B.Proof.id
              in
              Some
                ( { Genesis_proof.runtime_config = inputs.runtime_config
                  ; constraint_constants = inputs.constraint_constants
                  ; proof_level = inputs.proof_level
                  ; genesis_constants = inputs.genesis_constants
                  ; genesis_ledger = inputs.genesis_ledger
                  ; genesis_epoch_data = inputs.genesis_epoch_data
                  ; consensus_constants = inputs.consensus_constants
                  ; protocol_state_with_hashes =
                      inputs.protocol_state_with_hashes
                  ; constraint_system_digests
                  ; proof_data =
                      Some { blockchain_proof_system_id; genesis_proof }
                  }
                , file )
          | Error err ->
              [%log error] "Could not load genesis proof from $path: $error"
                ~metadata:
                  [ ("path", `String file)
                  ; ("error", Error_json.error_to_yojson err)
                  ] ;
              None )
      | None ->
          return None
    in
    match found_proof with
    | Some found_proof ->
        return (Ok found_proof)
    | None when use_precomputed_values base_hash ->
        let compiled =
          Lazy.force (Option.value_exn Precomputed_values.compiled)
        in
        let proof_data = Option.value_exn compiled.proof_data in
        let compiled_base_hash =
          Base_hash.create ~id:proof_data.blockchain_proof_system_id
            ~state_hash:
              (State_hash.With_state_hashes.state_hash
                 compiled.protocol_state_with_hashes )
        in
        [%log info]
          "Base hash $computed_hash matches compile-time $compiled_hash, using \
           precomputed genesis proof"
          ~metadata:
            [ ("computed_hash", Base_hash.to_yojson base_hash)
            ; ("compiled_hash", Base_hash.to_yojson compiled_base_hash)
            ] ;
        let filename = genesis_dir ^/ filename ~base_hash in
        let values =
          { Genesis_proof.runtime_config = inputs.runtime_config
          ; constraint_constants = inputs.constraint_constants
          ; proof_level = inputs.proof_level
          ; genesis_constants = inputs.genesis_constants
          ; genesis_ledger = inputs.genesis_ledger
          ; genesis_epoch_data = inputs.genesis_epoch_data
          ; consensus_constants = inputs.consensus_constants
          ; protocol_state_with_hashes = inputs.protocol_state_with_hashes
          ; constraint_system_digests = compiled.constraint_system_digests
          ; proof_data = Some proof_data
          }
        in
        let%map () =
          match%map store ~filename proof_data.genesis_proof with
          | Ok () ->
              [%log info] "Compile-time genesis proof written to $path"
                ~metadata:[ ("path", `String filename) ]
          | Error err ->
              [%log warn]
                "Compile-time genesis proof could not be written to $path: \
                 $error"
                ~metadata:
                  [ ("path", `String filename)
                  ; ("error", Error_json.error_to_yojson err)
                  ]
        in
        Ok (values, filename)
    | None ->
        [%log info]
          "No genesis proof file was found for $base_hash, generating a new \
           genesis proof"
          ~metadata:[ ("base_hash", Base_hash.to_yojson base_hash) ] ;
        let%bind values = generate inputs in
        let filename = genesis_dir ^/ filename ~base_hash in
        let%map () =
          match values.proof_data with
          | None ->
              return ()
          | Some proof_data -> (
              match%map store ~filename proof_data.genesis_proof with
              | Ok () ->
                  [%log info] "New genesis proof written to $path"
                    ~metadata:[ ("path", `String filename) ]
              | Error err ->
                  [%log warn]
                    "Genesis proof could not be written to $path: $error"
                    ~metadata:
                      [ ("path", `String filename)
                      ; ("error", Error_json.error_to_yojson err)
                      ] )
        in
        Ok (values, filename)

  let create_values_no_proof = Genesis_proof.create_values_no_proof
end

let load_config_json filename =
  Monitor.try_with_or_error ~here:[%here] (fun () ->
      let%map json = Reader.file_contents filename in
      Yojson.Safe.from_string json )

let load_config_file filename =
  let open Deferred.Or_error.Let_syntax in
  Monitor.try_with_join_or_error ~here:[%here] (fun () ->
      let%map json = load_config_json filename in
      match Runtime_config.of_yojson json with
      | Ok config ->
          Ok config
      | Error err ->
          Or_error.error_string err )

let inputs_from_config_file ?(genesis_dir = Cache_dir.autogen_path) ~logger
    ~proof_level (config : Runtime_config.t) =
  let ledger_name_json =
    match
      let open Option.Let_syntax in
      let%bind ledger = config.ledger in
      ledger.name
    with
    | Some name ->
        `String name
    | None ->
        `Null
  in
  [%log info] "Initializing with runtime configuration. Ledger name: $name"
    ~metadata:
      [ ("name", ledger_name_json)
      ; ("config", Runtime_config.to_yojson config)
      ] ;
  let open Deferred.Or_error.Let_syntax in
  let genesis_constants = Genesis_constants.compiled in
  let proof_level =
    List.find_map_exn ~f:Fn.id
      [ proof_level
      ; Option.Let_syntax.(
          let%bind proof = config.proof in
          match%map proof.level with
          | Full ->
              Genesis_constants.Proof_level.Full
          | Check ->
              Check
          | None ->
              None)
      ; Some Genesis_constants.Proof_level.compiled
      ]
  in
  let constraint_constants, blockchain_proof_system_id =
    match config.proof with
    | None ->
        [%log info] "Using the compiled constraint constants" ;
        ( Genesis_constants.Constraint_constants.compiled
        , Some (Pickles.Verification_key.Id.dummy ()) )
    | Some config ->
        [%log info] "Using the constraint constants from the configuration file" ;
        let blockchain_proof_system_id =
          (* We pass [None] here, which will force the constraint systems to be
             set up and their hashes evaluated before we can calculate the
             genesis proof's filename.
             This adds no overhead if we are generating a genesis proof, since
             we will do these evaluations anyway to load the blockchain proving
             key. Otherwise, this will in a slight slowdown.
          *)
          None
        in
        ( make_constraint_constants
            ~default:Genesis_constants.Constraint_constants.compiled config
        , blockchain_proof_system_id )
  in
  let%bind () =
    match (proof_level, Genesis_constants.Proof_level.compiled) with
    | _, Full | (Check | None), _ ->
        return ()
    | Full, ((Check | None) as compiled) ->
        let str = Genesis_constants.Proof_level.to_string in
        [%log fatal]
          "Proof level $proof_level is not compatible with compile-time proof \
           level $compiled_proof_level"
          ~metadata:
            [ ("proof_level", `String (str proof_level))
            ; ("compiled_proof_level", `String (str compiled))
            ] ;
        Deferred.Or_error.errorf
          "Proof level %s is not compatible with compile-time proof level %s"
          (str proof_level) (str compiled)
  in
  let%bind genesis_ledger, ledger_config, ledger_file =
    Ledger.load ~proof_level ~genesis_dir ~logger ~constraint_constants
      (Option.value config.ledger
         ~default:
           { base = Named Mina_compile_config.genesis_ledger
           ; num_accounts = None
           ; balances = []
           ; hash = None
           ; name = None
           ; add_genesis_winner = None
           } )
  in
  [%log info] "Loaded genesis ledger from $ledger_file"
    ~metadata:[ ("ledger_file", `String ledger_file) ] ;
  let%bind genesis_epoch_data, genesis_epoch_data_config =
    Epoch_data.load ~proof_level ~genesis_dir ~logger ~constraint_constants
      config.epoch_data
  in
  let config =
    { config with
      ledger = Option.map config.ledger ~f:(fun _ -> ledger_config)
    ; epoch_data = genesis_epoch_data_config
    }
  in
  let%map genesis_constants =
    Deferred.return
    @@ make_genesis_constants ~logger ~default:genesis_constants config
  in
  let proof_inputs =
    Genesis_proof.generate_inputs ~runtime_config:config ~proof_level
      ~ledger:genesis_ledger ~constraint_constants ~genesis_constants
      ~blockchain_proof_system_id ~genesis_epoch_data
  in
  (proof_inputs, config)

let init_from_inputs ?(genesis_dir = Cache_dir.autogen_path) ~logger
    proof_inputs =
  let open Deferred.Or_error.Let_syntax in
  let%map values, proof_file =
    Genesis_proof.load_or_generate ~genesis_dir ~logger proof_inputs
  in
  if Option.is_some values.proof_data then
    [%log info] "Loaded genesis proof from $proof_file"
      ~metadata:[ ("proof_file", `String proof_file) ] ;
  values

let init_from_config_file ?genesis_dir ~logger ~proof_level
    (config : Runtime_config.t) :
    (Precomputed_values.t * Runtime_config.t) Deferred.Or_error.t =
  let open Deferred.Or_error.Let_syntax in
  let%map inputs, config =
    inputs_from_config_file ?genesis_dir ~logger ~proof_level config
  in
  let values = Genesis_proof.create_values_no_proof inputs in
  (values, config)

let upgrade_old_config ~logger filename json =
  match json with
  | `Assoc fields ->
      (* Fields previously part of daemon.json *)
      let old_fields =
        [ "client_port"
        ; "libp2p-port"
        ; "rest-port"
        ; "block-producer-key"
        ; "block-producer-pubkey"
        ; "block-producer-password"
        ; "coinbase-receiver"
        ; "run-snark-worker"
        ; "snark-worker-fee"
        ; "peers"
        ; "work-selection"
        ; "work-reassignment-wait"
        ; "log-received-blocks"
        ; "log-txn-pool-gossip"
        ; "log-snark-work-gossip"
        ; "log-block-creation"
        ]
      in
      let found_daemon = ref false in
      let old_fields, remaining_fields =
        List.partition_tf fields ~f:(fun (key, _) ->
            if String.equal key "daemon" then (
              found_daemon := true ;
              false )
            else List.mem ~equal:String.equal old_fields key )
      in
      if List.is_empty old_fields then return json
      else if !found_daemon then (
        (* This file has already been upgraded, or was written for the new
           format. Do not accept old-style fields.
        *)
        [%log warn]
          "Ignoring old-format values $values from the config file $filename. \
           These flags are now fields in the 'daemon' object of the config \
           file."
          ~metadata:
            [ ("values", `Assoc old_fields); ("filename", `String filename) ] ;
        return (`Assoc remaining_fields) )
      else (
        (* This file was written for the old format. Upgrade it. *)
        [%log warn]
          "Automatically upgrading the config file $filename. The values \
           $values have been moved to the 'daemon' object."
          ~metadata:
            [ ("filename", `String filename); ("values", `Assoc old_fields) ] ;
        let upgraded_json =
          `Assoc (("daemon", `Assoc old_fields) :: remaining_fields)
        in
        let%map () =
          Deferred.Or_error.try_with ~here:[%here] (fun () ->
              Writer.with_file filename ~f:(fun w ->
                  Deferred.return
                  @@ Writer.write w (Yojson.Safe.pretty_to_string upgraded_json) ) )
          |> Deferred.ignore_m
        in
        upgraded_json )
  | _ ->
      (* This error will get handled properly elsewhere, do nothing here. *)
      return json

let%test_module "Account config test" =
  ( module struct
    let%test_unit "Runtime config <=> Account" =
      let module Ledger = (val Genesis_ledger.for_unit_tests) in
      let accounts = Lazy.force Ledger.accounts in
      List.iter accounts ~f:(fun (sk, acc) ->
          let acc_config = Accounts.Single.of_account acc sk in
          let acc' =
            Accounts.Single.to_account_with_pk acc_config |> Or_error.ok_exn
          in
          [%test_eq: Account.t] acc acc' )
  end )<|MERGE_RESOLUTION|>--- conflicted
+++ resolved
@@ -208,13 +208,8 @@
           ( module Genesis_ledger.Of_ledger (struct
             let t =
               lazy
-<<<<<<< HEAD
-                (Ledger.create ~directory_name:dirname
+                (Mina_ledger.Ledger.create ~directory_name:dirname
                    ~depth:constraint_constants.ledger_depth () )
-=======
-                (Mina_ledger.Ledger.create ~directory_name:dirname
-                   ~depth:constraint_constants.ledger_depth ())
->>>>>>> ea6c7ee8
 
             let depth = constraint_constants.ledger_depth
           end) )
@@ -610,23 +605,14 @@
     (* TODO: Use [Writer.write_bin_prot]. *)
     Monitor.try_with_or_error ~here:[%here] ~extract_exn:true (fun () ->
         let%bind wr = Writer.open_file filename in
-<<<<<<< HEAD
-        Writer.write wr (Proof.Stable.V1.sexp_of_t proof |> Sexp.to_string) ;
+        Writer.write wr (Proof.Stable.V2.sexp_of_t proof |> Sexp.to_string) ;
         Writer.close wr )
-=======
-        Writer.write wr (Proof.Stable.V2.sexp_of_t proof |> Sexp.to_string) ;
-        Writer.close wr)
->>>>>>> ea6c7ee8
 
   let load filename =
     (* TODO: Use [Reader.load_bin_prot]. *)
     Monitor.try_with_or_error ~here:[%here] ~extract_exn:true (fun () ->
         Reader.file_contents filename
-<<<<<<< HEAD
-        >>| Sexp.of_string >>| Proof.Stable.V1.t_of_sexp )
-=======
-        >>| Sexp.of_string >>| Proof.Stable.V2.t_of_sexp)
->>>>>>> ea6c7ee8
+        >>| Sexp.of_string >>| Proof.Stable.V2.t_of_sexp )
 
   let id_to_json x =
     `String (Sexp.to_string (Pickles.Verification_key.Id.sexp_of_t x))
