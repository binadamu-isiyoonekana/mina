--- conflicted
+++ resolved
@@ -14,13 +14,8 @@
 end
 
 let run ~context:(module Context : CONTEXT) ~trust_system ~verifier ~network
-<<<<<<< HEAD
-    ~time_controller ~collected_transitions ~frontier ~network_transition_reader
-    ~producer_transition_reader ~clear_reader =
-=======
     ~time_controller ~collected_transitions ~frontier ~get_completed_work
     ~network_transition_reader ~producer_transition_reader ~clear_reader =
->>>>>>> 5d48d72b
   let open Context in
   let valid_transition_pipe_capacity = 50 in
   let start_time = Time.now () in
@@ -125,11 +120,7 @@
   let clean_up_catchup_scheduler = Ivar.create () in
   Transition_handler.Processor.run
     ~context:(module Context)
-<<<<<<< HEAD
-    ~time_controller ~trust_system ~verifier ~frontier
-=======
     ~time_controller ~trust_system ~verifier ~frontier ~get_completed_work
->>>>>>> 5d48d72b
     ~primary_transition_reader ~producer_transition_reader
     ~clean_up_catchup_scheduler ~catchup_job_writer ~catchup_breadcrumbs_reader
     ~catchup_breadcrumbs_writer ~processed_transition_writer ;
