--- conflicted
+++ resolved
@@ -404,13 +404,9 @@
             List.map2_exn subset_accounts subset_balances
               ~f:(fun account balance ->
                 let updated_account = {account with balance} in
-<<<<<<< HEAD
-                ignore (create_existing_account_exn mask2 updated_account : Test.Location.t);
-=======
                 ignore
                   ( create_existing_account_exn mask2 updated_account
                     : Test.Location.t ) ;
->>>>>>> 1591df37
                 updated_account )
           in
           let updated_accounts_map =
