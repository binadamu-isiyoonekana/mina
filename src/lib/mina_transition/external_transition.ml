open Async_kernel
open Core_kernel
open Mina_base
open Mina_state

type t = Block.t

(* this module exists only as a stub to keep the bin_io for external transition from changing *)
module Validate_content = struct
  type t = unit

  let bin_read_t buf ~pos_ref = bin_read_unit buf ~pos_ref

  let bin_write_t buf ~pos _ = bin_write_unit buf ~pos ()

  let bin_shape_t = bin_shape_unit

  let bin_size_t _ = bin_size_unit ()

  let t_of_sexp _ = ()

  let sexp_of_t _ = sexp_of_unit ()

  let compare _ _ = 0

  let __versioned__ = ()
end

module Raw = struct
  [%%versioned
  module Stable = struct
    module V2 = struct
      module T = struct
        type t =
          { protocol_state : Protocol_state.Value.Stable.V2.t
          ; protocol_state_proof : Proof.Stable.V2.t [@sexp.opaque]
          ; staged_ledger_diff : Staged_ledger_diff.Stable.V2.t
          ; delta_transition_chain_proof :
              State_hash.Stable.V1.t * State_body_hash.Stable.V1.t list
          ; current_protocol_version : Protocol_version.Stable.V1.t
          ; proposed_protocol_version_opt : Protocol_version.Stable.V1.t option
          ; mutable validation_callback : Validate_content.t
          }
        [@@deriving compare, sexp, fields]
      end

      let to_latest = Fn.id

      include T

      include (
        Allocation_functor.Make.Bin_io_and_sexp (struct
          let id = "external_transition"

          include T

          let create ~protocol_state ~protocol_state_proof ~staged_ledger_diff
              ~delta_transition_chain_proof ?proposed_protocol_version_opt () =
            let current_protocol_version =
              try Protocol_version.get_current ()
              with _ ->
                failwith
                  "Cannot create external transition before setting current \
                   protocol version"
            in
            { protocol_state
            ; protocol_state_proof
            ; staged_ledger_diff
            ; delta_transition_chain_proof
            ; current_protocol_version
            ; proposed_protocol_version_opt
            ; validation_callback = ()
            }

          type 'a creator =
               protocol_state:Protocol_state.Value.t
            -> protocol_state_proof:Proof.t
            -> staged_ledger_diff:Staged_ledger_diff.t
            -> delta_transition_chain_proof:
                 State_hash.t * State_body_hash.t list
            -> ?proposed_protocol_version_opt:Protocol_version.t
            -> unit
            -> 'a

          let map_creator c ~f ~protocol_state ~protocol_state_proof
              ~staged_ledger_diff ~delta_transition_chain_proof
              ?proposed_protocol_version_opt () =
            f
              (c ~protocol_state ~protocol_state_proof ~staged_ledger_diff
                 ~delta_transition_chain_proof ?proposed_protocol_version_opt
                 ())
        end) :
          sig
            val create :
                 protocol_state:Protocol_state.Value.t
              -> protocol_state_proof:Proof.t
              -> staged_ledger_diff:Staged_ledger_diff.t
              -> delta_transition_chain_proof:
                   State_hash.t * State_body_hash.t list
              -> ?proposed_protocol_version_opt:Protocol_version.t
              -> unit
              -> t

            include Binable.S with type t := T.t

            include Sexpable.S with type t := T.t
          end )
    end
  end]

  include T

  [%%define_locally
  Stable.Latest.(protocol_state, create, sexp_of_t, t_of_sexp)]
end

type external_transition = Raw.t

(*
type t_ = Raw_versioned__.t =
  { protocol_state: Protocol_state.Value.t
  ; protocol_state_proof: Proof.t [@sexp.opaque]
  ; staged_ledger_diff: Staged_ledger_diff.t
  ; delta_transition_chain_proof: State_hash.t * State_body_hash.t list
  ; current_protocol_version: Protocol_version.t
  ; proposed_protocol_version_opt: Protocol_version.t option
*)

<<<<<<< HEAD
let consensus_state = Fn.compose Protocol_state.consensus_state protocol_state
=======
module Precomputed_block = struct
  module Proof = struct
    type t = Proof.t

    let to_bin_string proof =
      let proof_string = Binable.to_string (module Proof.Stable.Latest) proof in
      (* We use base64 with the uri-safe alphabet to ensure that encoding and
         decoding is cheap, and that the proof can be easily sent over http
         etc. without escaping or re-encoding.
      *)
      Base64.encode_string ~alphabet:Base64.uri_safe_alphabet proof_string

    let of_bin_string str =
      let str = Base64.decode_exn ~alphabet:Base64.uri_safe_alphabet str in
      Binable.of_string (module Proof.Stable.Latest) str

    let sexp_of_t proof = Sexp.Atom (to_bin_string proof)

    let _sexp_of_t_structured = Proof.sexp_of_t

    (* Supports decoding base64-encoded and structure encoded proofs. *)
    let t_of_sexp = function
      | Sexp.Atom str ->
          of_bin_string str
      | sexp ->
          Proof.t_of_sexp sexp

    let to_yojson proof = `String (to_bin_string proof)

    let _to_yojson_structured = Proof.to_yojson

    let of_yojson = function
      | `String str ->
          Or_error.try_with (fun () -> of_bin_string str)
          |> Result.map_error ~f:(fun err ->
                 sprintf
                   "External_transition.Precomputed_block.Proof.of_yojson: %s"
                   (Error.to_string_hum err))
      | json ->
          Proof.of_yojson json
  end

  module T = struct
    type t =
      { scheduled_time : Block_time.t
      ; protocol_state : Protocol_state.value
      ; protocol_state_proof : Proof.t
      ; staged_ledger_diff : Staged_ledger_diff.t
      ; delta_transition_chain_proof :
          Frozen_ledger_hash.t * Frozen_ledger_hash.t list
      }
    [@@deriving sexp, yojson]
  end

  include T

  [%%versioned
  module Stable = struct
    [@@@no_toplevel_latest_type]

    module V2 = struct
      type t = T.t =
        { scheduled_time : Block_time.Stable.V1.t
        ; protocol_state : Protocol_state.Value.Stable.V2.t
        ; protocol_state_proof : Mina_base.Proof.Stable.V2.t
        ; staged_ledger_diff : Staged_ledger_diff.Stable.V2.t
              (* TODO: Delete this or find out why it is here. *)
        ; delta_transition_chain_proof :
            Frozen_ledger_hash.Stable.V1.t * Frozen_ledger_hash.Stable.V1.t list
        }

      let to_latest = Fn.id
    end
  end]

  let of_external_transition ~scheduled_time (t : external_transition) =
    { scheduled_time
    ; protocol_state = t.protocol_state
    ; protocol_state_proof = t.protocol_state_proof
    ; staged_ledger_diff = t.staged_ledger_diff
    ; delta_transition_chain_proof = t.delta_transition_chain_proof
    }

  (* NOTE: This serialization is used externally and MUST NOT change.
     If the underlying types change, you should write a conversion, or add
     optional fields and handle them appropriately.
  *)
  let%test_unit "Sexp serialization is stable" =
    let serialized_block =
      External_transition_sample_precomputed_block.sample_block_sexp
    in
    ignore @@ t_of_sexp @@ Sexp.of_string serialized_block

  let%test_unit "Sexp serialization roundtrips" =
    let serialized_block =
      External_transition_sample_precomputed_block.sample_block_sexp
    in
    let sexp = Sexp.of_string serialized_block in
    let sexp_roundtrip = sexp_of_t @@ t_of_sexp sexp in
    [%test_eq: Sexp.t] sexp sexp_roundtrip

  (* NOTE: This serialization is used externally and MUST NOT change.
     If the underlying types change, you should write a conversion, or add
     optional fields and handle them appropriately.
  *)
  let%test_unit "JSON serialization is stable" =
    let serialized_block =
      External_transition_sample_precomputed_block.sample_block_json
    in
    match of_yojson @@ Yojson.Safe.from_string serialized_block with
    | Ok _ ->
        ()
    | Error err ->
        failwith err

  let%test_unit "JSON serialization roundtrips" =
    let serialized_block =
      External_transition_sample_precomputed_block.sample_block_json
    in
    let json = Yojson.Safe.from_string serialized_block in
    let json_roundtrip =
      match Result.map ~f:to_yojson @@ of_yojson json with
      | Ok json ->
          json
      | Error err ->
          failwith err
    in
    assert (Yojson.Safe.equal json json_roundtrip)
end

let consensus_state =
  Fn.compose Protocol_state.consensus_state
    (Fn.compose Header.protocol_state Block.header)
>>>>>>> 6c979a0b

let blockchain_state =
  Fn.compose Protocol_state.blockchain_state
    (Fn.compose Header.protocol_state Block.header)

let state_hashes =
  Fn.compose Protocol_state.hashes
    (Fn.compose Header.protocol_state Block.header)

let parent_hash =
  Fn.compose Protocol_state.previous_state_hash
    (Fn.compose Header.protocol_state Block.header)

let blockchain_length =
  Fn.compose Consensus.Data.Consensus_state.blockchain_length consensus_state

let consensus_time_produced_at =
  Fn.compose Consensus.Data.Consensus_state.consensus_time consensus_state

let global_slot =
  Fn.compose Consensus.Data.Consensus_state.curr_global_slot consensus_state

let block_producer =
  Fn.compose Consensus.Data.Consensus_state.block_creator consensus_state

let coinbase_receiver =
  Fn.compose Consensus.Data.Consensus_state.coinbase_receiver consensus_state

let supercharge_coinbase =
  Fn.compose Consensus.Data.Consensus_state.supercharge_coinbase consensus_state

let block_winner =
  Fn.compose Consensus.Data.Consensus_state.block_stake_winner consensus_state

let commands =
  Fn.compose Staged_ledger_diff.commands
    (Fn.compose Body.staged_ledger_diff Block.body)

let completed_works =
  Fn.compose Staged_ledger_diff.completed_works
    (Fn.compose Body.staged_ledger_diff @@ Block.body)

let transactions ~constraint_constants t =
  let open Staged_ledger.Pre_diff_info in
  let coinbase_receiver =
    Consensus.Data.Consensus_state.coinbase_receiver (consensus_state t)
  in
  let supercharge_coinbase =
    Consensus.Data.Consensus_state.supercharge_coinbase (consensus_state t)
  in
  match
    get_transactions ~constraint_constants ~coinbase_receiver
      ~supercharge_coinbase
      (Body.staged_ledger_diff @@ Block.body t)
  with
  | Ok transactions ->
      transactions
  | Error e ->
      Core.Error.raise (Error.to_error e)

let account_ids_accessed t =
  let transactions =
    transactions
      ~constraint_constants:Genesis_constants.Constraint_constants.compiled t
  in
  List.map transactions ~f:(fun { data = txn; _ } ->
      Mina_transaction.Transaction.accounts_accessed txn)
  |> List.concat
  |> List.dedup_and_sort ~compare:Account_id.compare

let payments t =
  List.filter_map (commands t) ~f:(function
    | { data = Signed_command ({ payload = { body = Payment _; _ }; _ } as c)
      ; status
      } ->
        Some { With_status.data = c; status }
    | _ ->
        None)

let timestamp =
  Fn.compose Blockchain_state.timestamp
    (Fn.compose Protocol_state.blockchain_state Raw.protocol_state)

type protocol_version_status =
  { valid_current : bool; valid_next : bool; matches_daemon : bool }

let protocol_version_status t =
  let header = Block.header t in
  let valid_current =
    Protocol_version.is_valid (Header.current_protocol_version header)
  in
  let valid_next =
    Option.for_all
      (Header.proposed_protocol_version_opt header)
      ~f:Protocol_version.is_valid
  in
  let matches_daemon =
    Protocol_version.compatible_with_daemon
      (Header.current_protocol_version header)
  in
  { valid_current; valid_next; matches_daemon }

let decompose
    { Raw.Stable.V2.protocol_state
    ; protocol_state_proof
    ; staged_ledger_diff
    ; delta_transition_chain_proof
    ; current_protocol_version
    ; proposed_protocol_version_opt
    ; validation_callback = ()
    } =
  let body = Body.create staged_ledger_diff in
  let body_reference = Body_reference.of_body body in
  let header =
    Header.create ~protocol_state ~protocol_state_proof
      ~delta_block_chain_proof:delta_transition_chain_proof
      ?proposed_protocol_version_opt ~body_reference ~current_protocol_version
      ()
  in
  Block.create ~header ~body

let compose block =
  let b = Block.body block in
  let h = Block.header block in
  Raw.create ~protocol_state:(Header.protocol_state h)
    ~protocol_state_proof:(Header.protocol_state_proof h)
    ~staged_ledger_diff:(Body.staged_ledger_diff b)
    ~delta_transition_chain_proof:(Header.delta_block_chain_proof h)
    ?proposed_protocol_version_opt:(Header.proposed_protocol_version_opt h)
    ()

module Validation = struct
  type ( 'time_received
       , 'genesis_state
       , 'proof
       , 'delta_transition_chain
       , 'frontier_dependencies
       , 'staged_ledger_diff
       , 'protocol_versions )
       t =
    'time_received
    * 'genesis_state
    * 'proof
    * 'delta_transition_chain
    * 'frontier_dependencies
    * 'staged_ledger_diff
    * 'protocol_versions
    constraint 'time_received = [ `Time_received ] * (unit, _) Truth.t
    constraint 'genesis_state = [ `Genesis_state ] * (unit, _) Truth.t
    constraint 'proof = [ `Proof ] * (unit, _) Truth.t
    constraint
      'delta_transition_chain =
      [ `Delta_transition_chain ] * (State_hash.t Non_empty_list.t, _) Truth.t
    constraint
      'frontier_dependencies =
      [ `Frontier_dependencies ] * (unit, _) Truth.t
    constraint 'staged_ledger_diff = [ `Staged_ledger_diff ] * (unit, _) Truth.t
    constraint 'protocol_versions = [ `Protocol_versions ] * (unit, _) Truth.t

  type fully_invalid =
    ( [ `Time_received ] * unit Truth.false_t
    , [ `Genesis_state ] * unit Truth.false_t
    , [ `Proof ] * unit Truth.false_t
    , [ `Delta_transition_chain ] * State_hash.t Non_empty_list.t Truth.false_t
    , [ `Frontier_dependencies ] * unit Truth.false_t
    , [ `Staged_ledger_diff ] * unit Truth.false_t
    , [ `Protocol_versions ] * unit Truth.false_t )
    t

  type fully_valid =
    ( [ `Time_received ] * unit Truth.true_t
    , [ `Genesis_state ] * unit Truth.true_t
    , [ `Proof ] * unit Truth.true_t
    , [ `Delta_transition_chain ] * State_hash.t Non_empty_list.t Truth.true_t
    , [ `Frontier_dependencies ] * unit Truth.true_t
    , [ `Staged_ledger_diff ] * unit Truth.true_t
    , [ `Protocol_versions ] * unit Truth.true_t )
    t

  type ( 'time_received
       , 'genesis_state
       , 'proof
       , 'delta_transition_chain
       , 'frontier_dependencies
       , 'staged_ledger_diff
       , 'protocol_versions )
       with_transition =
    Block.with_hash
    * ( 'time_received
      , 'genesis_state
      , 'proof
      , 'delta_transition_chain
      , 'frontier_dependencies
      , 'staged_ledger_diff
      , 'protocol_versions )
      t

  let fully_invalid =
    ( (`Time_received, Truth.False)
    , (`Genesis_state, Truth.False)
    , (`Proof, Truth.False)
    , (`Delta_transition_chain, Truth.False)
    , (`Frontier_dependencies, Truth.False)
    , (`Staged_ledger_diff, Truth.False)
    , (`Protocol_versions, Truth.False) )

  type initial_valid =
    ( [ `Time_received ] * unit Truth.true_t
    , [ `Genesis_state ] * unit Truth.true_t
    , [ `Proof ] * unit Truth.true_t
    , [ `Delta_transition_chain ] * State_hash.t Non_empty_list.t Truth.true_t
    , [ `Frontier_dependencies ] * unit Truth.false_t
    , [ `Staged_ledger_diff ] * unit Truth.false_t
    , [ `Protocol_versions ] * unit Truth.true_t )
    t

  type almost_valid =
    ( [ `Time_received ] * unit Truth.true_t
    , [ `Genesis_state ] * unit Truth.true_t
    , [ `Proof ] * unit Truth.true_t
    , [ `Delta_transition_chain ] * State_hash.t Non_empty_list.t Truth.true_t
    , [ `Frontier_dependencies ] * unit Truth.true_t
    , [ `Staged_ledger_diff ] * unit Truth.false_t
    , [ `Protocol_versions ] * unit Truth.true_t )
    t

  let wrap t = (t, fully_invalid)

  let extract_delta_transition_chain_witness = function
    | ( _
      , _
      , _
      , (`Delta_transition_chain, Truth.True delta_transition_chain_witness)
      , _
      , _
      , _ ) ->
        delta_transition_chain_witness
    | _ ->
        failwith "why can't this be refuted?"

  let reset_frontier_dependencies_validation (transition_with_hash, validation)
      =
    match validation with
    | ( time_received
      , genesis_state
      , proof
      , delta_transition_chain
      , (`Frontier_dependencies, Truth.True ())
      , staged_ledger_diff
      , protocol_versions ) ->
        ( transition_with_hash
        , ( time_received
          , genesis_state
          , proof
          , delta_transition_chain
          , (`Frontier_dependencies, Truth.False)
          , staged_ledger_diff
          , protocol_versions ) )
    | _ ->
        failwith "why can't this be refuted?"

  let reset_staged_ledger_diff_validation (transition_with_hash, validation) =
    match validation with
    | ( time_received
      , genesis_state
      , proof
      , delta_transition_chain
      , frontier_dependencies
      , (`Staged_ledger_diff, Truth.True ())
      , protocol_versions ) ->
        ( transition_with_hash
        , ( time_received
          , genesis_state
          , proof
          , delta_transition_chain
          , frontier_dependencies
          , (`Staged_ledger_diff, Truth.False)
          , protocol_versions ) )
    | _ ->
        failwith "why can't this be refuted?"

  let forget_validation (t, _) = With_hash.data t

  let forget_validation_with_hash (t, _) = t

  module Unsafe = struct
    let set_valid_time_received :
           ( [ `Time_received ] * unit Truth.false_t
           , 'genesis_state
           , 'proof
           , 'delta_transition_chain
           , 'frontier_dependencies
           , 'staged_ledger_diff
           , 'protocol_versions )
           t
        -> ( [ `Time_received ] * unit Truth.true_t
           , 'genesis_state
           , 'proof
           , 'delta_transition_chain
           , 'frontier_dependencies
           , 'staged_ledger_diff
           , 'protocol_versions )
           t = function
      | ( (`Time_received, Truth.False)
        , genesis_state
        , proof
        , delta_transition_chain
        , frontier_dependencies
        , staged_ledger_diff
        , protocol_versions ) ->
          ( (`Time_received, Truth.True ())
          , genesis_state
          , proof
          , delta_transition_chain
          , frontier_dependencies
          , staged_ledger_diff
          , protocol_versions )

    let set_valid_proof :
           ( 'time_received
           , 'genesis_state
           , [ `Proof ] * unit Truth.false_t
           , 'delta_transition_chain
           , 'frontier_dependencies
           , 'staged_ledger_diff
           , 'protocol_versions )
           t
        -> ( 'time_received
           , 'genesis_state
           , [ `Proof ] * unit Truth.true_t
           , 'delta_transition_chain
           , 'frontier_dependencies
           , 'staged_ledger_diff
           , 'protocol_versions )
           t = function
      | ( time_received
        , genesis_state
        , (`Proof, Truth.False)
        , delta_transition_chain
        , frontier_dependencies
        , staged_ledger_diff
        , protocol_versions ) ->
          ( time_received
          , genesis_state
          , (`Proof, Truth.True ())
          , delta_transition_chain
          , frontier_dependencies
          , staged_ledger_diff
          , protocol_versions )

    let set_valid_genesis_state :
           ( 'time_received
           , [ `Genesis_state ] * unit Truth.false_t
           , 'proof
           , 'delta_transition_chain
           , 'frontier_dependencies
           , 'staged_ledger_diff
           , 'protocol_versions )
           t
        -> ( 'time_received
           , [ `Genesis_state ] * unit Truth.true_t
           , 'proof
           , 'delta_transition_chain
           , 'frontier_dependencies
           , 'staged_ledger_diff
           , 'protocol_versions )
           t = function
      | ( time_received
        , (`Genesis_state, Truth.False)
        , proof
        , delta_transition_chain
        , frontier_dependencies
        , staged_ledger_diff
        , protocol_versions ) ->
          ( time_received
          , (`Genesis_state, Truth.True ())
          , proof
          , delta_transition_chain
          , frontier_dependencies
          , staged_ledger_diff
          , protocol_versions )

    let set_valid_delta_transition_chain :
           ( 'time_received
           , 'genesis_state
           , 'proof
           , [ `Delta_transition_chain ]
             * State_hash.t Non_empty_list.t Truth.false_t
           , 'frontier_dependencies
           , 'staged_ledger_diff
           , 'protocol_versions )
           t
        -> State_hash.t Non_empty_list.t
        -> ( 'time_received
           , 'genesis_state
           , 'proof
           , [ `Delta_transition_chain ]
             * State_hash.t Non_empty_list.t Truth.true_t
           , 'frontier_dependencies
           , 'staged_ledger_diff
           , 'protocol_versions )
           t =
     fun validation hashes ->
      match validation with
      | ( time_received
        , genesis_state
        , proof
        , (`Delta_transition_chain, Truth.False)
        , frontier_dependencies
        , staged_ledger_diff
        , protocol_versions ) ->
          ( time_received
          , genesis_state
          , proof
          , (`Delta_transition_chain, Truth.True hashes)
          , frontier_dependencies
          , staged_ledger_diff
          , protocol_versions )

    let set_valid_frontier_dependencies :
           ( 'time_received
           , 'genesis_state
           , 'proof
           , 'delta_transition_chain
           , [ `Frontier_dependencies ] * unit Truth.false_t
           , 'staged_ledger_diff
           , 'protocol_versions )
           t
        -> ( 'time_received
           , 'genesis_state
           , 'proof
           , 'delta_transition_chain
           , [ `Frontier_dependencies ] * unit Truth.true_t
           , 'staged_ledger_diff
           , 'protocol_versions )
           t = function
      | ( time_received
        , genesis_state
        , proof
        , delta_transition_chain
        , (`Frontier_dependencies, Truth.False)
        , staged_ledger_diff
        , protocol_versions ) ->
          ( time_received
          , genesis_state
          , proof
          , delta_transition_chain
          , (`Frontier_dependencies, Truth.True ())
          , staged_ledger_diff
          , protocol_versions )

    let set_valid_staged_ledger_diff :
           ( 'time_received
           , 'genesis_state
           , 'proof
           , 'delta_transition_chain
           , 'frontier_dependencies
           , [ `Staged_ledger_diff ] * unit Truth.false_t
           , 'protocol_versions )
           t
        -> ( 'time_received
           , 'genesis_state
           , 'proof
           , 'delta_transition_chain
           , 'frontier_dependencies
           , [ `Staged_ledger_diff ] * unit Truth.true_t
           , 'protocol_versions )
           t = function
      | ( time_received
        , genesis_state
        , proof
        , delta_transition_chain
        , frontier_dependencies
        , (`Staged_ledger_diff, Truth.False)
        , protocol_versions ) ->
          ( time_received
          , genesis_state
          , proof
          , delta_transition_chain
          , frontier_dependencies
          , (`Staged_ledger_diff, Truth.True ())
          , protocol_versions )

    let set_valid_protocol_versions :
           ( 'time_received
           , 'genesis_state
           , 'proof
           , 'delta_transition_chain
           , 'frontier_dependencies
           , 'staged_ledger_diff
           , [ `Protocol_versions ] * unit Truth.false_t )
           t
        -> ( 'time_received
           , 'genesis_state
           , 'proof
           , 'delta_transition_chain
           , 'frontier_dependencies
           , 'staged_ledger_diff
           , [ `Protocol_versions ] * unit Truth.true_t )
           t = function
      | ( time_received
        , genesis_state
        , proof
        , delta_transition_chain
        , frontier_dependencies
        , staged_ledger_diff
        , (`Protocol_versions, Truth.False) ) ->
          ( time_received
          , genesis_state
          , proof
          , delta_transition_chain
          , frontier_dependencies
          , staged_ledger_diff
          , (`Protocol_versions, Truth.True ()) )
  end
end

let skip_time_received_validation `This_transition_was_not_received_via_gossip
    (t, validation) =
  (t, Validation.Unsafe.set_valid_time_received validation)

let skip_genesis_protocol_state_validation
    `This_transition_was_generated_internally (t, validation) =
  (t, Validation.Unsafe.set_valid_genesis_state validation)

let validate_time_received ~(precomputed_values : Precomputed_values.t)
    (t, validation) ~time_received =
  let consensus_state =
    With_hash.data t |> Block.header |> Header.protocol_state
    |> Protocol_state.consensus_state
  in
  let constants = precomputed_values.consensus_constants in
  let received_unix_timestamp =
    Block_time.to_span_since_epoch time_received |> Block_time.Span.to_ms
  in
  match
    Consensus.Hooks.received_at_valid_time ~constants consensus_state
      ~time_received:received_unix_timestamp
  with
  | Ok () ->
      Ok (t, Validation.Unsafe.set_valid_time_received validation)
  | Error err ->
      Error (`Invalid_time_received err)

let skip_proof_validation `This_transition_was_generated_internally
    (t, validation) =
  (t, Validation.Unsafe.set_valid_proof validation)

let skip_delta_transition_chain_validation
    `This_transition_was_not_received_via_gossip (t, validation) =
  let previous_protocol_state_hash = With_hash.data t |> parent_hash in
  ( t
  , Validation.Unsafe.set_valid_delta_transition_chain validation
      (Non_empty_list.singleton previous_protocol_state_hash) )

let validate_genesis_protocol_state ~genesis_state_hash (t, validation) =
  let state = Header.protocol_state @@ Block.header (With_hash.data t) in
  if
    State_hash.equal
      (Protocol_state.genesis_state_hash state)
      genesis_state_hash
  then Ok (t, Validation.Unsafe.set_valid_genesis_state validation)
  else Error `Invalid_genesis_protocol_state

let validate_proofs tvs ~verifier ~genesis_state_hash =
  let open Deferred.Let_syntax in
  let to_verify =
    List.filter_map tvs ~f:(fun (t, _validation) ->
        if
          State_hash.equal
            (State_hash.With_state_hashes.state_hash t)
            genesis_state_hash
        then
          (* Don't require a valid proof for the genesis block, since the
             peer may not have one.
          *)
          None
        else
          let header = Block.header @@ With_hash.data t in
          Some
            (Blockchain_snark.Blockchain.create
               ~state:(Header.protocol_state header)
               ~proof:(Header.protocol_state_proof header)))
  in
  match%map
    match to_verify with
    | [] ->
        (* Skip calling the verifier, nothing here to verify. *)
        return (Ok true)
    | _ ->
        Verifier.verify_blockchain_snarks verifier to_verify
  with
  | Ok verified ->
      if verified then
        Ok
          (List.map tvs ~f:(fun (t, validation) ->
               (t, Validation.Unsafe.set_valid_proof validation)))
      else Error `Invalid_proof
  | Error e ->
      Error (`Verifier_error e)

let validate_delta_transition_chain (t, validation) =
  let transition = With_hash.data t in
  match
    Transition_chain_verifier.verify ~target_hash:(parent_hash transition)
      ~transition_chain_proof:
        (transition |> Block.header |> Header.delta_block_chain_proof)
  with
  | Some hashes ->
      Ok
        (t, Validation.Unsafe.set_valid_delta_transition_chain validation hashes)
  | None ->
      Error `Invalid_delta_transition_chain_proof

let validate_protocol_versions (t, validation) =
  let { valid_current; valid_next; matches_daemon } =
    protocol_version_status (With_hash.data t)
  in
  if not (valid_current && valid_next) then Error `Invalid_protocol_version
  else if not matches_daemon then Error `Mismatched_protocol_version
  else Ok (t, Validation.Unsafe.set_valid_protocol_versions validation)

let skip_frontier_dependencies_validation
    (_ :
      [ `This_transition_belongs_to_a_detached_subtree
      | `This_transition_was_loaded_from_persistence ]) (t, validation) =
  (t, Validation.Unsafe.set_valid_frontier_dependencies validation)

let validate_staged_ledger_hash
    (`Staged_ledger_already_materialized staged_ledger_hash) (t, validation) =
  if
    Staged_ledger_hash.equal staged_ledger_hash
      (Blockchain_state.staged_ledger_hash
         (blockchain_state (With_hash.data t)))
  then Ok (t, Validation.Unsafe.set_valid_staged_ledger_diff validation)
  else Error `Staged_ledger_hash_mismatch

let skip_staged_ledger_diff_validation
    `This_transition_has_a_trusted_staged_ledger (t, validation) =
  (t, Validation.Unsafe.set_valid_staged_ledger_diff validation)

let skip_protocol_versions_validation
    `This_transition_has_valid_protocol_versions (t, validation) =
  (t, Validation.Unsafe.set_valid_protocol_versions validation)

module With_validation = struct
  let compare (t1, _) (t2, _) =
    Block.compare (With_hash.data t1) (With_hash.data t2)

  let state_hashes (t, _) = With_hash.hash t

  let lift f (t, _) = With_hash.data t |> f

  let protocol_state t = lift (Fn.compose Header.protocol_state Block.header) t

  let protocol_state_proof t =
    lift (Fn.compose Header.protocol_state_proof Block.header) t

  let blockchain_state t = lift blockchain_state t

  let blockchain_length t = lift blockchain_length t

  let staged_ledger_diff t =
    lift (Fn.compose Body.staged_ledger_diff Block.body) t

  let consensus_state t = lift consensus_state t

  let parent_hash t = lift parent_hash t

  let consensus_time_produced_at t = lift consensus_time_produced_at t

  let block_producer t = lift block_producer t

  let block_winner t = lift block_winner t

  let coinbase_receiver t = lift coinbase_receiver t

  let supercharge_coinbase t = lift supercharge_coinbase t

  let commands t = lift commands t

  let completed_works t = lift completed_works t

  let transactions ~constraint_constants t =
    lift (transactions ~constraint_constants) t

  let account_ids_accessed t = lift account_ids_accessed t

  let payments t = lift payments t

  let global_slot t = lift global_slot t

  let delta_transition_chain_proof t =
    lift (Fn.compose Header.delta_block_chain_proof Block.header) t

  let current_protocol_version t =
    lift (Fn.compose Header.current_protocol_version Block.header) t

  let proposed_protocol_version_opt t =
    lift (Fn.compose Header.proposed_protocol_version_opt Block.header) t

  let protocol_version_status t = lift protocol_version_status t

  let handle_dropped_transition ?pipe_name ?valid_cb ~logger block =
    [%log warn] "Dropping state_hash $state_hash from $pipe transition pipe"
      ~metadata:
        [ ( "state_hash"
          , State_hash.(to_yojson (state_hashes block).State_hashes.state_hash)
          )
        ; ("pipe", `String (Option.value pipe_name ~default:"an unknown"))
        ] ;
    Option.iter
      ~f:
        (Fn.flip Mina_net2.Validation_callback.fire_if_not_already_fired
           `Reject)
      valid_cb
end

module Initial_validated = struct
  type t = Block.with_hash * Validation.initial_valid

  type nonrec protocol_version_status = protocol_version_status =
    { valid_current : bool; valid_next : bool; matches_daemon : bool }

  include With_validation
end

module Almost_validated = struct
  type t = Block.with_hash * Validation.almost_valid

  type nonrec protocol_version_status = protocol_version_status =
    { valid_current : bool; valid_next : bool; matches_daemon : bool }

  include With_validation
end

module Validated = struct
  module Erased = struct
    (* if this type receives a new version, that changes the serialization of
             the type `t', so that type must also get a new version
    *)
    [%%versioned
    module Stable = struct
      module V3 = struct
        type t =
          Raw.Stable.V2.t State_hash.With_state_hashes.Stable.V1.t
          * State_hash.Stable.V1.t Non_empty_list.Stable.V1.t
        [@@deriving sexp]

        let to_latest = Fn.id
      end
    end]
  end

  [%%versioned_binable
  module Stable = struct
    module V3 = struct
      type t =
        Block.Stable.V1.t State_hash.With_state_hashes.t
        * ( [ `Time_received ] * (unit, Truth.True.t) Truth.t
          , [ `Genesis_state ] * (unit, Truth.True.t) Truth.t
          , [ `Proof ] * (unit, Truth.True.t) Truth.t
          , [ `Delta_transition_chain ]
            * (State_hash.t Non_empty_list.t, Truth.True.t) Truth.t
          , [ `Frontier_dependencies ] * (unit, Truth.True.t) Truth.t
          , [ `Staged_ledger_diff ] * (unit, Truth.True.t) Truth.t
          , [ `Protocol_versions ] * (unit, Truth.True.t) Truth.t )
          Validation.t

      let equal (a, _) (b, _) =
        State_hash.With_state_hashes.equal Block.equal a b

      let to_latest = Fn.id

      let erase ((transition_with_hash, validation) : t) =
        ( With_hash.map transition_with_hash ~f:compose
        , Validation.extract_delta_transition_chain_witness validation )

      let elaborate (transition_with_hash, delta_transition_chain_witness) =
        ( With_hash.map transition_with_hash ~f:decompose
        , ( (`Time_received, Truth.True ())
          , (`Genesis_state, Truth.True ())
          , (`Proof, Truth.True ())
          , (`Delta_transition_chain, Truth.True delta_transition_chain_witness)
          , (`Frontier_dependencies, Truth.True ())
          , (`Staged_ledger_diff, Truth.True ())
          , (`Protocol_versions, Truth.True ()) ) )

      include Sexpable.Of_sexpable
                (Erased.Stable.V3)
                (struct
                  type nonrec t = t

                  let of_sexpable = elaborate

                  let to_sexpable = erase
                end)

      include Binable.Of_binable
                (Erased.Stable.V3)
                (struct
                  type nonrec t = t

                  let of_binable = elaborate

                  let to_binable = erase
                end)

      let to_yojson (transition_with_hash, _) =
        State_hash.With_state_hashes.to_yojson Block.to_yojson
          transition_with_hash

      let create_unsafe_pre_hashed t =
        `I_swear_this_is_safe_see_my_comment
          ( Validation.wrap t
          |> skip_time_received_validation
               `This_transition_was_not_received_via_gossip
          |> skip_genesis_protocol_state_validation
               `This_transition_was_generated_internally
          |> skip_proof_validation `This_transition_was_generated_internally
          |> skip_delta_transition_chain_validation
               `This_transition_was_not_received_via_gossip
          |> skip_frontier_dependencies_validation
               `This_transition_belongs_to_a_detached_subtree
          |> skip_staged_ledger_diff_validation
               `This_transition_has_a_trusted_staged_ledger
          |> skip_protocol_versions_validation
               `This_transition_has_valid_protocol_versions )

      let create_unsafe t =
        create_unsafe_pre_hashed (With_hash.of_data t ~hash_data:state_hashes)

      include With_validation
    end
  end]

  type nonrec protocol_version_status = protocol_version_status =
    { valid_current : bool; valid_next : bool; matches_daemon : bool }

  [%%define_locally
  Stable.Latest.
    ( sexp_of_t
    , t_of_sexp
    , create_unsafe_pre_hashed
    , create_unsafe
    , protocol_state
    , delta_transition_chain_proof
    , current_protocol_version
    , proposed_protocol_version_opt
    , protocol_version_status
    , protocol_state_proof
    , blockchain_state
    , blockchain_length
    , staged_ledger_diff
    , consensus_state
    , state_hashes
    , parent_hash
    , consensus_time_produced_at
    , block_producer
    , block_winner
    , coinbase_receiver
    , supercharge_coinbase
    , transactions
    , account_ids_accessed
    , commands
    , completed_works
    , payments
    , global_slot
    , erase
    , to_yojson
    , handle_dropped_transition )]

  include Comparable.Make (Stable.Latest)

  let to_initial_validated t =
    t |> Validation.reset_frontier_dependencies_validation
    |> Validation.reset_staged_ledger_diff_validation

  let state_body_hash ((transition, _) : t) =
    State_hash.With_state_hashes.state_body_hash transition
      ~compute_hashes:
        (Fn.compose Protocol_state.hashes
           (Fn.compose Header.protocol_state Block.header))

  let commands (t : t) =
    List.map (commands t) ~f:(fun x ->
        (* This is safe because at this point the stage ledger diff has been
             applied successfully. *)
        let (`If_this_is_used_it_should_have_a_comment_justifying_it c) =
          User_command.to_valid_unsafe x.data
        in
        { x with data = c })
end

let genesis ~precomputed_values =
  let genesis_protocol_state =
    Precomputed_values.genesis_state_with_hashes precomputed_values
  in
  let empty_diff = Staged_ledger_diff.empty_diff in
  (* the genesis transition is assumed to be valid *)
  let (`I_swear_this_is_safe_see_my_comment transition) =
    Validated.create_unsafe_pre_hashed
      (With_hash.map genesis_protocol_state ~f:(fun protocol_state ->
           let body = Body.create empty_diff in
           Block.create
             ~header:
               (Header.create
                  ~protocol_state
                    (* We pass a dummy proof here, with the understanding that it will
                       never be validated except as part of the snark for the first
                       block produced (where we will explicitly generate the genesis
                       proof).
                    *)
                  ~protocol_state_proof:Proof.blockchain_dummy
                  ~delta_block_chain_proof:
                    (Protocol_state.previous_state_hash protocol_state, [])
                  ~body_reference:(Body_reference.of_body body)
                  ())
             ~body))
  in
  transition

module For_tests = struct
  let create ~protocol_state ~protocol_state_proof ~staged_ledger_diff
      ~delta_block_chain_proof ?proposed_protocol_version_opt () =
    Protocol_version.(set_current zero) ;
    let body = Body.create staged_ledger_diff in
    Block.create
      ~header:
        (Header.create ~protocol_state ~protocol_state_proof
           ~body_reference:(Body_reference.of_body body)
           ~delta_block_chain_proof ?proposed_protocol_version_opt ())
      ~body

  let genesis ~precomputed_values =
    Protocol_version.(set_current zero) ;
    genesis ~precomputed_values
end

module Transition_frontier_validation (Transition_frontier : sig
  type t

  module Breadcrumb : sig
    type t

    val validated_transition : t -> Validated.t
  end

  val root : t -> Breadcrumb.t

  val find : t -> State_hash.t -> Breadcrumb.t option
end) =
struct
  let validate_frontier_dependencies (t, validation) ~consensus_constants
      ~logger ~frontier =
    let open Result.Let_syntax in
    let hash = State_hash.With_state_hashes.state_hash t in
    let root_transition =
      Transition_frontier.root frontier
      |> Transition_frontier.Breadcrumb.validated_transition
      |> Validation.forget_validation_with_hash
    in
    let protocol_state =
      Header.protocol_state @@ Block.header (With_hash.data t)
    in
    let parent_hash = Protocol_state.previous_state_hash protocol_state in
    let%bind () =
      Result.ok_if_true
        (Transition_frontier.find frontier hash |> Option.is_none)
        ~error:`Already_in_frontier
    in
    let%bind () =
      (* need pervasive (=) in scope for comparing polymorphic variant *)
      let ( = ) = Stdlib.( = ) in
      Result.ok_if_true
        ( `Take
        = Consensus.Hooks.select ~constants:consensus_constants
            ~logger:
              (Logger.extend logger
                 [ ( "selection_context"
                   , `String
                       "External_transition.Transition_frontier_validation.validate_frontier_dependencies"
                   )
                 ])
            ~existing:(With_hash.map ~f:consensus_state root_transition)
            ~candidate:(With_hash.map ~f:consensus_state t) )
        ~error:`Not_selected_over_frontier_root
    in
    let%map () =
      Result.ok_if_true
        (Transition_frontier.find frontier parent_hash |> Option.is_some)
        ~error:`Parent_missing_from_frontier
    in
    (t, Validation.Unsafe.set_valid_frontier_dependencies validation)
end

module Staged_ledger_validation = struct
  let target_hash_of_ledger_proof =
    let open Ledger_proof in
    Fn.compose Registers.ledger (Fn.compose statement_target statement)

  let validate_staged_ledger_diff :
         ?skip_staged_ledger_verification:[ `All | `Proofs ]
      -> ( 'time_received
         , 'genesis_state
         , 'proof
         , 'delta_transition_chain
         , 'frontier_dependencies
         , [ `Staged_ledger_diff ] * unit Truth.false_t
         , 'protocol_versions )
         Validation.with_transition
      -> logger:Logger.t
      -> precomputed_values:Precomputed_values.t
      -> verifier:Verifier.t
      -> parent_staged_ledger:Staged_ledger.t
      -> parent_protocol_state:Protocol_state.value
      -> ( [ `Just_emitted_a_proof of bool ]
           * [ `External_transition_with_validation of
               ( 'time_received
               , 'genesis_state
               , 'proof
               , 'delta_transition_chain
               , 'frontier_dependencies
               , [ `Staged_ledger_diff ] * unit Truth.true_t
               , 'protocol_versions )
               Validation.with_transition ]
           * [ `Staged_ledger of Staged_ledger.t ]
         , [ `Invalid_staged_ledger_diff of
             [ `Incorrect_target_staged_ledger_hash
             | `Incorrect_target_snarked_ledger_hash ]
             list
           | `Staged_ledger_application_failed of
             Staged_ledger.Staged_ledger_error.t ] )
         Deferred.Result.t =
   fun ?skip_staged_ledger_verification (t, validation) ~logger
       ~precomputed_values ~verifier ~parent_staged_ledger
       ~parent_protocol_state ->
    let open Deferred.Result.Let_syntax in
    let transition = With_hash.data t in
    let blockchain_state =
      Protocol_state.blockchain_state
        (Header.protocol_state @@ Block.header transition)
    in
    let staged_ledger_diff = Body.staged_ledger_diff @@ Block.body transition in
    let coinbase_receiver = coinbase_receiver transition in
    let supercharge_coinbase =
      consensus_state transition
      |> Consensus.Data.Consensus_state.supercharge_coinbase
    in
    let apply_start_time = Core.Time.now () in
    let%bind ( `Hash_after_applying staged_ledger_hash
             , `Ledger_proof proof_opt
             , `Staged_ledger transitioned_staged_ledger
             , `Pending_coinbase_update _ ) =
      Staged_ledger.apply ?skip_verification:skip_staged_ledger_verification
        ~constraint_constants:precomputed_values.constraint_constants ~logger
        ~verifier parent_staged_ledger staged_ledger_diff
        ~current_state_view:
          Mina_state.Protocol_state.(Body.view @@ body parent_protocol_state)
        ~state_and_body_hash:
          (let body_hash =
             Protocol_state.(Body.hash @@ body parent_protocol_state)
           in
           ( (Protocol_state.hashes_with_body parent_protocol_state ~body_hash)
               .state_hash
           , body_hash ))
        ~coinbase_receiver ~supercharge_coinbase
      |> Deferred.Result.map_error ~f:(fun e ->
             `Staged_ledger_application_failed e)
    in
    [%log debug]
      ~metadata:
        [ ( "time_elapsed"
          , `Float Core.Time.(Span.to_ms @@ diff (now ()) apply_start_time) )
        ]
      "Staged_ledger.apply takes $time_elapsed" ;
    let target_ledger_hash =
      match proof_opt with
      | None ->
          Option.value_map
            (Staged_ledger.current_ledger_proof transitioned_staged_ledger)
            ~f:target_hash_of_ledger_proof
            ~default:
              ( Precomputed_values.genesis_ledger precomputed_values
              |> Lazy.force |> Mina_ledger.Ledger.merkle_root
              |> Frozen_ledger_hash.of_ledger_hash )
      | Some (proof, _) ->
          target_hash_of_ledger_proof proof
    in
    let maybe_errors =
      Option.all
        [ Option.some_if
            (not
               (Staged_ledger_hash.equal staged_ledger_hash
                  (Blockchain_state.staged_ledger_hash blockchain_state)))
            `Incorrect_target_staged_ledger_hash
        ; Option.some_if
            (not
               (Frozen_ledger_hash.equal target_ledger_hash
                  (Blockchain_state.snarked_ledger_hash blockchain_state)))
            `Incorrect_target_snarked_ledger_hash
        ]
    in
    Deferred.return
      ( match maybe_errors with
      | Some errors ->
          Error (`Invalid_staged_ledger_diff errors)
      | None ->
          Ok
            ( `Just_emitted_a_proof (Option.is_some proof_opt)
            , `External_transition_with_validation
                (t, Validation.Unsafe.set_valid_staged_ledger_diff validation)
            , `Staged_ledger transitioned_staged_ledger ) )
end

<<<<<<< HEAD
module Precomputed_block = struct
  (* precomputed blocks serve two purposes:
     - to start the daemon with replayed blocks
     - for archiving, so that blocks can be added to the archive database
        if blocks are missing
  *)
  module Proof = struct
    type t = Proof.t

    let to_bin_string proof =
      let proof_string = Binable.to_string (module Proof.Stable.Latest) proof in
      (* We use base64 with the uri-safe alphabet to ensure that encoding and
         decoding is cheap, and that the proof can be easily sent over http
         etc. without escaping or re-encoding.
      *)
      Base64.encode_string ~alphabet:Base64.uri_safe_alphabet proof_string

    let of_bin_string str =
      let str = Base64.decode_exn ~alphabet:Base64.uri_safe_alphabet str in
      Binable.of_string (module Proof.Stable.Latest) str

    let sexp_of_t proof = Sexp.Atom (to_bin_string proof)

    let _sexp_of_t_structured = Proof.sexp_of_t

    (* Supports decoding base64-encoded and structure encoded proofs. *)
    let t_of_sexp = function
      | Sexp.Atom str ->
          of_bin_string str
      | sexp ->
          Proof.t_of_sexp sexp

    let to_yojson proof = `String (to_bin_string proof)

    let _to_yojson_structured = Proof.to_yojson

    let of_yojson = function
      | `String str ->
          Or_error.try_with (fun () -> of_bin_string str)
          |> Result.map_error ~f:(fun err ->
                 sprintf
                   "External_transition.Precomputed_block.Proof.of_yojson: %s"
                   (Error.to_string_hum err))
      | json ->
          Proof.of_yojson json
  end

  module T = struct
    (* the accounts_accessed and accounts_created fields are used
       for storing blocks in the archive db, they're not needed
       for replaying blocks
    *)
    type t =
      { scheduled_time : Block_time.t
      ; protocol_state : Protocol_state.value
      ; protocol_state_proof : Proof.t
      ; staged_ledger_diff : Staged_ledger_diff.t
      ; delta_transition_chain_proof :
          Frozen_ledger_hash.t * Frozen_ledger_hash.t list
      ; accounts_accessed : (int * Account.t) list
      ; accounts_created : (Account_id.t * Currency.Fee.t) list
      }
    [@@deriving sexp, yojson]
  end

  include T

  [%%versioned
  module Stable = struct
    [@@@no_toplevel_latest_type]

    module V2 = struct
      type t = T.t =
        { scheduled_time : Block_time.Stable.V1.t
        ; protocol_state : Protocol_state.Value.Stable.V2.t
        ; protocol_state_proof : Mina_base.Proof.Stable.V2.t
        ; staged_ledger_diff : Staged_ledger_diff.Stable.V2.t
              (* TODO: Delete this or find out why it is here. *)
        ; delta_transition_chain_proof :
            Frozen_ledger_hash.Stable.V1.t * Frozen_ledger_hash.Stable.V1.t list
        ; accounts_accessed : (int * Account.Stable.V2.t) list
        ; accounts_created :
            (Account_id.Stable.V2.t * Currency.Fee.Stable.V1.t) list
        }

      let to_latest = Fn.id
    end
  end]

  let of_external_transition ~logger
      ~(constraint_constants : Genesis_constants.Constraint_constants.t)
      ~scheduled_time ~staged_ledger (t : external_transition) =
    let ledger = Staged_ledger.ledger staged_ledger in
    let account_ids_accessed = account_ids_accessed t in
    let accounts_accessed =
      List.filter_map account_ids_accessed ~f:(fun acct_id ->
          try
            let index =
              Mina_ledger.Ledger.index_of_account_exn ledger acct_id
            in
            let account = Mina_ledger.Ledger.get_at_index_exn ledger index in
            Some (index, account)
          with exn ->
            [%log error]
              "When computing accounts accessed for precomputed block, \
               exception when finding account id in staged ledger"
              ~metadata:
                [ ("account_id", Account_id.to_yojson acct_id)
                ; ("exception", `String (Exn.to_string exn))
                ] ;
            None)
    in
    let accounts_created =
      let account_creation_fee = constraint_constants.account_creation_fee in
      let previous_block_state_hash =
        protocol_state t |> Mina_state.Protocol_state.previous_state_hash
      in
      List.map
        (Staged_ledger.latest_block_accounts_created staged_ledger
           ~previous_block_state_hash) ~f:(fun acct_id ->
          (acct_id, account_creation_fee))
    in
    { scheduled_time
    ; protocol_state = t.protocol_state
    ; protocol_state_proof = t.protocol_state_proof
    ; staged_ledger_diff = t.staged_ledger_diff
    ; delta_transition_chain_proof = t.delta_transition_chain_proof
    ; accounts_accessed
    ; accounts_created
    }

  (* NOTE: This serialization is used externally and MUST NOT change.
     If the underlying types change, you should write a conversion, or add
     optional fields and handle them appropriately.
  *)
  let%test_unit "Sexp serialization is stable" =
    let serialized_block =
      External_transition_sample_precomputed_block.sample_block_sexp
    in
    ignore @@ t_of_sexp @@ Sexp.of_string serialized_block

  let%test_unit "Sexp serialization roundtrips" =
    let serialized_block =
      External_transition_sample_precomputed_block.sample_block_sexp
    in
    let sexp = Sexp.of_string serialized_block in
    let sexp_roundtrip = sexp_of_t @@ t_of_sexp sexp in
    [%test_eq: Sexp.t] sexp sexp_roundtrip

  (* NOTE: This serialization is used externally and MUST NOT change.
     If the underlying types change, you should write a conversion, or add
     optional fields and handle them appropriately.
  *)
  let%test_unit "JSON serialization is stable" =
    let serialized_block =
      External_transition_sample_precomputed_block.sample_block_json
    in
    match of_yojson @@ Yojson.Safe.from_string serialized_block with
    | Ok _ ->
        ()
    | Error err ->
        failwith err

  let%test_unit "JSON serialization roundtrips" =
    let serialized_block =
      External_transition_sample_precomputed_block.sample_block_json
    in
    let json = Yojson.Safe.from_string serialized_block in
    let json_roundtrip =
      match Result.map ~f:to_yojson @@ of_yojson json with
      | Ok json ->
          json
      | Error err ->
          failwith err
    in
    assert (Yojson.Safe.equal json json_roundtrip)
end
=======
let proposed_protocol_version_opt =
  Fn.compose Header.proposed_protocol_version_opt Block.header

let current_protocol_version =
  Fn.compose Header.current_protocol_version Block.header

let delta_transition_chain_proof =
  Fn.compose Header.delta_block_chain_proof Block.header

let staged_ledger_diff = Fn.compose Body.staged_ledger_diff Block.body

let protocol_state_proof = Fn.compose Header.protocol_state_proof Block.header

let protocol_state = Fn.compose Header.protocol_state Block.header

[%%define_locally Block.(t_of_sexp, sexp_of_t, to_yojson)]
>>>>>>> 6c979a0b
<|MERGE_RESOLUTION|>--- conflicted
+++ resolved
@@ -126,143 +126,9 @@
   ; proposed_protocol_version_opt: Protocol_version.t option
 *)
 
-<<<<<<< HEAD
-let consensus_state = Fn.compose Protocol_state.consensus_state protocol_state
-=======
-module Precomputed_block = struct
-  module Proof = struct
-    type t = Proof.t
-
-    let to_bin_string proof =
-      let proof_string = Binable.to_string (module Proof.Stable.Latest) proof in
-      (* We use base64 with the uri-safe alphabet to ensure that encoding and
-         decoding is cheap, and that the proof can be easily sent over http
-         etc. without escaping or re-encoding.
-      *)
-      Base64.encode_string ~alphabet:Base64.uri_safe_alphabet proof_string
-
-    let of_bin_string str =
-      let str = Base64.decode_exn ~alphabet:Base64.uri_safe_alphabet str in
-      Binable.of_string (module Proof.Stable.Latest) str
-
-    let sexp_of_t proof = Sexp.Atom (to_bin_string proof)
-
-    let _sexp_of_t_structured = Proof.sexp_of_t
-
-    (* Supports decoding base64-encoded and structure encoded proofs. *)
-    let t_of_sexp = function
-      | Sexp.Atom str ->
-          of_bin_string str
-      | sexp ->
-          Proof.t_of_sexp sexp
-
-    let to_yojson proof = `String (to_bin_string proof)
-
-    let _to_yojson_structured = Proof.to_yojson
-
-    let of_yojson = function
-      | `String str ->
-          Or_error.try_with (fun () -> of_bin_string str)
-          |> Result.map_error ~f:(fun err ->
-                 sprintf
-                   "External_transition.Precomputed_block.Proof.of_yojson: %s"
-                   (Error.to_string_hum err))
-      | json ->
-          Proof.of_yojson json
-  end
-
-  module T = struct
-    type t =
-      { scheduled_time : Block_time.t
-      ; protocol_state : Protocol_state.value
-      ; protocol_state_proof : Proof.t
-      ; staged_ledger_diff : Staged_ledger_diff.t
-      ; delta_transition_chain_proof :
-          Frozen_ledger_hash.t * Frozen_ledger_hash.t list
-      }
-    [@@deriving sexp, yojson]
-  end
-
-  include T
-
-  [%%versioned
-  module Stable = struct
-    [@@@no_toplevel_latest_type]
-
-    module V2 = struct
-      type t = T.t =
-        { scheduled_time : Block_time.Stable.V1.t
-        ; protocol_state : Protocol_state.Value.Stable.V2.t
-        ; protocol_state_proof : Mina_base.Proof.Stable.V2.t
-        ; staged_ledger_diff : Staged_ledger_diff.Stable.V2.t
-              (* TODO: Delete this or find out why it is here. *)
-        ; delta_transition_chain_proof :
-            Frozen_ledger_hash.Stable.V1.t * Frozen_ledger_hash.Stable.V1.t list
-        }
-
-      let to_latest = Fn.id
-    end
-  end]
-
-  let of_external_transition ~scheduled_time (t : external_transition) =
-    { scheduled_time
-    ; protocol_state = t.protocol_state
-    ; protocol_state_proof = t.protocol_state_proof
-    ; staged_ledger_diff = t.staged_ledger_diff
-    ; delta_transition_chain_proof = t.delta_transition_chain_proof
-    }
-
-  (* NOTE: This serialization is used externally and MUST NOT change.
-     If the underlying types change, you should write a conversion, or add
-     optional fields and handle them appropriately.
-  *)
-  let%test_unit "Sexp serialization is stable" =
-    let serialized_block =
-      External_transition_sample_precomputed_block.sample_block_sexp
-    in
-    ignore @@ t_of_sexp @@ Sexp.of_string serialized_block
-
-  let%test_unit "Sexp serialization roundtrips" =
-    let serialized_block =
-      External_transition_sample_precomputed_block.sample_block_sexp
-    in
-    let sexp = Sexp.of_string serialized_block in
-    let sexp_roundtrip = sexp_of_t @@ t_of_sexp sexp in
-    [%test_eq: Sexp.t] sexp sexp_roundtrip
-
-  (* NOTE: This serialization is used externally and MUST NOT change.
-     If the underlying types change, you should write a conversion, or add
-     optional fields and handle them appropriately.
-  *)
-  let%test_unit "JSON serialization is stable" =
-    let serialized_block =
-      External_transition_sample_precomputed_block.sample_block_json
-    in
-    match of_yojson @@ Yojson.Safe.from_string serialized_block with
-    | Ok _ ->
-        ()
-    | Error err ->
-        failwith err
-
-  let%test_unit "JSON serialization roundtrips" =
-    let serialized_block =
-      External_transition_sample_precomputed_block.sample_block_json
-    in
-    let json = Yojson.Safe.from_string serialized_block in
-    let json_roundtrip =
-      match Result.map ~f:to_yojson @@ of_yojson json with
-      | Ok json ->
-          json
-      | Error err ->
-          failwith err
-    in
-    assert (Yojson.Safe.equal json json_roundtrip)
-end
-
 let consensus_state =
   Fn.compose Protocol_state.consensus_state
     (Fn.compose Header.protocol_state Block.header)
->>>>>>> 6c979a0b
 
 let blockchain_state =
   Fn.compose Protocol_state.blockchain_state
@@ -1378,7 +1244,23 @@
             , `Staged_ledger transitioned_staged_ledger ) )
 end
 
-<<<<<<< HEAD
+let proposed_protocol_version_opt =
+  Fn.compose Header.proposed_protocol_version_opt Block.header
+
+let current_protocol_version =
+  Fn.compose Header.current_protocol_version Block.header
+
+let delta_transition_chain_proof =
+  Fn.compose Header.delta_block_chain_proof Block.header
+
+let staged_ledger_diff = Fn.compose Body.staged_ledger_diff Block.body
+
+let protocol_state_proof = Fn.compose Header.protocol_state_proof Block.header
+
+let protocol_state = Fn.compose Header.protocol_state Block.header
+
+[%%define_locally Block.(t_of_sexp, sexp_of_t, to_yojson)]
+
 module Precomputed_block = struct
   (* precomputed blocks serve two purposes:
      - to start the daemon with replayed blocks
@@ -1555,22 +1437,4 @@
           failwith err
     in
     assert (Yojson.Safe.equal json json_roundtrip)
-end
-=======
-let proposed_protocol_version_opt =
-  Fn.compose Header.proposed_protocol_version_opt Block.header
-
-let current_protocol_version =
-  Fn.compose Header.current_protocol_version Block.header
-
-let delta_transition_chain_proof =
-  Fn.compose Header.delta_block_chain_proof Block.header
-
-let staged_ledger_diff = Fn.compose Body.staged_ledger_diff Block.body
-
-let protocol_state_proof = Fn.compose Header.protocol_state_proof Block.header
-
-let protocol_state = Fn.compose Header.protocol_state Block.header
-
-[%%define_locally Block.(t_of_sexp, sexp_of_t, to_yojson)]
->>>>>>> 6c979a0b
+end