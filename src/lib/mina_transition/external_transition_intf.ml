open Core_kernel
open Async_kernel
open Mina_base
open Mina_state
open Signature_lib

module type External_transition_common_intf = sig
  type t

  type protocol_version_status =
    { valid_current : bool; valid_next : bool; matches_daemon : bool }

  val protocol_version_status : t -> protocol_version_status

  val protocol_state : t -> Protocol_state.Value.t

  val protocol_state_proof : t -> Proof.t

  val blockchain_state : t -> Blockchain_state.Value.t

  val blockchain_length : t -> Unsigned.UInt32.t

  val consensus_state : t -> Consensus.Data.Consensus_state.Value.t

  val staged_ledger_diff : t -> Staged_ledger_diff.t

  val state_hash : t -> State_hash.t

  val parent_hash : t -> State_hash.t

  val consensus_time_produced_at : t -> Consensus.Data.Consensus_time.t

  val block_producer : t -> Public_key.Compressed.t

  val block_winner : t -> Public_key.Compressed.t

  val coinbase_receiver : t -> Public_key.Compressed.t

  val supercharge_coinbase : t -> bool

  val transactions :
       constraint_constants:Genesis_constants.Constraint_constants.t
    -> t
    -> Transaction.t With_status.t list

  val commands : t -> User_command.t With_status.t list

  val payments : t -> Signed_command.t With_status.t list

  val completed_works : t -> Transaction_snark_work.t list

  val global_slot : t -> Unsigned.uint32

  val delta_transition_chain_proof : t -> State_hash.t * State_body_hash.t list

  val current_protocol_version : t -> Protocol_version.t

  val proposed_protocol_version_opt : t -> Protocol_version.t option

  val accept : t -> unit

  val reject : t -> unit

  val poke_validation_callback : t -> Mina_net2.Validation_callback.t -> unit
end

module type External_transition_base_intf = sig
  type t [@@deriving sexp, to_yojson, equal]

  [%%versioned:
  module Stable : sig
    [@@@no_toplevel_latest_type]

    module V2 : sig
      type nonrec t = t [@@deriving sexp]
    end

    module V1 : sig
      type t [@@deriving sexp]

      val to_latest : t -> V2.t
    end
  end]

  include External_transition_common_intf with type t := t
end

module type S = sig
  include External_transition_base_intf

  type external_transition = t

  module Precomputed_block : sig
    module Proof : sig
      (* Proof with overridden base64-encoding *)
      type t = Proof.t [@@deriving sexp, yojson]

      val to_bin_string : t -> string

      val of_bin_string : string -> t
    end

    type t =
      { scheduled_time : Block_time.Time.t
      ; protocol_state : Protocol_state.value
      ; protocol_state_proof : Proof.t
      ; staged_ledger_diff : Staged_ledger_diff.t
      ; delta_transition_chain_proof :
          Frozen_ledger_hash.t * Frozen_ledger_hash.t list
      }
    [@@deriving sexp, yojson]

    [%%versioned:
    module Stable : sig
      [@@@no_toplevel_latest_type]

      module V2 : sig
        type nonrec t = t =
          { scheduled_time : Block_time.Stable.V1.t
          ; protocol_state : Protocol_state.Value.Stable.V2.t
<<<<<<< HEAD
=======
          ; protocol_state_proof : Mina_base.Proof.Stable.V1.t
          ; staged_ledger_diff : Staged_ledger_diff.Stable.V2.t
          ; delta_transition_chain_proof :
              Frozen_ledger_hash.Stable.V1.t
              * Frozen_ledger_hash.Stable.V1.t list
          }

        (*         val to_latest : t -> t *)
      end

      module V1 : sig
        type nonrec t =
          { scheduled_time : Block_time.Stable.V1.t
          ; protocol_state : Protocol_state.Value.Stable.V1.t
>>>>>>> 9f8d8fb7
          ; protocol_state_proof : Mina_base.Proof.Stable.V1.t
          ; staged_ledger_diff : Staged_ledger_diff.Stable.V2.t
          ; delta_transition_chain_proof :
              Frozen_ledger_hash.Stable.V1.t
              * Frozen_ledger_hash.Stable.V1.t list
          }

<<<<<<< HEAD
        (*         val to_latest : t -> t *)
=======
        val to_latest : t -> V2.t
>>>>>>> 9f8d8fb7
      end
    end]

    val of_external_transition :
      scheduled_time:Block_time.Time.t -> external_transition -> t
  end

  module Validation : sig
    type ( 'time_received
         , 'genesis_state
         , 'proof
         , 'delta_transition_chain
         , 'frontier_dependencies
         , 'staged_ledger_diff
         , 'protocol_versions )
         t =
      'time_received
      * 'genesis_state
      * 'proof
      * 'delta_transition_chain
      * 'frontier_dependencies
      * 'staged_ledger_diff
      * 'protocol_versions
      constraint 'time_received = [ `Time_received ] * (unit, _) Truth.t
      constraint 'genesis_state = [ `Genesis_state ] * (unit, _) Truth.t
      constraint 'proof = [ `Proof ] * (unit, _) Truth.t
      constraint
        'delta_transition_chain =
        [ `Delta_transition_chain ] * (State_hash.t Non_empty_list.t, _) Truth.t
      constraint
        'frontier_dependencies =
        [ `Frontier_dependencies ] * (unit, _) Truth.t
      constraint
        'staged_ledger_diff =
        [ `Staged_ledger_diff ] * (unit, _) Truth.t
      constraint 'protocol_versions = [ `Protocol_versions ] * (unit, _) Truth.t

    type fully_invalid =
      ( [ `Time_received ] * unit Truth.false_t
      , [ `Genesis_state ] * unit Truth.false_t
      , [ `Proof ] * unit Truth.false_t
      , [ `Delta_transition_chain ]
        * State_hash.t Non_empty_list.t Truth.false_t
      , [ `Frontier_dependencies ] * unit Truth.false_t
      , [ `Staged_ledger_diff ] * unit Truth.false_t
      , [ `Protocol_versions ] * unit Truth.false_t )
      t

    type fully_valid =
      ( [ `Time_received ] * unit Truth.true_t
      , [ `Genesis_state ] * unit Truth.true_t
      , [ `Proof ] * unit Truth.true_t
      , [ `Delta_transition_chain ] * State_hash.t Non_empty_list.t Truth.true_t
      , [ `Frontier_dependencies ] * unit Truth.true_t
      , [ `Staged_ledger_diff ] * unit Truth.true_t
      , [ `Protocol_versions ] * unit Truth.true_t )
      t

    type initial_valid =
      ( [ `Time_received ] * unit Truth.true_t
      , [ `Genesis_state ] * unit Truth.true_t
      , [ `Proof ] * unit Truth.true_t
      , [ `Delta_transition_chain ] * State_hash.t Non_empty_list.t Truth.true_t
      , [ `Frontier_dependencies ] * unit Truth.false_t
      , [ `Staged_ledger_diff ] * unit Truth.false_t
      , [ `Protocol_versions ] * unit Truth.true_t )
      t

    type almost_valid =
      ( [ `Time_received ] * unit Truth.true_t
      , [ `Genesis_state ] * unit Truth.true_t
      , [ `Proof ] * unit Truth.true_t
      , [ `Delta_transition_chain ] * State_hash.t Non_empty_list.t Truth.true_t
      , [ `Frontier_dependencies ] * unit Truth.true_t
      , [ `Staged_ledger_diff ] * unit Truth.false_t
      , [ `Protocol_versions ] * unit Truth.true_t )
      t

    type ( 'time_received
         , 'genesis_state
         , 'proof
         , 'delta_transition_chain
         , 'frontier_dependencies
         , 'staged_ledger_diff
         , 'protocol_versions )
         with_transition =
      (external_transition, State_hash.t) With_hash.t
      * ( 'time_received
        , 'genesis_state
        , 'proof
        , 'delta_transition_chain
        , 'frontier_dependencies
        , 'staged_ledger_diff
        , 'protocol_versions )
        t

    val fully_invalid : fully_invalid

    val wrap :
         (external_transition, State_hash.t) With_hash.t
      -> (external_transition, State_hash.t) With_hash.t * fully_invalid

    val extract_delta_transition_chain_witness :
         ( 'time_received
         , 'genesis_state
         , 'proof
         , [ `Delta_transition_chain ]
           * State_hash.t Non_empty_list.t Truth.true_t
         , 'frontier_dependencies
         , 'staged_ledger_diff
         , 'protocol_versions )
         t
      -> State_hash.t Non_empty_list.t

    val reset_frontier_dependencies_validation :
         ( 'time_received
         , 'genesis_state
         , 'proof
         , 'delta_transition_chain
         , [ `Frontier_dependencies ] * unit Truth.true_t
         , 'staged_ledger_diff
         , 'protocol_versions )
         with_transition
      -> ( 'time_received
         , 'genesis_state
         , 'proof
         , 'delta_transition_chain
         , [ `Frontier_dependencies ] * unit Truth.false_t
         , 'staged_ledger_diff
         , 'protocol_versions )
         with_transition

    val reset_staged_ledger_diff_validation :
         ( 'time_received
         , 'genesis_state
         , 'proof
         , 'delta_transition_chain
         , 'frontier_dependencies
         , [ `Staged_ledger_diff ] * unit Truth.true_t
         , 'protocol_versions )
         with_transition
      -> ( 'time_received
         , 'genesis_state
         , 'proof
         , 'delta_transition_chain
         , 'frontier_dependencies
         , [ `Staged_ledger_diff ] * unit Truth.false_t
         , 'protocol_versions )
         with_transition

    val forget_validation :
         ( 'time_received
         , 'genesis_state
         , 'proof
         , 'delta_transition_chain
         , 'frontier_dependencies
         , 'staged_ledger_diff
         , 'protocol_versions )
         with_transition
      -> external_transition

    val forget_validation_with_hash :
         ( 'time_received
         , 'genesis_state
         , 'proof
         , 'delta_transition_chain
         , 'frontier_dependencies
         , 'staged_ledger_diff
         , 'protocol_versions )
         with_transition
      -> (external_transition, State_hash.t) With_hash.t
  end

  module Initial_validated : sig
    type t =
      (external_transition, State_hash.t) With_hash.t * Validation.initial_valid
    [@@deriving compare]

    val handle_dropped_transition :
      ?pipe_name:string -> logger:Logger.t -> t -> unit

    include External_transition_common_intf with type t := t
  end

  module Almost_validated : sig
    type t =
      (external_transition, State_hash.t) With_hash.t * Validation.almost_valid
    [@@deriving compare]

    include External_transition_common_intf with type t := t
  end

  module Validated : sig
    type t =
      (external_transition, State_hash.t) With_hash.t * Validation.fully_valid
    [@@deriving compare]

    val erase :
         t
      -> (Stable.Latest.t, State_hash.Stable.Latest.t) With_hash.Stable.Latest.t
         * State_hash.Stable.Latest.t Non_empty_list.Stable.Latest.t

    val create_unsafe :
      external_transition -> [ `I_swear_this_is_safe_see_my_comment of t ]

    val handle_dropped_transition :
      ?pipe_name:string -> logger:Logger.t -> t -> unit

    include External_transition_base_intf with type t := t

    val commands : t -> User_command.Valid.t With_status.t list

    val to_initial_validated : t -> Initial_validated.t
  end

  val create :
       protocol_state:Protocol_state.Value.t
    -> protocol_state_proof:Proof.t
    -> staged_ledger_diff:Staged_ledger_diff.t
    -> delta_transition_chain_proof:State_hash.t * State_body_hash.t list
    -> validation_callback:Mina_net2.Validation_callback.t
    -> ?proposed_protocol_version_opt:Protocol_version.t
    -> unit
    -> t

  val genesis : precomputed_values:Precomputed_values.t -> Validated.t

  module For_tests : sig
    val create :
         protocol_state:Protocol_state.Value.t
      -> protocol_state_proof:Proof.t
      -> staged_ledger_diff:Staged_ledger_diff.t
      -> delta_transition_chain_proof:State_hash.t * State_body_hash.t list
      -> validation_callback:Mina_net2.Validation_callback.t
      -> ?proposed_protocol_version_opt:Protocol_version.t
      -> unit
      -> t

    val genesis : precomputed_values:Precomputed_values.t -> Validated.t
  end

  val timestamp : t -> Block_time.t

  val skip_time_received_validation :
       [ `This_transition_was_not_received_via_gossip ]
    -> ( [ `Time_received ] * unit Truth.false_t
       , 'genesis_state
       , 'proof
       , 'delta_transition_chain
       , 'frontier_dependencies
       , 'staged_ledger_diff
       , 'protocol_versions )
       Validation.with_transition
    -> ( [ `Time_received ] * unit Truth.true_t
       , 'genesis_state
       , 'proof
       , 'delta_transition_chain
       , 'frontier_dependencies
       , 'staged_ledger_diff
       , 'protocol_versions )
       Validation.with_transition

  val validate_time_received :
       precomputed_values:Precomputed_values.t
    -> ( [ `Time_received ] * unit Truth.false_t
       , 'genesis_state
       , 'proof
       , 'delta_transition_chain
       , 'frontier_dependencies
       , 'staged_ledger_diff
       , 'protocol_versions )
       Validation.with_transition
    -> time_received:Block_time.t
    -> ( ( [ `Time_received ] * unit Truth.true_t
         , 'genesis_state
         , 'proof
         , 'delta_transition_chain
         , 'frontier_dependencies
         , 'staged_ledger_diff
         , 'protocol_versions )
         Validation.with_transition
       , [> `Invalid_time_received of [ `Too_early | `Too_late of int64 ] ] )
       Result.t

  val skip_proof_validation :
       [ `This_transition_was_generated_internally ]
    -> ( 'time_received
       , 'genesis_state
       , [ `Proof ] * unit Truth.false_t
       , 'delta_transition_chain
       , 'frontier_dependencies
       , 'staged_ledger_diff
       , 'protocol_versions )
       Validation.with_transition
    -> ( 'time_received
       , 'genesis_state
       , [ `Proof ] * unit Truth.true_t
       , 'delta_transition_chain
       , 'frontier_dependencies
       , 'staged_ledger_diff
       , 'protocol_versions )
       Validation.with_transition

  val skip_delta_transition_chain_validation :
       [ `This_transition_was_not_received_via_gossip ]
    -> ( 'time_received
       , 'genesis_state
       , 'proof
       , [ `Delta_transition_chain ]
         * State_hash.t Non_empty_list.t Truth.false_t
       , 'frontier_dependencies
       , 'staged_ledger_diff
       , 'protocol_versions )
       Validation.with_transition
    -> ( 'time_received
       , 'genesis_state
       , 'proof
       , [ `Delta_transition_chain ]
         * State_hash.t Non_empty_list.t Truth.true_t
       , 'frontier_dependencies
       , 'staged_ledger_diff
       , 'protocol_versions )
       Validation.with_transition

  val skip_genesis_protocol_state_validation :
       [ `This_transition_was_generated_internally ]
    -> ( 'time_received
       , [ `Genesis_state ] * unit Truth.false_t
       , 'proof
       , 'delta_transition_chain
       , 'frontier_dependencies
       , 'staged_ledger_diff
       , 'protocol_versions )
       Validation.with_transition
    -> ( 'time_received
       , [ `Genesis_state ] * unit Truth.true_t
       , 'proof
       , 'delta_transition_chain
       , 'frontier_dependencies
       , 'staged_ledger_diff
       , 'protocol_versions )
       Validation.with_transition

  val validate_genesis_protocol_state :
       genesis_state_hash:State_hash.t
    -> ( 'time_received
       , [ `Genesis_state ] * unit Truth.false_t
       , 'proof
       , 'delta_transition_chain
       , 'frontier_dependencies
       , 'staged_ledger_diff
       , 'protocol_versions )
       Validation.with_transition
    -> ( ( 'time_received
         , [ `Genesis_state ] * unit Truth.true_t
         , 'proof
         , 'delta_transition_chain
         , 'frontier_dependencies
         , 'staged_ledger_diff
         , 'protocol_versions )
         Validation.with_transition
       , [> `Invalid_genesis_protocol_state ] )
       Result.t

  val validate_proofs :
       ( 'time_received
       , 'genesis_state
       , [ `Proof ] * unit Truth.false_t
       , 'delta_transition_chain
       , 'frontier_dependencies
       , 'staged_ledger_diff
       , 'protocol_versions )
       Validation.with_transition
       list
    -> verifier:Verifier.t
    -> ( ( 'time_received
         , 'genesis_state
         , [ `Proof ] * unit Truth.true_t
         , 'delta_transition_chain
         , 'frontier_dependencies
         , 'staged_ledger_diff
         , 'protocol_versions )
         Validation.with_transition
         list
       , [> `Invalid_proof | `Verifier_error of Error.t ] )
       Deferred.Result.t

  val validate_delta_transition_chain :
       ( 'time_received
       , 'genesis_state
       , 'proof
       , [ `Delta_transition_chain ]
         * State_hash.t Non_empty_list.t Truth.false_t
       , 'frontier_dependencies
       , 'staged_ledger_diff
       , 'protocol_versions )
       Validation.with_transition
    -> ( ( 'time_received
         , 'genesis_state
         , 'proof
         , [ `Delta_transition_chain ]
           * State_hash.t Non_empty_list.t Truth.true_t
         , 'frontier_dependencies
         , 'staged_ledger_diff
         , 'protocol_versions )
         Validation.with_transition
       , [> `Invalid_delta_transition_chain_proof ] )
       Result.t

  val validate_protocol_versions :
       ( 'time_received
       , 'genesis_state
       , 'proof
       , 'delta_transition_chain
       , 'frontier_dependencies
       , 'staged_ledger_diff
       , [ `Protocol_versions ] * unit Truth.false_t )
       Validation.with_transition
    -> ( ( 'time_received
         , 'genesis_state
         , 'proof
         , 'delta_transition_chain
         , 'frontier_dependencies
         , 'staged_ledger_diff
         , [ `Protocol_versions ] * unit Truth.true_t )
         Validation.with_transition
       , [> `Invalid_protocol_version | `Mismatched_protocol_version ] )
       Result.t

  (* This functor is necessary to break the dependency cycle between the Transition_fronter and the External_transition *)
  module Transition_frontier_validation (Transition_frontier : sig
    type t

    module Breadcrumb : sig
      type t

      val validated_transition : t -> Validated.t
    end

    val root : t -> Breadcrumb.t

    val find : t -> State_hash.t -> Breadcrumb.t option
  end) : sig
    val validate_frontier_dependencies :
         ( 'time_received
         , 'genesis_state
         , 'proof
         , 'delta_transition_chain
         , [ `Frontier_dependencies ] * unit Truth.false_t
         , 'staged_ledger_diff
         , 'protocol_versions )
         Validation.with_transition
      -> consensus_constants:Consensus.Constants.t
      -> logger:Logger.t
      -> frontier:Transition_frontier.t
      -> ( ( 'time_received
           , 'genesis_state
           , 'proof
           , 'delta_transition_chain
           , [ `Frontier_dependencies ] * unit Truth.true_t
           , 'staged_ledger_diff
           , 'protocol_versions )
           Validation.with_transition
         , [> `Already_in_frontier
           | `Parent_missing_from_frontier
           | `Not_selected_over_frontier_root ] )
         Result.t
  end

  val skip_frontier_dependencies_validation :
       [ `This_transition_belongs_to_a_detached_subtree
       | `This_transition_was_loaded_from_persistence ]
    -> ( 'time_received
       , 'genesis_state
       , 'proof
       , 'delta_transition_chain
       , [ `Frontier_dependencies ] * unit Truth.false_t
       , 'staged_ledger_diff
       , 'protocol_versions )
       Validation.with_transition
    -> ( 'time_received
       , 'genesis_state
       , 'proof
       , 'delta_transition_chain
       , [ `Frontier_dependencies ] * unit Truth.true_t
       , 'staged_ledger_diff
       , 'protocol_versions )
       Validation.with_transition

  val validate_staged_ledger_hash :
       [ `Staged_ledger_already_materialized of Staged_ledger_hash.t ]
    -> ( 'time_received
       , 'genesis_state
       , 'proof
       , 'delta_transition_chain
       , 'frontier_dependencies
       , [ `Staged_ledger_diff ] * unit Truth.false_t
       , 'protocol_versions )
       Validation.with_transition
    -> ( ( 'time_received
         , 'genesis_state
         , 'proof
         , 'delta_transition_chain
         , 'frontier_dependencies
         , [ `Staged_ledger_diff ] * unit Truth.true_t
         , 'protocol_versions )
         Validation.with_transition
       , [> `Staged_ledger_hash_mismatch ] )
       Result.t

  val skip_staged_ledger_diff_validation :
       [ `This_transition_has_a_trusted_staged_ledger ]
    -> ( 'time_received
       , 'genesis_state
       , 'proof
       , 'delta_transition_chain
       , 'frontier_dependencies
       , [ `Staged_ledger_diff ] * unit Truth.false_t
       , 'protocol_versions )
       Validation.with_transition
    -> ( 'time_received
       , 'genesis_state
       , 'proof
       , 'delta_transition_chain
       , 'frontier_dependencies
       , [ `Staged_ledger_diff ] * unit Truth.true_t
       , 'protocol_versions )
       Validation.with_transition

  val skip_protocol_versions_validation :
       [ `This_transition_has_valid_protocol_versions ]
    -> ( 'time_received
       , 'genesis_state
       , 'proof
       , 'delta_transition_chain
       , 'frontier_dependencies
       , 'staged_ledger_diff
       , [ `Protocol_versions ] * unit Truth.false_t )
       Validation.with_transition
    -> ( 'time_received
       , 'genesis_state
       , 'proof
       , 'delta_transition_chain
       , 'frontier_dependencies
       , 'staged_ledger_diff
       , [ `Protocol_versions ] * unit Truth.true_t )
       Validation.with_transition

  module Staged_ledger_validation : sig
    val validate_staged_ledger_diff :
         ?skip_staged_ledger_verification:[ `All | `Proofs ]
      -> ( 'time_received
         , 'genesis_state
         , 'proof
         , 'delta_transition_chain
         , 'frontier_dependencies
         , [ `Staged_ledger_diff ] * unit Truth.false_t
         , 'protocol_versions )
         Validation.with_transition
      -> logger:Logger.t
      -> precomputed_values:Precomputed_values.t
      -> verifier:Verifier.t
      -> parent_staged_ledger:Staged_ledger.t
      -> parent_protocol_state:Protocol_state.value
      -> ( [ `Just_emitted_a_proof of bool ]
           * [ `External_transition_with_validation of
               ( 'time_received
               , 'genesis_state
               , 'proof
               , 'delta_transition_chain
               , 'frontier_dependencies
               , [ `Staged_ledger_diff ] * unit Truth.true_t
               , 'protocol_versions )
               Validation.with_transition ]
           * [ `Staged_ledger of Staged_ledger.t ]
         , [ `Invalid_staged_ledger_diff of
             [ `Incorrect_target_staged_ledger_hash
             | `Incorrect_target_snarked_ledger_hash ]
             list
           | `Staged_ledger_application_failed of
             Staged_ledger.Staged_ledger_error.t ] )
         Deferred.Result.t
  end
end<|MERGE_RESOLUTION|>--- conflicted
+++ resolved
@@ -118,8 +118,6 @@
         type nonrec t = t =
           { scheduled_time : Block_time.Stable.V1.t
           ; protocol_state : Protocol_state.Value.Stable.V2.t
-<<<<<<< HEAD
-=======
           ; protocol_state_proof : Mina_base.Proof.Stable.V1.t
           ; staged_ledger_diff : Staged_ledger_diff.Stable.V2.t
           ; delta_transition_chain_proof :
@@ -134,19 +132,14 @@
         type nonrec t =
           { scheduled_time : Block_time.Stable.V1.t
           ; protocol_state : Protocol_state.Value.Stable.V1.t
->>>>>>> 9f8d8fb7
           ; protocol_state_proof : Mina_base.Proof.Stable.V1.t
-          ; staged_ledger_diff : Staged_ledger_diff.Stable.V2.t
+          ; staged_ledger_diff : Staged_ledger_diff.Stable.V1.t
           ; delta_transition_chain_proof :
               Frozen_ledger_hash.Stable.V1.t
               * Frozen_ledger_hash.Stable.V1.t list
           }
 
-<<<<<<< HEAD
-        (*         val to_latest : t -> t *)
-=======
         val to_latest : t -> V2.t
->>>>>>> 9f8d8fb7
       end
     end]
 
