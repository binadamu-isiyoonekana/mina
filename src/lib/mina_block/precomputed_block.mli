open Core_kernel
open Mina_base
open Mina_state

module Proof : sig
  (* Proof with overridden base64-encoding *)
  type t = Proof.t [@@deriving sexp, yojson]

  val to_bin_string : t -> string

  val of_bin_string : string -> t
end

[%%versioned:
module Stable : sig
  [@@@no_toplevel_latest_type]

  [@@@with_versioned_json]

  module V3 : sig
    type nonrec t =
      { scheduled_time : Block_time.Stable.V1.t
      ; protocol_state : Protocol_state.Value.Stable.V2.t
      ; protocol_state_proof : Mina_base.Proof.Stable.V2.t
      ; staged_ledger_diff : Staged_ledger_diff.Stable.V2.t
      ; delta_transition_chain_proof :
          Frozen_ledger_hash.Stable.V1.t * Frozen_ledger_hash.Stable.V1.t list
<<<<<<< HEAD
      ; protocol_version : Protocol_version.Stable.V1.t
      ; proposed_protocol_version : Protocol_version.Stable.V1.t option
=======
      ; protocol_version : Protocol_version.Stable.V2.t
      ; proposed_protocol_version : Protocol_version.Stable.V2.t option
>>>>>>> da92b065
      ; accounts_accessed : (int * Account.Stable.V2.t) list
      ; accounts_created :
          (Account_id.Stable.V2.t * Currency.Fee.Stable.V1.t) list
      ; tokens_used :
          (Token_id.Stable.V2.t * Account_id.Stable.V2.t option) list
      }
  end
end]

type t = Stable.Latest.t =
  { scheduled_time : Block_time.Time.t
  ; protocol_state : Protocol_state.value
  ; protocol_state_proof : Proof.t
  ; staged_ledger_diff : Staged_ledger_diff.t
  ; delta_transition_chain_proof :
      Frozen_ledger_hash.t * Frozen_ledger_hash.t list
  ; protocol_version : Protocol_version.t
  ; proposed_protocol_version : Protocol_version.t option
  ; accounts_accessed : (int * Account.t) list
  ; accounts_created : (Account_id.t * Currency.Fee.t) list
  ; tokens_used : (Token_id.t * Account_id.t option) list
  }
[@@deriving sexp, yojson]

val of_block :
     logger:Logger.t
  -> constraint_constants:Genesis_constants.Constraint_constants.t
  -> scheduled_time:Block_time.Time.t
  -> staged_ledger:Staged_ledger.t
  -> (Block.t, Mina_base.State_hash.State_hashes.t) With_hash.t
  -> t<|MERGE_RESOLUTION|>--- conflicted
+++ resolved
@@ -25,13 +25,8 @@
       ; staged_ledger_diff : Staged_ledger_diff.Stable.V2.t
       ; delta_transition_chain_proof :
           Frozen_ledger_hash.Stable.V1.t * Frozen_ledger_hash.Stable.V1.t list
-<<<<<<< HEAD
-      ; protocol_version : Protocol_version.Stable.V1.t
-      ; proposed_protocol_version : Protocol_version.Stable.V1.t option
-=======
       ; protocol_version : Protocol_version.Stable.V2.t
       ; proposed_protocol_version : Protocol_version.Stable.V2.t option
->>>>>>> da92b065
       ; accounts_accessed : (int * Account.Stable.V2.t) list
       ; accounts_created :
           (Account_id.Stable.V2.t * Currency.Fee.Stable.V1.t) list
