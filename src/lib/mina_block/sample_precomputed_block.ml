--- conflicted
+++ resolved
@@ -6,1399 +6,526 @@
 *)
 let sample_block_sexp =
   {sexp|
-<<<<<<< HEAD
-  ((scheduled_time 1675255645906)
-  (protocol_state
-   ((previous_state_hash
-     11504293097007392202249077728759479461651526475752814976934149901308076260307)
-    (body
-     ((genesis_state_hash
-       11504293097007392202249077728759479461651526475752814976934149901308076260307)
-      (blockchain_state
-       ((staged_ledger_hash
-         ((non_snark
-           ((ledger_hash
-             27685346178957677963764348720017429424732433817541356781974876567312207466263)
-            (aux_hash
-             "\178\171w\027\236\130\194\174\169\181\166\129\002\185\235\193\147+\221\141TV\030\211\188<\240\019m:\203d")
-            (pending_coinbase_aux
-             "\147\141\184\201\248,\140\181\141?>\244\253%\0006\164\141&\167\018u=/\222Z\189\003\168\\\171\244")))
-          (pending_coinbase_hash
-           20211182356617510283897758065417990238143473469879151856049445645554820100353)))
-        (genesis_ledger_hash
-         11191148081018255064076282218616278993057111327549072307750910490168960023289)
-        (registers
-         ((ledger
-           11191148081018255064076282218616278993057111327549072307750910490168960023289)
-          (pending_coinbase_stack ())
-=======
-((scheduled_time 1673985319993)
-(protocol_state
- ((previous_state_hash
-   28642572929836406580575443124100099568593704860588399160586678080835673366261)
-  (body
-   ((genesis_state_hash
-     28642572929836406580575443124100099568593704860588399160586678080835673366261)
-    (blockchain_state
-     ((staged_ledger_hash
-       ((non_snark
-         ((ledger_hash
-           6937991219032072973479576911304663055837516530339108054899939890143584258791)
-          (aux_hash
-            "4\246\2162\011\147\026\r\188\235yh\155\236|\r9G7\190>,\191\000\155zQ|V\
-           \n\222P")
-          (pending_coinbase_aux
-           "\147\141\184\201\248,\140\181\141?>\244\253%\0006\164\141&\167\018u=/\222Z\189\003\168\\\171\244")))
-        (pending_coinbase_hash
-         3362691477776577594991351882753284071838525223384167992117357298799116896637)))
-      (genesis_ledger_hash
-       14219736381654490134021215587388782829058214394539194951101072374538874083276)
-      (ledger_proof_statement
-       ((source
-         ((first_pass_ledger
-           14219736381654490134021215587388782829058214394539194951101072374538874083276)
-          (second_pass_ledger
-           14219736381654490134021215587388782829058214394539194951101072374538874083276)
-          (pending_coinbase_stack
-           ((data
-             13478948633790621346997153068092516261975764161208078295837519850718904039733)
-            (state ((init 0) (curr 0)))))
->>>>>>> 2f9fd19d
-          (local_state
-           ((stack_frame
-             0x0641662E94D68EC970D0AFC059D02729BBF4A2CD88C548CCD9FB1E26E570C66C)
-            (call_stack
-             0x0000000000000000000000000000000000000000000000000000000000000000)
-            (transaction_commitment
-             0x0000000000000000000000000000000000000000000000000000000000000000)
-            (full_transaction_commitment
-             0x0000000000000000000000000000000000000000000000000000000000000000)
-            (token_id
-             0x0000000000000000000000000000000000000000000000000000000000000001)
-            (excess ((magnitude 0) (sgn Pos)))
-            (supply_increase ((magnitude 0) (sgn Pos))) (ledger 0)
-            (success true) (account_update_index 0) (failure_status_tbl ())
-            (will_succeed true)))))
-<<<<<<< HEAD
-        (timestamp 1675255645906)
-        (body_reference
-         "_\205\193\249\185\011\011\152Hy\248B&\158\201mf\206\213\238\230\207px\135\228\239\016J\015\178>")))
-      (consensus_state
-       ((blockchain_length 2) (epoch_count 0) (min_window_density 77)
-        (sub_window_densities (2 7 7 7 7 7 7 7 7 7 7))
-        (last_vrf_output
-         "\000\000\000\000\000\000\000\000\000\000\000\000\000\000\000\000\000\000\000\000\000\000\000\000\000\000\000\000\000\000\000\000")
-        (total_currency 10016820000000000)
-        (curr_global_slot ((slot_number 6) (slots_per_epoch 7140)))
-        (global_slot_since_genesis 6)
-        (staking_epoch_data
-         ((ledger
-           ((hash
-             11191148081018255064076282218616278993057111327549072307750910490168960023289)
-            (total_currency 10016100000000000)))
-          (seed 0) (start_checkpoint 0) (lock_checkpoint 0) (epoch_length 1)))
-        (next_epoch_data
-         ((ledger
-           ((hash
-             11191148081018255064076282218616278993057111327549072307750910490168960023289)
-            (total_currency 10016100000000000)))
-          (seed
-           11097254031198438328229081175959322858342266757425965220770466547940953006797)
-          (start_checkpoint 0)
-          (lock_checkpoint
-           11504293097007392202249077728759479461651526475752814976934149901308076260307)
-          (epoch_length 3)))
-        (has_ancestor_in_same_checkpoint_window true)
-        (block_stake_winner
-         B62qiy32p8kAKnny8ZFwoMhYpBppM1DWVCqAPBYNcXnsAHhnfAAuXgg)
-        (block_creator
-         B62qiy32p8kAKnny8ZFwoMhYpBppM1DWVCqAPBYNcXnsAHhnfAAuXgg)
-        (coinbase_receiver
-         B62qpPjYco6oESJyGjdFNjmBnwEyzsujJ785aMAzygzSF4X9g4g1uEo)
-        (supercharge_coinbase true)))
-      (constants
-       ((k 290) (slots_per_epoch 7140) (slots_per_sub_window 7) (delta 0)
-        (genesis_state_timestamp 1600251300000)))))))
-  (protocol_state_proof
-   _NXzOpIGeLEB_Ayp3waPKGt3APwMxWnKbTOhCPyLhhJ9-g_wwwD8iQCz_prWi3v8ESi5ao3S87MA_MEHNYZwuM9z_Jzn68Ml7JtyAAAAAAAAAAAAAAAAspeAvKVkdJ0W-eRhYYaOG7DVL1SoKqJ9Op5qFuYDxRgADmF5xm6gsHyC22zRIw_GFpK63VFn-oi3aVea0m_xuAb8JU-rVyi2Wwr88oDrOoOYr7EA_Lkqp1a0cHOt_Pye8dUj-U82APwAfC-OYhyHWfyHzCaic_bHnAD8r_K2nh2CVCP8fvV99tFrudUA_PaGkKDQ93sU_GgqJEDOYl5iAPwOrVYyYxvGr_z74R-hEHKACQD8kUGsyr4eWPn8psm3PpnVHlcA_L3DZM2jUE6q_GjF_sEK5xTYAPxt3l6C36wdsvylB9vFF6II_gD8f6rm6dYPToL8LH-5Tpg69vwA_MoEG3EriDHD_CkmrrbHrDmRAPzvUYH9R48P3PyHlTvEQ3qpAAD8vzKG0R7YOGD8qwWqonC8s_kA_FpHr-Xg0nWU_PbSw64Cp8vRAPwEfC359g94vvxU4vsykVg94QD8E3UxuBK3cMb8CD5ImjPMdRYA_NG4yrGisMFI_M6xccDjBGYbAAACEAAAAAAAYplUSRXwm-fBeRFELSVIQFO0WQXbn0FWMGH9fbwy0w-s11KF98GiT8ex5uJ8PBY6Vaax5zY5Ax0E66VeUAQFFvxvv-asybOCM_xjGHb5WEOXeQD8l4eI6QYrOt38x6FEKUDmet0A_MufnPQw5ejG_N2coM1lu90HAPwTGmmHolksU_x7b2UqsLwhqQD8iwcQj7F3nOL87gxr3wBfXPgA_IecsActp70d_KAmX-nilxtNAPwRX4BWfHR1nPzo8c76aWP-oQD8TWDp29-KK1z8m_cQ8oxxjFoA_Ehr4FFcs8Ai_O1tqUBzi4imAPxuZHZetdcHkPwSjk7bOYvGwQD8ySs_N17jRUT85c2M_BXHQJ0A_E6qvEuEgphC_Ly3r9DXJ6mXAPx3bv3_Wz3KmfyUQlwVVWrm7wD8VJmXIXGyfUv8QMiTYeCiH5UA_LNHB7K-zNEs_B0CZPI83tFbAAD8b7_mrMmzgjP8Yxh2-VhDl3kA_JeHiOkGKzrd_MehRClA5nrdAPzLn5z0MOXoxvzdnKDNZbvdBwD8Expph6JZLFP8e29lKrC8IakA_IsHEI-xd5zi_O4Ma98AX1z4APyHnLAHLae9HfygJl_p4pcbTQD8EV-AVnx0dZz86PHO-mlj_qEA_E1g6dvfiitc_Jv3EPKMcYxaAPxIa-BRXLPAIvztbalAc4uIpgD8bmR2XrXXB5D8Eo5O2zmLxsEA_MkrPzde40VE_OXNjPwVx0CdAPxOqrxLhIKYQvy8t6_Q1yeplwD8d279_1s9ypn8lEJcFVVq5u8A_FSZlyFxsn1L_EDIk2Hgoh-VAPyzRweyvszRLPwdAmTyPN7RWwAAAAACSLU26EZUpV9P_f_99ZG9nTyhcEvO8FylncJkSN7f0xFrGixE3SHHzVlV7xnD86u4Qg4beuUXFN7XioRNIgf1BUi1NuhGVKVfT_3__fWRvZ08oXBLzvBcpZ3CZEje39MRaxosRN0hx81ZVe8Zw_OruEIOG3rlFxTe14qETSIH9QUC_Lkqp1a0cHOt_Pye8dUj-U82APwAfC-OYhyHWfyHzCaic_bHnAD8r_K2nh2CVCP8fvV99tFrudUA_PaGkKDQ93sU_GgqJEDOYl5iAPwOrVYyYxvGr_z74R-hEHKACQD8kUGsyr4eWPn8psm3PpnVHlcA_L3DZM2jUE6q_GjF_sEK5xTYAPxt3l6C36wdsvylB9vFF6II_gD8f6rm6dYPToL8LH-5Tpg69vwA_MoEG3EriDHD_CkmrrbHrDmRAPzvUYH9R48P3PyHlTvEQ3qpAAD8vzKG0R7YOGD8qwWqonC8s_kA_FpHr-Xg0nWU_PbSw64Cp8vRAPwEfC359g94vvxU4vsykVg94QD8E3UxuBK3cMb8CD5ImjPMdRYA_NG4yrGisMFI_M6xccDjBGYbAAD8uSqnVrRwc638_J7x1SP5TzYA_AB8L45iHIdZ_IfMJqJz9secAPyv8raeHYJUI_x-9X320Wu51QD89oaQoND3exT8aCokQM5iXmIA_A6tVjJjG8av_PvhH6EQcoAJAPyRQazKvh5Y-fymybc-mdUeVwD8vcNkzaNQTqr8aMX-wQrnFNgA_G3eXoLfrB2y_KUH28UXogj-APx_qubp1g9Ogvwsf7lOmDr2_AD8ygQbcSuIMcP8KSautsesOZEA_O9Rgf1Hjw_c_IeVO8RDeqkAAPy_MobRHtg4YPyrBaqicLyz-QD8Wkev5eDSdZT89tLDrgKny9EA_AR8Lfn2D3i-_FTi-zKRWD3hAPwTdTG4ErdwxvwIPkiaM8x1FgD80bjKsaKwwUj8zrFxwOMEZhsAAKYUXjamNkTUesbOkhefo26mF6KY8Qg86Im0ygmvUcYc39l4L97owy5XoGHYMydsv1fNOCQBxNwpf3X26QgM8BIBKaQYkUfApaoOwd_-SjCR_YdbncIf50JDNNg59FSDFSMBKZBE_4O_0yOOSb6hr4GDJxLavlJNcTG2cRXpDwQQhDIBiGkl10UtNtDnvjMcaXcdzkvSAYzYDfUrO9OY3kANFzwBu13yJjfdHnGTOLQ591lDZyDQGI1fEb_1kiMxeBA0fzQBmClErk8RWoDr54CDiUFaEiPgqlYdpMI4xxrPRopL_CgBjVKMhlcpJNAFRMZnUCQMBZUN4NhzUUBzvybz04BgxRABEyOeRqJ-kg0wk1vNaiWUskZtVni3h4W0bw4CVVSWsRcB0iwzBxIiu224xceLr1SBygs_v7zmB8hnby0rlcFtviABMoq9fSiFx5Nyv8u2kUtR4ss-e90tTiNzRdh0LpK_dScBZkDugHUFlmZJ7faBD4DTMDYEatAzhd0faYAlDK_9cAgBiCgUMYJMqZkzhwrKT1yDZTu3PUTsb71NhByFdSGexw8BFUpTgGiNDH7KO97Yg_WAh-_3j36_3oMHcUaAv36Xxg4BGaqkmTDpsqJEG2jRnWPXE6BWl_KAcxEzOVKU9mS7YhEBxRX1Fw7cPwlxWPjZiUjmskXAeN5IFPFReJ7zSfkUBAIBQ8FALP-SgAX7ZBFCCtBW9nKwAnVVfSzW7UXrVUn8vzoB4VUPQkJFxrXRFbv_TXSdOjjOsFXSC_87JsTigSix-y0Bqn1DLkbsCDzu6dJN-0ODcTpChqSp92tMmdjZXJjO2DEBSbcCifGi8b_bFXWdnm6bWm167a-GGyXrWZGh8zvQmA8BCNuMIubtOfqmWp-z2uiIextzm6x121IznY5N7vq-bzgB6BGYrTc__9Oc5Z6aiWzcB0RFIsJfPRR5StKt62o0NCQBJFCEC1byNV5vxqXQyy07F6A3PUv4GbQaYxy2LYBxCRQBs4g2YD2zPFYR1byG_nBBmXt-tltjZ4i2T-kuaxEQ0gQBL8Do05VgoLAjFo1qUYITZVkBPDfRXsLC7hKDxrm3ex0BwmJqaBRTSG6l1BPw6gMM9dcx8Kvf5jLHSippg7XuDxcBhVnJME3t-U8jZtTYqvPJwq9cKrM5ilrvTMuDmlDevDUBnQn3zlVGVuICPyKcBIWXPldv9xKNRZBolsOtVvsZIAEBrQvbebLxb00UJ-Da_nDAYxD6Rga5PrRCglOPg9oo8T8BldFiLMCn8tuKmdgVZTTVcgeq87vGpaahoxXNkkJogh8BUtK3gb4cMAwdy0AgX2AkB1qZCz7WQGhepIYvZelG6RoBNomOADX-vhbuldiQMd9aENVh2Ziu0GYvXXi7DBfL2AwAAXEjmi6Bd0bylw-q3vGuQ1Fcit_8ILFvGUa3wudAsr4yASESun_XSWdBVjuUiHhhKl_qEf7hf0i7sAuuz3vfeOQjAe7cJCkB7qusy7ZdJXH_wmj_9btm91Qlpae3Wf_isygPAXsNPPiUA3OWzzPUMsYR_9M2-YZaSo_SH02400duYGg7AV3LML788vPZli5OLkyiCtZMenLHMHCUchpHUXefyiIjAcRusDuQav4EPSJQxucc-FB3dsG8IkYieYD8QncE_ioFAQrMK2_9pgL64gc16-CGxpD_-ItbC_Dd7bGfAzq-bfAmATeMyVIX79-ISORs2-837Eyg7yOpuSSe4kgduRlTkIILAeFc4ME22mPOXzmhhi2bBQS4fsazBOCIB5l9hksq5ecDAQ1WITfT8XFrEFsy44wIG8_6IHi-ooiNJ281SUpFHZkwAbvB2kibzXplG6JRGl6xu4TFQA53gitVWu7f8FqsWpkYAVfNvUp7aVlHAX_xDDTR7wnkCbLVa-bHXLzCdKwfKBMLAeZ8RtKbvPP0mHMCcD9jjDYMAGOYjEz88votBOv5yWECATZR45hvXiSFc9FXuY2EHNldCb7M5AZKCFEr_2k4gV8RAZEX0e1FG4nLu0N1MdJAwLVGatZRH80ZvgAavPRhtH4LAWzDZw_sx8tADUbsx48_IAegzqJeOsx2MGnefDFL978sAaVjyZXx_4_H6qAbE7LBbfTVNkKhm6hvB87h7e_7Mi0eAYufcqSsyzfhQRuUKlx5vve_FbZ0pLK6rqGtIzUneBUWAXk9UdPO_qT3Q8huliwKwxfrfgLBkggUaAmWfSgEkF47AfmmornJCka3Q5CjMhj1N81hV-5tGmy7m3lybjlyn7s5AQAMRmm03K-7MLpUQpYsDjUoGLOXFWqlnAB-Hyr5ibk4AUBftxHq6fyniHXbjbZhicVtQm_qBo8oJv5csLCv4GoOAQ5QGe9ZW3lvhy7a6HTfPmvR6UQkrte6TXrF_lriJSQVAc7OkkrxKJsib7tsvvgJuUQiqdkfB4KtoNh-_IPQGbkbAUpO6djO835wTVeDbivULGlkZuJxl-Fm5aSsh69vF6kkAd5-V-0CNe0TFe58dlgv6F7xNBBXGnU3vNe9ORnyZuweAX6owPslflEY5UjZx9WfWFjKFTufeFBiMT0lDiTiAykUAZ1TyFvbyLn4lf088oVAmt4k0HfGsfuIS-jtA6YJIHoVAZmE3lrTCRxSP5DbZ5JSazaz0JNr2oqoqoIRJ0jhqvstAdI9RFVcVpMkBn2CgXYypLSL4xQmcQGgmHMZcnXQKE8FAAGNHvjiSs815o9ARIAyQ1LpIWRbw1SwVkTnvU6zqA6dEwGtsa_Pr_51aWVrVNXOOffBGlWVj2P0Mu-6mqljNOPwEwENGe26y5zwK79cHBBT1CJHlSaFUDjAcncqCpcPOlTVJQGJrHBSw29QqJvNBgumf6lEbf6wttgKdO9hfdSvZswgOQGsXRBV5tyF5pbN4uTNWOQRdVZiLeYWwEs0J-vPTnkhOQGi4FTGW5FLLsyjqbqjNaDWpQGc-7Gc4HPq1S4fD5Y_MAHeZL_zFjODryJod00p-XOCZWklo4RuCNG52_2BBwlQCAEaeckgZ686k-OOO3q1Ue0wyyWYvj1TGvyzFh_0ZFJ5DAHDGB2H0KtKmc7IhbPU3lGwvKMrMG6-zo3KGocrwO_EHQEoiMJxZLkLNBqXqILFRU9YaKjWh5az8Y71QoDuP5YoOgHP5vX8x1I5Pcv8lBJWwrqEmdMiKK4a3RIND77M2TiSMwEX5vzaAGMh0m9o4paLCEh2Ngf4MvmtsLqnGhW5L3mIJQH_206QnXcpZXXvFi23MVgWk6iuGiYo6dexFPbmSDIwCgFAEorcMjzs0ktfTe_4NL6WDJClyX0Wzm0SPt6MlbK_PAABkvX83AxM0_beQnlIsHgxLgs3RLZJMrVa9hQc6P5u2CwBTLHhvOyEP6t-N3gPRIgNWOv6PCi0wMkTrkFJWlvPWxkBwMhN_qFTBruWJxW5IcARf96fP53_qXNPypd8roZUkDcBrWzyWf_q0Y06_TgvQQ53Gj1dDyYUVPpplpPYHEXMgDwAj-owlyW1Z29m4ufeTPPQ593mh6iO6_6Bk6baxYNHwToBAQAAAAAAAAAAAAAAAAAAAAAAAAAAAAAAAAAAAAAAAAC7Ku3KI3rPGXFHPTPUW2WPVO54Y_Cp31N8kxIKo7V0GwEBAAAAAAAAAAAAAAAAAAAAAAAAAAAAAAAAAAAAAAAAALsq7cojes8ZcUc9M9RbZY9U7nhj8KnfU3yTEgqjtXQbAQEAAAAAAAAAAAAAAAAAAAAAAAAAAAAAAAAAAAAAAAAAuyrtyiN6zxlxRz0z1Ftlj1TueGPwqd9TfJMSCqO1dBsBAQAAAAAAAAAAAAAAAAAAAAAAAAAAAAAAAAAAAAAAAAC7Ku3KI3rPGXFHPTPUW2WPVO54Y_Cp31N8kxIKo7V0GwEBAAAAAAAAAAAAAAAAAAAAAAAAAAAAAAAAAAAAAAAAALsq7cojes8ZcUc9M9RbZY9U7nhj8KnfU3yTEgqjtXQbAQEAAAAAAAAAAAAAAAAAAAAAAAAAAAAAAAAAAAAAAAAAuyrtyiN6zxlxRz0z1Ftlj1TueGPwqd9TfJMSCqO1dBsBAQAAAAAAAAAAAAAAAAAAAAAAAAAAAAAAAAAAAAAAAAC7Ku3KI3rPGXFHPTPUW2WPVO54Y_Cp31N8kxIKo7V0GwEBAAAAAAAAAAAAAAAAAAAAAAAAAAAAAAAAAAAAAAAAALsq7cojes8ZcUc9M9RbZY9U7nhj8KnfU3yTEgqjtXQbAQEAAAAAAAAAAAAAAAAAAAAAAAAAAAAAAAAAAAAAAAAAuyrtyiN6zxlxRz0z1Ftlj1TueGPwqd9TfJMSCqO1dBsBAQAAAAAAAAAAAAAAAAAAAAAAAAAAAAAAAAAAAAAAAAC7Ku3KI3rPGXFHPTPUW2WPVO54Y_Cp31N8kxIKo7V0GwEBAAAAAAAAAAAAAAAAAAAAAAAAAAAAAAAAAAAAAAAAALsq7cojes8ZcUc9M9RbZY9U7nhj8KnfU3yTEgqjtXQbAQEAAAAAAAAAAAAAAAAAAAAAAAAAAAAAAAAAAAAAAAAAuyrtyiN6zxlxRz0z1Ftlj1TueGPwqd9TfJMSCqO1dBsBAQAAAAAAAAAAAAAAAAAAAAAAAAAAAAAAAAAAAAAAAAC7Ku3KI3rPGXFHPTPUW2WPVO54Y_Cp31N8kxIKo7V0GwEBAAAAAAAAAAAAAAAAAAAAAAAAAAAAAAAAAAAAAAAAALsq7cojes8ZcUc9M9RbZY9U7nhj8KnfU3yTEgqjtXQbAQEAAAAAAAAAAAAAAAAAAAAAAAAAAAAAAAAAAAAAAAAAuyrtyiN6zxlxRz0z1Ftlj1TueGPwqd9TfJMSCqO1dBsAAQEAAAAAAAAAAAAAAAAAAAAAAAAAAAAAAAAAAAAAAAAAuyrtyiN6zxlxRz0z1Ftlj1TueGPwqd9TfJMSCqO1dBsHAQAAAAAAAAAAAAAAAAAAAAAAAAAAAAAAAAAAAAAAAAC7Ku3KI3rPGXFHPTPUW2WPVO54Y_Cp31N8kxIKo7V0GwEAAAAAAAAAAAAAAAAAAAAAAAAAAAAAAAAAAAAAAAAAuyrtyiN6zxlxRz0z1Ftlj1TueGPwqd9TfJMSCqO1dBsBAAAAAAAAAAAAAAAAAAAAAAAAAAAAAAAAAAAAAAAAALsq7cojes8ZcUc9M9RbZY9U7nhj8KnfU3yTEgqjtXQbAQAAAAAAAAAAAAAAAAAAAAAAAAAAAAAAAAAAAAAAAAC7Ku3KI3rPGXFHPTPUW2WPVO54Y_Cp31N8kxIKo7V0GwEAAAAAAAAAAAAAAAAAAAAAAAAAAAAAAAAAAAAAAAAAuyrtyiN6zxlxRz0z1Ftlj1TueGPwqd9TfJMSCqO1dBsBAAAAAAAAAAAAAAAAAAAAAAAAAAAAAAAAAAAAAAAAALsq7cojes8ZcUc9M9RbZY9U7nhj8KnfU3yTEgqjtXQbAQAAAAAAAAAAAAAAAAAAAAAAAAAAAAAAAAAAAAAAAAC7Ku3KI3rPGXFHPTPUW2WPVO54Y_Cp31N8kxIKo7V0GwAPAQAAAAAAAAAAAAAAAAAAAAAAAAAAAAAAAAAAAAAAAAC7Ku3KI3rPGXFHPTPUW2WPVO54Y_Cp31N8kxIKo7V0GwEAAAAAAAAAAAAAAAAAAAAAAAAAAAAAAAAAAAAAAAAAuyrtyiN6zxlxRz0z1Ftlj1TueGPwqd9TfJMSCqO1dBsBAAAAAAAAAAAAAAAAAAAAAAAAAAAAAAAAAAAAAAAAALsq7cojes8ZcUc9M9RbZY9U7nhj8KnfU3yTEgqjtXQbAQAAAAAAAAAAAAAAAAAAAAAAAAAAAAAAAAAAAAAAAAC7Ku3KI3rPGXFHPTPUW2WPVO54Y_Cp31N8kxIKo7V0GwEAAAAAAAAAAAAAAAAAAAAAAAAAAAAAAAAAAAAAAAAAuyrtyiN6zxlxRz0z1Ftlj1TueGPwqd9TfJMSCqO1dBsBAAAAAAAAAAAAAAAAAAAAAAAAAAAAAAAAAAAAAAAAALsq7cojes8ZcUc9M9RbZY9U7nhj8KnfU3yTEgqjtXQbAQAAAAAAAAAAAAAAAAAAAAAAAAAAAAAAAAAAAAAAAAC7Ku3KI3rPGXFHPTPUW2WPVO54Y_Cp31N8kxIKo7V0GwEAAAAAAAAAAAAAAAAAAAAAAAAAAAAAAAAAAAAAAAAAuyrtyiN6zxlxRz0z1Ftlj1TueGPwqd9TfJMSCqO1dBsBAAAAAAAAAAAAAAAAAAAAAAAAAAAAAAAAAAAAAAAAALsq7cojes8ZcUc9M9RbZY9U7nhj8KnfU3yTEgqjtXQbAQAAAAAAAAAAAAAAAAAAAAAAAAAAAAAAAAAAAAAAAAC7Ku3KI3rPGXFHPTPUW2WPVO54Y_Cp31N8kxIKo7V0GwEAAAAAAAAAAAAAAAAAAAAAAAAAAAAAAAAAAAAAAAAAuyrtyiN6zxlxRz0z1Ftlj1TueGPwqd9TfJMSCqO1dBsBAAAAAAAAAAAAAAAAAAAAAAAAAAAAAAAAAAAAAAAAALsq7cojes8ZcUc9M9RbZY9U7nhj8KnfU3yTEgqjtXQbAQAAAAAAAAAAAAAAAAAAAAAAAAAAAAAAAAAAAAAAAAC7Ku3KI3rPGXFHPTPUW2WPVO54Y_Cp31N8kxIKo7V0GwEAAAAAAAAAAAAAAAAAAAAAAAAAAAAAAAAAAAAAAAAAuyrtyiN6zxlxRz0z1Ftlj1TueGPwqd9TfJMSCqO1dBsBAAAAAAAAAAAAAAAAAAAAAAAAAAAAAAAAAAAAAAAAALsq7cojes8ZcUc9M9RbZY9U7nhj8KnfU3yTEgqjtXQbAQAAAAAAAAAAAAAAAAAAAAAAAAAAAAAAAAAAAAAAAAC7Ku3KI3rPGXFHPTPUW2WPVO54Y_Cp31N8kxIKo7V0GwEAAAAAAAAAAAAAAAAAAAAAAAAAAAAAAAAAAAAAAAAAuyrtyiN6zxlxRz0z1Ftlj1TueGPwqd9TfJMSCqO1dBsBAAAAAAAAAAAAAAAAAAAAAAAAAAAAAAAAAAAAAAAAALsq7cojes8ZcUc9M9RbZY9U7nhj8KnfU3yTEgqjtXQbAQAAAAAAAAAAAAAAAAAAAAAAAAAAAAAAAAAAAAAAAAC7Ku3KI3rPGXFHPTPUW2WPVO54Y_Cp31N8kxIKo7V0GwEAAAAAAAAAAAAAAAAAAAAAAAAAAAAAAAAAAAAAAAAAuyrtyiN6zxlxRz0z1Ftlj1TueGPwqd9TfJMSCqO1dBsBAAAAAAAAAAAAAAAAAAAAAAAAAAAAAAAAAAAAAAAAALsq7cojes8ZcUc9M9RbZY9U7nhj8KnfU3yTEgqjtXQbAQAAAAAAAAAAAAAAAAAAAAAAAAAAAAAAAAAAAAAAAAC7Ku3KI3rPGXFHPTPUW2WPVO54Y_Cp31N8kxIKo7V0GwEAAAAAAAAAAAAAAAAAAAAAAAAAAAAAAAAAAAAAAAAAuyrtyiN6zxlxRz0z1Ftlj1TueGPwqd9TfJMSCqO1dBsBAAAAAAAAAAAAAAAAAAAAAAAAAAAAAAAAAAAAAAAAALsq7cojes8ZcUc9M9RbZY9U7nhj8KnfU3yTEgqjtXQbAQAAAAAAAAAAAAAAAAAAAAAAAAAAAAAAAAAAAAAAAAC7Ku3KI3rPGXFHPTPUW2WPVO54Y_Cp31N8kxIKo7V0GwEAAAAAAAAAAAAAAAAAAAAAAAAAAAAAAAAAAAAAAAAAuyrtyiN6zxlxRz0z1Ftlj1TueGPwqd9TfJMSCqO1dBsBAAAAAAAAAAAAAAAAAAAAAAAAAAAAAAAAAAAAAAAAALsq7cojes8ZcUc9M9RbZY9U7nhj8KnfU3yTEgqjtXQbAQAAAAAAAAAAAAAAAAAAAAAAAAAAAAAAAAAAAAAAAAC7Ku3KI3rPGXFHPTPUW2WPVO54Y_Cp31N8kxIKo7V0GwEAAAAAAAAAAAAAAAAAAAAAAAAAAAAAAAAAAAAAAAAAuyrtyiN6zxlxRz0z1Ftlj1TueGPwqd9TfJMSCqO1dBsBAAAAAAAAAAAAAAAAAAAAAAAAAAAAAAAAAAAAAAAAALsq7cojes8ZcUc9M9RbZY9U7nhj8KnfU3yTEgqjtXQbdmdkJeh2NwXEpyxOoMWpHB3uqDZkD0ZyLnIiT-j5RDJMRYPeq0p3GepSO09WJl9ZG_VE32PLSBKi1ewfGX8cFAEAAAAAAAAAAAAAAAAAAAAAAAAAAAAAAAAAAAAAAAAAuyrtyiN6zxlxRz0z1Ftlj1TueGPwqd9TfJMSCqO1dBsBAAAAAAAAAAAAAAAAAAAAAAAAAAAAAAAAAAAAAAAAALsq7cojes8ZcUc9M9RbZY9U7nhj8KnfU3yTEgqjtXQbAdRLIjk2TgeJQfq4R7aMHG2vTNM87yfvoIVAUuESaocOAQP7NqRueIVUmF8T8GjHSuJKN-hOnAZsPEEpAgwCaAEBAXjLfxEI_zI-1yEANarSOeGWBh8e6_NBSMJlhAITPVAHARA3ZoraMrpx-zQq4AGX__lBJzq-n7S7RUdtwOui5c4eAf3bmdACYNVivrmsmh5-3Yu2f6v4SNIHmN3ES_Oz40M0AcuAYPrSN6yrwVKFMNHCgdsaHXAfUphv7q6aRzZlRbgLAdk8Ja00wRWWC2ntT2WOXspZtJR3qvl_Yxdb9-uCZBg5AabWZCYjr3uZYm-o32qKibGKPy0OwFMj9bN_aeN6YCIrATltKoUJcMS3ZZr5zwUN1BQ5OlolEVYJ7FWXeIF8v-YGAV-NRUkDcK-enGXZLv2TltexFiQrObXRcEAGIw-m4_0cARY-2fL20fcTP41eTe75SBtqmdyXpxTkeig_REqs6eAnAdM3OBLWVOT99iM6ZLZK39OtRifN5qXW1xuJg_Y_ZkwpAUzFSzHoxZXP2JtkfM8L-VQjthUFyaEk-aUBt_hSAAUyAcwJahnV42gprlx3b_Q4E0trqX0MhesWmgXbdCDWHD0aAYZ7_oRnIF8wPyS5TJcUO7YIjyMaictxksPOuWhHUX8NAYvMS4ORERuP1idQ9NsvBQSaLQGRdGfyyCIa2fThuLEAAXxP9jsGekRtd54fuc4FNnrm9Bz_5v2JZxMLoWdIxzwDAWn8c09qr_Mu4CArkm5n0QPKiNDoM74GePT3UpGmmO8yAeIvzAvn4PR2ze4ixAlW5yC8uo97lWmTQrkJh8bP3HEwASHqJmL6E35SGxDnDUeAWRj3Nr6foepQwGkpXoCRU9MOATVfCgpHQu2BNFGm-XdohA2Relb5tmcXBBk4z9lTCtQ3AWVuFQbsIVF6gInhONp-0U20Xtihsejw8aOuRa8qrskqAYSWfDJwdAOoaHPtyzJT2g1C9bJJEhnmmL2_WZPNOhw6ASVTlvxswhYpzvajjZyYblAxa7QuHyij4a-HH3Vp-ssNAUbP63XVP6rb3GBVTJm83WqFJfKm9OewqCPtQN1Q_A0AAWkKmNlLIXDt-z9Wm9be76nMoTsJPZWbE27gHS-Yaw0kAW6OhvPbUUo9_az3dQZoC-ow0OhFw8DWV_pMZMlaGyUoARL2qIf5m8UVM-ZRmBDHndf-fNgPjYy0g6T2UmRnynMeATvXd2YAh6jWpag_ZAAGvKfBNt_MNZMI68RE_gDmgmsYAXMXa7vEw1pAywL42XIYys2Y8mPdWLWuj8G4FfLJxd0pAAE8YarsOpthEm-zgZWflXYHlK8dYqU5SCMwvEg7uWlMBgG1lDFQ8arF3lNiO4utX_pjZY6rvGOOemMnsf-pKzF6HgGyc7C8cf_r8cXE4BSKZekGWySIh7vomWB9AvEXDHtGAgHlSbmjbLnGgXUX59Zt-nH7ttgJlNtTf5tRknzzDXCEJwF1M96_qj16L7hWfRm_YlYUbKK8EhtSPPvkJ5Lgs1MiLAFX-p-2cb4NijEVBPExIhGGoYvgRHcQcwxLuqdMo0jeMgH00fCHMH6Wpd0tQf0iAXwJ5JBvViTJqecOhRWDK9RMNQEBhe9XkAAcvm5OCJRA_FIknHm7TTEgivfF2IEI3MeJFgHcPj_HougTcGBQNflgy4hU-4M1GYbMiDP933r_OvywFQFTSa9QkePNGMCS7ZV743HXm8o-GjO_D4OIrBiRJZRBBAHnIr8LOE_BSDulDYlGBNxVRuQ0xMq2ABzCvFn6x5haKgF6SoSnVl8V8rXKTA3N8Z-Zk3EJuWsh56VB0UIBJBZRNgHoCT9WxI5UAP7Vwqhq6NszhWP1p-oxpmstCDPitzrWDAGmYWM-1Jcew6UBONu2fH1IQr_-77ED5Y2TQBr3BPTMHQH2gT5x8SH7qmYdy4CUXvEYPsPPELfGNxhKUDsarpEICwFSvpvw8LsRkZ1QbfA7uJ_2tTqS1vgPAZYdxUAlXJhUIAF-WLJP0invsW4SBaZLXLuYZWavhBrsak2NpUIAXTl2FQGXmvgmC8zpJ5X0EjjPNNd7Q2Dh5BTRx5N9rGt5503lOQHzco0WgOEJaBtLb4AR_qanWPjpJ9wuFuzzxBm-b5V2FgF4ZP81nWoge3I_GH93hhXS8HMrN68WmXeUz4NJZNh5OQEnpnU-PBa5iSHVPRhUAuh08xioGf3y86xmZyYgRaqKJgFmTnym_pPxUfBpUIuCatXQbHFUkxjLyRHaa3TQbv4oBgEuU2BbgBrX_qdF6XZq3Y2p7TNYnXWPszn-1AwynFmqJwG3eoeIsH980cnGFhh1XMo9DTA6ewlhJM4MAtxfRRoPAwEuHmhzHQC4RyADiCN3fsZSLZoenjZZIMPnzgZK3gwuHgHZbWLlSgpJ06RMkZ60sIkzPWSiNu3NoZISdKxpA7rZNwHM46eN-iQtjFPolGfMmG39My25h9dsZudzWkfvNOkPKAHDfWkshHOqmiRruF5cQyPNDFpp5LnOGuFg-WFEfDGuLgHYLThxeEK94xcVft8YalsqWsKgNaBpsYobt5DYobYOJgFplOJw8oSlV8QYr-v6rKJ5TIr2pHbLG5R4wgXoqQEXDwABcXEV5ZcTyE-Iur4uwCklGAYNLMgrVOmpyaLSqHzpHhUBXdk8myw_zuMPo0lg8kcvzQTZ3oSG9jXJuW13b64xIh8BqE-UoNbWS-C5cEm5KuLFioy5Pnkhefq1f6MsRpWr5yQBLHxqpRI7QaqOrOhafu6467IiGck1O5J2cRGZqqgBghcBFuui69qf6sRC4p75KT9cRXaTPVMabjwHUY41IkEFXz0B3PWy4SRTuDacQg52raD7bG4XPyJxqhnsbbgBARJhFgUBNTYtmG8gxZjlPD3guPxBMASEJDFyr4k8yZyhmaoWFjwB8JUeajhftOqLXizw6J5UgHqZk4sKtpx38bmyEKBdFS4BN776nYDGKPuLP39TFpEsF1QmoK2ag9t4CEfWNvHMqwkB4A02zCtgdsIxhARsCioGIIUhVkT-KVSaYlICUFW9-xwBa98jDsB6kVMZxgatkwxB3X8JciKtondqSE51X-stSRwB7oAr6vTduvO2lphonX52tnDKpl3b2SGXInqwyN-6NiQBtcmNOogeqtVgDYmSDf-DAlB50nvePOrdFEJb_IpA0xABwEQWKAElGddv7wEHQ03Fa7F059FhDN4vyG1qpyt1rRoAAc1xyK_hpxny5eg_znlB-5oxPiuSYkgK-mhnXc-rZLIKAeWACT0kBAb2aEsxPOQGab1bocjfPtU87S9HPAN68ZoIAZrMlNnD573fZqMj2Cv1RRm7jy9b3Uj-zrRai94Kp6A5AZahBkIRtSvDTSZYeHUHJOjVUq6c6PrlSSx9FKnmbnUXAKkKOiiD4XXs1duk1ShJArVrqqLRHe5mdwR1D5BfIFYg)
-  (staged_ledger_diff
-   ((diff
-     (((completed_works ())
-       (commands
-        (((data
-           (Signed_command
-            ((payload
-              ((common
-                ((fee 0)
-                 (fee_payer_pk
+((scheduled_time 1675691137951)
+ (protocol_state
+  ((previous_state_hash
+    6015213778799164743705381332887935226819166012453542567863482729120123228169)
+   (body
+    ((genesis_state_hash
+      6015213778799164743705381332887935226819166012453542567863482729120123228169)
+     (blockchain_state
+      ((staged_ledger_hash
+        ((non_snark
+          ((ledger_hash
+            3822519095581726623254550915595812996323438043516959995318394783901487958677)
+           (aux_hash
+            "+I\006\t\240,\241\159\164\178\186S\152b`s\132\022Q\164^_\031\003\236V\226gz\214\169\014")
+           (pending_coinbase_aux
+            "\147\141\184\201\248,\140\181\141?>\244\253%\0006\164\141&\167\018u=/\222Z\189\003\168\\\171\244")))
+         (pending_coinbase_hash
+          6723016672987959500222763393199258228089565039036321517797417968629063599288)))
+       (genesis_ledger_hash
+        15400080997311014633075963973772062339916544638575500775226582420161761724602)
+       (ledger_proof_statement
+        ((source
+          ((first_pass_ledger
+            15400080997311014633075963973772062339916544638575500775226582420161761724602)
+           (second_pass_ledger
+            15400080997311014633075963973772062339916544638575500775226582420161761724602)
+           (pending_coinbase_stack
+            ((data
+              13478948633790621346997153068092516261975764161208078295837519850718904039733)
+             (state ((init 0) (curr 0)))))
+           (local_state
+            ((stack_frame
+              0x0641662E94D68EC970D0AFC059D02729BBF4A2CD88C548CCD9FB1E26E570C66C)
+             (call_stack
+              0x0000000000000000000000000000000000000000000000000000000000000000)
+             (transaction_commitment
+              0x0000000000000000000000000000000000000000000000000000000000000000)
+             (full_transaction_commitment
+              0x0000000000000000000000000000000000000000000000000000000000000000)
+             (token_id
+              0x0000000000000000000000000000000000000000000000000000000000000001)
+             (excess ((magnitude 0) (sgn Pos)))
+             (supply_increase ((magnitude 0) (sgn Pos))) (ledger 0)
+             (success true) (account_update_index 0) (failure_status_tbl ())
+             (will_succeed true)))))
+         (target
+          ((first_pass_ledger
+            15400080997311014633075963973772062339916544638575500775226582420161761724602)
+           (second_pass_ledger
+            15400080997311014633075963973772062339916544638575500775226582420161761724602)
+           (pending_coinbase_stack
+            ((data
+              13478948633790621346997153068092516261975764161208078295837519850718904039733)
+             (state ((init 0) (curr 0)))))
+           (local_state
+            ((stack_frame
+              0x0641662E94D68EC970D0AFC059D02729BBF4A2CD88C548CCD9FB1E26E570C66C)
+             (call_stack
+              0x0000000000000000000000000000000000000000000000000000000000000000)
+             (transaction_commitment
+              0x0000000000000000000000000000000000000000000000000000000000000000)
+             (full_transaction_commitment
+              0x0000000000000000000000000000000000000000000000000000000000000000)
+             (token_id
+              0x0000000000000000000000000000000000000000000000000000000000000001)
+             (excess ((magnitude 0) (sgn Pos)))
+             (supply_increase ((magnitude 0) (sgn Pos))) (ledger 0)
+             (success true) (account_update_index 0) (failure_status_tbl ())
+             (will_succeed true)))))
+         (connecting_ledger_left
+          15400080997311014633075963973772062339916544638575500775226582420161761724602)
+         (connecting_ledger_right
+          15400080997311014633075963973772062339916544638575500775226582420161761724602)
+         (supply_increase ((magnitude 0) (sgn Pos)))
+         (fee_excess
+          ((fee_token_l
+            0x0000000000000000000000000000000000000000000000000000000000000001)
+           (fee_excess_l ((magnitude 0) (sgn Pos)))
+           (fee_token_r
+            0x0000000000000000000000000000000000000000000000000000000000000001)
+           (fee_excess_r ((magnitude 0) (sgn Pos)))))
+         (sok_digest ())))
+       (timestamp 1675691137951)
+       (body_reference
+        "\255\242\2436c:`\178\"\194:/\242\132g\199\205r\251\197%\133\\\028\190\163#\236\221\247\178\157")))
+     (consensus_state
+      ((blockchain_length 2) (epoch_count 0) (min_window_density 6)
+       (sub_window_densities (1 0 0))
+       (last_vrf_output
+        "\000\000\000\000\000\000\000\000\000\000\000\000\000\000\000\000\000\000\000\000\000\000\000\000\000\000\000\000\000\000\000\000")
+       (total_currency 10016120000000000)
+       (curr_global_slot ((slot_number 6) (slots_per_epoch 576)))
+       (global_slot_since_genesis 6)
+       (staking_epoch_data
+        ((ledger
+          ((hash
+            15400080997311014633075963973772062339916544638575500775226582420161761724602)
+           (total_currency 10016100000000000)))
+         (seed 0) (start_checkpoint 0) (lock_checkpoint 0) (epoch_length 1)))
+       (next_epoch_data
+        ((ledger
+          ((hash
+            15400080997311014633075963973772062339916544638575500775226582420161761724602)
+           (total_currency 10016100000000000)))
+         (seed
+          11097254031198438328229081175959322858342266757425965220770466547940953006797)
+         (start_checkpoint 0)
+         (lock_checkpoint
+          6015213778799164743705381332887935226819166012453542567863482729120123228169)
+         (epoch_length 3)))
+       (has_ancestor_in_same_checkpoint_window true)
+       (block_stake_winner
+        B62qiy32p8kAKnny8ZFwoMhYpBppM1DWVCqAPBYNcXnsAHhnfAAuXgg)
+       (block_creator
+        B62qiy32p8kAKnny8ZFwoMhYpBppM1DWVCqAPBYNcXnsAHhnfAAuXgg)
+       (coinbase_receiver
+        B62qpPjYco6oESJyGjdFNjmBnwEyzsujJ785aMAzygzSF4X9g4g1uEo)
+       (supercharge_coinbase true)))
+     (constants
+      ((k 24) (slots_per_epoch 576) (slots_per_sub_window 2) (delta 0)
+       (genesis_state_timestamp 1548878400000)))))))
+ (protocol_state_proof
+  _NXzOpIGeLEB_Ayp3waPKGt3APwMxWnKbTOhCPyLhhJ9-g_wwwD8iQCz_prWi3v8ESi5ao3S87MA_MEHNYZwuM9z_Jzn68Ml7JtyAAAAAAAAAAAAAAAAspeAvKVkdJ0W-eRhYYaOG7DVL1SoKqJ9Op5qFuYDxRgADmF5xm6gsHyC22zRIw_GFpK63VFn-oi3aVea0m_xuAb8JU-rVyi2Wwr88oDrOoOYr7EA_Lkqp1a0cHOt_Pye8dUj-U82APwAfC-OYhyHWfyHzCaic_bHnAD8r_K2nh2CVCP8fvV99tFrudUA_PaGkKDQ93sU_GgqJEDOYl5iAPwOrVYyYxvGr_z74R-hEHKACQD8kUGsyr4eWPn8psm3PpnVHlcA_L3DZM2jUE6q_GjF_sEK5xTYAPxt3l6C36wdsvylB9vFF6II_gD8f6rm6dYPToL8LH-5Tpg69vwA_MoEG3EriDHD_CkmrrbHrDmRAPzvUYH9R48P3PyHlTvEQ3qpAAD8vzKG0R7YOGD8qwWqonC8s_kA_FpHr-Xg0nWU_PbSw64Cp8vRAPwEfC359g94vvxU4vsykVg94QD8E3UxuBK3cMb8CD5ImjPMdRYA_NG4yrGisMFI_M6xccDjBGYbAAACEAAAAAAAYplUSRXwm-fBeRFELSVIQFO0WQXbn0FWMGH9fbwy0w-s11KF98GiT8ex5uJ8PBY6Vaax5zY5Ax0E66VeUAQFFvxvv-asybOCM_xjGHb5WEOXeQD8l4eI6QYrOt38x6FEKUDmet0A_MufnPQw5ejG_N2coM1lu90HAPwTGmmHolksU_x7b2UqsLwhqQD8iwcQj7F3nOL87gxr3wBfXPgA_IecsActp70d_KAmX-nilxtNAPwRX4BWfHR1nPzo8c76aWP-oQD8TWDp29-KK1z8m_cQ8oxxjFoA_Ehr4FFcs8Ai_O1tqUBzi4imAPxuZHZetdcHkPwSjk7bOYvGwQD8ySs_N17jRUT85c2M_BXHQJ0A_E6qvEuEgphC_Ly3r9DXJ6mXAPx3bv3_Wz3KmfyUQlwVVWrm7wD8VJmXIXGyfUv8QMiTYeCiH5UA_LNHB7K-zNEs_B0CZPI83tFbAAD8b7_mrMmzgjP8Yxh2-VhDl3kA_JeHiOkGKzrd_MehRClA5nrdAPzLn5z0MOXoxvzdnKDNZbvdBwD8Expph6JZLFP8e29lKrC8IakA_IsHEI-xd5zi_O4Ma98AX1z4APyHnLAHLae9HfygJl_p4pcbTQD8EV-AVnx0dZz86PHO-mlj_qEA_E1g6dvfiitc_Jv3EPKMcYxaAPxIa-BRXLPAIvztbalAc4uIpgD8bmR2XrXXB5D8Eo5O2zmLxsEA_MkrPzde40VE_OXNjPwVx0CdAPxOqrxLhIKYQvy8t6_Q1yeplwD8d279_1s9ypn8lEJcFVVq5u8A_FSZlyFxsn1L_EDIk2Hgoh-VAPyzRweyvszRLPwdAmTyPN7RWwAAAAACSLU26EZUpV9P_f_99ZG9nTyhcEvO8FylncJkSN7f0xFrGixE3SHHzVlV7xnD86u4Qg4beuUXFN7XioRNIgf1BUi1NuhGVKVfT_3__fWRvZ08oXBLzvBcpZ3CZEje39MRaxosRN0hx81ZVe8Zw_OruEIOG3rlFxTe14qETSIH9QUC_Lkqp1a0cHOt_Pye8dUj-U82APwAfC-OYhyHWfyHzCaic_bHnAD8r_K2nh2CVCP8fvV99tFrudUA_PaGkKDQ93sU_GgqJEDOYl5iAPwOrVYyYxvGr_z74R-hEHKACQD8kUGsyr4eWPn8psm3PpnVHlcA_L3DZM2jUE6q_GjF_sEK5xTYAPxt3l6C36wdsvylB9vFF6II_gD8f6rm6dYPToL8LH-5Tpg69vwA_MoEG3EriDHD_CkmrrbHrDmRAPzvUYH9R48P3PyHlTvEQ3qpAAD8vzKG0R7YOGD8qwWqonC8s_kA_FpHr-Xg0nWU_PbSw64Cp8vRAPwEfC359g94vvxU4vsykVg94QD8E3UxuBK3cMb8CD5ImjPMdRYA_NG4yrGisMFI_M6xccDjBGYbAAD8uSqnVrRwc638_J7x1SP5TzYA_AB8L45iHIdZ_IfMJqJz9secAPyv8raeHYJUI_x-9X320Wu51QD89oaQoND3exT8aCokQM5iXmIA_A6tVjJjG8av_PvhH6EQcoAJAPyRQazKvh5Y-fymybc-mdUeVwD8vcNkzaNQTqr8aMX-wQrnFNgA_G3eXoLfrB2y_KUH28UXogj-APx_qubp1g9Ogvwsf7lOmDr2_AD8ygQbcSuIMcP8KSautsesOZEA_O9Rgf1Hjw_c_IeVO8RDeqkAAPy_MobRHtg4YPyrBaqicLyz-QD8Wkev5eDSdZT89tLDrgKny9EA_AR8Lfn2D3i-_FTi-zKRWD3hAPwTdTG4ErdwxvwIPkiaM8x1FgD80bjKsaKwwUj8zrFxwOMEZhsAAKYUXjamNkTUesbOkhefo26mF6KY8Qg86Im0ygmvUcYc39l4L97owy5XoGHYMydsv1fNOCQBxNwpf3X26QgM8BIBKaQYkUfApaoOwd_-SjCR_YdbncIf50JDNNg59FSDFSMBKZBE_4O_0yOOSb6hr4GDJxLavlJNcTG2cRXpDwQQhDIBiGkl10UtNtDnvjMcaXcdzkvSAYzYDfUrO9OY3kANFzwBu13yJjfdHnGTOLQ591lDZyDQGI1fEb_1kiMxeBA0fzQBmClErk8RWoDr54CDiUFaEiPgqlYdpMI4xxrPRopL_CgBjVKMhlcpJNAFRMZnUCQMBZUN4NhzUUBzvybz04BgxRABEyOeRqJ-kg0wk1vNaiWUskZtVni3h4W0bw4CVVSWsRcB0iwzBxIiu224xceLr1SBygs_v7zmB8hnby0rlcFtviABMoq9fSiFx5Nyv8u2kUtR4ss-e90tTiNzRdh0LpK_dScBZkDugHUFlmZJ7faBD4DTMDYEatAzhd0faYAlDK_9cAgBiCgUMYJMqZkzhwrKT1yDZTu3PUTsb71NhByFdSGexw8BFUpTgGiNDH7KO97Yg_WAh-_3j36_3oMHcUaAv36Xxg4BGaqkmTDpsqJEG2jRnWPXE6BWl_KAcxEzOVKU9mS7YhEBxRX1Fw7cPwlxWPjZiUjmskXAeN5IFPFReJ7zSfkUBAIBQ8FALP-SgAX7ZBFCCtBW9nKwAnVVfSzW7UXrVUn8vzoB4VUPQkJFxrXRFbv_TXSdOjjOsFXSC_87JsTigSix-y0Bqn1DLkbsCDzu6dJN-0ODcTpChqSp92tMmdjZXJjO2DEBSbcCifGi8b_bFXWdnm6bWm167a-GGyXrWZGh8zvQmA8BCNuMIubtOfqmWp-z2uiIextzm6x121IznY5N7vq-bzgB6BGYrTc__9Oc5Z6aiWzcB0RFIsJfPRR5StKt62o0NCQBJFCEC1byNV5vxqXQyy07F6A3PUv4GbQaYxy2LYBxCRQBs4g2YD2zPFYR1byG_nBBmXt-tltjZ4i2T-kuaxEQ0gQBL8Do05VgoLAjFo1qUYITZVkBPDfRXsLC7hKDxrm3ex0BwmJqaBRTSG6l1BPw6gMM9dcx8Kvf5jLHSippg7XuDxcBhVnJME3t-U8jZtTYqvPJwq9cKrM5ilrvTMuDmlDevDUBnQn3zlVGVuICPyKcBIWXPldv9xKNRZBolsOtVvsZIAEBrQvbebLxb00UJ-Da_nDAYxD6Rga5PrRCglOPg9oo8T8BldFiLMCn8tuKmdgVZTTVcgeq87vGpaahoxXNkkJogh8BUtK3gb4cMAwdy0AgX2AkB1qZCz7WQGhepIYvZelG6RoBNomOADX-vhbuldiQMd9aENVh2Ziu0GYvXXi7DBfL2AwAAXEjmi6Bd0bylw-q3vGuQ1Fcit_8ILFvGUa3wudAsr4yASESun_XSWdBVjuUiHhhKl_qEf7hf0i7sAuuz3vfeOQjAe7cJCkB7qusy7ZdJXH_wmj_9btm91Qlpae3Wf_isygPAXsNPPiUA3OWzzPUMsYR_9M2-YZaSo_SH02400duYGg7AV3LML788vPZli5OLkyiCtZMenLHMHCUchpHUXefyiIjAcRusDuQav4EPSJQxucc-FB3dsG8IkYieYD8QncE_ioFAQrMK2_9pgL64gc16-CGxpD_-ItbC_Dd7bGfAzq-bfAmATeMyVIX79-ISORs2-837Eyg7yOpuSSe4kgduRlTkIILAeFc4ME22mPOXzmhhi2bBQS4fsazBOCIB5l9hksq5ecDAQ1WITfT8XFrEFsy44wIG8_6IHi-ooiNJ281SUpFHZkwAbvB2kibzXplG6JRGl6xu4TFQA53gitVWu7f8FqsWpkYAVfNvUp7aVlHAX_xDDTR7wnkCbLVa-bHXLzCdKwfKBMLAeZ8RtKbvPP0mHMCcD9jjDYMAGOYjEz88votBOv5yWECATZR45hvXiSFc9FXuY2EHNldCb7M5AZKCFEr_2k4gV8RAZEX0e1FG4nLu0N1MdJAwLVGatZRH80ZvgAavPRhtH4LAWzDZw_sx8tADUbsx48_IAegzqJeOsx2MGnefDFL978sAaVjyZXx_4_H6qAbE7LBbfTVNkKhm6hvB87h7e_7Mi0eAYufcqSsyzfhQRuUKlx5vve_FbZ0pLK6rqGtIzUneBUWAXk9UdPO_qT3Q8huliwKwxfrfgLBkggUaAmWfSgEkF47AfmmornJCka3Q5CjMhj1N81hV-5tGmy7m3lybjlyn7s5AQAMRmm03K-7MLpUQpYsDjUoGLOXFWqlnAB-Hyr5ibk4AUBftxHq6fyniHXbjbZhicVtQm_qBo8oJv5csLCv4GoOAQ5QGe9ZW3lvhy7a6HTfPmvR6UQkrte6TXrF_lriJSQVAc7OkkrxKJsib7tsvvgJuUQiqdkfB4KtoNh-_IPQGbkbAUpO6djO835wTVeDbivULGlkZuJxl-Fm5aSsh69vF6kkAd5-V-0CNe0TFe58dlgv6F7xNBBXGnU3vNe9ORnyZuweAX6owPslflEY5UjZx9WfWFjKFTufeFBiMT0lDiTiAykUAZ1TyFvbyLn4lf088oVAmt4k0HfGsfuIS-jtA6YJIHoVAZmE3lrTCRxSP5DbZ5JSazaz0JNr2oqoqoIRJ0jhqvstAdI9RFVcVpMkBn2CgXYypLSL4xQmcQGgmHMZcnXQKE8FAAGNHvjiSs815o9ARIAyQ1LpIWRbw1SwVkTnvU6zqA6dEwGtsa_Pr_51aWVrVNXOOffBGlWVj2P0Mu-6mqljNOPwEwENGe26y5zwK79cHBBT1CJHlSaFUDjAcncqCpcPOlTVJQGJrHBSw29QqJvNBgumf6lEbf6wttgKdO9hfdSvZswgOQGsXRBV5tyF5pbN4uTNWOQRdVZiLeYWwEs0J-vPTnkhOQGi4FTGW5FLLsyjqbqjNaDWpQGc-7Gc4HPq1S4fD5Y_MAHeZL_zFjODryJod00p-XOCZWklo4RuCNG52_2BBwlQCAEaeckgZ686k-OOO3q1Ue0wyyWYvj1TGvyzFh_0ZFJ5DAHDGB2H0KtKmc7IhbPU3lGwvKMrMG6-zo3KGocrwO_EHQEoiMJxZLkLNBqXqILFRU9YaKjWh5az8Y71QoDuP5YoOgHP5vX8x1I5Pcv8lBJWwrqEmdMiKK4a3RIND77M2TiSMwEX5vzaAGMh0m9o4paLCEh2Ngf4MvmtsLqnGhW5L3mIJQH_206QnXcpZXXvFi23MVgWk6iuGiYo6dexFPbmSDIwCgFAEorcMjzs0ktfTe_4NL6WDJClyX0Wzm0SPt6MlbK_PAABkvX83AxM0_beQnlIsHgxLgs3RLZJMrVa9hQc6P5u2CwBTLHhvOyEP6t-N3gPRIgNWOv6PCi0wMkTrkFJWlvPWxkBwMhN_qFTBruWJxW5IcARf96fP53_qXNPypd8roZUkDcBrWzyWf_q0Y06_TgvQQ53Gj1dDyYUVPpplpPYHEXMgDwAj-owlyW1Z29m4ufeTPPQ593mh6iO6_6Bk6baxYNHwToBAQAAAAAAAAAAAAAAAAAAAAAAAAAAAAAAAAAAAAAAAAC7Ku3KI3rPGXFHPTPUW2WPVO54Y_Cp31N8kxIKo7V0GwEBAAAAAAAAAAAAAAAAAAAAAAAAAAAAAAAAAAAAAAAAALsq7cojes8ZcUc9M9RbZY9U7nhj8KnfU3yTEgqjtXQbAQEAAAAAAAAAAAAAAAAAAAAAAAAAAAAAAAAAAAAAAAAAuyrtyiN6zxlxRz0z1Ftlj1TueGPwqd9TfJMSCqO1dBsBAQAAAAAAAAAAAAAAAAAAAAAAAAAAAAAAAAAAAAAAAAC7Ku3KI3rPGXFHPTPUW2WPVO54Y_Cp31N8kxIKo7V0GwEBAAAAAAAAAAAAAAAAAAAAAAAAAAAAAAAAAAAAAAAAALsq7cojes8ZcUc9M9RbZY9U7nhj8KnfU3yTEgqjtXQbAQEAAAAAAAAAAAAAAAAAAAAAAAAAAAAAAAAAAAAAAAAAuyrtyiN6zxlxRz0z1Ftlj1TueGPwqd9TfJMSCqO1dBsBAQAAAAAAAAAAAAAAAAAAAAAAAAAAAAAAAAAAAAAAAAC7Ku3KI3rPGXFHPTPUW2WPVO54Y_Cp31N8kxIKo7V0GwEBAAAAAAAAAAAAAAAAAAAAAAAAAAAAAAAAAAAAAAAAALsq7cojes8ZcUc9M9RbZY9U7nhj8KnfU3yTEgqjtXQbAQEAAAAAAAAAAAAAAAAAAAAAAAAAAAAAAAAAAAAAAAAAuyrtyiN6zxlxRz0z1Ftlj1TueGPwqd9TfJMSCqO1dBsBAQAAAAAAAAAAAAAAAAAAAAAAAAAAAAAAAAAAAAAAAAC7Ku3KI3rPGXFHPTPUW2WPVO54Y_Cp31N8kxIKo7V0GwEBAAAAAAAAAAAAAAAAAAAAAAAAAAAAAAAAAAAAAAAAALsq7cojes8ZcUc9M9RbZY9U7nhj8KnfU3yTEgqjtXQbAQEAAAAAAAAAAAAAAAAAAAAAAAAAAAAAAAAAAAAAAAAAuyrtyiN6zxlxRz0z1Ftlj1TueGPwqd9TfJMSCqO1dBsBAQAAAAAAAAAAAAAAAAAAAAAAAAAAAAAAAAAAAAAAAAC7Ku3KI3rPGXFHPTPUW2WPVO54Y_Cp31N8kxIKo7V0GwEBAAAAAAAAAAAAAAAAAAAAAAAAAAAAAAAAAAAAAAAAALsq7cojes8ZcUc9M9RbZY9U7nhj8KnfU3yTEgqjtXQbAQEAAAAAAAAAAAAAAAAAAAAAAAAAAAAAAAAAAAAAAAAAuyrtyiN6zxlxRz0z1Ftlj1TueGPwqd9TfJMSCqO1dBsAAQEAAAAAAAAAAAAAAAAAAAAAAAAAAAAAAAAAAAAAAAAAuyrtyiN6zxlxRz0z1Ftlj1TueGPwqd9TfJMSCqO1dBsHAQAAAAAAAAAAAAAAAAAAAAAAAAAAAAAAAAAAAAAAAAC7Ku3KI3rPGXFHPTPUW2WPVO54Y_Cp31N8kxIKo7V0GwEAAAAAAAAAAAAAAAAAAAAAAAAAAAAAAAAAAAAAAAAAuyrtyiN6zxlxRz0z1Ftlj1TueGPwqd9TfJMSCqO1dBsBAAAAAAAAAAAAAAAAAAAAAAAAAAAAAAAAAAAAAAAAALsq7cojes8ZcUc9M9RbZY9U7nhj8KnfU3yTEgqjtXQbAQAAAAAAAAAAAAAAAAAAAAAAAAAAAAAAAAAAAAAAAAC7Ku3KI3rPGXFHPTPUW2WPVO54Y_Cp31N8kxIKo7V0GwEAAAAAAAAAAAAAAAAAAAAAAAAAAAAAAAAAAAAAAAAAuyrtyiN6zxlxRz0z1Ftlj1TueGPwqd9TfJMSCqO1dBsBAAAAAAAAAAAAAAAAAAAAAAAAAAAAAAAAAAAAAAAAALsq7cojes8ZcUc9M9RbZY9U7nhj8KnfU3yTEgqjtXQbAQAAAAAAAAAAAAAAAAAAAAAAAAAAAAAAAAAAAAAAAAC7Ku3KI3rPGXFHPTPUW2WPVO54Y_Cp31N8kxIKo7V0GwAPAQAAAAAAAAAAAAAAAAAAAAAAAAAAAAAAAAAAAAAAAAC7Ku3KI3rPGXFHPTPUW2WPVO54Y_Cp31N8kxIKo7V0GwEAAAAAAAAAAAAAAAAAAAAAAAAAAAAAAAAAAAAAAAAAuyrtyiN6zxlxRz0z1Ftlj1TueGPwqd9TfJMSCqO1dBsBAAAAAAAAAAAAAAAAAAAAAAAAAAAAAAAAAAAAAAAAALsq7cojes8ZcUc9M9RbZY9U7nhj8KnfU3yTEgqjtXQbAQAAAAAAAAAAAAAAAAAAAAAAAAAAAAAAAAAAAAAAAAC7Ku3KI3rPGXFHPTPUW2WPVO54Y_Cp31N8kxIKo7V0GwEAAAAAAAAAAAAAAAAAAAAAAAAAAAAAAAAAAAAAAAAAuyrtyiN6zxlxRz0z1Ftlj1TueGPwqd9TfJMSCqO1dBsBAAAAAAAAAAAAAAAAAAAAAAAAAAAAAAAAAAAAAAAAALsq7cojes8ZcUc9M9RbZY9U7nhj8KnfU3yTEgqjtXQbAQAAAAAAAAAAAAAAAAAAAAAAAAAAAAAAAAAAAAAAAAC7Ku3KI3rPGXFHPTPUW2WPVO54Y_Cp31N8kxIKo7V0GwEAAAAAAAAAAAAAAAAAAAAAAAAAAAAAAAAAAAAAAAAAuyrtyiN6zxlxRz0z1Ftlj1TueGPwqd9TfJMSCqO1dBsBAAAAAAAAAAAAAAAAAAAAAAAAAAAAAAAAAAAAAAAAALsq7cojes8ZcUc9M9RbZY9U7nhj8KnfU3yTEgqjtXQbAQAAAAAAAAAAAAAAAAAAAAAAAAAAAAAAAAAAAAAAAAC7Ku3KI3rPGXFHPTPUW2WPVO54Y_Cp31N8kxIKo7V0GwEAAAAAAAAAAAAAAAAAAAAAAAAAAAAAAAAAAAAAAAAAuyrtyiN6zxlxRz0z1Ftlj1TueGPwqd9TfJMSCqO1dBsBAAAAAAAAAAAAAAAAAAAAAAAAAAAAAAAAAAAAAAAAALsq7cojes8ZcUc9M9RbZY9U7nhj8KnfU3yTEgqjtXQbAQAAAAAAAAAAAAAAAAAAAAAAAAAAAAAAAAAAAAAAAAC7Ku3KI3rPGXFHPTPUW2WPVO54Y_Cp31N8kxIKo7V0GwEAAAAAAAAAAAAAAAAAAAAAAAAAAAAAAAAAAAAAAAAAuyrtyiN6zxlxRz0z1Ftlj1TueGPwqd9TfJMSCqO1dBsBAAAAAAAAAAAAAAAAAAAAAAAAAAAAAAAAAAAAAAAAALsq7cojes8ZcUc9M9RbZY9U7nhj8KnfU3yTEgqjtXQbAQAAAAAAAAAAAAAAAAAAAAAAAAAAAAAAAAAAAAAAAAC7Ku3KI3rPGXFHPTPUW2WPVO54Y_Cp31N8kxIKo7V0GwEAAAAAAAAAAAAAAAAAAAAAAAAAAAAAAAAAAAAAAAAAuyrtyiN6zxlxRz0z1Ftlj1TueGPwqd9TfJMSCqO1dBsBAAAAAAAAAAAAAAAAAAAAAAAAAAAAAAAAAAAAAAAAALsq7cojes8ZcUc9M9RbZY9U7nhj8KnfU3yTEgqjtXQbAQAAAAAAAAAAAAAAAAAAAAAAAAAAAAAAAAAAAAAAAAC7Ku3KI3rPGXFHPTPUW2WPVO54Y_Cp31N8kxIKo7V0GwEAAAAAAAAAAAAAAAAAAAAAAAAAAAAAAAAAAAAAAAAAuyrtyiN6zxlxRz0z1Ftlj1TueGPwqd9TfJMSCqO1dBsBAAAAAAAAAAAAAAAAAAAAAAAAAAAAAAAAAAAAAAAAALsq7cojes8ZcUc9M9RbZY9U7nhj8KnfU3yTEgqjtXQbAQAAAAAAAAAAAAAAAAAAAAAAAAAAAAAAAAAAAAAAAAC7Ku3KI3rPGXFHPTPUW2WPVO54Y_Cp31N8kxIKo7V0GwEAAAAAAAAAAAAAAAAAAAAAAAAAAAAAAAAAAAAAAAAAuyrtyiN6zxlxRz0z1Ftlj1TueGPwqd9TfJMSCqO1dBsBAAAAAAAAAAAAAAAAAAAAAAAAAAAAAAAAAAAAAAAAALsq7cojes8ZcUc9M9RbZY9U7nhj8KnfU3yTEgqjtXQbAQAAAAAAAAAAAAAAAAAAAAAAAAAAAAAAAAAAAAAAAAC7Ku3KI3rPGXFHPTPUW2WPVO54Y_Cp31N8kxIKo7V0GwEAAAAAAAAAAAAAAAAAAAAAAAAAAAAAAAAAAAAAAAAAuyrtyiN6zxlxRz0z1Ftlj1TueGPwqd9TfJMSCqO1dBsBAAAAAAAAAAAAAAAAAAAAAAAAAAAAAAAAAAAAAAAAALsq7cojes8ZcUc9M9RbZY9U7nhj8KnfU3yTEgqjtXQbAQAAAAAAAAAAAAAAAAAAAAAAAAAAAAAAAAAAAAAAAAC7Ku3KI3rPGXFHPTPUW2WPVO54Y_Cp31N8kxIKo7V0GwEAAAAAAAAAAAAAAAAAAAAAAAAAAAAAAAAAAAAAAAAAuyrtyiN6zxlxRz0z1Ftlj1TueGPwqd9TfJMSCqO1dBsBAAAAAAAAAAAAAAAAAAAAAAAAAAAAAAAAAAAAAAAAALsq7cojes8ZcUc9M9RbZY9U7nhj8KnfU3yTEgqjtXQbdmdkJeh2NwXEpyxOoMWpHB3uqDZkD0ZyLnIiT-j5RDJMRYPeq0p3GepSO09WJl9ZG_VE32PLSBKi1ewfGX8cFAEAAAAAAAAAAAAAAAAAAAAAAAAAAAAAAAAAAAAAAAAAuyrtyiN6zxlxRz0z1Ftlj1TueGPwqd9TfJMSCqO1dBsBAAAAAAAAAAAAAAAAAAAAAAAAAAAAAAAAAAAAAAAAALsq7cojes8ZcUc9M9RbZY9U7nhj8KnfU3yTEgqjtXQbAdRLIjk2TgeJQfq4R7aMHG2vTNM87yfvoIVAUuESaocOAQP7NqRueIVUmF8T8GjHSuJKN-hOnAZsPEEpAgwCaAEBAXjLfxEI_zI-1yEANarSOeGWBh8e6_NBSMJlhAITPVAHARA3ZoraMrpx-zQq4AGX__lBJzq-n7S7RUdtwOui5c4eAf3bmdACYNVivrmsmh5-3Yu2f6v4SNIHmN3ES_Oz40M0AcuAYPrSN6yrwVKFMNHCgdsaHXAfUphv7q6aRzZlRbgLAdk8Ja00wRWWC2ntT2WOXspZtJR3qvl_Yxdb9-uCZBg5AabWZCYjr3uZYm-o32qKibGKPy0OwFMj9bN_aeN6YCIrATltKoUJcMS3ZZr5zwUN1BQ5OlolEVYJ7FWXeIF8v-YGAV-NRUkDcK-enGXZLv2TltexFiQrObXRcEAGIw-m4_0cARY-2fL20fcTP41eTe75SBtqmdyXpxTkeig_REqs6eAnAdM3OBLWVOT99iM6ZLZK39OtRifN5qXW1xuJg_Y_ZkwpAUzFSzHoxZXP2JtkfM8L-VQjthUFyaEk-aUBt_hSAAUyAcwJahnV42gprlx3b_Q4E0trqX0MhesWmgXbdCDWHD0aAYZ7_oRnIF8wPyS5TJcUO7YIjyMaictxksPOuWhHUX8NAYvMS4ORERuP1idQ9NsvBQSaLQGRdGfyyCIa2fThuLEAAXxP9jsGekRtd54fuc4FNnrm9Bz_5v2JZxMLoWdIxzwDAWn8c09qr_Mu4CArkm5n0QPKiNDoM74GePT3UpGmmO8yAeIvzAvn4PR2ze4ixAlW5yC8uo97lWmTQrkJh8bP3HEwASHqJmL6E35SGxDnDUeAWRj3Nr6foepQwGkpXoCRU9MOATVfCgpHQu2BNFGm-XdohA2Relb5tmcXBBk4z9lTCtQ3AWVuFQbsIVF6gInhONp-0U20Xtihsejw8aOuRa8qrskqAYSWfDJwdAOoaHPtyzJT2g1C9bJJEhnmmL2_WZPNOhw6ASVTlvxswhYpzvajjZyYblAxa7QuHyij4a-HH3Vp-ssNAUbP63XVP6rb3GBVTJm83WqFJfKm9OewqCPtQN1Q_A0AAWkKmNlLIXDt-z9Wm9be76nMoTsJPZWbE27gHS-Yaw0kAW6OhvPbUUo9_az3dQZoC-ow0OhFw8DWV_pMZMlaGyUoARL2qIf5m8UVM-ZRmBDHndf-fNgPjYy0g6T2UmRnynMeATvXd2YAh6jWpag_ZAAGvKfBNt_MNZMI68RE_gDmgmsYAXMXa7vEw1pAywL42XIYys2Y8mPdWLWuj8G4FfLJxd0pAAE8YarsOpthEm-zgZWflXYHlK8dYqU5SCMwvEg7uWlMBgG1lDFQ8arF3lNiO4utX_pjZY6rvGOOemMnsf-pKzF6HgGyc7C8cf_r8cXE4BSKZekGWySIh7vomWB9AvEXDHtGAgHlSbmjbLnGgXUX59Zt-nH7ttgJlNtTf5tRknzzDXCEJwF1M96_qj16L7hWfRm_YlYUbKK8EhtSPPvkJ5Lgs1MiLAFX-p-2cb4NijEVBPExIhGGoYvgRHcQcwxLuqdMo0jeMgH00fCHMH6Wpd0tQf0iAXwJ5JBvViTJqecOhRWDK9RMNQEBhe9XkAAcvm5OCJRA_FIknHm7TTEgivfF2IEI3MeJFgHcPj_HougTcGBQNflgy4hU-4M1GYbMiDP933r_OvywFQFTSa9QkePNGMCS7ZV743HXm8o-GjO_D4OIrBiRJZRBBAHnIr8LOE_BSDulDYlGBNxVRuQ0xMq2ABzCvFn6x5haKgF6SoSnVl8V8rXKTA3N8Z-Zk3EJuWsh56VB0UIBJBZRNgHoCT9WxI5UAP7Vwqhq6NszhWP1p-oxpmstCDPitzrWDAGmYWM-1Jcew6UBONu2fH1IQr_-77ED5Y2TQBr3BPTMHQH2gT5x8SH7qmYdy4CUXvEYPsPPELfGNxhKUDsarpEICwFSvpvw8LsRkZ1QbfA7uJ_2tTqS1vgPAZYdxUAlXJhUIAF-WLJP0invsW4SBaZLXLuYZWavhBrsak2NpUIAXTl2FQGXmvgmC8zpJ5X0EjjPNNd7Q2Dh5BTRx5N9rGt5503lOQHzco0WgOEJaBtLb4AR_qanWPjpJ9wuFuzzxBm-b5V2FgF4ZP81nWoge3I_GH93hhXS8HMrN68WmXeUz4NJZNh5OQEnpnU-PBa5iSHVPRhUAuh08xioGf3y86xmZyYgRaqKJgFmTnym_pPxUfBpUIuCatXQbHFUkxjLyRHaa3TQbv4oBgEuU2BbgBrX_qdF6XZq3Y2p7TNYnXWPszn-1AwynFmqJwG3eoeIsH980cnGFhh1XMo9DTA6ewlhJM4MAtxfRRoPAwEuHmhzHQC4RyADiCN3fsZSLZoenjZZIMPnzgZK3gwuHgHZbWLlSgpJ06RMkZ60sIkzPWSiNu3NoZISdKxpA7rZNwHM46eN-iQtjFPolGfMmG39My25h9dsZudzWkfvNOkPKAHDfWkshHOqmiRruF5cQyPNDFpp5LnOGuFg-WFEfDGuLgHYLThxeEK94xcVft8YalsqWsKgNaBpsYobt5DYobYOJgFplOJw8oSlV8QYr-v6rKJ5TIr2pHbLG5R4wgXoqQEXDwABcXEV5ZcTyE-Iur4uwCklGAYNLMgrVOmpyaLSqHzpHhUBXdk8myw_zuMPo0lg8kcvzQTZ3oSG9jXJuW13b64xIh8BqE-UoNbWS-C5cEm5KuLFioy5Pnkhefq1f6MsRpWr5yQBLHxqpRI7QaqOrOhafu6467IiGck1O5J2cRGZqqgBghcBFuui69qf6sRC4p75KT9cRXaTPVMabjwHUY41IkEFXz0B3PWy4SRTuDacQg52raD7bG4XPyJxqhnsbbgBARJhFgUBNTYtmG8gxZjlPD3guPxBMASEJDFyr4k8yZyhmaoWFjwB8JUeajhftOqLXizw6J5UgHqZk4sKtpx38bmyEKBdFS4BN776nYDGKPuLP39TFpEsF1QmoK2ag9t4CEfWNvHMqwkB4A02zCtgdsIxhARsCioGIIUhVkT-KVSaYlICUFW9-xwBa98jDsB6kVMZxgatkwxB3X8JciKtondqSE51X-stSRwB7oAr6vTduvO2lphonX52tnDKpl3b2SGXInqwyN-6NiQBtcmNOogeqtVgDYmSDf-DAlB50nvePOrdFEJb_IpA0xABwEQWKAElGddv7wEHQ03Fa7F059FhDN4vyG1qpyt1rRoAAc1xyK_hpxny5eg_znlB-5oxPiuSYkgK-mhnXc-rZLIKAeWACT0kBAb2aEsxPOQGab1bocjfPtU87S9HPAN68ZoIAZrMlNnD573fZqMj2Cv1RRm7jy9b3Uj-zrRai94Kp6A5AZahBkIRtSvDTSZYeHUHJOjVUq6c6PrlSSx9FKnmbnUXAKkKOiiD4XXs1duk1ShJArVrqqLRHe5mdwR1D5BfIFYg)
+ (staged_ledger_diff
+  ((diff
+    (((completed_works ())
+      (commands
+       (((data
+          (Signed_command
+           ((payload
+             ((common
+               ((fee 0)
+                (fee_payer_pk
+                 B62qiy32p8kAKnny8ZFwoMhYpBppM1DWVCqAPBYNcXnsAHhnfAAuXgg)
+                (nonce 0) (valid_until 4294967295)
+                (memo
+                 "\000 \014WQ\192&\229C\178\232\171.\176`\153\218\161\209\229\223Gw\143w\135\250\171E\205\241/\227\168")))
+              (body
+               (Payment
+                ((source_pk
                   B62qiy32p8kAKnny8ZFwoMhYpBppM1DWVCqAPBYNcXnsAHhnfAAuXgg)
-                 (nonce 0) (valid_until 4294967295)
-                 (memo
-                  "\000 \014WQ\192&\229C\178\232\171.\176`\153\218\161\209\229\223Gw\143w\135\250\171E\205\241/\227\168")))
-               (body
-                (Payment
-                 ((source_pk
-                   B62qiy32p8kAKnny8ZFwoMhYpBppM1DWVCqAPBYNcXnsAHhnfAAuXgg)
-                  (receiver_pk
-                   B62qiy32p8kAKnny8ZFwoMhYpBppM1DWVCqAPBYNcXnsAHhnfAAuXgg)
-                  (amount 1000000001))))))
-             (signer B62qiy32p8kAKnny8ZFwoMhYpBppM1DWVCqAPBYNcXnsAHhnfAAuXgg)
-             (signature
-              (12111743824613875246396256599696584946741163393155172960494343780790554589057
-               26455993013160231973660641045470494372603616753978130418498772880275121307241)))))
-          (status Applied))
-         ((data
-           (Signed_command
-            ((payload
-              ((common
-                ((fee 0)
-                 (fee_payer_pk
+                 (receiver_pk
+                  B62qiy32p8kAKnny8ZFwoMhYpBppM1DWVCqAPBYNcXnsAHhnfAAuXgg)
+                 (amount 1000000001))))))
+            (signer B62qiy32p8kAKnny8ZFwoMhYpBppM1DWVCqAPBYNcXnsAHhnfAAuXgg)
+            (signature
+             (12111743824613875246396256599696584946741163393155172960494343780790554589057
+              26455993013160231973660641045470494372603616753978130418498772880275121307241)))))
+         (status Applied))
+        ((data
+          (Signed_command
+           ((payload
+             ((common
+               ((fee 0)
+                (fee_payer_pk
+                 B62qrA2eWb592uRLtH5ohzQnx7WTLYp2jGirCw5M7Fb9gTf1RrvTPqX)
+                (nonce 0) (valid_until 4294967295)
+                (memo
+                 "\000 \014WQ\192&\229C\178\232\171.\176`\153\218\161\209\229\223Gw\143w\135\250\171E\205\241/\227\168")))
+              (body
+               (Payment
+                ((source_pk
                   B62qrA2eWb592uRLtH5ohzQnx7WTLYp2jGirCw5M7Fb9gTf1RrvTPqX)
-                 (nonce 0) (valid_until 4294967295)
-                 (memo
-                  "\000 \014WQ\192&\229C\178\232\171.\176`\153\218\161\209\229\223Gw\143w\135\250\171E\205\241/\227\168")))
-               (body
-                (Payment
-                 ((source_pk
-                   B62qrA2eWb592uRLtH5ohzQnx7WTLYp2jGirCw5M7Fb9gTf1RrvTPqX)
-                  (receiver_pk
-                   B62qkYgXYkzT5fuPNhMEHk8ouiThjNNDSTMnpBAuaf6q7pNnCFkUqtz)
-                  (amount 1000000001))))))
-             (signer B62qrA2eWb592uRLtH5ohzQnx7WTLYp2jGirCw5M7Fb9gTf1RrvTPqX)
-             (signature
-              (14795072409126491535671281351674037834312602328711686842306942019865081370265
-               7810660103212599245108730171345387245498159346522336632834273532276077787689)))))
-          (status Applied))
-         ((data
-           (Signed_command
-            ((payload
-              ((common
-                ((fee 0)
-                 (fee_payer_pk
+                 (receiver_pk
+                  B62qkYgXYkzT5fuPNhMEHk8ouiThjNNDSTMnpBAuaf6q7pNnCFkUqtz)
+                 (amount 1000000001))))))
+            (signer B62qrA2eWb592uRLtH5ohzQnx7WTLYp2jGirCw5M7Fb9gTf1RrvTPqX)
+            (signature
+             (14795072409126491535671281351674037834312602328711686842306942019865081370265
+              7810660103212599245108730171345387245498159346522336632834273532276077787689)))))
+         (status Applied))
+        ((data
+          (Signed_command
+           ((payload
+             ((common
+               ((fee 0)
+                (fee_payer_pk
+                 B62qpkCEM5N5ddVsYNbFtwWV4bsT9AwuUJXoehFhHUbYYvZ6j3fXt93)
+                (nonce 0) (valid_until 4294967295)
+                (memo
+                 "\000 \014WQ\192&\229C\178\232\171.\176`\153\218\161\209\229\223Gw\143w\135\250\171E\205\241/\227\168")))
+              (body
+               (Payment
+                ((source_pk
                   B62qpkCEM5N5ddVsYNbFtwWV4bsT9AwuUJXoehFhHUbYYvZ6j3fXt93)
-                 (nonce 0) (valid_until 4294967295)
-                 (memo
-                  "\000 \014WQ\192&\229C\178\232\171.\176`\153\218\161\209\229\223Gw\143w\135\250\171E\205\241/\227\168")))
-               (body
-                (Payment
-                 ((source_pk
-                   B62qpkCEM5N5ddVsYNbFtwWV4bsT9AwuUJXoehFhHUbYYvZ6j3fXt93)
-                  (receiver_pk
-                   B62qqR5XfP9CoC5DALUJX2jBoY6aaoLrN46YpM2NQTSV14qgpoWibL7)
-                  (amount 1000000001))))))
-             (signer B62qpkCEM5N5ddVsYNbFtwWV4bsT9AwuUJXoehFhHUbYYvZ6j3fXt93)
-             (signature
-              (12991445923922625997917334482570043173055660561511726223038392605694129396534
-               12446396713246041205482585153536263013924378293697309357016177558779569394961)))))
-          (status Applied))
-         ((data
-           (Signed_command
-            ((payload
-              ((common
-                ((fee 0)
-                 (fee_payer_pk
+                 (receiver_pk
+                  B62qqR5XfP9CoC5DALUJX2jBoY6aaoLrN46YpM2NQTSV14qgpoWibL7)
+                 (amount 1000000001))))))
+            (signer B62qpkCEM5N5ddVsYNbFtwWV4bsT9AwuUJXoehFhHUbYYvZ6j3fXt93)
+            (signature
+             (12991445923922625997917334482570043173055660561511726223038392605694129396534
+              12446396713246041205482585153536263013924378293697309357016177558779569394961)))))
+         (status Applied))
+        ((data
+          (Signed_command
+           ((payload
+             ((common
+               ((fee 0)
+                (fee_payer_pk
+                 B62qp5sdhH48MurWgtHNkXUTphEmUfcKVmZFspYAqxcKZ7YxaPF1pyF)
+                (nonce 0) (valid_until 4294967295)
+                (memo
+                 "\000 \014WQ\192&\229C\178\232\171.\176`\153\218\161\209\229\223Gw\143w\135\250\171E\205\241/\227\168")))
+              (body
+               (Payment
+                ((source_pk
                   B62qp5sdhH48MurWgtHNkXUTphEmUfcKVmZFspYAqxcKZ7YxaPF1pyF)
-                 (nonce 0) (valid_until 4294967295)
-                 (memo
-                  "\000 \014WQ\192&\229C\178\232\171.\176`\153\218\161\209\229\223Gw\143w\135\250\171E\205\241/\227\168")))
-               (body
-                (Payment
-                 ((source_pk
-                   B62qp5sdhH48MurWgtHNkXUTphEmUfcKVmZFspYAqxcKZ7YxaPF1pyF)
-                  (receiver_pk
-                   B62qji8zLZEuMUpZnRN3FHgsgnybYhhMFBBMcLAwGGLR3hTdfkhmM4X)
-                  (amount 1000000001))))))
-             (signer B62qp5sdhH48MurWgtHNkXUTphEmUfcKVmZFspYAqxcKZ7YxaPF1pyF)
-             (signature
-              (1529834518509102195046878086307110115729852588670168723373213029014368191007
-               8899291178189602445857900304577868087065006720018487680720931356069638441487)))))
-          (status Applied))
-         ((data
-           (Signed_command
-            ((payload
-              ((common
-                ((fee 0)
-                 (fee_payer_pk
+                 (receiver_pk
+                  B62qji8zLZEuMUpZnRN3FHgsgnybYhhMFBBMcLAwGGLR3hTdfkhmM4X)
+                 (amount 1000000001))))))
+            (signer B62qp5sdhH48MurWgtHNkXUTphEmUfcKVmZFspYAqxcKZ7YxaPF1pyF)
+            (signature
+             (1529834518509102195046878086307110115729852588670168723373213029014368191007
+              8899291178189602445857900304577868087065006720018487680720931356069638441487)))))
+         (status Applied))
+        ((data
+          (Signed_command
+           ((payload
+             ((common
+               ((fee 0)
+                (fee_payer_pk
+                 B62qqR5XfP9CoC5DALUJX2jBoY6aaoLrN46YpM2NQTSV14qgpoWibL7)
+                (nonce 0) (valid_until 4294967295)
+                (memo
+                 "\000 \014WQ\192&\229C\178\232\171.\176`\153\218\161\209\229\223Gw\143w\135\250\171E\205\241/\227\168")))
+              (body
+               (Payment
+                ((source_pk
                   B62qqR5XfP9CoC5DALUJX2jBoY6aaoLrN46YpM2NQTSV14qgpoWibL7)
-                 (nonce 0) (valid_until 4294967295)
-                 (memo
-                  "\000 \014WQ\192&\229C\178\232\171.\176`\153\218\161\209\229\223Gw\143w\135\250\171E\205\241/\227\168")))
-               (body
-                (Payment
-                 ((source_pk
-                   B62qqR5XfP9CoC5DALUJX2jBoY6aaoLrN46YpM2NQTSV14qgpoWibL7)
-                  (receiver_pk
-                   B62qqMGFkBEtgGs2Gi6AWd1Abn9yzXdj5HRMzm95uwbJ8Wa88C7urCD)
-                  (amount 1000000001))))))
-             (signer B62qqR5XfP9CoC5DALUJX2jBoY6aaoLrN46YpM2NQTSV14qgpoWibL7)
-             (signature
-              (23292983422643254614726749143961450356830357756240441304945704220123822142259
-               28680236673311287066346537227527112522791386462024177198295928417395933047336)))))
-          (status Applied))
-         ((data
-           (Signed_command
-            ((payload
-              ((common
-                ((fee 0)
-                 (fee_payer_pk
+                 (receiver_pk
+                  B62qqMGFkBEtgGs2Gi6AWd1Abn9yzXdj5HRMzm95uwbJ8Wa88C7urCD)
+                 (amount 1000000001))))))
+            (signer B62qqR5XfP9CoC5DALUJX2jBoY6aaoLrN46YpM2NQTSV14qgpoWibL7)
+            (signature
+             (23292983422643254614726749143961450356830357756240441304945704220123822142259
+              28680236673311287066346537227527112522791386462024177198295928417395933047336)))))
+         (status Applied))
+        ((data
+          (Signed_command
+           ((payload
+             ((common
+               ((fee 0)
+                (fee_payer_pk
+                 B62qr4GMdg4ZVk1Y6BXaDHxgFRtCsZm2sZiyn7PCmubTZnAi3iZDDxq)
+                (nonce 0) (valid_until 4294967295)
+                (memo
+                 "\000 \014WQ\192&\229C\178\232\171.\176`\153\218\161\209\229\223Gw\143w\135\250\171E\205\241/\227\168")))
+              (body
+               (Payment
+                ((source_pk
                   B62qr4GMdg4ZVk1Y6BXaDHxgFRtCsZm2sZiyn7PCmubTZnAi3iZDDxq)
-                 (nonce 0) (valid_until 4294967295)
-                 (memo
-                  "\000 \014WQ\192&\229C\178\232\171.\176`\153\218\161\209\229\223Gw\143w\135\250\171E\205\241/\227\168")))
-               (body
-                (Payment
-                 ((source_pk
-                   B62qr4GMdg4ZVk1Y6BXaDHxgFRtCsZm2sZiyn7PCmubTZnAi3iZDDxq)
-                  (receiver_pk
-                   B62qpaA93gHfmvNoH9DLGgxreGnijhh5aui4duxiV3foX4p5ay5RNis)
-                  (amount 1000000001))))))
-             (signer B62qr4GMdg4ZVk1Y6BXaDHxgFRtCsZm2sZiyn7PCmubTZnAi3iZDDxq)
-             (signature
-              (18340963624502325597854862749338808638866357252684600127945805750738989715326
-               20904615230053119450113429686420536769745681190870885891209622695105214071979)))))
-          (status Applied))
-         ((data
-           (Signed_command
-            ((payload
-              ((common
-                ((fee 0)
-                 (fee_payer_pk
+                 (receiver_pk
+                  B62qpaA93gHfmvNoH9DLGgxreGnijhh5aui4duxiV3foX4p5ay5RNis)
+                 (amount 1000000001))))))
+            (signer B62qr4GMdg4ZVk1Y6BXaDHxgFRtCsZm2sZiyn7PCmubTZnAi3iZDDxq)
+            (signature
+             (18340963624502325597854862749338808638866357252684600127945805750738989715326
+              20904615230053119450113429686420536769745681190870885891209622695105214071979)))))
+         (status Applied))
+        ((data
+          (Signed_command
+           ((payload
+             ((common
+               ((fee 0)
+                (fee_payer_pk
+                 B62qpgjtMzVpodthL3kMfXAAzzv1kgGZRMEeLv592u4hSVQKCzTGLvA)
+                (nonce 0) (valid_until 4294967295)
+                (memo
+                 "\000 \014WQ\192&\229C\178\232\171.\176`\153\218\161\209\229\223Gw\143w\135\250\171E\205\241/\227\168")))
+              (body
+               (Payment
+                ((source_pk
                   B62qpgjtMzVpodthL3kMfXAAzzv1kgGZRMEeLv592u4hSVQKCzTGLvA)
-                 (nonce 0) (valid_until 4294967295)
-                 (memo
-                  "\000 \014WQ\192&\229C\178\232\171.\176`\153\218\161\209\229\223Gw\143w\135\250\171E\205\241/\227\168")))
-               (body
-                (Payment
-                 ((source_pk
-                   B62qpgjtMzVpodthL3kMfXAAzzv1kgGZRMEeLv592u4hSVQKCzTGLvA)
-                  (receiver_pk
-                   B62qpkCEM5N5ddVsYNbFtwWV4bsT9AwuUJXoehFhHUbYYvZ6j3fXt93)
-                  (amount 1000000001))))))
-             (signer B62qpgjtMzVpodthL3kMfXAAzzv1kgGZRMEeLv592u4hSVQKCzTGLvA)
-             (signature
-              (22499651728538207005910357716049978340631095673070502882028605031745076772395
-               21266536673826554532093395738082641944736479358210082051896629070545311602022)))))
-          (status Applied))
-         ((data
-           (Signed_command
-            ((payload
-              ((common
-                ((fee 0)
-                 (fee_payer_pk
-                  B62qkYgXYkzT5fuPNhMEHk8ouiThjNNDSTMnpBAuaf6q7pNnCFkUqtz)
-                 (nonce 0) (valid_until 4294967295)
-                 (memo
-                  "\000 \014WQ\192&\229C\178\232\171.\176`\153\218\161\209\229\223Gw\143w\135\250\171E\205\241/\227\168")))
-               (body
-                (Payment
-                 ((source_pk
-                   B62qkYgXYkzT5fuPNhMEHk8ouiThjNNDSTMnpBAuaf6q7pNnCFkUqtz)
-                  (receiver_pk
-                   B62qpkCEM5N5ddVsYNbFtwWV4bsT9AwuUJXoehFhHUbYYvZ6j3fXt93)
-                  (amount 1000000001))))))
-             (signer B62qkYgXYkzT5fuPNhMEHk8ouiThjNNDSTMnpBAuaf6q7pNnCFkUqtz)
-             (signature
-              (3985507281911194889139485494217955213771157043018616149041262302339791989635
-               20218330583434660678698571793559588140423523302755717687249753640727573252523)))))
-          (status Applied))
-         ((data
-           (Signed_command
-            ((payload
-              ((common
-                ((fee 0)
-                 (fee_payer_pk
-                  B62qpPjYco6oESJyGjdFNjmBnwEyzsujJ785aMAzygzSF4X9g4g1uEo)
-                 (nonce 0) (valid_until 4294967295)
-                 (memo
-                  "\000 \014WQ\192&\229C\178\232\171.\176`\153\218\161\209\229\223Gw\143w\135\250\171E\205\241/\227\168")))
-               (body
-                (Payment
-                 ((source_pk
-                   B62qpPjYco6oESJyGjdFNjmBnwEyzsujJ785aMAzygzSF4X9g4g1uEo)
-                  (receiver_pk
-                   B62qoRRDP58UWbfzQQP5jnePeyGQLdy57FHNYX5cHNzcLixHMUaa89R)
-                  (amount 1000000001))))))
-             (signer B62qpPjYco6oESJyGjdFNjmBnwEyzsujJ785aMAzygzSF4X9g4g1uEo)
-             (signature
-              (21553083009318877164001283562752473611427701611836115817990223249863465863267
-               10593666096733975275130461177164571673536399793588215324260414204488213497733)))))
-          (status Applied))
-         ((data
-           (Signed_command
-            ((payload
-              ((common
-                ((fee 0)
-                 (fee_payer_pk
-                  B62qr9ei2vBLT5jawoGjbFwkMJb4v3RdxL3HB8PM5Ke3Crrkgyj1G1j)
-                 (nonce 0) (valid_until 4294967295)
-                 (memo
-                  "\000 \014WQ\192&\229C\178\232\171.\176`\153\218\161\209\229\223Gw\143w\135\250\171E\205\241/\227\168")))
-               (body
-                (Payment
-                 ((source_pk
-                   B62qr9ei2vBLT5jawoGjbFwkMJb4v3RdxL3HB8PM5Ke3Crrkgyj1G1j)
-                  (receiver_pk
-                   B62qpkCEM5N5ddVsYNbFtwWV4bsT9AwuUJXoehFhHUbYYvZ6j3fXt93)
-                  (amount 1000000001))))))
-             (signer B62qr9ei2vBLT5jawoGjbFwkMJb4v3RdxL3HB8PM5Ke3Crrkgyj1G1j)
-             (signature
-              (7026636994026441883914112223314814955069643147839253136595972284752900864031
-               8514336829145956424495315078216193271663870358670975784517439658006729187736)))))
-          (status Applied))
-         ((data
-           (Signed_command
-            ((payload
-              ((common
-                ((fee 0)
-                 (fee_payer_pk
-                  B62qiTbU1vVqNqNLhahSrvwgghxKvHPCFy7DMGmKmqf6iKBWz98dZAM)
-                 (nonce 0) (valid_until 4294967295)
-                 (memo
-                  "\000 \014WQ\192&\229C\178\232\171.\176`\153\218\161\209\229\223Gw\143w\135\250\171E\205\241/\227\168")))
-               (body
-                (Payment
-                 ((source_pk
-                   B62qiTbU1vVqNqNLhahSrvwgghxKvHPCFy7DMGmKmqf6iKBWz98dZAM)
-                  (receiver_pk
-                   B62qr9ei2vBLT5jawoGjbFwkMJb4v3RdxL3HB8PM5Ke3Crrkgyj1G1j)
-                  (amount 1000000001))))))
-             (signer B62qiTbU1vVqNqNLhahSrvwgghxKvHPCFy7DMGmKmqf6iKBWz98dZAM)
-             (signature
-              (678992438520489413351108175231319357789032533765918743528861414457128076250
-               28604316570673351337286512716237018930808290116142635959260262888345299820918)))))
-          (status Applied))
-         ((data
-           (Signed_command
-            ((payload
-              ((common
-                ((fee 0)
-                 (fee_payer_pk
-                  B62qji8zLZEuMUpZnRN3FHgsgnybYhhMFBBMcLAwGGLR3hTdfkhmM4X)
-                 (nonce 0) (valid_until 4294967295)
-                 (memo
-                  "\000 \014WQ\192&\229C\178\232\171.\176`\153\218\161\209\229\223Gw\143w\135\250\171E\205\241/\227\168")))
-               (body
-                (Payment
-                 ((source_pk
-                   B62qji8zLZEuMUpZnRN3FHgsgnybYhhMFBBMcLAwGGLR3hTdfkhmM4X)
-                  (receiver_pk
-                   B62qji8zLZEuMUpZnRN3FHgsgnybYhhMFBBMcLAwGGLR3hTdfkhmM4X)
-                  (amount 1000000001))))))
-             (signer B62qji8zLZEuMUpZnRN3FHgsgnybYhhMFBBMcLAwGGLR3hTdfkhmM4X)
-             (signature
-              (21686553626894838272364353555318388472143477998260753613397767664842416864243
-               13314817713387529676112399909458717751022799228128822160684705795248055807515)))))
-          (status Applied))
-         ((data
-           (Signed_command
-            ((payload
-              ((common
-                ((fee 0)
-                 (fee_payer_pk
-                  B62qqgyc58PdJYfAR4To1hejtAC4NZJatEbLGkvdsdFvwiumJxQTGQm)
-                 (nonce 0) (valid_until 4294967295)
-                 (memo
-                  "\000 \014WQ\192&\229C\178\232\171.\176`\153\218\161\209\229\223Gw\143w\135\250\171E\205\241/\227\168")))
-               (body
-                (Payment
-                 ((source_pk
-                   B62qqgyc58PdJYfAR4To1hejtAC4NZJatEbLGkvdsdFvwiumJxQTGQm)
-                  (receiver_pk
-                   B62qr4GMdg4ZVk1Y6BXaDHxgFRtCsZm2sZiyn7PCmubTZnAi3iZDDxq)
-                  (amount 1000000001))))))
-             (signer B62qqgyc58PdJYfAR4To1hejtAC4NZJatEbLGkvdsdFvwiumJxQTGQm)
-             (signature
-              (5841587837065863028636128444733770801813754976076178708938208558594065184668
-               12114824567829285033495000154610511014238381971348451097790714732802646110463)))))
-          (status Applied))
-         ((data
-           (Signed_command
-            ((payload
-              ((common
-                ((fee 0)
-                 (fee_payer_pk
-                  B62qnRdiD9yba1waGj84xuV2H88yWvj1NEA897fWLk7Gc3vd2MziEsY)
-                 (nonce 0) (valid_until 4294967295)
-                 (memo
-                  "\000 \014WQ\192&\229C\178\232\171.\176`\153\218\161\209\229\223Gw\143w\135\250\171E\205\241/\227\168")))
-               (body
-                (Payment
-                 ((source_pk
-                   B62qnRdiD9yba1waGj84xuV2H88yWvj1NEA897fWLk7Gc3vd2MziEsY)
-                  (receiver_pk
-                   B62qpgjtMzVpodthL3kMfXAAzzv1kgGZRMEeLv592u4hSVQKCzTGLvA)
-                  (amount 1000000001))))))
-             (signer B62qnRdiD9yba1waGj84xuV2H88yWvj1NEA897fWLk7Gc3vd2MziEsY)
-             (signature
-              (26131356008680782459373814422164291323844821465045018862396937091892805439754
-               22836388835925527755085002208275588700465662783735727194997268825658363422563)))))
-          (status Applied))
-         ((data
-           (Signed_command
-            ((payload
-              ((common
-                ((fee 0)
-                 (fee_payer_pk
-                  B62qpaA93gHfmvNoH9DLGgxreGnijhh5aui4duxiV3foX4p5ay5RNis)
-                 (nonce 0) (valid_until 4294967295)
-                 (memo
-                  "\000 \014WQ\192&\229C\178\232\171.\176`\153\218\161\209\229\223Gw\143w\135\250\171E\205\241/\227\168")))
-               (body
-                (Payment
-                 ((source_pk
-                   B62qpaA93gHfmvNoH9DLGgxreGnijhh5aui4duxiV3foX4p5ay5RNis)
-                  (receiver_pk
-                   B62qji8zLZEuMUpZnRN3FHgsgnybYhhMFBBMcLAwGGLR3hTdfkhmM4X)
-                  (amount 1000000001))))))
-             (signer B62qpaA93gHfmvNoH9DLGgxreGnijhh5aui4duxiV3foX4p5ay5RNis)
-             (signature
-              (4298430914060618194208064140705049269684052464938405934221277001096623455129
-               22894865588488298574014965787681211591533089676210417275410566849381259794074)))))
-          (status Applied))
-         ((data
-           (Signed_command
-            ((payload
-              ((common
-                ((fee 0)
-                 (fee_payer_pk
-                  B62qqMGFkBEtgGs2Gi6AWd1Abn9yzXdj5HRMzm95uwbJ8Wa88C7urCD)
-                 (nonce 0) (valid_until 4294967295)
-                 (memo
-                  "\000 \014WQ\192&\229C\178\232\171.\176`\153\218\161\209\229\223Gw\143w\135\250\171E\205\241/\227\168")))
-               (body
-                (Payment
-                 ((source_pk
-                   B62qqMGFkBEtgGs2Gi6AWd1Abn9yzXdj5HRMzm95uwbJ8Wa88C7urCD)
-                  (receiver_pk
-                   B62qpgjtMzVpodthL3kMfXAAzzv1kgGZRMEeLv592u4hSVQKCzTGLvA)
-                  (amount 1000000001))))))
-             (signer B62qqMGFkBEtgGs2Gi6AWd1Abn9yzXdj5HRMzm95uwbJ8Wa88C7urCD)
-             (signature
-              (15118116658634594907508214034143542362858819909391217220801760109144909292867
-               24114809989429733800042724057580565868658548356458614554149267529595350615214)))))
-          (status Applied))
-         ((data
-           (Signed_command
-            ((payload
-              ((common
-                ((fee 0)
-                 (fee_payer_pk
-                  B62qovrG8FZpjg9WTPDhtgz4gr5huZaUQPFTpNtk7RNfBokFpNXoHv2)
-                 (nonce 0) (valid_until 4294967295)
-                 (memo
-                  "\000 \014WQ\192&\229C\178\232\171.\176`\153\218\161\209\229\223Gw\143w\135\250\171E\205\241/\227\168")))
-               (body
-                (Payment
-                 ((source_pk
-                   B62qovrG8FZpjg9WTPDhtgz4gr5huZaUQPFTpNtk7RNfBokFpNXoHv2)
-                  (receiver_pk
-                   B62qr9ei2vBLT5jawoGjbFwkMJb4v3RdxL3HB8PM5Ke3Crrkgyj1G1j)
-                  (amount 1000000001))))))
-             (signer B62qovrG8FZpjg9WTPDhtgz4gr5huZaUQPFTpNtk7RNfBokFpNXoHv2)
-             (signature
-              (17425837324998289330048325361651877059090237990751743344613819566173069748691
-               13129316448041689879677504237989226911931939869393592487670689224584405603365)))))
-          (status Applied))
-         ((data
-           (Signed_command
-            ((payload
-              ((common
-                ((fee 0)
-                 (fee_payer_pk
-                  B62qoRRDP58UWbfzQQP5jnePeyGQLdy57FHNYX5cHNzcLixHMUaa89R)
-                 (nonce 0) (valid_until 4294967295)
-                 (memo
-                  "\000 \014WQ\192&\229C\178\232\171.\176`\153\218\161\209\229\223Gw\143w\135\250\171E\205\241/\227\168")))
-               (body
-                (Payment
-                 ((source_pk
-                   B62qoRRDP58UWbfzQQP5jnePeyGQLdy57FHNYX5cHNzcLixHMUaa89R)
-                  (receiver_pk
-                   B62qiTbU1vVqNqNLhahSrvwgghxKvHPCFy7DMGmKmqf6iKBWz98dZAM)
-                  (amount 1000000001))))))
-             (signer B62qoRRDP58UWbfzQQP5jnePeyGQLdy57FHNYX5cHNzcLixHMUaa89R)
-             (signature
-              (12895306117136817458037588680737311691937842918336283519030143547021181720854
-               26144733902740750193411542381053524630471690798587203609873797577669744887938)))))
-          (status Applied))))
-       (coinbase (One ())) (internal_command_statuses (Applied)))
-      ()))))
-  (delta_transition_chain_proof
-   (11504293097007392202249077728759479461651526475752814976934149901308076260307
-    ()))
-  (accounts_accessed
-   ((12
-     ((public_key B62qqgyc58PdJYfAR4To1hejtAC4NZJatEbLGkvdsdFvwiumJxQTGQm)
-      (token_id
-       0x0000000000000000000000000000000000000000000000000000000000000001)
-      (token_symbol "") (balance 998999999999) (nonce 1)
-      (receipt_chain_hash
-       19661891629520091035445657764823652790119546413640729839481628650138410260651)
-      (delegate (B62qqgyc58PdJYfAR4To1hejtAC4NZJatEbLGkvdsdFvwiumJxQTGQm))
-      (voting_for 0) (timing Untimed)
-      (permissions
-       ((edit_state Signature) (access None) (send Signature) (receive None)
-        (set_delegate Signature) (set_permissions Signature)
-        (set_verification_key Signature) (set_zkapp_uri Signature)
-        (edit_sequence_state Signature) (set_token_symbol Signature)
-        (increment_nonce Signature) (set_voting_for Signature)
-        (set_timing Signature)))
-      (zkapp ())))
-    (10
-     ((public_key B62qiTbU1vVqNqNLhahSrvwgghxKvHPCFy7DMGmKmqf6iKBWz98dZAM)
-      (token_id
-       0x0000000000000000000000000000000000000000000000000000000000000001)
-      (token_symbol "") (balance 1000000000000) (nonce 1)
-      (receipt_chain_hash
-       5825308537576172258812290304452216750508838198746420257467283239350771167928)
-      (delegate (B62qiTbU1vVqNqNLhahSrvwgghxKvHPCFy7DMGmKmqf6iKBWz98dZAM))
-      (voting_for 0) (timing Untimed)
-      (permissions
-       ((edit_state Signature) (access None) (send Signature) (receive None)
-        (set_delegate Signature) (set_permissions Signature)
-        (set_verification_key Signature) (set_zkapp_uri Signature)
-        (edit_sequence_state Signature) (set_token_symbol Signature)
-        (increment_nonce Signature) (set_voting_for Signature)
-        (set_timing Signature)))
-      (zkapp ())))
-    (2
-     ((public_key B62qpkCEM5N5ddVsYNbFtwWV4bsT9AwuUJXoehFhHUbYYvZ6j3fXt93)
-      (token_id
-       0x0000000000000000000000000000000000000000000000000000000000000001)
-      (token_symbol "") (balance 1002000000002) (nonce 1)
-      (receipt_chain_hash
-       1756052024613657634730554264564165361515062420964192359191855470145283983189)
-      (delegate (B62qpkCEM5N5ddVsYNbFtwWV4bsT9AwuUJXoehFhHUbYYvZ6j3fXt93))
-      (voting_for 0) (timing Untimed)
-      (permissions
-       ((edit_state Signature) (access None) (send Signature) (receive None)
-        (set_delegate Signature) (set_permissions Signature)
-        (set_verification_key Signature) (set_zkapp_uri Signature)
-        (edit_sequence_state Signature) (set_token_symbol Signature)
-        (increment_nonce Signature) (set_voting_for Signature)
-        (set_timing Signature)))
-      (zkapp ())))
-    (16
-     ((public_key B62qovrG8FZpjg9WTPDhtgz4gr5huZaUQPFTpNtk7RNfBokFpNXoHv2)
-      (token_id
-       0x0000000000000000000000000000000000000000000000000000000000000001)
-      (token_symbol "") (balance 998999999999) (nonce 1)
-      (receipt_chain_hash
-       2172885967341007848883570803506127489869983609097736902541539888976275066116)
-      (delegate (B62qovrG8FZpjg9WTPDhtgz4gr5huZaUQPFTpNtk7RNfBokFpNXoHv2))
-      (voting_for 0) (timing Untimed)
-      (permissions
-       ((edit_state Signature) (access None) (send Signature) (receive None)
-        (set_delegate Signature) (set_permissions Signature)
-        (set_verification_key Signature) (set_zkapp_uri Signature)
-        (edit_sequence_state Signature) (set_token_symbol Signature)
-        (increment_nonce Signature) (set_voting_for Signature)
-        (set_timing Signature)))
-      (zkapp ())))
-    (1
-     ((public_key B62qrA2eWb592uRLtH5ohzQnx7WTLYp2jGirCw5M7Fb9gTf1RrvTPqX)
-      (token_id
-       0x0000000000000000000000000000000000000000000000000000000000000001)
-      (token_symbol "") (balance 98999999999) (nonce 1)
-      (receipt_chain_hash
-       14724034866503804719874943167124323851595977937051716261242157735099618131240)
-      (delegate (B62qrA2eWb592uRLtH5ohzQnx7WTLYp2jGirCw5M7Fb9gTf1RrvTPqX))
-      (voting_for 0) (timing Untimed)
-      (permissions
-       ((edit_state Signature) (access None) (send Signature) (receive None)
-        (set_delegate Signature) (set_permissions Signature)
-        (set_verification_key Signature) (set_zkapp_uri Signature)
-        (edit_sequence_state Signature) (set_token_symbol Signature)
-        (increment_nonce Signature) (set_voting_for Signature)
-        (set_timing Signature)))
-      (zkapp ())))
-    (14
-     ((public_key B62qpaA93gHfmvNoH9DLGgxreGnijhh5aui4duxiV3foX4p5ay5RNis)
-      (token_id
-       0x0000000000000000000000000000000000000000000000000000000000000001)
-      (token_symbol "") (balance 1000000000000) (nonce 1)
-      (receipt_chain_hash
-       21133762550805014181160136992577899669426300703257268243577761909476884907777)
-      (delegate (B62qpaA93gHfmvNoH9DLGgxreGnijhh5aui4duxiV3foX4p5ay5RNis))
-      (voting_for 0) (timing Untimed)
-      (permissions
-       ((edit_state Signature) (access None) (send Signature) (receive None)
-        (set_delegate Signature) (set_permissions Signature)
-        (set_verification_key Signature) (set_zkapp_uri Signature)
-        (edit_sequence_state Signature) (set_token_symbol Signature)
-        (increment_nonce Signature) (set_voting_for Signature)
-        (set_timing Signature)))
-      (zkapp ())))
-    (3
-     ((public_key B62qp5sdhH48MurWgtHNkXUTphEmUfcKVmZFspYAqxcKZ7YxaPF1pyF)
-      (token_id
-       0x0000000000000000000000000000000000000000000000000000000000000001)
-      (token_symbol "") (balance 998999999999) (nonce 1)
-      (receipt_chain_hash
-       16097722112531256871937176655429045871577436884363597261289761147678877237138)
-      (delegate (B62qp5sdhH48MurWgtHNkXUTphEmUfcKVmZFspYAqxcKZ7YxaPF1pyF))
-      (voting_for 0) (timing Untimed)
-      (permissions
-       ((edit_state Signature) (access None) (send Signature) (receive None)
-        (set_delegate Signature) (set_permissions Signature)
-        (set_verification_key Signature) (set_zkapp_uri Signature)
-        (edit_sequence_state Signature) (set_token_symbol Signature)
-        (increment_nonce Signature) (set_voting_for Signature)
-        (set_timing Signature)))
-      (zkapp ())))
-    (13
-     ((public_key B62qnRdiD9yba1waGj84xuV2H88yWvj1NEA897fWLk7Gc3vd2MziEsY)
-      (token_id
-       0x0000000000000000000000000000000000000000000000000000000000000001)
-      (token_symbol "") (balance 998999999999) (nonce 1)
-      (receipt_chain_hash
-       3152436377515287993788929187619170938306623003119149994394364535779665217326)
-      (delegate (B62qnRdiD9yba1waGj84xuV2H88yWvj1NEA897fWLk7Gc3vd2MziEsY))
-      (voting_for 0) (timing Untimed)
-      (permissions
-       ((edit_state Signature) (access None) (send Signature) (receive None)
-        (set_delegate Signature) (set_permissions Signature)
-        (set_verification_key Signature) (set_zkapp_uri Signature)
-        (edit_sequence_state Signature) (set_token_symbol Signature)
-        (increment_nonce Signature) (set_voting_for Signature)
-        (set_timing Signature)))
-      (zkapp ())))
-    (15
-     ((public_key B62qqMGFkBEtgGs2Gi6AWd1Abn9yzXdj5HRMzm95uwbJ8Wa88C7urCD)
-      (token_id
-       0x0000000000000000000000000000000000000000000000000000000000000001)
-      (token_symbol "") (balance 1000000000000) (nonce 1)
-      (receipt_chain_hash
-       4023466025980982376138182232018759680945953211039193067328301025266080877006)
-      (delegate (B62qqMGFkBEtgGs2Gi6AWd1Abn9yzXdj5HRMzm95uwbJ8Wa88C7urCD))
-      (voting_for 0) (timing Untimed)
-      (permissions
-       ((edit_state Signature) (access None) (send Signature) (receive None)
-        (set_delegate Signature) (set_permissions Signature)
-        (set_verification_key Signature) (set_zkapp_uri Signature)
-        (edit_sequence_state Signature) (set_token_symbol Signature)
-        (increment_nonce Signature) (set_voting_for Signature)
-        (set_timing Signature)))
-      (zkapp ())))
-    (6
-     ((public_key B62qpgjtMzVpodthL3kMfXAAzzv1kgGZRMEeLv592u4hSVQKCzTGLvA)
-      (token_id
-       0x0000000000000000000000000000000000000000000000000000000000000001)
-      (token_symbol "") (balance 1001000000001) (nonce 1)
-      (receipt_chain_hash
-       3789829474818306949906721224783620372752646928473927977428294954344374533872)
-      (delegate (B62qpgjtMzVpodthL3kMfXAAzzv1kgGZRMEeLv592u4hSVQKCzTGLvA))
-      (voting_for 0) (timing Untimed)
-      (permissions
-       ((edit_state Signature) (access None) (send Signature) (receive None)
-        (set_delegate Signature) (set_permissions Signature)
-        (set_verification_key Signature) (set_zkapp_uri Signature)
-        (edit_sequence_state Signature) (set_token_symbol Signature)
-        (increment_nonce Signature) (set_voting_for Signature)
-        (set_timing Signature)))
-      (zkapp ())))
-    (7
-     ((public_key B62qkYgXYkzT5fuPNhMEHk8ouiThjNNDSTMnpBAuaf6q7pNnCFkUqtz)
-      (token_id
-       0x0000000000000000000000000000000000000000000000000000000000000001)
-      (token_symbol "") (balance 1000000000000) (nonce 1)
-      (receipt_chain_hash
-       22352902723542554975852268548289924398663130477394902604662802802328660149338)
-      (delegate (B62qkYgXYkzT5fuPNhMEHk8ouiThjNNDSTMnpBAuaf6q7pNnCFkUqtz))
-      (voting_for 0) (timing Untimed)
-      (permissions
-       ((edit_state Signature) (access None) (send Signature) (receive None)
-        (set_delegate Signature) (set_permissions Signature)
-        (set_verification_key Signature) (set_zkapp_uri Signature)
-        (edit_sequence_state Signature) (set_token_symbol Signature)
-        (increment_nonce Signature) (set_voting_for Signature)
-        (set_timing Signature)))
-      (zkapp ())))
-    (9
-     ((public_key B62qr9ei2vBLT5jawoGjbFwkMJb4v3RdxL3HB8PM5Ke3Crrkgyj1G1j)
-      (token_id
-       0x0000000000000000000000000000000000000000000000000000000000000001)
-      (token_symbol "") (balance 1001000000001) (nonce 1)
-      (receipt_chain_hash
-       11001371326626898280803926196366096044508772451133242368230924118448362515539)
-      (delegate (B62qr9ei2vBLT5jawoGjbFwkMJb4v3RdxL3HB8PM5Ke3Crrkgyj1G1j))
-      (voting_for 0) (timing Untimed)
-      (permissions
-       ((edit_state Signature) (access None) (send Signature) (receive None)
-        (set_delegate Signature) (set_permissions Signature)
-        (set_verification_key Signature) (set_zkapp_uri Signature)
-        (edit_sequence_state Signature) (set_token_symbol Signature)
-        (increment_nonce Signature) (set_voting_for Signature)
-        (set_timing Signature)))
-      (zkapp ())))
-    (5
-     ((public_key B62qr4GMdg4ZVk1Y6BXaDHxgFRtCsZm2sZiyn7PCmubTZnAi3iZDDxq)
-      (token_id
-       0x0000000000000000000000000000000000000000000000000000000000000001)
-      (token_symbol "") (balance 1000000000000) (nonce 1)
-      (receipt_chain_hash
-       8533797999234991471367202436629983958250732378960523831599964589517571228325)
-      (delegate (B62qr4GMdg4ZVk1Y6BXaDHxgFRtCsZm2sZiyn7PCmubTZnAi3iZDDxq))
-      (voting_for 0) (timing Untimed)
-      (permissions
-       ((edit_state Signature) (access None) (send Signature) (receive None)
-        (set_delegate Signature) (set_permissions Signature)
-        (set_verification_key Signature) (set_zkapp_uri Signature)
-        (edit_sequence_state Signature) (set_token_symbol Signature)
-        (increment_nonce Signature) (set_voting_for Signature)
-        (set_timing Signature)))
-      (zkapp ())))
-    (11
-     ((public_key B62qji8zLZEuMUpZnRN3FHgsgnybYhhMFBBMcLAwGGLR3hTdfkhmM4X)
-      (token_id
-       0x0000000000000000000000000000000000000000000000000000000000000001)
-      (token_symbol "") (balance 1002000000002) (nonce 1)
-      (receipt_chain_hash
-       25594277989494822757549480239898789824213499862209836867184631339272762034467)
-      (delegate (B62qji8zLZEuMUpZnRN3FHgsgnybYhhMFBBMcLAwGGLR3hTdfkhmM4X))
-      (voting_for 0) (timing Untimed)
-      (permissions
-       ((edit_state Signature) (access None) (send Signature) (receive None)
-        (set_delegate Signature) (set_permissions Signature)
-        (set_verification_key Signature) (set_zkapp_uri Signature)
-        (edit_sequence_state Signature) (set_token_symbol Signature)
-        (increment_nonce Signature) (set_voting_for Signature)
-        (set_timing Signature)))
-      (zkapp ())))
-    (17
-     ((public_key B62qoRRDP58UWbfzQQP5jnePeyGQLdy57FHNYX5cHNzcLixHMUaa89R)
-      (token_id
-       0x0000000000000000000000000000000000000000000000000000000000000001)
-      (token_symbol "") (balance 1000000000000) (nonce 1)
-      (receipt_chain_hash
-       19399608589897485686369849756393016837126085857834851400534956941020249448679)
-      (delegate (B62qoRRDP58UWbfzQQP5jnePeyGQLdy57FHNYX5cHNzcLixHMUaa89R))
-      (voting_for 0) (timing Untimed)
-      (permissions
-       ((edit_state Signature) (access None) (send Signature) (receive None)
-        (set_delegate Signature) (set_permissions Signature)
-        (set_verification_key Signature) (set_zkapp_uri Signature)
-        (edit_sequence_state Signature) (set_token_symbol Signature)
-        (increment_nonce Signature) (set_voting_for Signature)
-        (set_timing Signature)))
-      (zkapp ())))
-    (0
-     ((public_key B62qiy32p8kAKnny8ZFwoMhYpBppM1DWVCqAPBYNcXnsAHhnfAAuXgg)
-      (token_id
-       0x0000000000000000000000000000000000000000000000000000000000000001)
-      (token_symbol "") (balance 10000000000000000) (nonce 1)
-      (receipt_chain_hash
-       23293976437428080852645890265900229412344252883925841424431974907470362218153)
-      (delegate (B62qiy32p8kAKnny8ZFwoMhYpBppM1DWVCqAPBYNcXnsAHhnfAAuXgg))
-      (voting_for 0) (timing Untimed)
-      (permissions
-       ((edit_state Signature) (access None) (send Signature) (receive None)
-        (set_delegate Signature) (set_permissions Signature)
-        (set_verification_key Signature) (set_zkapp_uri Signature)
-        (edit_sequence_state Signature) (set_token_symbol Signature)
-        (increment_nonce Signature) (set_voting_for Signature)
-        (set_timing Signature)))
-      (zkapp ())))
-    (4
-     ((public_key B62qqR5XfP9CoC5DALUJX2jBoY6aaoLrN46YpM2NQTSV14qgpoWibL7)
-      (token_id
-       0x0000000000000000000000000000000000000000000000000000000000000001)
-      (token_symbol "") (balance 1000000000000) (nonce 1)
-      (receipt_chain_hash
-       11341467036951506593129937196842083980413513803534502611689999876031423969561)
-      (delegate (B62qqR5XfP9CoC5DALUJX2jBoY6aaoLrN46YpM2NQTSV14qgpoWibL7))
-      (voting_for 0) (timing Untimed)
-      (permissions
-       ((edit_state Signature) (access None) (send Signature) (receive None)
-        (set_delegate Signature) (set_permissions Signature)
-        (set_verification_key Signature) (set_zkapp_uri Signature)
-        (edit_sequence_state Signature) (set_token_symbol Signature)
-        (increment_nonce Signature) (set_voting_for Signature)
-        (set_timing Signature)))
-      (zkapp ())))
-    (8
-     ((public_key B62qpPjYco6oESJyGjdFNjmBnwEyzsujJ785aMAzygzSF4X9g4g1uEo)
-      (token_id
-       0x0000000000000000000000000000000000000000000000000000000000000001)
-      (token_symbol "") (balance 2438999999999) (nonce 1)
-      (receipt_chain_hash
-       21104598045545990974199373284464973541904555984292363591320136906533967336427)
-      (delegate (B62qpPjYco6oESJyGjdFNjmBnwEyzsujJ785aMAzygzSF4X9g4g1uEo))
-      (voting_for 0) (timing Untimed)
-      (permissions
-       ((edit_state Signature) (access None) (send Signature) (receive None)
-        (set_delegate Signature) (set_permissions Signature)
-        (set_verification_key Signature) (set_zkapp_uri Signature)
-        (edit_sequence_state Signature) (set_token_symbol Signature)
-        (increment_nonce Signature) (set_voting_for Signature)
-        (set_timing Signature)))
-      (zkapp ())))))
-  (accounts_created ())
-  (tokens_used
-   ((0x0000000000000000000000000000000000000000000000000000000000000001 ()))))
+                 (receiver_pk
+                  B62qpkCEM5N5ddVsYNbFtwWV4bsT9AwuUJXoehFhHUbYYvZ6j3fXt93)
+                 (amount 1000000001))))))
+            (signer B62qpgjtMzVpodthL3kMfXAAzzv1kgGZRMEeLv592u4hSVQKCzTGLvA)
+            (signature
+             (22499651728538207005910357716049978340631095673070502882028605031745076772395
+              21266536673826554532093395738082641944736479358210082051896629070545311602022)))))
+         (status Applied))))
+      (coinbase (One ())) (internal_command_statuses (Applied)))
+     ()))))
+ (delta_transition_chain_proof
+  (6015213778799164743705381332887935226819166012453542567863482729120123228169
+   ()))
+ (accounts_accessed
+  ((2
+    ((public_key B62qpkCEM5N5ddVsYNbFtwWV4bsT9AwuUJXoehFhHUbYYvZ6j3fXt93)
+     (token_id
+      0x0000000000000000000000000000000000000000000000000000000000000001)
+     (token_symbol "") (balance 1000000000000) (nonce 1)
+     (receipt_chain_hash
+      1756052024613657634730554264564165361515062420964192359191855470145283983189)
+     (delegate (B62qpkCEM5N5ddVsYNbFtwWV4bsT9AwuUJXoehFhHUbYYvZ6j3fXt93))
+     (voting_for 0) (timing Untimed)
+     (permissions
+      ((edit_state Signature) (access None) (send Signature) (receive None)
+       (set_delegate Signature) (set_permissions Signature)
+       (set_verification_key Signature) (set_zkapp_uri Signature)
+       (edit_sequence_state Signature) (set_token_symbol Signature)
+       (increment_nonce Signature) (set_voting_for Signature)
+       (set_timing Signature)))
+     (zkapp ())))
+   (1
+    ((public_key B62qrA2eWb592uRLtH5ohzQnx7WTLYp2jGirCw5M7Fb9gTf1RrvTPqX)
+     (token_id
+      0x0000000000000000000000000000000000000000000000000000000000000001)
+     (token_symbol "") (balance 98999999999) (nonce 1)
+     (receipt_chain_hash
+      14724034866503804719874943167124323851595977937051716261242157735099618131240)
+     (delegate (B62qrA2eWb592uRLtH5ohzQnx7WTLYp2jGirCw5M7Fb9gTf1RrvTPqX))
+     (voting_for 0) (timing Untimed)
+     (permissions
+      ((edit_state Signature) (access None) (send Signature) (receive None)
+       (set_delegate Signature) (set_permissions Signature)
+       (set_verification_key Signature) (set_zkapp_uri Signature)
+       (edit_sequence_state Signature) (set_token_symbol Signature)
+       (increment_nonce Signature) (set_voting_for Signature)
+       (set_timing Signature)))
+     (zkapp ())))
+   (14
+    ((public_key B62qpaA93gHfmvNoH9DLGgxreGnijhh5aui4duxiV3foX4p5ay5RNis)
+     (token_id
+      0x0000000000000000000000000000000000000000000000000000000000000001)
+     (token_symbol "") (balance 1001000000001) (nonce 0)
+     (receipt_chain_hash
+      14564582992068613478915821183083107733064540968050799295374021047658500056219)
+     (delegate (B62qpaA93gHfmvNoH9DLGgxreGnijhh5aui4duxiV3foX4p5ay5RNis))
+     (voting_for 0) (timing Untimed)
+     (permissions
+      ((edit_state Signature) (access None) (send Signature) (receive None)
+       (set_delegate Signature) (set_permissions Signature)
+       (set_verification_key Signature) (set_zkapp_uri Signature)
+       (edit_sequence_state Signature) (set_token_symbol Signature)
+       (increment_nonce Signature) (set_voting_for Signature)
+       (set_timing Signature)))
+     (zkapp ())))
+   (3
+    ((public_key B62qp5sdhH48MurWgtHNkXUTphEmUfcKVmZFspYAqxcKZ7YxaPF1pyF)
+     (token_id
+      0x0000000000000000000000000000000000000000000000000000000000000001)
+     (token_symbol "") (balance 998999999999) (nonce 1)
+     (receipt_chain_hash
+      16097722112531256871937176655429045871577436884363597261289761147678877237138)
+     (delegate (B62qp5sdhH48MurWgtHNkXUTphEmUfcKVmZFspYAqxcKZ7YxaPF1pyF))
+     (voting_for 0) (timing Untimed)
+     (permissions
+      ((edit_state Signature) (access None) (send Signature) (receive None)
+       (set_delegate Signature) (set_permissions Signature)
+       (set_verification_key Signature) (set_zkapp_uri Signature)
+       (edit_sequence_state Signature) (set_token_symbol Signature)
+       (increment_nonce Signature) (set_voting_for Signature)
+       (set_timing Signature)))
+     (zkapp ())))
+   (15
+    ((public_key B62qqMGFkBEtgGs2Gi6AWd1Abn9yzXdj5HRMzm95uwbJ8Wa88C7urCD)
+     (token_id
+      0x0000000000000000000000000000000000000000000000000000000000000001)
+     (token_symbol "") (balance 1001000000001) (nonce 0)
+     (receipt_chain_hash
+      14564582992068613478915821183083107733064540968050799295374021047658500056219)
+     (delegate (B62qqMGFkBEtgGs2Gi6AWd1Abn9yzXdj5HRMzm95uwbJ8Wa88C7urCD))
+     (voting_for 0) (timing Untimed)
+     (permissions
+      ((edit_state Signature) (access None) (send Signature) (receive None)
+       (set_delegate Signature) (set_permissions Signature)
+       (set_verification_key Signature) (set_zkapp_uri Signature)
+       (edit_sequence_state Signature) (set_token_symbol Signature)
+       (increment_nonce Signature) (set_voting_for Signature)
+       (set_timing Signature)))
+     (zkapp ())))
+   (6
+    ((public_key B62qpgjtMzVpodthL3kMfXAAzzv1kgGZRMEeLv592u4hSVQKCzTGLvA)
+     (token_id
+      0x0000000000000000000000000000000000000000000000000000000000000001)
+     (token_symbol "") (balance 998999999999) (nonce 1)
+     (receipt_chain_hash
+      3789829474818306949906721224783620372752646928473927977428294954344374533872)
+     (delegate (B62qpgjtMzVpodthL3kMfXAAzzv1kgGZRMEeLv592u4hSVQKCzTGLvA))
+     (voting_for 0) (timing Untimed)
+     (permissions
+      ((edit_state Signature) (access None) (send Signature) (receive None)
+       (set_delegate Signature) (set_permissions Signature)
+       (set_verification_key Signature) (set_zkapp_uri Signature)
+       (edit_sequence_state Signature) (set_token_symbol Signature)
+       (increment_nonce Signature) (set_voting_for Signature)
+       (set_timing Signature)))
+     (zkapp ())))
+   (7
+    ((public_key B62qkYgXYkzT5fuPNhMEHk8ouiThjNNDSTMnpBAuaf6q7pNnCFkUqtz)
+     (token_id
+      0x0000000000000000000000000000000000000000000000000000000000000001)
+     (token_symbol "") (balance 1001000000001) (nonce 0)
+     (receipt_chain_hash
+      14564582992068613478915821183083107733064540968050799295374021047658500056219)
+     (delegate (B62qkYgXYkzT5fuPNhMEHk8ouiThjNNDSTMnpBAuaf6q7pNnCFkUqtz))
+     (voting_for 0) (timing Untimed)
+     (permissions
+      ((edit_state Signature) (access None) (send Signature) (receive None)
+       (set_delegate Signature) (set_permissions Signature)
+       (set_verification_key Signature) (set_zkapp_uri Signature)
+       (edit_sequence_state Signature) (set_token_symbol Signature)
+       (increment_nonce Signature) (set_voting_for Signature)
+       (set_timing Signature)))
+     (zkapp ())))
+   (5
+    ((public_key B62qr4GMdg4ZVk1Y6BXaDHxgFRtCsZm2sZiyn7PCmubTZnAi3iZDDxq)
+     (token_id
+      0x0000000000000000000000000000000000000000000000000000000000000001)
+     (token_symbol "") (balance 998999999999) (nonce 1)
+     (receipt_chain_hash
+      8533797999234991471367202436629983958250732378960523831599964589517571228325)
+     (delegate (B62qr4GMdg4ZVk1Y6BXaDHxgFRtCsZm2sZiyn7PCmubTZnAi3iZDDxq))
+     (voting_for 0) (timing Untimed)
+     (permissions
+      ((edit_state Signature) (access None) (send Signature) (receive None)
+       (set_delegate Signature) (set_permissions Signature)
+       (set_verification_key Signature) (set_zkapp_uri Signature)
+       (edit_sequence_state Signature) (set_token_symbol Signature)
+       (increment_nonce Signature) (set_voting_for Signature)
+       (set_timing Signature)))
+     (zkapp ())))
+   (11
+    ((public_key B62qji8zLZEuMUpZnRN3FHgsgnybYhhMFBBMcLAwGGLR3hTdfkhmM4X)
+     (token_id
+      0x0000000000000000000000000000000000000000000000000000000000000001)
+     (token_symbol "") (balance 1001000000001) (nonce 0)
+     (receipt_chain_hash
+      14564582992068613478915821183083107733064540968050799295374021047658500056219)
+     (delegate (B62qji8zLZEuMUpZnRN3FHgsgnybYhhMFBBMcLAwGGLR3hTdfkhmM4X))
+     (voting_for 0) (timing Untimed)
+     (permissions
+      ((edit_state Signature) (access None) (send Signature) (receive None)
+       (set_delegate Signature) (set_permissions Signature)
+       (set_verification_key Signature) (set_zkapp_uri Signature)
+       (edit_sequence_state Signature) (set_token_symbol Signature)
+       (increment_nonce Signature) (set_voting_for Signature)
+       (set_timing Signature)))
+     (zkapp ())))
+   (0
+    ((public_key B62qiy32p8kAKnny8ZFwoMhYpBppM1DWVCqAPBYNcXnsAHhnfAAuXgg)
+     (token_id
+      0x0000000000000000000000000000000000000000000000000000000000000001)
+     (token_symbol "") (balance 10000000000000000) (nonce 1)
+     (receipt_chain_hash
+      23293976437428080852645890265900229412344252883925841424431974907470362218153)
+     (delegate (B62qiy32p8kAKnny8ZFwoMhYpBppM1DWVCqAPBYNcXnsAHhnfAAuXgg))
+     (voting_for 0) (timing Untimed)
+     (permissions
+      ((edit_state Signature) (access None) (send Signature) (receive None)
+       (set_delegate Signature) (set_permissions Signature)
+       (set_verification_key Signature) (set_zkapp_uri Signature)
+       (edit_sequence_state Signature) (set_token_symbol Signature)
+       (increment_nonce Signature) (set_voting_for Signature)
+       (set_timing Signature)))
+     (zkapp ())))
+   (4
+    ((public_key B62qqR5XfP9CoC5DALUJX2jBoY6aaoLrN46YpM2NQTSV14qgpoWibL7)
+     (token_id
+      0x0000000000000000000000000000000000000000000000000000000000000001)
+     (token_symbol "") (balance 1000000000000) (nonce 1)
+     (receipt_chain_hash
+      11341467036951506593129937196842083980413513803534502611689999876031423969561)
+     (delegate (B62qqR5XfP9CoC5DALUJX2jBoY6aaoLrN46YpM2NQTSV14qgpoWibL7))
+     (voting_for 0) (timing Untimed)
+     (permissions
+      ((edit_state Signature) (access None) (send Signature) (receive None)
+       (set_delegate Signature) (set_permissions Signature)
+       (set_verification_key Signature) (set_zkapp_uri Signature)
+       (edit_sequence_state Signature) (set_token_symbol Signature)
+       (increment_nonce Signature) (set_voting_for Signature)
+       (set_timing Signature)))
+     (zkapp ())))
+   (8
+    ((public_key B62qpPjYco6oESJyGjdFNjmBnwEyzsujJ785aMAzygzSF4X9g4g1uEo)
+     (token_id
+      0x0000000000000000000000000000000000000000000000000000000000000001)
+     (token_symbol "") (balance 1020000000000) (nonce 0)
+     (receipt_chain_hash
+      14564582992068613478915821183083107733064540968050799295374021047658500056219)
+     (delegate (B62qpPjYco6oESJyGjdFNjmBnwEyzsujJ785aMAzygzSF4X9g4g1uEo))
+     (voting_for 0) (timing Untimed)
+     (permissions
+      ((edit_state Signature) (access None) (send Signature) (receive None)
+       (set_delegate Signature) (set_permissions Signature)
+       (set_verification_key Signature) (set_zkapp_uri Signature)
+       (edit_sequence_state Signature) (set_token_symbol Signature)
+       (increment_nonce Signature) (set_voting_for Signature)
+       (set_timing Signature)))
+     (zkapp ())))))
+ (accounts_created ())
+ (tokens_used
+  ((0x0000000000000000000000000000000000000000000000000000000000000001 ()))))
    |sexp}
-
-let sample_block_json =
-  {json|
-  {
-    "version": 3,
-    "data": {
-      "scheduled_time": "1675255645906",
-      "protocol_state": {
-        "previous_state_hash": "3NLe2kfszU8BrZpwc3YXr5YaBvUPqwQpfu7vMWhNnWBFxtBbBPZC",
-        "body": {
-          "genesis_state_hash": "3NLe2kfszU8BrZpwc3YXr5YaBvUPqwQpfu7vMWhNnWBFxtBbBPZC",
-          "blockchain_state": {
-            "staged_ledger_hash": {
-              "non_snark": {
-                "ledger_hash": "jwGsR26BpXWRU14uiqz9u7hqaP9jX6rsXqeKP8qM6oxQ5NfGArP",
-                "aux_hash": "Va7MHEFvR5MgpoA3DXsmJ2XZnZFVsF7oZ8rdwepbRFQkAPhhyk",
-                "pending_coinbase_aux": "XH9htC21tQMDKM6hhATkQjecZPRUGpofWATXPkjB5QKxpTBv7H"
-              },
-              "pending_coinbase_hash": "2mzXMQn7LRuPVe4JtKZ5vYVhyzg5KHdirX52NmA9UfvsvrjzVrSm"
-            },
-            "genesis_ledger_hash": "jxzhKSDLhFCpFXPs8R9c1A2qNJUmyBFtrHrHp1sTCHHGcqiHUha",
-            "registers": {
-              "ledger": "jxzhKSDLhFCpFXPs8R9c1A2qNJUmyBFtrHrHp1sTCHHGcqiHUha",
-              "pending_coinbase_stack": null,
-              "local_state": {
-                "stack_frame": "0x0641662E94D68EC970D0AFC059D02729BBF4A2CD88C548CCD9FB1E26E570C66C",
-                "call_stack": "0x0000000000000000000000000000000000000000000000000000000000000000",
-                "transaction_commitment": "0x0000000000000000000000000000000000000000000000000000000000000000",
-                "full_transaction_commitment": "0x0000000000000000000000000000000000000000000000000000000000000000",
-                "token_id": "wSHV2S4qX9jFsLjQo8r1BsMLH2ZRKsZx6EJd1sbozGPieEC4Jf",
-                "excess": {
-                  "magnitude": "0",
-                  "sgn": [
-                    "Pos"
-                  ]
-                },
-                "supply_increase": {
-                  "magnitude": "0",
-                  "sgn": [
-                    "Pos"
-                  ]
-                },
-                "ledger": "jw6bz2wud1N6itRUHZ5ypo3267stk4UgzkiuWtAMPRZo9g4Udyd",
-                "success": true,
-                "account_update_index": "0",
-                "failure_status_tbl": [],
-                "will_succeed": true
-              }
-            },
-            "timestamp": "1675255645906",
-            "body_reference": "5fcdc1f9b90b0b984879f842269ec96d66ced5eee6cf707887e4ef104a0fb23e"
-          },
-          "consensus_state": {
-            "blockchain_length": "2",
-            "epoch_count": "0",
-            "min_window_density": "77",
-            "sub_window_densities": [
-              "2",
-              "7",
-              "7",
-              "7",
-              "7",
-              "7",
-              "7",
-              "7",
-              "7",
-              "7",
-              "7"
-            ],
-            "last_vrf_output": "AAAAAAAAAAAAAAAAAAAAAAAAAAAAAAAAAAAAAAAAAAA=",
-            "total_currency": "10016820000000000",
-            "curr_global_slot": {
-              "slot_number": "6",
-              "slots_per_epoch": "7140"
-            },
-            "global_slot_since_genesis": "6",
-            "staking_epoch_data": {
-              "ledger": {
-                "hash": "jxzhKSDLhFCpFXPs8R9c1A2qNJUmyBFtrHrHp1sTCHHGcqiHUha",
-                "total_currency": "10016100000000000"
-              },
-              "seed": "2va9BGv9JrLTtrzZttiEMDYw1Zj6a6EHzXjmP9evHDTG3oEquURA",
-              "start_checkpoint": "3NK2tkzqqK5spR2sZ7tujjqPksL45M3UUrcA4WhCkeiPtnugyE2x",
-              "lock_checkpoint": "3NK2tkzqqK5spR2sZ7tujjqPksL45M3UUrcA4WhCkeiPtnugyE2x",
-              "epoch_length": "1"
-            },
-            "next_epoch_data": {
-              "ledger": {
-                "hash": "jxzhKSDLhFCpFXPs8R9c1A2qNJUmyBFtrHrHp1sTCHHGcqiHUha",
-                "total_currency": "10016100000000000"
-              },
-              "seed": "2vbhjwHdFZqQaG1zZVkrnHacQba792hNoPuBd4KLTnMgwCSP5f4d",
-              "start_checkpoint": "3NK2tkzqqK5spR2sZ7tujjqPksL45M3UUrcA4WhCkeiPtnugyE2x",
-              "lock_checkpoint": "3NLe2kfszU8BrZpwc3YXr5YaBvUPqwQpfu7vMWhNnWBFxtBbBPZC",
-              "epoch_length": "3"
-            },
-            "has_ancestor_in_same_checkpoint_window": true,
-            "block_stake_winner": "B62qiy32p8kAKnny8ZFwoMhYpBppM1DWVCqAPBYNcXnsAHhnfAAuXgg",
-            "block_creator": "B62qiy32p8kAKnny8ZFwoMhYpBppM1DWVCqAPBYNcXnsAHhnfAAuXgg",
-            "coinbase_receiver": "B62qpPjYco6oESJyGjdFNjmBnwEyzsujJ785aMAzygzSF4X9g4g1uEo",
-            "supercharge_coinbase": true
-=======
-        (target
-         ((first_pass_ledger
-           14219736381654490134021215587388782829058214394539194951101072374538874083276)
-          (second_pass_ledger
-           14219736381654490134021215587388782829058214394539194951101072374538874083276)
-          (pending_coinbase_stack
-           ((data
-             13478948633790621346997153068092516261975764161208078295837519850718904039733)
-            (state ((init 0) (curr 0)))))
-          (local_state
-           ((stack_frame
-             0x0641662E94D68EC970D0AFC059D02729BBF4A2CD88C548CCD9FB1E26E570C66C)
-            (call_stack
-             0x0000000000000000000000000000000000000000000000000000000000000000)
-            (transaction_commitment
-             0x0000000000000000000000000000000000000000000000000000000000000000)
-            (full_transaction_commitment
-             0x0000000000000000000000000000000000000000000000000000000000000000)
-            (token_id
-             0x0000000000000000000000000000000000000000000000000000000000000001)
-            (excess ((magnitude 0) (sgn Pos)))
-            (supply_increase ((magnitude 0) (sgn Pos))) (ledger 0)
-            (success true) (account_update_index 0) (failure_status_tbl ())
-            (will_succeed true)))))
-        (connecting_ledger_left 0) (connecting_ledger_right 0)
-        (supply_increase ((magnitude 0) (sgn Pos)))
-        (fee_excess
-         ((fee_token_l
-           0x0000000000000000000000000000000000000000000000000000000000000001)
-          (fee_excess_l ((magnitude 0) (sgn Pos)))
-          (fee_token_r
-           0x0000000000000000000000000000000000000000000000000000000000000001)
-          (fee_excess_r ((magnitude 0) (sgn Pos)))))
-        (sok_digest ())))
-      (timestamp 1673985319993)
-      (body_reference
-       "\255\242\2436c:`\178\"\194:/\242\132g\199\205r\251\197%\133\\\028\190\163#\236\221\247\178\157")))
-    (consensus_state
-     ((blockchain_length 2) (epoch_count 0) (min_window_density 6)
-      (sub_window_densities (1 0 0))
-      (last_vrf_output
-       "\000\000\000\000\000\000\000\000\000\000\000\000\000\000\000\000\000\000\000\000\000\000\000\000\000\000\000\000\000\000\000\000")
-      (total_currency 10016120000000000)
-      (curr_global_slot ((slot_number 6) (slots_per_epoch 576)))
-      (global_slot_since_genesis 6)
-      (staking_epoch_data
-       ((ledger
-         ((hash
-           14219736381654490134021215587388782829058214394539194951101072374538874083276)
-          (total_currency 10016100000000000)))
-        (seed 0) (start_checkpoint 0) (lock_checkpoint 0) (epoch_length 1)))
-      (next_epoch_data
-       ((ledger
-         ((hash
-           14219736381654490134021215587388782829058214394539194951101072374538874083276)
-          (total_currency 10016100000000000)))
-        (seed
-         11097254031198438328229081175959322858342266757425965220770466547940953006797)
-        (start_checkpoint 0)
-        (lock_checkpoint
-         28642572929836406580575443124100099568593704860588399160586678080835673366261)
-        (epoch_length 3)))
-      (has_ancestor_in_same_checkpoint_window true)
-      (block_stake_winner
-       B62qiy32p8kAKnny8ZFwoMhYpBppM1DWVCqAPBYNcXnsAHhnfAAuXgg)
-      (block_creator
-       B62qiy32p8kAKnny8ZFwoMhYpBppM1DWVCqAPBYNcXnsAHhnfAAuXgg)
-      (coinbase_receiver
-       B62qpPjYco6oESJyGjdFNjmBnwEyzsujJ785aMAzygzSF4X9g4g1uEo)
-      (supercharge_coinbase true)))
-    (constants
-     ((k 24) (slots_per_epoch 576) (slots_per_sub_window 2) (delta 0)
-      (genesis_state_timestamp 1548878400000)))))))
-(protocol_state_proof
- _NXzOpIGeLEB_Ayp3waPKGt3APwMxWnKbTOhCPyLhhJ9-g_wwwD8iQCz_prWi3v8ESi5ao3S87MA_MEHNYZwuM9z_Jzn68Ml7JtyAAAAspeAvKVkdJ0W-eRhYYaOG7DVL1SoKqJ9Op5qFuYDxRgADmF5xm6gsHyC22zRIw_GFpK63VFn-oi3aVea0m_xuAb8JU-rVyi2Wwr88oDrOoOYr7EA_Lkqp1a0cHOt_Pye8dUj-U82APwAfC-OYhyHWfyHzCaic_bHnAD8r_K2nh2CVCP8fvV99tFrudUA_PaGkKDQ93sU_GgqJEDOYl5iAPwOrVYyYxvGr_z74R-hEHKACQD8kUGsyr4eWPn8psm3PpnVHlcA_L3DZM2jUE6q_GjF_sEK5xTYAPxt3l6C36wdsvylB9vFF6II_gD8f6rm6dYPToL8LH-5Tpg69vwA_MoEG3EriDHD_CkmrrbHrDmRAPzvUYH9R48P3PyHlTvEQ3qpAAD8vzKG0R7YOGD8qwWqonC8s_kA_FpHr-Xg0nWU_PbSw64Cp8vRAPwEfC359g94vvxU4vsykVg94QD8E3UxuBK3cMb8CD5ImjPMdRYA_NG4yrGisMFI_M6xccDjBGYbAAACEAAAAAAAYplUSRXwm-fBeRFELSVIQFO0WQXbn0FWMGH9fbwy0w-s11KF98GiT8ex5uJ8PBY6Vaax5zY5Ax0E66VeUAQFFvxvv-asybOCM_xjGHb5WEOXeQD8l4eI6QYrOt38x6FEKUDmet0A_MufnPQw5ejG_N2coM1lu90HAPwTGmmHolksU_x7b2UqsLwhqQD8iwcQj7F3nOL87gxr3wBfXPgA_IecsActp70d_KAmX-nilxtNAPwRX4BWfHR1nPzo8c76aWP-oQD8TWDp29-KK1z8m_cQ8oxxjFoA_Ehr4FFcs8Ai_O1tqUBzi4imAPxuZHZetdcHkPwSjk7bOYvGwQD8ySs_N17jRUT85c2M_BXHQJ0A_E6qvEuEgphC_Ly3r9DXJ6mXAPx3bv3_Wz3KmfyUQlwVVWrm7wD8VJmXIXGyfUv8QMiTYeCiH5UA_LNHB7K-zNEs_B0CZPI83tFbAAD8b7_mrMmzgjP8Yxh2-VhDl3kA_JeHiOkGKzrd_MehRClA5nrdAPzLn5z0MOXoxvzdnKDNZbvdBwD8Expph6JZLFP8e29lKrC8IakA_IsHEI-xd5zi_O4Ma98AX1z4APyHnLAHLae9HfygJl_p4pcbTQD8EV-AVnx0dZz86PHO-mlj_qEA_E1g6dvfiitc_Jv3EPKMcYxaAPxIa-BRXLPAIvztbalAc4uIpgD8bmR2XrXXB5D8Eo5O2zmLxsEA_MkrPzde40VE_OXNjPwVx0CdAPxOqrxLhIKYQvy8t6_Q1yeplwD8d279_1s9ypn8lEJcFVVq5u8A_FSZlyFxsn1L_EDIk2Hgoh-VAPyzRweyvszRLPwdAmTyPN7RWwAAAAACSLU26EZUpV9P_f_99ZG9nTyhcEvO8FylncJkSN7f0xFrGixE3SHHzVlV7xnD86u4Qg4beuUXFN7XioRNIgf1BUi1NuhGVKVfT_3__fWRvZ08oXBLzvBcpZ3CZEje39MRaxosRN0hx81ZVe8Zw_OruEIOG3rlFxTe14qETSIH9QUC_Lkqp1a0cHOt_Pye8dUj-U82APwAfC-OYhyHWfyHzCaic_bHnAD8r_K2nh2CVCP8fvV99tFrudUA_PaGkKDQ93sU_GgqJEDOYl5iAPwOrVYyYxvGr_z74R-hEHKACQD8kUGsyr4eWPn8psm3PpnVHlcA_L3DZM2jUE6q_GjF_sEK5xTYAPxt3l6C36wdsvylB9vFF6II_gD8f6rm6dYPToL8LH-5Tpg69vwA_MoEG3EriDHD_CkmrrbHrDmRAPzvUYH9R48P3PyHlTvEQ3qpAAD8vzKG0R7YOGD8qwWqonC8s_kA_FpHr-Xg0nWU_PbSw64Cp8vRAPwEfC359g94vvxU4vsykVg94QD8E3UxuBK3cMb8CD5ImjPMdRYA_NG4yrGisMFI_M6xccDjBGYbAAD8uSqnVrRwc638_J7x1SP5TzYA_AB8L45iHIdZ_IfMJqJz9secAPyv8raeHYJUI_x-9X320Wu51QD89oaQoND3exT8aCokQM5iXmIA_A6tVjJjG8av_PvhH6EQcoAJAPyRQazKvh5Y-fymybc-mdUeVwD8vcNkzaNQTqr8aMX-wQrnFNgA_G3eXoLfrB2y_KUH28UXogj-APx_qubp1g9Ogvwsf7lOmDr2_AD8ygQbcSuIMcP8KSautsesOZEA_O9Rgf1Hjw_c_IeVO8RDeqkAAPy_MobRHtg4YPyrBaqicLyz-QD8Wkev5eDSdZT89tLDrgKny9EA_AR8Lfn2D3i-_FTi-zKRWD3hAPwTdTG4ErdwxvwIPkiaM8x1FgD80bjKsaKwwUj8zrFxwOMEZhsAAKYUXjamNkTUesbOkhefo26mF6KY8Qg86Im0ygmvUcYc39l4L97owy5XoGHYMydsv1fNOCQBxNwpf3X26QgM8BIBKaQYkUfApaoOwd_-SjCR_YdbncIf50JDNNg59FSDFSMBKZBE_4O_0yOOSb6hr4GDJxLavlJNcTG2cRXpDwQQhDIBiGkl10UtNtDnvjMcaXcdzkvSAYzYDfUrO9OY3kANFzwBu13yJjfdHnGTOLQ591lDZyDQGI1fEb_1kiMxeBA0fzQBmClErk8RWoDr54CDiUFaEiPgqlYdpMI4xxrPRopL_CgBjVKMhlcpJNAFRMZnUCQMBZUN4NhzUUBzvybz04BgxRABEyOeRqJ-kg0wk1vNaiWUskZtVni3h4W0bw4CVVSWsRcB0iwzBxIiu224xceLr1SBygs_v7zmB8hnby0rlcFtviABMoq9fSiFx5Nyv8u2kUtR4ss-e90tTiNzRdh0LpK_dScBZkDugHUFlmZJ7faBD4DTMDYEatAzhd0faYAlDK_9cAgBiCgUMYJMqZkzhwrKT1yDZTu3PUTsb71NhByFdSGexw8BFUpTgGiNDH7KO97Yg_WAh-_3j36_3oMHcUaAv36Xxg4BGaqkmTDpsqJEG2jRnWPXE6BWl_KAcxEzOVKU9mS7YhEBxRX1Fw7cPwlxWPjZiUjmskXAeN5IFPFReJ7zSfkUBAIBQ8FALP-SgAX7ZBFCCtBW9nKwAnVVfSzW7UXrVUn8vzoB4VUPQkJFxrXRFbv_TXSdOjjOsFXSC_87JsTigSix-y0Bqn1DLkbsCDzu6dJN-0ODcTpChqSp92tMmdjZXJjO2DEBSbcCifGi8b_bFXWdnm6bWm167a-GGyXrWZGh8zvQmA8BCNuMIubtOfqmWp-z2uiIextzm6x121IznY5N7vq-bzgB6BGYrTc__9Oc5Z6aiWzcB0RFIsJfPRR5StKt62o0NCQBJFCEC1byNV5vxqXQyy07F6A3PUv4GbQaYxy2LYBxCRQBs4g2YD2zPFYR1byG_nBBmXt-tltjZ4i2T-kuaxEQ0gQBL8Do05VgoLAjFo1qUYITZVkBPDfRXsLC7hKDxrm3ex0BwmJqaBRTSG6l1BPw6gMM9dcx8Kvf5jLHSippg7XuDxcBhVnJME3t-U8jZtTYqvPJwq9cKrM5ilrvTMuDmlDevDUBnQn3zlVGVuICPyKcBIWXPldv9xKNRZBolsOtVvsZIAEBrQvbebLxb00UJ-Da_nDAYxD6Rga5PrRCglOPg9oo8T8BldFiLMCn8tuKmdgVZTTVcgeq87vGpaahoxXNkkJogh8BUtK3gb4cMAwdy0AgX2AkB1qZCz7WQGhepIYvZelG6RoBNomOADX-vhbuldiQMd9aENVh2Ziu0GYvXXi7DBfL2AwAAXEjmi6Bd0bylw-q3vGuQ1Fcit_8ILFvGUa3wudAsr4yASESun_XSWdBVjuUiHhhKl_qEf7hf0i7sAuuz3vfeOQjAe7cJCkB7qusy7ZdJXH_wmj_9btm91Qlpae3Wf_isygPAXsNPPiUA3OWzzPUMsYR_9M2-YZaSo_SH02400duYGg7AV3LML788vPZli5OLkyiCtZMenLHMHCUchpHUXefyiIjAcRusDuQav4EPSJQxucc-FB3dsG8IkYieYD8QncE_ioFAQrMK2_9pgL64gc16-CGxpD_-ItbC_Dd7bGfAzq-bfAmATeMyVIX79-ISORs2-837Eyg7yOpuSSe4kgduRlTkIILAeFc4ME22mPOXzmhhi2bBQS4fsazBOCIB5l9hksq5ecDAQ1WITfT8XFrEFsy44wIG8_6IHi-ooiNJ281SUpFHZkwAbvB2kibzXplG6JRGl6xu4TFQA53gitVWu7f8FqsWpkYAVfNvUp7aVlHAX_xDDTR7wnkCbLVa-bHXLzCdKwfKBMLAeZ8RtKbvPP0mHMCcD9jjDYMAGOYjEz88votBOv5yWECATZR45hvXiSFc9FXuY2EHNldCb7M5AZKCFEr_2k4gV8RAZEX0e1FG4nLu0N1MdJAwLVGatZRH80ZvgAavPRhtH4LAWzDZw_sx8tADUbsx48_IAegzqJeOsx2MGnefDFL978sAaVjyZXx_4_H6qAbE7LBbfTVNkKhm6hvB87h7e_7Mi0eAYufcqSsyzfhQRuUKlx5vve_FbZ0pLK6rqGtIzUneBUWAXk9UdPO_qT3Q8huliwKwxfrfgLBkggUaAmWfSgEkF47AfmmornJCka3Q5CjMhj1N81hV-5tGmy7m3lybjlyn7s5AQAMRmm03K-7MLpUQpYsDjUoGLOXFWqlnAB-Hyr5ibk4AUBftxHq6fyniHXbjbZhicVtQm_qBo8oJv5csLCv4GoOAQ5QGe9ZW3lvhy7a6HTfPmvR6UQkrte6TXrF_lriJSQVAc7OkkrxKJsib7tsvvgJuUQiqdkfB4KtoNh-_IPQGbkbAUpO6djO835wTVeDbivULGlkZuJxl-Fm5aSsh69vF6kkAd5-V-0CNe0TFe58dlgv6F7xNBBXGnU3vNe9ORnyZuweAX6owPslflEY5UjZx9WfWFjKFTufeFBiMT0lDiTiAykUAZ1TyFvbyLn4lf088oVAmt4k0HfGsfuIS-jtA6YJIHoVAZmE3lrTCRxSP5DbZ5JSazaz0JNr2oqoqoIRJ0jhqvstAdI9RFVcVpMkBn2CgXYypLSL4xQmcQGgmHMZcnXQKE8FAAGNHvjiSs815o9ARIAyQ1LpIWRbw1SwVkTnvU6zqA6dEwGtsa_Pr_51aWVrVNXOOffBGlWVj2P0Mu-6mqljNOPwEwENGe26y5zwK79cHBBT1CJHlSaFUDjAcncqCpcPOlTVJQGJrHBSw29QqJvNBgumf6lEbf6wttgKdO9hfdSvZswgOQGsXRBV5tyF5pbN4uTNWOQRdVZiLeYWwEs0J-vPTnkhOQGi4FTGW5FLLsyjqbqjNaDWpQGc-7Gc4HPq1S4fD5Y_MAHeZL_zFjODryJod00p-XOCZWklo4RuCNG52_2BBwlQCAEaeckgZ686k-OOO3q1Ue0wyyWYvj1TGvyzFh_0ZFJ5DAHDGB2H0KtKmc7IhbPU3lGwvKMrMG6-zo3KGocrwO_EHQEoiMJxZLkLNBqXqILFRU9YaKjWh5az8Y71QoDuP5YoOgHP5vX8x1I5Pcv8lBJWwrqEmdMiKK4a3RIND77M2TiSMwEX5vzaAGMh0m9o4paLCEh2Ngf4MvmtsLqnGhW5L3mIJQH_206QnXcpZXXvFi23MVgWk6iuGiYo6dexFPbmSDIwCgFAEorcMjzs0ktfTe_4NL6WDJClyX0Wzm0SPt6MlbK_PAABkvX83AxM0_beQnlIsHgxLgs3RLZJMrVa9hQc6P5u2CwBTLHhvOyEP6t-N3gPRIgNWOv6PCi0wMkTrkFJWlvPWxkBwMhN_qFTBruWJxW5IcARf96fP53_qXNPypd8roZUkDcBrWzyWf_q0Y06_TgvQQ53Gj1dDyYUVPpplpPYHEXMgDwAj-owlyW1Z29m4ufeTPPQ593mh6iO6_6Bk6baxYNHwToBAQAAAAAAAAAAAAAAAAAAAAAAAAAAAAAAAAAAAAAAAAC7Ku3KI3rPGXFHPTPUW2WPVO54Y_Cp31N8kxIKo7V0GwEBAAAAAAAAAAAAAAAAAAAAAAAAAAAAAAAAAAAAAAAAALsq7cojes8ZcUc9M9RbZY9U7nhj8KnfU3yTEgqjtXQbAQEAAAAAAAAAAAAAAAAAAAAAAAAAAAAAAAAAAAAAAAAAuyrtyiN6zxlxRz0z1Ftlj1TueGPwqd9TfJMSCqO1dBsBAQAAAAAAAAAAAAAAAAAAAAAAAAAAAAAAAAAAAAAAAAC7Ku3KI3rPGXFHPTPUW2WPVO54Y_Cp31N8kxIKo7V0GwEBAAAAAAAAAAAAAAAAAAAAAAAAAAAAAAAAAAAAAAAAALsq7cojes8ZcUc9M9RbZY9U7nhj8KnfU3yTEgqjtXQbAQEAAAAAAAAAAAAAAAAAAAAAAAAAAAAAAAAAAAAAAAAAuyrtyiN6zxlxRz0z1Ftlj1TueGPwqd9TfJMSCqO1dBsBAQAAAAAAAAAAAAAAAAAAAAAAAAAAAAAAAAAAAAAAAAC7Ku3KI3rPGXFHPTPUW2WPVO54Y_Cp31N8kxIKo7V0GwEBAAAAAAAAAAAAAAAAAAAAAAAAAAAAAAAAAAAAAAAAALsq7cojes8ZcUc9M9RbZY9U7nhj8KnfU3yTEgqjtXQbAQEAAAAAAAAAAAAAAAAAAAAAAAAAAAAAAAAAAAAAAAAAuyrtyiN6zxlxRz0z1Ftlj1TueGPwqd9TfJMSCqO1dBsBAQAAAAAAAAAAAAAAAAAAAAAAAAAAAAAAAAAAAAAAAAC7Ku3KI3rPGXFHPTPUW2WPVO54Y_Cp31N8kxIKo7V0GwEBAAAAAAAAAAAAAAAAAAAAAAAAAAAAAAAAAAAAAAAAALsq7cojes8ZcUc9M9RbZY9U7nhj8KnfU3yTEgqjtXQbAQEAAAAAAAAAAAAAAAAAAAAAAAAAAAAAAAAAAAAAAAAAuyrtyiN6zxlxRz0z1Ftlj1TueGPwqd9TfJMSCqO1dBsBAQAAAAAAAAAAAAAAAAAAAAAAAAAAAAAAAAAAAAAAAAC7Ku3KI3rPGXFHPTPUW2WPVO54Y_Cp31N8kxIKo7V0GwEBAAAAAAAAAAAAAAAAAAAAAAAAAAAAAAAAAAAAAAAAALsq7cojes8ZcUc9M9RbZY9U7nhj8KnfU3yTEgqjtXQbAQEAAAAAAAAAAAAAAAAAAAAAAAAAAAAAAAAAAAAAAAAAuyrtyiN6zxlxRz0z1Ftlj1TueGPwqd9TfJMSCqO1dBsAAQEAAAAAAAAAAAAAAAAAAAAAAAAAAAAAAAAAAAAAAAAAuyrtyiN6zxlxRz0z1Ftlj1TueGPwqd9TfJMSCqO1dBsHAQAAAAAAAAAAAAAAAAAAAAAAAAAAAAAAAAAAAAAAAAC7Ku3KI3rPGXFHPTPUW2WPVO54Y_Cp31N8kxIKo7V0GwEAAAAAAAAAAAAAAAAAAAAAAAAAAAAAAAAAAAAAAAAAuyrtyiN6zxlxRz0z1Ftlj1TueGPwqd9TfJMSCqO1dBsBAAAAAAAAAAAAAAAAAAAAAAAAAAAAAAAAAAAAAAAAALsq7cojes8ZcUc9M9RbZY9U7nhj8KnfU3yTEgqjtXQbAQAAAAAAAAAAAAAAAAAAAAAAAAAAAAAAAAAAAAAAAAC7Ku3KI3rPGXFHPTPUW2WPVO54Y_Cp31N8kxIKo7V0GwEAAAAAAAAAAAAAAAAAAAAAAAAAAAAAAAAAAAAAAAAAuyrtyiN6zxlxRz0z1Ftlj1TueGPwqd9TfJMSCqO1dBsBAAAAAAAAAAAAAAAAAAAAAAAAAAAAAAAAAAAAAAAAALsq7cojes8ZcUc9M9RbZY9U7nhj8KnfU3yTEgqjtXQbAQAAAAAAAAAAAAAAAAAAAAAAAAAAAAAAAAAAAAAAAAC7Ku3KI3rPGXFHPTPUW2WPVO54Y_Cp31N8kxIKo7V0GwAPAQAAAAAAAAAAAAAAAAAAAAAAAAAAAAAAAAAAAAAAAAC7Ku3KI3rPGXFHPTPUW2WPVO54Y_Cp31N8kxIKo7V0GwEAAAAAAAAAAAAAAAAAAAAAAAAAAAAAAAAAAAAAAAAAuyrtyiN6zxlxRz0z1Ftlj1TueGPwqd9TfJMSCqO1dBsBAAAAAAAAAAAAAAAAAAAAAAAAAAAAAAAAAAAAAAAAALsq7cojes8ZcUc9M9RbZY9U7nhj8KnfU3yTEgqjtXQbAQAAAAAAAAAAAAAAAAAAAAAAAAAAAAAAAAAAAAAAAAC7Ku3KI3rPGXFHPTPUW2WPVO54Y_Cp31N8kxIKo7V0GwEAAAAAAAAAAAAAAAAAAAAAAAAAAAAAAAAAAAAAAAAAuyrtyiN6zxlxRz0z1Ftlj1TueGPwqd9TfJMSCqO1dBsBAAAAAAAAAAAAAAAAAAAAAAAAAAAAAAAAAAAAAAAAALsq7cojes8ZcUc9M9RbZY9U7nhj8KnfU3yTEgqjtXQbAQAAAAAAAAAAAAAAAAAAAAAAAAAAAAAAAAAAAAAAAAC7Ku3KI3rPGXFHPTPUW2WPVO54Y_Cp31N8kxIKo7V0GwEAAAAAAAAAAAAAAAAAAAAAAAAAAAAAAAAAAAAAAAAAuyrtyiN6zxlxRz0z1Ftlj1TueGPwqd9TfJMSCqO1dBsBAAAAAAAAAAAAAAAAAAAAAAAAAAAAAAAAAAAAAAAAALsq7cojes8ZcUc9M9RbZY9U7nhj8KnfU3yTEgqjtXQbAQAAAAAAAAAAAAAAAAAAAAAAAAAAAAAAAAAAAAAAAAC7Ku3KI3rPGXFHPTPUW2WPVO54Y_Cp31N8kxIKo7V0GwEAAAAAAAAAAAAAAAAAAAAAAAAAAAAAAAAAAAAAAAAAuyrtyiN6zxlxRz0z1Ftlj1TueGPwqd9TfJMSCqO1dBsBAAAAAAAAAAAAAAAAAAAAAAAAAAAAAAAAAAAAAAAAALsq7cojes8ZcUc9M9RbZY9U7nhj8KnfU3yTEgqjtXQbAQAAAAAAAAAAAAAAAAAAAAAAAAAAAAAAAAAAAAAAAAC7Ku3KI3rPGXFHPTPUW2WPVO54Y_Cp31N8kxIKo7V0GwEAAAAAAAAAAAAAAAAAAAAAAAAAAAAAAAAAAAAAAAAAuyrtyiN6zxlxRz0z1Ftlj1TueGPwqd9TfJMSCqO1dBsBAAAAAAAAAAAAAAAAAAAAAAAAAAAAAAAAAAAAAAAAALsq7cojes8ZcUc9M9RbZY9U7nhj8KnfU3yTEgqjtXQbAQAAAAAAAAAAAAAAAAAAAAAAAAAAAAAAAAAAAAAAAAC7Ku3KI3rPGXFHPTPUW2WPVO54Y_Cp31N8kxIKo7V0GwEAAAAAAAAAAAAAAAAAAAAAAAAAAAAAAAAAAAAAAAAAuyrtyiN6zxlxRz0z1Ftlj1TueGPwqd9TfJMSCqO1dBsBAAAAAAAAAAAAAAAAAAAAAAAAAAAAAAAAAAAAAAAAALsq7cojes8ZcUc9M9RbZY9U7nhj8KnfU3yTEgqjtXQbAQAAAAAAAAAAAAAAAAAAAAAAAAAAAAAAAAAAAAAAAAC7Ku3KI3rPGXFHPTPUW2WPVO54Y_Cp31N8kxIKo7V0GwEAAAAAAAAAAAAAAAAAAAAAAAAAAAAAAAAAAAAAAAAAuyrtyiN6zxlxRz0z1Ftlj1TueGPwqd9TfJMSCqO1dBsBAAAAAAAAAAAAAAAAAAAAAAAAAAAAAAAAAAAAAAAAALsq7cojes8ZcUc9M9RbZY9U7nhj8KnfU3yTEgqjtXQbAQAAAAAAAAAAAAAAAAAAAAAAAAAAAAAAAAAAAAAAAAC7Ku3KI3rPGXFHPTPUW2WPVO54Y_Cp31N8kxIKo7V0GwEAAAAAAAAAAAAAAAAAAAAAAAAAAAAAAAAAAAAAAAAAuyrtyiN6zxlxRz0z1Ftlj1TueGPwqd9TfJMSCqO1dBsBAAAAAAAAAAAAAAAAAAAAAAAAAAAAAAAAAAAAAAAAALsq7cojes8ZcUc9M9RbZY9U7nhj8KnfU3yTEgqjtXQbAQAAAAAAAAAAAAAAAAAAAAAAAAAAAAAAAAAAAAAAAAC7Ku3KI3rPGXFHPTPUW2WPVO54Y_Cp31N8kxIKo7V0GwEAAAAAAAAAAAAAAAAAAAAAAAAAAAAAAAAAAAAAAAAAuyrtyiN6zxlxRz0z1Ftlj1TueGPwqd9TfJMSCqO1dBsBAAAAAAAAAAAAAAAAAAAAAAAAAAAAAAAAAAAAAAAAALsq7cojes8ZcUc9M9RbZY9U7nhj8KnfU3yTEgqjtXQbAQAAAAAAAAAAAAAAAAAAAAAAAAAAAAAAAAAAAAAAAAC7Ku3KI3rPGXFHPTPUW2WPVO54Y_Cp31N8kxIKo7V0GwEAAAAAAAAAAAAAAAAAAAAAAAAAAAAAAAAAAAAAAAAAuyrtyiN6zxlxRz0z1Ftlj1TueGPwqd9TfJMSCqO1dBsBAAAAAAAAAAAAAAAAAAAAAAAAAAAAAAAAAAAAAAAAALsq7cojes8ZcUc9M9RbZY9U7nhj8KnfU3yTEgqjtXQbdmdkJeh2NwXEpyxOoMWpHB3uqDZkD0ZyLnIiT-j5RDJMRYPeq0p3GepSO09WJl9ZG_VE32PLSBKi1ewfGX8cFAEAAAAAAAAAAAAAAAAAAAAAAAAAAAAAAAAAAAAAAAAAuyrtyiN6zxlxRz0z1Ftlj1TueGPwqd9TfJMSCqO1dBsBAAAAAAAAAAAAAAAAAAAAAAAAAAAAAAAAAAAAAAAAALsq7cojes8ZcUc9M9RbZY9U7nhj8KnfU3yTEgqjtXQbAdRLIjk2TgeJQfq4R7aMHG2vTNM87yfvoIVAUuESaocOAQP7NqRueIVUmF8T8GjHSuJKN-hOnAZsPEEpAgwCaAEBAXjLfxEI_zI-1yEANarSOeGWBh8e6_NBSMJlhAITPVAHARA3ZoraMrpx-zQq4AGX__lBJzq-n7S7RUdtwOui5c4eAf3bmdACYNVivrmsmh5-3Yu2f6v4SNIHmN3ES_Oz40M0AcuAYPrSN6yrwVKFMNHCgdsaHXAfUphv7q6aRzZlRbgLAdk8Ja00wRWWC2ntT2WOXspZtJR3qvl_Yxdb9-uCZBg5AabWZCYjr3uZYm-o32qKibGKPy0OwFMj9bN_aeN6YCIrATltKoUJcMS3ZZr5zwUN1BQ5OlolEVYJ7FWXeIF8v-YGAV-NRUkDcK-enGXZLv2TltexFiQrObXRcEAGIw-m4_0cARY-2fL20fcTP41eTe75SBtqmdyXpxTkeig_REqs6eAnAdM3OBLWVOT99iM6ZLZK39OtRifN5qXW1xuJg_Y_ZkwpAUzFSzHoxZXP2JtkfM8L-VQjthUFyaEk-aUBt_hSAAUyAcwJahnV42gprlx3b_Q4E0trqX0MhesWmgXbdCDWHD0aAYZ7_oRnIF8wPyS5TJcUO7YIjyMaictxksPOuWhHUX8NAYvMS4ORERuP1idQ9NsvBQSaLQGRdGfyyCIa2fThuLEAAXxP9jsGekRtd54fuc4FNnrm9Bz_5v2JZxMLoWdIxzwDAWn8c09qr_Mu4CArkm5n0QPKiNDoM74GePT3UpGmmO8yAeIvzAvn4PR2ze4ixAlW5yC8uo97lWmTQrkJh8bP3HEwASHqJmL6E35SGxDnDUeAWRj3Nr6foepQwGkpXoCRU9MOATVfCgpHQu2BNFGm-XdohA2Relb5tmcXBBk4z9lTCtQ3AWVuFQbsIVF6gInhONp-0U20Xtihsejw8aOuRa8qrskqAYSWfDJwdAOoaHPtyzJT2g1C9bJJEhnmmL2_WZPNOhw6ASVTlvxswhYpzvajjZyYblAxa7QuHyij4a-HH3Vp-ssNAUbP63XVP6rb3GBVTJm83WqFJfKm9OewqCPtQN1Q_A0AAWkKmNlLIXDt-z9Wm9be76nMoTsJPZWbE27gHS-Yaw0kAW6OhvPbUUo9_az3dQZoC-ow0OhFw8DWV_pMZMlaGyUoARL2qIf5m8UVM-ZRmBDHndf-fNgPjYy0g6T2UmRnynMeATvXd2YAh6jWpag_ZAAGvKfBNt_MNZMI68RE_gDmgmsYAXMXa7vEw1pAywL42XIYys2Y8mPdWLWuj8G4FfLJxd0pAAE8YarsOpthEm-zgZWflXYHlK8dYqU5SCMwvEg7uWlMBgG1lDFQ8arF3lNiO4utX_pjZY6rvGOOemMnsf-pKzF6HgGyc7C8cf_r8cXE4BSKZekGWySIh7vomWB9AvEXDHtGAgHlSbmjbLnGgXUX59Zt-nH7ttgJlNtTf5tRknzzDXCEJwF1M96_qj16L7hWfRm_YlYUbKK8EhtSPPvkJ5Lgs1MiLAFX-p-2cb4NijEVBPExIhGGoYvgRHcQcwxLuqdMo0jeMgH00fCHMH6Wpd0tQf0iAXwJ5JBvViTJqecOhRWDK9RMNQEBhe9XkAAcvm5OCJRA_FIknHm7TTEgivfF2IEI3MeJFgHcPj_HougTcGBQNflgy4hU-4M1GYbMiDP933r_OvywFQFTSa9QkePNGMCS7ZV743HXm8o-GjO_D4OIrBiRJZRBBAHnIr8LOE_BSDulDYlGBNxVRuQ0xMq2ABzCvFn6x5haKgF6SoSnVl8V8rXKTA3N8Z-Zk3EJuWsh56VB0UIBJBZRNgHoCT9WxI5UAP7Vwqhq6NszhWP1p-oxpmstCDPitzrWDAGmYWM-1Jcew6UBONu2fH1IQr_-77ED5Y2TQBr3BPTMHQH2gT5x8SH7qmYdy4CUXvEYPsPPELfGNxhKUDsarpEICwFSvpvw8LsRkZ1QbfA7uJ_2tTqS1vgPAZYdxUAlXJhUIAF-WLJP0invsW4SBaZLXLuYZWavhBrsak2NpUIAXTl2FQGXmvgmC8zpJ5X0EjjPNNd7Q2Dh5BTRx5N9rGt5503lOQHzco0WgOEJaBtLb4AR_qanWPjpJ9wuFuzzxBm-b5V2FgF4ZP81nWoge3I_GH93hhXS8HMrN68WmXeUz4NJZNh5OQEnpnU-PBa5iSHVPRhUAuh08xioGf3y86xmZyYgRaqKJgFmTnym_pPxUfBpUIuCatXQbHFUkxjLyRHaa3TQbv4oBgEuU2BbgBrX_qdF6XZq3Y2p7TNYnXWPszn-1AwynFmqJwG3eoeIsH980cnGFhh1XMo9DTA6ewlhJM4MAtxfRRoPAwEuHmhzHQC4RyADiCN3fsZSLZoenjZZIMPnzgZK3gwuHgHZbWLlSgpJ06RMkZ60sIkzPWSiNu3NoZISdKxpA7rZNwHM46eN-iQtjFPolGfMmG39My25h9dsZudzWkfvNOkPKAHDfWkshHOqmiRruF5cQyPNDFpp5LnOGuFg-WFEfDGuLgHYLThxeEK94xcVft8YalsqWsKgNaBpsYobt5DYobYOJgFplOJw8oSlV8QYr-v6rKJ5TIr2pHbLG5R4wgXoqQEXDwABcXEV5ZcTyE-Iur4uwCklGAYNLMgrVOmpyaLSqHzpHhUBXdk8myw_zuMPo0lg8kcvzQTZ3oSG9jXJuW13b64xIh8BqE-UoNbWS-C5cEm5KuLFioy5Pnkhefq1f6MsRpWr5yQBLHxqpRI7QaqOrOhafu6467IiGck1O5J2cRGZqqgBghcBFuui69qf6sRC4p75KT9cRXaTPVMabjwHUY41IkEFXz0B3PWy4SRTuDacQg52raD7bG4XPyJxqhnsbbgBARJhFgUBNTYtmG8gxZjlPD3guPxBMASEJDFyr4k8yZyhmaoWFjwB8JUeajhftOqLXizw6J5UgHqZk4sKtpx38bmyEKBdFS4BN776nYDGKPuLP39TFpEsF1QmoK2ag9t4CEfWNvHMqwkB4A02zCtgdsIxhARsCioGIIUhVkT-KVSaYlICUFW9-xwBa98jDsB6kVMZxgatkwxB3X8JciKtondqSE51X-stSRwB7oAr6vTduvO2lphonX52tnDKpl3b2SGXInqwyN-6NiQBtcmNOogeqtVgDYmSDf-DAlB50nvePOrdFEJb_IpA0xABwEQWKAElGddv7wEHQ03Fa7F059FhDN4vyG1qpyt1rRoAAc1xyK_hpxny5eg_znlB-5oxPiuSYkgK-mhnXc-rZLIKAeWACT0kBAb2aEsxPOQGab1bocjfPtU87S9HPAN68ZoIAZrMlNnD573fZqMj2Cv1RRm7jy9b3Uj-zrRai94Kp6A5AZahBkIRtSvDTSZYeHUHJOjVUq6c6PrlSSx9FKnmbnUXAKkKOiiD4XXs1duk1ShJArVrqqLRHe5mdwR1D5BfIFYg)
-(staged_ledger_diff
- ((diff
-   (((completed_works ())
-     (commands
-      (((data
-         (Signed_command
-          ((payload
-            ((common
-              ((fee 0)
-               (fee_payer_pk
-                B62qiy32p8kAKnny8ZFwoMhYpBppM1DWVCqAPBYNcXnsAHhnfAAuXgg)
-               (nonce 0) (valid_until 4294967295)
-               (memo
-                "\000 \014WQ\192&\229C\178\232\171.\176`\153\218\161\209\229\223Gw\143w\135\250\171E\205\241/\227\168")))
-             (body
-              (Payment
-               ((source_pk
-                 B62qiy32p8kAKnny8ZFwoMhYpBppM1DWVCqAPBYNcXnsAHhnfAAuXgg)
-                (receiver_pk
-                 B62qiy32p8kAKnny8ZFwoMhYpBppM1DWVCqAPBYNcXnsAHhnfAAuXgg)
-                (amount 1000000001))))))
-           (signer B62qiy32p8kAKnny8ZFwoMhYpBppM1DWVCqAPBYNcXnsAHhnfAAuXgg)
-           (signature
-            (12111743824613875246396256599696584946741163393155172960494343780790554589057
-             26455993013160231973660641045470494372603616753978130418498772880275121307241)))))
-        (status Applied))
-       ((data
-         (Signed_command
-          ((payload
-            ((common
-              ((fee 0)
-               (fee_payer_pk
-                B62qrA2eWb592uRLtH5ohzQnx7WTLYp2jGirCw5M7Fb9gTf1RrvTPqX)
-               (nonce 0) (valid_until 4294967295)
-               (memo
-                "\000 \014WQ\192&\229C\178\232\171.\176`\153\218\161\209\229\223Gw\143w\135\250\171E\205\241/\227\168")))
-             (body
-              (Payment
-               ((source_pk
-                 B62qrA2eWb592uRLtH5ohzQnx7WTLYp2jGirCw5M7Fb9gTf1RrvTPqX)
-                (receiver_pk
-                 B62qkYgXYkzT5fuPNhMEHk8ouiThjNNDSTMnpBAuaf6q7pNnCFkUqtz)
-                (amount 1000000001))))))
-           (signer B62qrA2eWb592uRLtH5ohzQnx7WTLYp2jGirCw5M7Fb9gTf1RrvTPqX)
-           (signature
-            (14795072409126491535671281351674037834312602328711686842306942019865081370265
-             7810660103212599245108730171345387245498159346522336632834273532276077787689)))))
-        (status Applied))
-       ((data
-         (Signed_command
-          ((payload
-            ((common
-              ((fee 0)
-               (fee_payer_pk
-                B62qpkCEM5N5ddVsYNbFtwWV4bsT9AwuUJXoehFhHUbYYvZ6j3fXt93)
-               (nonce 0) (valid_until 4294967295)
-               (memo
-                "\000 \014WQ\192&\229C\178\232\171.\176`\153\218\161\209\229\223Gw\143w\135\250\171E\205\241/\227\168")))
-             (body
-              (Payment
-               ((source_pk
-                 B62qpkCEM5N5ddVsYNbFtwWV4bsT9AwuUJXoehFhHUbYYvZ6j3fXt93)
-                (receiver_pk
-                 B62qqR5XfP9CoC5DALUJX2jBoY6aaoLrN46YpM2NQTSV14qgpoWibL7)
-                (amount 1000000001))))))
-           (signer B62qpkCEM5N5ddVsYNbFtwWV4bsT9AwuUJXoehFhHUbYYvZ6j3fXt93)
-           (signature
-            (12991445923922625997917334482570043173055660561511726223038392605694129396534
-             12446396713246041205482585153536263013924378293697309357016177558779569394961)))))
-        (status Applied))
-       ((data
-         (Signed_command
-          ((payload
-            ((common
-              ((fee 0)
-               (fee_payer_pk
-                B62qp5sdhH48MurWgtHNkXUTphEmUfcKVmZFspYAqxcKZ7YxaPF1pyF)
-               (nonce 0) (valid_until 4294967295)
-               (memo
-                "\000 \014WQ\192&\229C\178\232\171.\176`\153\218\161\209\229\223Gw\143w\135\250\171E\205\241/\227\168")))
-             (body
-              (Payment
-               ((source_pk
-                 B62qp5sdhH48MurWgtHNkXUTphEmUfcKVmZFspYAqxcKZ7YxaPF1pyF)
-                (receiver_pk
-                 B62qji8zLZEuMUpZnRN3FHgsgnybYhhMFBBMcLAwGGLR3hTdfkhmM4X)
-                (amount 1000000001))))))
-           (signer B62qp5sdhH48MurWgtHNkXUTphEmUfcKVmZFspYAqxcKZ7YxaPF1pyF)
-           (signature
-            (1529834518509102195046878086307110115729852588670168723373213029014368191007
-             8899291178189602445857900304577868087065006720018487680720931356069638441487)))))
-        (status Applied))
-       ((data
-         (Signed_command
-          ((payload
-            ((common
-              ((fee 0)
-               (fee_payer_pk
-                B62qqR5XfP9CoC5DALUJX2jBoY6aaoLrN46YpM2NQTSV14qgpoWibL7)
-               (nonce 0) (valid_until 4294967295)
-               (memo
-                "\000 \014WQ\192&\229C\178\232\171.\176`\153\218\161\209\229\223Gw\143w\135\250\171E\205\241/\227\168")))
-             (body
-              (Payment
-               ((source_pk
-                 B62qqR5XfP9CoC5DALUJX2jBoY6aaoLrN46YpM2NQTSV14qgpoWibL7)
-                (receiver_pk
-                 B62qqMGFkBEtgGs2Gi6AWd1Abn9yzXdj5HRMzm95uwbJ8Wa88C7urCD)
-                (amount 1000000001))))))
-           (signer B62qqR5XfP9CoC5DALUJX2jBoY6aaoLrN46YpM2NQTSV14qgpoWibL7)
-           (signature
-            (23292983422643254614726749143961450356830357756240441304945704220123822142259
-             28680236673311287066346537227527112522791386462024177198295928417395933047336)))))
-        (status Applied))
-       ((data
-         (Signed_command
-          ((payload
-            ((common
-              ((fee 0)
-               (fee_payer_pk
-                B62qr4GMdg4ZVk1Y6BXaDHxgFRtCsZm2sZiyn7PCmubTZnAi3iZDDxq)
-               (nonce 0) (valid_until 4294967295)
-               (memo
-                "\000 \014WQ\192&\229C\178\232\171.\176`\153\218\161\209\229\223Gw\143w\135\250\171E\205\241/\227\168")))
-             (body
-              (Payment
-               ((source_pk
-                 B62qr4GMdg4ZVk1Y6BXaDHxgFRtCsZm2sZiyn7PCmubTZnAi3iZDDxq)
-                (receiver_pk
-                 B62qpaA93gHfmvNoH9DLGgxreGnijhh5aui4duxiV3foX4p5ay5RNis)
-                (amount 1000000001))))))
-           (signer B62qr4GMdg4ZVk1Y6BXaDHxgFRtCsZm2sZiyn7PCmubTZnAi3iZDDxq)
-           (signature
-            (18340963624502325597854862749338808638866357252684600127945805750738989715326
-             20904615230053119450113429686420536769745681190870885891209622695105214071979)))))
-        (status Applied))
-       ((data
-         (Signed_command
-          ((payload
-            ((common
-              ((fee 0)
-               (fee_payer_pk
-                B62qpgjtMzVpodthL3kMfXAAzzv1kgGZRMEeLv592u4hSVQKCzTGLvA)
-               (nonce 0) (valid_until 4294967295)
-               (memo
-                "\000 \014WQ\192&\229C\178\232\171.\176`\153\218\161\209\229\223Gw\143w\135\250\171E\205\241/\227\168")))
-             (body
-              (Payment
-               ((source_pk
-                 B62qpgjtMzVpodthL3kMfXAAzzv1kgGZRMEeLv592u4hSVQKCzTGLvA)
-                (receiver_pk
-                 B62qpkCEM5N5ddVsYNbFtwWV4bsT9AwuUJXoehFhHUbYYvZ6j3fXt93)
-                (amount 1000000001))))))
-           (signer B62qpgjtMzVpodthL3kMfXAAzzv1kgGZRMEeLv592u4hSVQKCzTGLvA)
-           (signature
-            (22499651728538207005910357716049978340631095673070502882028605031745076772395
-             21266536673826554532093395738082641944736479358210082051896629070545311602022)))))
-        (status Applied))))
-     (coinbase (One ())) (internal_command_statuses (Applied)))
-    ()))))
-(delta_transition_chain_proof
- (28642572929836406580575443124100099568593704860588399160586678080835673366261
-  ()))
-(accounts_accessed
- ((2
-   ((public_key B62qpkCEM5N5ddVsYNbFtwWV4bsT9AwuUJXoehFhHUbYYvZ6j3fXt93)
-    (token_id
-     0x0000000000000000000000000000000000000000000000000000000000000001)
-    (token_symbol "") (balance 1000000000000) (nonce 1)
-    (receipt_chain_hash
-     1756052024613657634730554264564165361515062420964192359191855470145283983189)
-    (delegate (B62qpkCEM5N5ddVsYNbFtwWV4bsT9AwuUJXoehFhHUbYYvZ6j3fXt93))
-    (voting_for 0) (timing Untimed)
-    (permissions
-     ((edit_state Signature) (access None) (send Signature) (receive None)
-      (set_delegate Signature) (set_permissions Signature)
-      (set_verification_key Signature) (set_zkapp_uri Signature)
-      (edit_sequence_state Signature) (set_token_symbol Signature)
-      (increment_nonce Signature) (set_voting_for Signature) (set_timing Signature)))
-    (zkapp ())))
-  (1
-   ((public_key B62qrA2eWb592uRLtH5ohzQnx7WTLYp2jGirCw5M7Fb9gTf1RrvTPqX)
-    (token_id
-     0x0000000000000000000000000000000000000000000000000000000000000001)
-    (token_symbol "") (balance 98999999999) (nonce 1)
-    (receipt_chain_hash
-     14724034866503804719874943167124323851595977937051716261242157735099618131240)
-    (delegate (B62qrA2eWb592uRLtH5ohzQnx7WTLYp2jGirCw5M7Fb9gTf1RrvTPqX))
-    (voting_for 0) (timing Untimed)
-    (permissions
-     ((edit_state Signature) (access None) (send Signature) (receive None)
-      (set_delegate Signature) (set_permissions Signature)
-      (set_verification_key Signature) (set_zkapp_uri Signature)
-      (edit_sequence_state Signature) (set_token_symbol Signature)
-      (increment_nonce Signature) (set_voting_for Signature) (set_timing Signature)))
-    (zkapp ())))
-  (14
-   ((public_key B62qpaA93gHfmvNoH9DLGgxreGnijhh5aui4duxiV3foX4p5ay5RNis)
-    (token_id
-     0x0000000000000000000000000000000000000000000000000000000000000001)
-    (token_symbol "") (balance 1001000000001) (nonce 0)
-    (receipt_chain_hash
-     14564582992068613478915821183083107733064540968050799295374021047658500056219)
-    (delegate (B62qpaA93gHfmvNoH9DLGgxreGnijhh5aui4duxiV3foX4p5ay5RNis))
-    (voting_for 0) (timing Untimed)
-    (permissions
-     ((edit_state Signature) (access None) (send Signature) (receive None)
-      (set_delegate Signature) (set_permissions Signature)
-      (set_verification_key Signature) (set_zkapp_uri Signature)
-      (edit_sequence_state Signature) (set_token_symbol Signature)
-      (increment_nonce Signature) (set_voting_for Signature) (set_timing Signature)))
-    (zkapp ())))
-  (3
-   ((public_key B62qp5sdhH48MurWgtHNkXUTphEmUfcKVmZFspYAqxcKZ7YxaPF1pyF)
-    (token_id
-     0x0000000000000000000000000000000000000000000000000000000000000001)
-    (token_symbol "") (balance 998999999999) (nonce 1)
-    (receipt_chain_hash
-     16097722112531256871937176655429045871577436884363597261289761147678877237138)
-    (delegate (B62qp5sdhH48MurWgtHNkXUTphEmUfcKVmZFspYAqxcKZ7YxaPF1pyF))
-    (voting_for 0) (timing Untimed)
-    (permissions
-     ((edit_state Signature) (access None) (send Signature) (receive None)
-      (set_delegate Signature) (set_permissions Signature)
-      (set_verification_key Signature) (set_zkapp_uri Signature)
-      (edit_sequence_state Signature) (set_token_symbol Signature)
-      (increment_nonce Signature) (set_voting_for Signature) (set_timing Signature)))
-    (zkapp ())))
-  (15
-   ((public_key B62qqMGFkBEtgGs2Gi6AWd1Abn9yzXdj5HRMzm95uwbJ8Wa88C7urCD)
-    (token_id
-     0x0000000000000000000000000000000000000000000000000000000000000001)
-    (token_symbol "") (balance 1001000000001) (nonce 0)
-    (receipt_chain_hash
-     14564582992068613478915821183083107733064540968050799295374021047658500056219)
-    (delegate (B62qqMGFkBEtgGs2Gi6AWd1Abn9yzXdj5HRMzm95uwbJ8Wa88C7urCD))
-    (voting_for 0) (timing Untimed)
-    (permissions
-     ((edit_state Signature) (access None) (send Signature) (receive None)
-      (set_delegate Signature) (set_permissions Signature)
-      (set_verification_key Signature) (set_zkapp_uri Signature)
-      (edit_sequence_state Signature) (set_token_symbol Signature)
-      (increment_nonce Signature) (set_voting_for Signature) (set_timing Signature)))
-    (zkapp ())))
-  (6
-   ((public_key B62qpgjtMzVpodthL3kMfXAAzzv1kgGZRMEeLv592u4hSVQKCzTGLvA)
-    (token_id
-     0x0000000000000000000000000000000000000000000000000000000000000001)
-    (token_symbol "") (balance 998999999999) (nonce 1)
-    (receipt_chain_hash
-     3789829474818306949906721224783620372752646928473927977428294954344374533872)
-    (delegate (B62qpgjtMzVpodthL3kMfXAAzzv1kgGZRMEeLv592u4hSVQKCzTGLvA))
-    (voting_for 0) (timing Untimed)
-    (permissions
-     ((edit_state Signature) (access None) (send Signature) (receive None)
-      (set_delegate Signature) (set_permissions Signature)
-      (set_verification_key Signature) (set_zkapp_uri Signature)
-      (edit_sequence_state Signature) (set_token_symbol Signature)
-      (increment_nonce Signature) (set_voting_for Signature) (set_timing Signature)))
-    (zkapp ())))
-  (7
-   ((public_key B62qkYgXYkzT5fuPNhMEHk8ouiThjNNDSTMnpBAuaf6q7pNnCFkUqtz)
-    (token_id
-     0x0000000000000000000000000000000000000000000000000000000000000001)
-    (token_symbol "") (balance 1001000000001) (nonce 0)
-    (receipt_chain_hash
-     14564582992068613478915821183083107733064540968050799295374021047658500056219)
-    (delegate (B62qkYgXYkzT5fuPNhMEHk8ouiThjNNDSTMnpBAuaf6q7pNnCFkUqtz))
-    (voting_for 0) (timing Untimed)
-    (permissions
-     ((edit_state Signature) (access None) (send Signature) (receive None)
-      (set_delegate Signature) (set_permissions Signature)
-      (set_verification_key Signature) (set_zkapp_uri Signature)
-      (edit_sequence_state Signature) (set_token_symbol Signature)
-      (increment_nonce Signature) (set_voting_for Signature) (set_timing Signature)))
-    (zkapp ())))
-  (5
-   ((public_key B62qr4GMdg4ZVk1Y6BXaDHxgFRtCsZm2sZiyn7PCmubTZnAi3iZDDxq)
-    (token_id
-     0x0000000000000000000000000000000000000000000000000000000000000001)
-    (token_symbol "") (balance 998999999999) (nonce 1)
-    (receipt_chain_hash
-     8533797999234991471367202436629983958250732378960523831599964589517571228325)
-    (delegate (B62qr4GMdg4ZVk1Y6BXaDHxgFRtCsZm2sZiyn7PCmubTZnAi3iZDDxq))
-    (voting_for 0) (timing Untimed)
-    (permissions
-     ((edit_state Signature) (access None) (send Signature) (receive None)
-      (set_delegate Signature) (set_permissions Signature)
-      (set_verification_key Signature) (set_zkapp_uri Signature)
-      (edit_sequence_state Signature) (set_token_symbol Signature)
-      (increment_nonce Signature) (set_voting_for Signature) (set_timing Signature)))
-    (zkapp ())))
-  (11
-   ((public_key B62qji8zLZEuMUpZnRN3FHgsgnybYhhMFBBMcLAwGGLR3hTdfkhmM4X)
-    (token_id
-     0x0000000000000000000000000000000000000000000000000000000000000001)
-    (token_symbol "") (balance 1001000000001) (nonce 0)
-    (receipt_chain_hash
-     14564582992068613478915821183083107733064540968050799295374021047658500056219)
-    (delegate (B62qji8zLZEuMUpZnRN3FHgsgnybYhhMFBBMcLAwGGLR3hTdfkhmM4X))
-    (voting_for 0) (timing Untimed)
-    (permissions
-     ((edit_state Signature) (access None) (send Signature) (receive None)
-      (set_delegate Signature) (set_permissions Signature)
-      (set_verification_key Signature) (set_zkapp_uri Signature)
-      (edit_sequence_state Signature) (set_token_symbol Signature)
-      (increment_nonce Signature) (set_voting_for Signature) (set_timing Signature)))
-    (zkapp ())))
-  (0
-   ((public_key B62qiy32p8kAKnny8ZFwoMhYpBppM1DWVCqAPBYNcXnsAHhnfAAuXgg)
-    (token_id
-     0x0000000000000000000000000000000000000000000000000000000000000001)
-    (token_symbol "") (balance 10000000000000000) (nonce 1)
-    (receipt_chain_hash
-     23293976437428080852645890265900229412344252883925841424431974907470362218153)
-    (delegate (B62qiy32p8kAKnny8ZFwoMhYpBppM1DWVCqAPBYNcXnsAHhnfAAuXgg))
-    (voting_for 0) (timing Untimed)
-    (permissions
-     ((edit_state Signature) (access None) (send Signature) (receive None)
-      (set_delegate Signature) (set_permissions Signature)
-      (set_verification_key Signature) (set_zkapp_uri Signature)
-      (edit_sequence_state Signature) (set_token_symbol Signature)
-      (increment_nonce Signature) (set_voting_for Signature) (set_timing Signature)))
-    (zkapp ())))
-  (4
-   ((public_key B62qqR5XfP9CoC5DALUJX2jBoY6aaoLrN46YpM2NQTSV14qgpoWibL7)
-    (token_id
-     0x0000000000000000000000000000000000000000000000000000000000000001)
-    (token_symbol "") (balance 1000000000000) (nonce 1)
-    (receipt_chain_hash
-     11341467036951506593129937196842083980413513803534502611689999876031423969561)
-    (delegate (B62qqR5XfP9CoC5DALUJX2jBoY6aaoLrN46YpM2NQTSV14qgpoWibL7))
-    (voting_for 0) (timing Untimed)
-    (permissions
-     ((edit_state Signature) (access None) (send Signature) (receive None)
-      (set_delegate Signature) (set_permissions Signature)
-      (set_verification_key Signature) (set_zkapp_uri Signature)
-      (edit_sequence_state Signature) (set_token_symbol Signature)
-      (increment_nonce Signature) (set_voting_for Signature) (set_timing Signature)))
-    (zkapp ())))
-  (8
-   ((public_key B62qpPjYco6oESJyGjdFNjmBnwEyzsujJ785aMAzygzSF4X9g4g1uEo)
-    (token_id
-     0x0000000000000000000000000000000000000000000000000000000000000001)
-    (token_symbol "") (balance 1040000000000) (nonce 0)
-    (receipt_chain_hash
-     14564582992068613478915821183083107733064540968050799295374021047658500056219)
-    (delegate (B62qpPjYco6oESJyGjdFNjmBnwEyzsujJ785aMAzygzSF4X9g4g1uEo))
-    (voting_for 0) (timing Untimed)
-    (permissions
-     ((edit_state Signature) (access None) (send Signature) (receive None)
-      (set_delegate Signature) (set_permissions Signature)
-      (set_verification_key Signature) (set_zkapp_uri Signature)
-      (edit_sequence_state Signature) (set_token_symbol Signature)
-      (increment_nonce Signature) (set_voting_for Signature) (set_timing Signature)))
-    (zkapp ())))))
-(accounts_created ())
-(tokens_used
- ((0x0000000000000000000000000000000000000000000000000000000000000001 ()))))
-|sexp}
 
 let sample_block_json =
   {json|
 {
   "version": 3,
   "data": {
-    "scheduled_time": "1673985319993",
+    "scheduled_time": "1675691137951",
     "protocol_state": {
-      "previous_state_hash": "3NLu4k1pKaaapwrRy9kdk4sa1MYGU2oW9KPZVfHEMj1GsaYtmBid",
+      "previous_state_hash": "3NK7737N7wtHWHqCLsXbtHb5c3UWpPvGyhBBj9QJcAtqGtaXC1AA",
       "body": {
-        "genesis_state_hash": "3NLu4k1pKaaapwrRy9kdk4sa1MYGU2oW9KPZVfHEMj1GsaYtmBid",
+        "genesis_state_hash": "3NK7737N7wtHWHqCLsXbtHb5c3UWpPvGyhBBj9QJcAtqGtaXC1AA",
         "blockchain_state": {
           "staged_ledger_hash": {
             "non_snark": {
-              "ledger_hash": "jxrMajC56WjsFkfM6SJuXfdkB7tJe25Z2hBpeoER1nL5sLPB6gC",
-              "aux_hash": "UckNU1Btv48GtAJVNqut1BqwYHtBJTLoEhzM6hVtfrPnWAAHdJ",
+              "ledger_hash": "jxETnrUY5t2VqubaYN4baZr1BcmzrhQ8aSKFBd5PJRRmGuhPdkk",
+              "aux_hash": "UYV8jYxDVJLZttXEJskc45QrrjVg91cwiDbZgpmpHUzVaXUT5A",
               "pending_coinbase_aux": "XH9htC21tQMDKM6hhATkQjecZPRUGpofWATXPkjB5QKxpTBv7H"
             },
-            "pending_coinbase_hash": "2n1TnRpmDbCghT9T4rEo6ujEgLH2EPc2kXQyC72MeYZoTjKxsAoc"
+            "pending_coinbase_hash": "2n1uyi3KnXW5H9scVb7fz8aoKVCAZ5bi2GgjLxtGEenFJdbcMWdV"
           },
-          "genesis_ledger_hash": "jxebbFLQD5R3VVrpanyKeKLzzQ4tAzMa71bJbNWLeZCJweD2iGp",
+          "genesis_ledger_hash": "jxWeLYSia8TdyUCVupiciBjxqqR1wXFRhTBvbZGwybDYLohXopX",
           "ledger_proof_statement": {
             "source": {
-              "first_pass_ledger": "jxebbFLQD5R3VVrpanyKeKLzzQ4tAzMa71bJbNWLeZCJweD2iGp",
-              "second_pass_ledger": "jxebbFLQD5R3VVrpanyKeKLzzQ4tAzMa71bJbNWLeZCJweD2iGp",
+              "first_pass_ledger": "jxWeLYSia8TdyUCVupiciBjxqqR1wXFRhTBvbZGwybDYLohXopX",
+              "second_pass_ledger": "jxWeLYSia8TdyUCVupiciBjxqqR1wXFRhTBvbZGwybDYLohXopX",
               "pending_coinbase_stack": {
                 "data": "4QNrZFBTDQCPfEZqBZsaPYx8qdaNFv1nebUyCUsQW9QUJqyuD3un",
                 "state": {
@@ -1432,8 +559,8 @@
               }
             },
             "target": {
-              "first_pass_ledger":  "jxebbFLQD5R3VVrpanyKeKLzzQ4tAzMa71bJbNWLeZCJweD2iGp",
-              "second_pass_ledger": "jxebbFLQD5R3VVrpanyKeKLzzQ4tAzMa71bJbNWLeZCJweD2iGp",
+              "first_pass_ledger": "jxWeLYSia8TdyUCVupiciBjxqqR1wXFRhTBvbZGwybDYLohXopX",
+              "second_pass_ledger": "jxWeLYSia8TdyUCVupiciBjxqqR1wXFRhTBvbZGwybDYLohXopX",
               "pending_coinbase_stack": {
                 "data": "4QNrZFBTDQCPfEZqBZsaPYx8qdaNFv1nebUyCUsQW9QUJqyuD3un",
                 "state": {
@@ -1466,8 +593,8 @@
                 "will_succeed": true
               }
             },
-            "connecting_ledger_left": "jw6bz2wud1N6itRUHZ5ypo3267stk4UgzkiuWtAMPRZo9g4Udyd",
-            "connecting_ledger_right": "jw6bz2wud1N6itRUHZ5ypo3267stk4UgzkiuWtAMPRZo9g4Udyd",
+            "connecting_ledger_left": "jxWeLYSia8TdyUCVupiciBjxqqR1wXFRhTBvbZGwybDYLohXopX",
+            "connecting_ledger_right": "jxWeLYSia8TdyUCVupiciBjxqqR1wXFRhTBvbZGwybDYLohXopX",
             "supply_increase": {
               "magnitude": "0",
               "sgn": [
@@ -1494,9 +621,9 @@
                 }
               }
             ],
-            "sok_digest":null
+            "sok_digest": null
           },
-          "timestamp": "1673985319993",
+          "timestamp": "1675691137951",
           "body_reference": "fff2f336633a60b222c23a2ff28467c7cd72fbc525855c1cbea323ecddf7b29d"
         },
         "consensus_state": {
@@ -1517,7 +644,7 @@
           "global_slot_since_genesis": "6",
           "staking_epoch_data": {
             "ledger": {
-              "hash": "jxebbFLQD5R3VVrpanyKeKLzzQ4tAzMa71bJbNWLeZCJweD2iGp",
+              "hash": "jxWeLYSia8TdyUCVupiciBjxqqR1wXFRhTBvbZGwybDYLohXopX",
               "total_currency": "10016100000000000"
             },
             "seed": "2va9BGv9JrLTtrzZttiEMDYw1Zj6a6EHzXjmP9evHDTG3oEquURA",
@@ -1527,1617 +654,237 @@
           },
           "next_epoch_data": {
             "ledger": {
-              "hash": "jxebbFLQD5R3VVrpanyKeKLzzQ4tAzMa71bJbNWLeZCJweD2iGp",
+              "hash": "jxWeLYSia8TdyUCVupiciBjxqqR1wXFRhTBvbZGwybDYLohXopX",
               "total_currency": "10016100000000000"
             },
             "seed": "2vbhjwHdFZqQaG1zZVkrnHacQba792hNoPuBd4KLTnMgwCSP5f4d",
             "start_checkpoint": "3NK2tkzqqK5spR2sZ7tujjqPksL45M3UUrcA4WhCkeiPtnugyE2x",
-            "lock_checkpoint": "3NLu4k1pKaaapwrRy9kdk4sa1MYGU2oW9KPZVfHEMj1GsaYtmBid",
+            "lock_checkpoint": "3NK7737N7wtHWHqCLsXbtHb5c3UWpPvGyhBBj9QJcAtqGtaXC1AA",
             "epoch_length": "3"
->>>>>>> 2f9fd19d
           },
-          "constants": {
-            "k": "290",
-            "slots_per_epoch": "7140",
-            "slots_per_sub_window": "7",
-            "delta": "0",
-            "genesis_state_timestamp": "1600251300000"
-          }
+          "has_ancestor_in_same_checkpoint_window": true,
+          "block_stake_winner": "B62qiy32p8kAKnny8ZFwoMhYpBppM1DWVCqAPBYNcXnsAHhnfAAuXgg",
+          "block_creator": "B62qiy32p8kAKnny8ZFwoMhYpBppM1DWVCqAPBYNcXnsAHhnfAAuXgg",
+          "coinbase_receiver": "B62qpPjYco6oESJyGjdFNjmBnwEyzsujJ785aMAzygzSF4X9g4g1uEo",
+          "supercharge_coinbase": true
+        },
+        "constants": {
+          "k": "24",
+          "slots_per_epoch": "576",
+          "slots_per_sub_window": "2",
+          "delta": "0",
+          "genesis_state_timestamp": "1548878400000"
         }
-      },
-      "protocol_state_proof": "_NXzOpIGeLEB_Ayp3waPKGt3APwMxWnKbTOhCPyLhhJ9-g_wwwD8iQCz_prWi3v8ESi5ao3S87MA_MEHNYZwuM9z_Jzn68Ml7JtyAAAAAAAAAAAAAAAAspeAvKVkdJ0W-eRhYYaOG7DVL1SoKqJ9Op5qFuYDxRgADmF5xm6gsHyC22zRIw_GFpK63VFn-oi3aVea0m_xuAb8JU-rVyi2Wwr88oDrOoOYr7EA_Lkqp1a0cHOt_Pye8dUj-U82APwAfC-OYhyHWfyHzCaic_bHnAD8r_K2nh2CVCP8fvV99tFrudUA_PaGkKDQ93sU_GgqJEDOYl5iAPwOrVYyYxvGr_z74R-hEHKACQD8kUGsyr4eWPn8psm3PpnVHlcA_L3DZM2jUE6q_GjF_sEK5xTYAPxt3l6C36wdsvylB9vFF6II_gD8f6rm6dYPToL8LH-5Tpg69vwA_MoEG3EriDHD_CkmrrbHrDmRAPzvUYH9R48P3PyHlTvEQ3qpAAD8vzKG0R7YOGD8qwWqonC8s_kA_FpHr-Xg0nWU_PbSw64Cp8vRAPwEfC359g94vvxU4vsykVg94QD8E3UxuBK3cMb8CD5ImjPMdRYA_NG4yrGisMFI_M6xccDjBGYbAAACEAAAAAAAYplUSRXwm-fBeRFELSVIQFO0WQXbn0FWMGH9fbwy0w-s11KF98GiT8ex5uJ8PBY6Vaax5zY5Ax0E66VeUAQFFvxvv-asybOCM_xjGHb5WEOXeQD8l4eI6QYrOt38x6FEKUDmet0A_MufnPQw5ejG_N2coM1lu90HAPwTGmmHolksU_x7b2UqsLwhqQD8iwcQj7F3nOL87gxr3wBfXPgA_IecsActp70d_KAmX-nilxtNAPwRX4BWfHR1nPzo8c76aWP-oQD8TWDp29-KK1z8m_cQ8oxxjFoA_Ehr4FFcs8Ai_O1tqUBzi4imAPxuZHZetdcHkPwSjk7bOYvGwQD8ySs_N17jRUT85c2M_BXHQJ0A_E6qvEuEgphC_Ly3r9DXJ6mXAPx3bv3_Wz3KmfyUQlwVVWrm7wD8VJmXIXGyfUv8QMiTYeCiH5UA_LNHB7K-zNEs_B0CZPI83tFbAAD8b7_mrMmzgjP8Yxh2-VhDl3kA_JeHiOkGKzrd_MehRClA5nrdAPzLn5z0MOXoxvzdnKDNZbvdBwD8Expph6JZLFP8e29lKrC8IakA_IsHEI-xd5zi_O4Ma98AX1z4APyHnLAHLae9HfygJl_p4pcbTQD8EV-AVnx0dZz86PHO-mlj_qEA_E1g6dvfiitc_Jv3EPKMcYxaAPxIa-BRXLPAIvztbalAc4uIpgD8bmR2XrXXB5D8Eo5O2zmLxsEA_MkrPzde40VE_OXNjPwVx0CdAPxOqrxLhIKYQvy8t6_Q1yeplwD8d279_1s9ypn8lEJcFVVq5u8A_FSZlyFxsn1L_EDIk2Hgoh-VAPyzRweyvszRLPwdAmTyPN7RWwAAAAACSLU26EZUpV9P_f_99ZG9nTyhcEvO8FylncJkSN7f0xFrGixE3SHHzVlV7xnD86u4Qg4beuUXFN7XioRNIgf1BUi1NuhGVKVfT_3__fWRvZ08oXBLzvBcpZ3CZEje39MRaxosRN0hx81ZVe8Zw_OruEIOG3rlFxTe14qETSIH9QUC_Lkqp1a0cHOt_Pye8dUj-U82APwAfC-OYhyHWfyHzCaic_bHnAD8r_K2nh2CVCP8fvV99tFrudUA_PaGkKDQ93sU_GgqJEDOYl5iAPwOrVYyYxvGr_z74R-hEHKACQD8kUGsyr4eWPn8psm3PpnVHlcA_L3DZM2jUE6q_GjF_sEK5xTYAPxt3l6C36wdsvylB9vFF6II_gD8f6rm6dYPToL8LH-5Tpg69vwA_MoEG3EriDHD_CkmrrbHrDmRAPzvUYH9R48P3PyHlTvEQ3qpAAD8vzKG0R7YOGD8qwWqonC8s_kA_FpHr-Xg0nWU_PbSw64Cp8vRAPwEfC359g94vvxU4vsykVg94QD8E3UxuBK3cMb8CD5ImjPMdRYA_NG4yrGisMFI_M6xccDjBGYbAAD8uSqnVrRwc638_J7x1SP5TzYA_AB8L45iHIdZ_IfMJqJz9secAPyv8raeHYJUI_x-9X320Wu51QD89oaQoND3exT8aCokQM5iXmIA_A6tVjJjG8av_PvhH6EQcoAJAPyRQazKvh5Y-fymybc-mdUeVwD8vcNkzaNQTqr8aMX-wQrnFNgA_G3eXoLfrB2y_KUH28UXogj-APx_qubp1g9Ogvwsf7lOmDr2_AD8ygQbcSuIMcP8KSautsesOZEA_O9Rgf1Hjw_c_IeVO8RDeqkAAPy_MobRHtg4YPyrBaqicLyz-QD8Wkev5eDSdZT89tLDrgKny9EA_AR8Lfn2D3i-_FTi-zKRWD3hAPwTdTG4ErdwxvwIPkiaM8x1FgD80bjKsaKwwUj8zrFxwOMEZhsAAKYUXjamNkTUesbOkhefo26mF6KY8Qg86Im0ygmvUcYc39l4L97owy5XoGHYMydsv1fNOCQBxNwpf3X26QgM8BIBKaQYkUfApaoOwd_-SjCR_YdbncIf50JDNNg59FSDFSMBKZBE_4O_0yOOSb6hr4GDJxLavlJNcTG2cRXpDwQQhDIBiGkl10UtNtDnvjMcaXcdzkvSAYzYDfUrO9OY3kANFzwBu13yJjfdHnGTOLQ591lDZyDQGI1fEb_1kiMxeBA0fzQBmClErk8RWoDr54CDiUFaEiPgqlYdpMI4xxrPRopL_CgBjVKMhlcpJNAFRMZnUCQMBZUN4NhzUUBzvybz04BgxRABEyOeRqJ-kg0wk1vNaiWUskZtVni3h4W0bw4CVVSWsRcB0iwzBxIiu224xceLr1SBygs_v7zmB8hnby0rlcFtviABMoq9fSiFx5Nyv8u2kUtR4ss-e90tTiNzRdh0LpK_dScBZkDugHUFlmZJ7faBD4DTMDYEatAzhd0faYAlDK_9cAgBiCgUMYJMqZkzhwrKT1yDZTu3PUTsb71NhByFdSGexw8BFUpTgGiNDH7KO97Yg_WAh-_3j36_3oMHcUaAv36Xxg4BGaqkmTDpsqJEG2jRnWPXE6BWl_KAcxEzOVKU9mS7YhEBxRX1Fw7cPwlxWPjZiUjmskXAeN5IFPFReJ7zSfkUBAIBQ8FALP-SgAX7ZBFCCtBW9nKwAnVVfSzW7UXrVUn8vzoB4VUPQkJFxrXRFbv_TXSdOjjOsFXSC_87JsTigSix-y0Bqn1DLkbsCDzu6dJN-0ODcTpChqSp92tMmdjZXJjO2DEBSbcCifGi8b_bFXWdnm6bWm167a-GGyXrWZGh8zvQmA8BCNuMIubtOfqmWp-z2uiIextzm6x121IznY5N7vq-bzgB6BGYrTc__9Oc5Z6aiWzcB0RFIsJfPRR5StKt62o0NCQBJFCEC1byNV5vxqXQyy07F6A3PUv4GbQaYxy2LYBxCRQBs4g2YD2zPFYR1byG_nBBmXt-tltjZ4i2T-kuaxEQ0gQBL8Do05VgoLAjFo1qUYITZVkBPDfRXsLC7hKDxrm3ex0BwmJqaBRTSG6l1BPw6gMM9dcx8Kvf5jLHSippg7XuDxcBhVnJME3t-U8jZtTYqvPJwq9cKrM5ilrvTMuDmlDevDUBnQn3zlVGVuICPyKcBIWXPldv9xKNRZBolsOtVvsZIAEBrQvbebLxb00UJ-Da_nDAYxD6Rga5PrRCglOPg9oo8T8BldFiLMCn8tuKmdgVZTTVcgeq87vGpaahoxXNkkJogh8BUtK3gb4cMAwdy0AgX2AkB1qZCz7WQGhepIYvZelG6RoBNomOADX-vhbuldiQMd9aENVh2Ziu0GYvXXi7DBfL2AwAAXEjmi6Bd0bylw-q3vGuQ1Fcit_8ILFvGUa3wudAsr4yASESun_XSWdBVjuUiHhhKl_qEf7hf0i7sAuuz3vfeOQjAe7cJCkB7qusy7ZdJXH_wmj_9btm91Qlpae3Wf_isygPAXsNPPiUA3OWzzPUMsYR_9M2-YZaSo_SH02400duYGg7AV3LML788vPZli5OLkyiCtZMenLHMHCUchpHUXefyiIjAcRusDuQav4EPSJQxucc-FB3dsG8IkYieYD8QncE_ioFAQrMK2_9pgL64gc16-CGxpD_-ItbC_Dd7bGfAzq-bfAmATeMyVIX79-ISORs2-837Eyg7yOpuSSe4kgduRlTkIILAeFc4ME22mPOXzmhhi2bBQS4fsazBOCIB5l9hksq5ecDAQ1WITfT8XFrEFsy44wIG8_6IHi-ooiNJ281SUpFHZkwAbvB2kibzXplG6JRGl6xu4TFQA53gitVWu7f8FqsWpkYAVfNvUp7aVlHAX_xDDTR7wnkCbLVa-bHXLzCdKwfKBMLAeZ8RtKbvPP0mHMCcD9jjDYMAGOYjEz88votBOv5yWECATZR45hvXiSFc9FXuY2EHNldCb7M5AZKCFEr_2k4gV8RAZEX0e1FG4nLu0N1MdJAwLVGatZRH80ZvgAavPRhtH4LAWzDZw_sx8tADUbsx48_IAegzqJeOsx2MGnefDFL978sAaVjyZXx_4_H6qAbE7LBbfTVNkKhm6hvB87h7e_7Mi0eAYufcqSsyzfhQRuUKlx5vve_FbZ0pLK6rqGtIzUneBUWAXk9UdPO_qT3Q8huliwKwxfrfgLBkggUaAmWfSgEkF47AfmmornJCka3Q5CjMhj1N81hV-5tGmy7m3lybjlyn7s5AQAMRmm03K-7MLpUQpYsDjUoGLOXFWqlnAB-Hyr5ibk4AUBftxHq6fyniHXbjbZhicVtQm_qBo8oJv5csLCv4GoOAQ5QGe9ZW3lvhy7a6HTfPmvR6UQkrte6TXrF_lriJSQVAc7OkkrxKJsib7tsvvgJuUQiqdkfB4KtoNh-_IPQGbkbAUpO6djO835wTVeDbivULGlkZuJxl-Fm5aSsh69vF6kkAd5-V-0CNe0TFe58dlgv6F7xNBBXGnU3vNe9ORnyZuweAX6owPslflEY5UjZx9WfWFjKFTufeFBiMT0lDiTiAykUAZ1TyFvbyLn4lf088oVAmt4k0HfGsfuIS-jtA6YJIHoVAZmE3lrTCRxSP5DbZ5JSazaz0JNr2oqoqoIRJ0jhqvstAdI9RFVcVpMkBn2CgXYypLSL4xQmcQGgmHMZcnXQKE8FAAGNHvjiSs815o9ARIAyQ1LpIWRbw1SwVkTnvU6zqA6dEwGtsa_Pr_51aWVrVNXOOffBGlWVj2P0Mu-6mqljNOPwEwENGe26y5zwK79cHBBT1CJHlSaFUDjAcncqCpcPOlTVJQGJrHBSw29QqJvNBgumf6lEbf6wttgKdO9hfdSvZswgOQGsXRBV5tyF5pbN4uTNWOQRdVZiLeYWwEs0J-vPTnkhOQGi4FTGW5FLLsyjqbqjNaDWpQGc-7Gc4HPq1S4fD5Y_MAHeZL_zFjODryJod00p-XOCZWklo4RuCNG52_2BBwlQCAEaeckgZ686k-OOO3q1Ue0wyyWYvj1TGvyzFh_0ZFJ5DAHDGB2H0KtKmc7IhbPU3lGwvKMrMG6-zo3KGocrwO_EHQEoiMJxZLkLNBqXqILFRU9YaKjWh5az8Y71QoDuP5YoOgHP5vX8x1I5Pcv8lBJWwrqEmdMiKK4a3RIND77M2TiSMwEX5vzaAGMh0m9o4paLCEh2Ngf4MvmtsLqnGhW5L3mIJQH_206QnXcpZXXvFi23MVgWk6iuGiYo6dexFPbmSDIwCgFAEorcMjzs0ktfTe_4NL6WDJClyX0Wzm0SPt6MlbK_PAABkvX83AxM0_beQnlIsHgxLgs3RLZJMrVa9hQc6P5u2CwBTLHhvOyEP6t-N3gPRIgNWOv6PCi0wMkTrkFJWlvPWxkBwMhN_qFTBruWJxW5IcARf96fP53_qXNPypd8roZUkDcBrWzyWf_q0Y06_TgvQQ53Gj1dDyYUVPpplpPYHEXMgDwAj-owlyW1Z29m4ufeTPPQ593mh6iO6_6Bk6baxYNHwToBAQAAAAAAAAAAAAAAAAAAAAAAAAAAAAAAAAAAAAAAAAC7Ku3KI3rPGXFHPTPUW2WPVO54Y_Cp31N8kxIKo7V0GwEBAAAAAAAAAAAAAAAAAAAAAAAAAAAAAAAAAAAAAAAAALsq7cojes8ZcUc9M9RbZY9U7nhj8KnfU3yTEgqjtXQbAQEAAAAAAAAAAAAAAAAAAAAAAAAAAAAAAAAAAAAAAAAAuyrtyiN6zxlxRz0z1Ftlj1TueGPwqd9TfJMSCqO1dBsBAQAAAAAAAAAAAAAAAAAAAAAAAAAAAAAAAAAAAAAAAAC7Ku3KI3rPGXFHPTPUW2WPVO54Y_Cp31N8kxIKo7V0GwEBAAAAAAAAAAAAAAAAAAAAAAAAAAAAAAAAAAAAAAAAALsq7cojes8ZcUc9M9RbZY9U7nhj8KnfU3yTEgqjtXQbAQEAAAAAAAAAAAAAAAAAAAAAAAAAAAAAAAAAAAAAAAAAuyrtyiN6zxlxRz0z1Ftlj1TueGPwqd9TfJMSCqO1dBsBAQAAAAAAAAAAAAAAAAAAAAAAAAAAAAAAAAAAAAAAAAC7Ku3KI3rPGXFHPTPUW2WPVO54Y_Cp31N8kxIKo7V0GwEBAAAAAAAAAAAAAAAAAAAAAAAAAAAAAAAAAAAAAAAAALsq7cojes8ZcUc9M9RbZY9U7nhj8KnfU3yTEgqjtXQbAQEAAAAAAAAAAAAAAAAAAAAAAAAAAAAAAAAAAAAAAAAAuyrtyiN6zxlxRz0z1Ftlj1TueGPwqd9TfJMSCqO1dBsBAQAAAAAAAAAAAAAAAAAAAAAAAAAAAAAAAAAAAAAAAAC7Ku3KI3rPGXFHPTPUW2WPVO54Y_Cp31N8kxIKo7V0GwEBAAAAAAAAAAAAAAAAAAAAAAAAAAAAAAAAAAAAAAAAALsq7cojes8ZcUc9M9RbZY9U7nhj8KnfU3yTEgqjtXQbAQEAAAAAAAAAAAAAAAAAAAAAAAAAAAAAAAAAAAAAAAAAuyrtyiN6zxlxRz0z1Ftlj1TueGPwqd9TfJMSCqO1dBsBAQAAAAAAAAAAAAAAAAAAAAAAAAAAAAAAAAAAAAAAAAC7Ku3KI3rPGXFHPTPUW2WPVO54Y_Cp31N8kxIKo7V0GwEBAAAAAAAAAAAAAAAAAAAAAAAAAAAAAAAAAAAAAAAAALsq7cojes8ZcUc9M9RbZY9U7nhj8KnfU3yTEgqjtXQbAQEAAAAAAAAAAAAAAAAAAAAAAAAAAAAAAAAAAAAAAAAAuyrtyiN6zxlxRz0z1Ftlj1TueGPwqd9TfJMSCqO1dBsAAQEAAAAAAAAAAAAAAAAAAAAAAAAAAAAAAAAAAAAAAAAAuyrtyiN6zxlxRz0z1Ftlj1TueGPwqd9TfJMSCqO1dBsHAQAAAAAAAAAAAAAAAAAAAAAAAAAAAAAAAAAAAAAAAAC7Ku3KI3rPGXFHPTPUW2WPVO54Y_Cp31N8kxIKo7V0GwEAAAAAAAAAAAAAAAAAAAAAAAAAAAAAAAAAAAAAAAAAuyrtyiN6zxlxRz0z1Ftlj1TueGPwqd9TfJMSCqO1dBsBAAAAAAAAAAAAAAAAAAAAAAAAAAAAAAAAAAAAAAAAALsq7cojes8ZcUc9M9RbZY9U7nhj8KnfU3yTEgqjtXQbAQAAAAAAAAAAAAAAAAAAAAAAAAAAAAAAAAAAAAAAAAC7Ku3KI3rPGXFHPTPUW2WPVO54Y_Cp31N8kxIKo7V0GwEAAAAAAAAAAAAAAAAAAAAAAAAAAAAAAAAAAAAAAAAAuyrtyiN6zxlxRz0z1Ftlj1TueGPwqd9TfJMSCqO1dBsBAAAAAAAAAAAAAAAAAAAAAAAAAAAAAAAAAAAAAAAAALsq7cojes8ZcUc9M9RbZY9U7nhj8KnfU3yTEgqjtXQbAQAAAAAAAAAAAAAAAAAAAAAAAAAAAAAAAAAAAAAAAAC7Ku3KI3rPGXFHPTPUW2WPVO54Y_Cp31N8kxIKo7V0GwAPAQAAAAAAAAAAAAAAAAAAAAAAAAAAAAAAAAAAAAAAAAC7Ku3KI3rPGXFHPTPUW2WPVO54Y_Cp31N8kxIKo7V0GwEAAAAAAAAAAAAAAAAAAAAAAAAAAAAAAAAAAAAAAAAAuyrtyiN6zxlxRz0z1Ftlj1TueGPwqd9TfJMSCqO1dBsBAAAAAAAAAAAAAAAAAAAAAAAAAAAAAAAAAAAAAAAAALsq7cojes8ZcUc9M9RbZY9U7nhj8KnfU3yTEgqjtXQbAQAAAAAAAAAAAAAAAAAAAAAAAAAAAAAAAAAAAAAAAAC7Ku3KI3rPGXFHPTPUW2WPVO54Y_Cp31N8kxIKo7V0GwEAAAAAAAAAAAAAAAAAAAAAAAAAAAAAAAAAAAAAAAAAuyrtyiN6zxlxRz0z1Ftlj1TueGPwqd9TfJMSCqO1dBsBAAAAAAAAAAAAAAAAAAAAAAAAAAAAAAAAAAAAAAAAALsq7cojes8ZcUc9M9RbZY9U7nhj8KnfU3yTEgqjtXQbAQAAAAAAAAAAAAAAAAAAAAAAAAAAAAAAAAAAAAAAAAC7Ku3KI3rPGXFHPTPUW2WPVO54Y_Cp31N8kxIKo7V0GwEAAAAAAAAAAAAAAAAAAAAAAAAAAAAAAAAAAAAAAAAAuyrtyiN6zxlxRz0z1Ftlj1TueGPwqd9TfJMSCqO1dBsBAAAAAAAAAAAAAAAAAAAAAAAAAAAAAAAAAAAAAAAAALsq7cojes8ZcUc9M9RbZY9U7nhj8KnfU3yTEgqjtXQbAQAAAAAAAAAAAAAAAAAAAAAAAAAAAAAAAAAAAAAAAAC7Ku3KI3rPGXFHPTPUW2WPVO54Y_Cp31N8kxIKo7V0GwEAAAAAAAAAAAAAAAAAAAAAAAAAAAAAAAAAAAAAAAAAuyrtyiN6zxlxRz0z1Ftlj1TueGPwqd9TfJMSCqO1dBsBAAAAAAAAAAAAAAAAAAAAAAAAAAAAAAAAAAAAAAAAALsq7cojes8ZcUc9M9RbZY9U7nhj8KnfU3yTEgqjtXQbAQAAAAAAAAAAAAAAAAAAAAAAAAAAAAAAAAAAAAAAAAC7Ku3KI3rPGXFHPTPUW2WPVO54Y_Cp31N8kxIKo7V0GwEAAAAAAAAAAAAAAAAAAAAAAAAAAAAAAAAAAAAAAAAAuyrtyiN6zxlxRz0z1Ftlj1TueGPwqd9TfJMSCqO1dBsBAAAAAAAAAAAAAAAAAAAAAAAAAAAAAAAAAAAAAAAAALsq7cojes8ZcUc9M9RbZY9U7nhj8KnfU3yTEgqjtXQbAQAAAAAAAAAAAAAAAAAAAAAAAAAAAAAAAAAAAAAAAAC7Ku3KI3rPGXFHPTPUW2WPVO54Y_Cp31N8kxIKo7V0GwEAAAAAAAAAAAAAAAAAAAAAAAAAAAAAAAAAAAAAAAAAuyrtyiN6zxlxRz0z1Ftlj1TueGPwqd9TfJMSCqO1dBsBAAAAAAAAAAAAAAAAAAAAAAAAAAAAAAAAAAAAAAAAALsq7cojes8ZcUc9M9RbZY9U7nhj8KnfU3yTEgqjtXQbAQAAAAAAAAAAAAAAAAAAAAAAAAAAAAAAAAAAAAAAAAC7Ku3KI3rPGXFHPTPUW2WPVO54Y_Cp31N8kxIKo7V0GwEAAAAAAAAAAAAAAAAAAAAAAAAAAAAAAAAAAAAAAAAAuyrtyiN6zxlxRz0z1Ftlj1TueGPwqd9TfJMSCqO1dBsBAAAAAAAAAAAAAAAAAAAAAAAAAAAAAAAAAAAAAAAAALsq7cojes8ZcUc9M9RbZY9U7nhj8KnfU3yTEgqjtXQbAQAAAAAAAAAAAAAAAAAAAAAAAAAAAAAAAAAAAAAAAAC7Ku3KI3rPGXFHPTPUW2WPVO54Y_Cp31N8kxIKo7V0GwEAAAAAAAAAAAAAAAAAAAAAAAAAAAAAAAAAAAAAAAAAuyrtyiN6zxlxRz0z1Ftlj1TueGPwqd9TfJMSCqO1dBsBAAAAAAAAAAAAAAAAAAAAAAAAAAAAAAAAAAAAAAAAALsq7cojes8ZcUc9M9RbZY9U7nhj8KnfU3yTEgqjtXQbAQAAAAAAAAAAAAAAAAAAAAAAAAAAAAAAAAAAAAAAAAC7Ku3KI3rPGXFHPTPUW2WPVO54Y_Cp31N8kxIKo7V0GwEAAAAAAAAAAAAAAAAAAAAAAAAAAAAAAAAAAAAAAAAAuyrtyiN6zxlxRz0z1Ftlj1TueGPwqd9TfJMSCqO1dBsBAAAAAAAAAAAAAAAAAAAAAAAAAAAAAAAAAAAAAAAAALsq7cojes8ZcUc9M9RbZY9U7nhj8KnfU3yTEgqjtXQbAQAAAAAAAAAAAAAAAAAAAAAAAAAAAAAAAAAAAAAAAAC7Ku3KI3rPGXFHPTPUW2WPVO54Y_Cp31N8kxIKo7V0GwEAAAAAAAAAAAAAAAAAAAAAAAAAAAAAAAAAAAAAAAAAuyrtyiN6zxlxRz0z1Ftlj1TueGPwqd9TfJMSCqO1dBsBAAAAAAAAAAAAAAAAAAAAAAAAAAAAAAAAAAAAAAAAALsq7cojes8ZcUc9M9RbZY9U7nhj8KnfU3yTEgqjtXQbdmdkJeh2NwXEpyxOoMWpHB3uqDZkD0ZyLnIiT-j5RDJMRYPeq0p3GepSO09WJl9ZG_VE32PLSBKi1ewfGX8cFAEAAAAAAAAAAAAAAAAAAAAAAAAAAAAAAAAAAAAAAAAAuyrtyiN6zxlxRz0z1Ftlj1TueGPwqd9TfJMSCqO1dBsBAAAAAAAAAAAAAAAAAAAAAAAAAAAAAAAAAAAAAAAAALsq7cojes8ZcUc9M9RbZY9U7nhj8KnfU3yTEgqjtXQbAdRLIjk2TgeJQfq4R7aMHG2vTNM87yfvoIVAUuESaocOAQP7NqRueIVUmF8T8GjHSuJKN-hOnAZsPEEpAgwCaAEBAXjLfxEI_zI-1yEANarSOeGWBh8e6_NBSMJlhAITPVAHARA3ZoraMrpx-zQq4AGX__lBJzq-n7S7RUdtwOui5c4eAf3bmdACYNVivrmsmh5-3Yu2f6v4SNIHmN3ES_Oz40M0AcuAYPrSN6yrwVKFMNHCgdsaHXAfUphv7q6aRzZlRbgLAdk8Ja00wRWWC2ntT2WOXspZtJR3qvl_Yxdb9-uCZBg5AabWZCYjr3uZYm-o32qKibGKPy0OwFMj9bN_aeN6YCIrATltKoUJcMS3ZZr5zwUN1BQ5OlolEVYJ7FWXeIF8v-YGAV-NRUkDcK-enGXZLv2TltexFiQrObXRcEAGIw-m4_0cARY-2fL20fcTP41eTe75SBtqmdyXpxTkeig_REqs6eAnAdM3OBLWVOT99iM6ZLZK39OtRifN5qXW1xuJg_Y_ZkwpAUzFSzHoxZXP2JtkfM8L-VQjthUFyaEk-aUBt_hSAAUyAcwJahnV42gprlx3b_Q4E0trqX0MhesWmgXbdCDWHD0aAYZ7_oRnIF8wPyS5TJcUO7YIjyMaictxksPOuWhHUX8NAYvMS4ORERuP1idQ9NsvBQSaLQGRdGfyyCIa2fThuLEAAXxP9jsGekRtd54fuc4FNnrm9Bz_5v2JZxMLoWdIxzwDAWn8c09qr_Mu4CArkm5n0QPKiNDoM74GePT3UpGmmO8yAeIvzAvn4PR2ze4ixAlW5yC8uo97lWmTQrkJh8bP3HEwASHqJmL6E35SGxDnDUeAWRj3Nr6foepQwGkpXoCRU9MOATVfCgpHQu2BNFGm-XdohA2Relb5tmcXBBk4z9lTCtQ3AWVuFQbsIVF6gInhONp-0U20Xtihsejw8aOuRa8qrskqAYSWfDJwdAOoaHPtyzJT2g1C9bJJEhnmmL2_WZPNOhw6ASVTlvxswhYpzvajjZyYblAxa7QuHyij4a-HH3Vp-ssNAUbP63XVP6rb3GBVTJm83WqFJfKm9OewqCPtQN1Q_A0AAWkKmNlLIXDt-z9Wm9be76nMoTsJPZWbE27gHS-Yaw0kAW6OhvPbUUo9_az3dQZoC-ow0OhFw8DWV_pMZMlaGyUoARL2qIf5m8UVM-ZRmBDHndf-fNgPjYy0g6T2UmRnynMeATvXd2YAh6jWpag_ZAAGvKfBNt_MNZMI68RE_gDmgmsYAXMXa7vEw1pAywL42XIYys2Y8mPdWLWuj8G4FfLJxd0pAAE8YarsOpthEm-zgZWflXYHlK8dYqU5SCMwvEg7uWlMBgG1lDFQ8arF3lNiO4utX_pjZY6rvGOOemMnsf-pKzF6HgGyc7C8cf_r8cXE4BSKZekGWySIh7vomWB9AvEXDHtGAgHlSbmjbLnGgXUX59Zt-nH7ttgJlNtTf5tRknzzDXCEJwF1M96_qj16L7hWfRm_YlYUbKK8EhtSPPvkJ5Lgs1MiLAFX-p-2cb4NijEVBPExIhGGoYvgRHcQcwxLuqdMo0jeMgH00fCHMH6Wpd0tQf0iAXwJ5JBvViTJqecOhRWDK9RMNQEBhe9XkAAcvm5OCJRA_FIknHm7TTEgivfF2IEI3MeJFgHcPj_HougTcGBQNflgy4hU-4M1GYbMiDP933r_OvywFQFTSa9QkePNGMCS7ZV743HXm8o-GjO_D4OIrBiRJZRBBAHnIr8LOE_BSDulDYlGBNxVRuQ0xMq2ABzCvFn6x5haKgF6SoSnVl8V8rXKTA3N8Z-Zk3EJuWsh56VB0UIBJBZRNgHoCT9WxI5UAP7Vwqhq6NszhWP1p-oxpmstCDPitzrWDAGmYWM-1Jcew6UBONu2fH1IQr_-77ED5Y2TQBr3BPTMHQH2gT5x8SH7qmYdy4CUXvEYPsPPELfGNxhKUDsarpEICwFSvpvw8LsRkZ1QbfA7uJ_2tTqS1vgPAZYdxUAlXJhUIAF-WLJP0invsW4SBaZLXLuYZWavhBrsak2NpUIAXTl2FQGXmvgmC8zpJ5X0EjjPNNd7Q2Dh5BTRx5N9rGt5503lOQHzco0WgOEJaBtLb4AR_qanWPjpJ9wuFuzzxBm-b5V2FgF4ZP81nWoge3I_GH93hhXS8HMrN68WmXeUz4NJZNh5OQEnpnU-PBa5iSHVPRhUAuh08xioGf3y86xmZyYgRaqKJgFmTnym_pPxUfBpUIuCatXQbHFUkxjLyRHaa3TQbv4oBgEuU2BbgBrX_qdF6XZq3Y2p7TNYnXWPszn-1AwynFmqJwG3eoeIsH980cnGFhh1XMo9DTA6ewlhJM4MAtxfRRoPAwEuHmhzHQC4RyADiCN3fsZSLZoenjZZIMPnzgZK3gwuHgHZbWLlSgpJ06RMkZ60sIkzPWSiNu3NoZISdKxpA7rZNwHM46eN-iQtjFPolGfMmG39My25h9dsZudzWkfvNOkPKAHDfWkshHOqmiRruF5cQyPNDFpp5LnOGuFg-WFEfDGuLgHYLThxeEK94xcVft8YalsqWsKgNaBpsYobt5DYobYOJgFplOJw8oSlV8QYr-v6rKJ5TIr2pHbLG5R4wgXoqQEXDwABcXEV5ZcTyE-Iur4uwCklGAYNLMgrVOmpyaLSqHzpHhUBXdk8myw_zuMPo0lg8kcvzQTZ3oSG9jXJuW13b64xIh8BqE-UoNbWS-C5cEm5KuLFioy5Pnkhefq1f6MsRpWr5yQBLHxqpRI7QaqOrOhafu6467IiGck1O5J2cRGZqqgBghcBFuui69qf6sRC4p75KT9cRXaTPVMabjwHUY41IkEFXz0B3PWy4SRTuDacQg52raD7bG4XPyJxqhnsbbgBARJhFgUBNTYtmG8gxZjlPD3guPxBMASEJDFyr4k8yZyhmaoWFjwB8JUeajhftOqLXizw6J5UgHqZk4sKtpx38bmyEKBdFS4BN776nYDGKPuLP39TFpEsF1QmoK2ag9t4CEfWNvHMqwkB4A02zCtgdsIxhARsCioGIIUhVkT-KVSaYlICUFW9-xwBa98jDsB6kVMZxgatkwxB3X8JciKtondqSE51X-stSRwB7oAr6vTduvO2lphonX52tnDKpl3b2SGXInqwyN-6NiQBtcmNOogeqtVgDYmSDf-DAlB50nvePOrdFEJb_IpA0xABwEQWKAElGddv7wEHQ03Fa7F059FhDN4vyG1qpyt1rRoAAc1xyK_hpxny5eg_znlB-5oxPiuSYkgK-mhnXc-rZLIKAeWACT0kBAb2aEsxPOQGab1bocjfPtU87S9HPAN68ZoIAZrMlNnD573fZqMj2Cv1RRm7jy9b3Uj-zrRai94Kp6A5AZahBkIRtSvDTSZYeHUHJOjVUq6c6PrlSSx9FKnmbnUXAKkKOiiD4XXs1duk1ShJArVrqqLRHe5mdwR1D5BfIFYg",
-      "staged_ledger_diff": {
-        "diff": [
-          {
-            "completed_works": [],
-            "commands": [
-              {
-                "data": [
-                  "Signed_command",
-                  {
-                    "payload": {
-                      "common": {
-                        "fee": "0",
-                        "fee_payer_pk": "B62qiy32p8kAKnny8ZFwoMhYpBppM1DWVCqAPBYNcXnsAHhnfAAuXgg",
-                        "nonce": "0",
-                        "valid_until": "4294967295",
-                        "memo": "E4QqiVG8rCzSPqdgMPUP59hA8yMWV6m8YSYGSYBAofr6mLp16UFnM"
-                      },
-                      "body": [
-                        "Payment",
-                        {
-                          "source_pk": "B62qiy32p8kAKnny8ZFwoMhYpBppM1DWVCqAPBYNcXnsAHhnfAAuXgg",
-                          "receiver_pk": "B62qiy32p8kAKnny8ZFwoMhYpBppM1DWVCqAPBYNcXnsAHhnfAAuXgg",
-                          "amount": "1000000001"
-                        }
-                      ]
+      }
+    },
+    "protocol_state_proof": "_NXzOpIGeLEB_Ayp3waPKGt3APwMxWnKbTOhCPyLhhJ9-g_wwwD8iQCz_prWi3v8ESi5ao3S87MA_MEHNYZwuM9z_Jzn68Ml7JtyAAAAAAAAAAAAAAAAspeAvKVkdJ0W-eRhYYaOG7DVL1SoKqJ9Op5qFuYDxRgADmF5xm6gsHyC22zRIw_GFpK63VFn-oi3aVea0m_xuAb8JU-rVyi2Wwr88oDrOoOYr7EA_Lkqp1a0cHOt_Pye8dUj-U82APwAfC-OYhyHWfyHzCaic_bHnAD8r_K2nh2CVCP8fvV99tFrudUA_PaGkKDQ93sU_GgqJEDOYl5iAPwOrVYyYxvGr_z74R-hEHKACQD8kUGsyr4eWPn8psm3PpnVHlcA_L3DZM2jUE6q_GjF_sEK5xTYAPxt3l6C36wdsvylB9vFF6II_gD8f6rm6dYPToL8LH-5Tpg69vwA_MoEG3EriDHD_CkmrrbHrDmRAPzvUYH9R48P3PyHlTvEQ3qpAAD8vzKG0R7YOGD8qwWqonC8s_kA_FpHr-Xg0nWU_PbSw64Cp8vRAPwEfC359g94vvxU4vsykVg94QD8E3UxuBK3cMb8CD5ImjPMdRYA_NG4yrGisMFI_M6xccDjBGYbAAACEAAAAAAAYplUSRXwm-fBeRFELSVIQFO0WQXbn0FWMGH9fbwy0w-s11KF98GiT8ex5uJ8PBY6Vaax5zY5Ax0E66VeUAQFFvxvv-asybOCM_xjGHb5WEOXeQD8l4eI6QYrOt38x6FEKUDmet0A_MufnPQw5ejG_N2coM1lu90HAPwTGmmHolksU_x7b2UqsLwhqQD8iwcQj7F3nOL87gxr3wBfXPgA_IecsActp70d_KAmX-nilxtNAPwRX4BWfHR1nPzo8c76aWP-oQD8TWDp29-KK1z8m_cQ8oxxjFoA_Ehr4FFcs8Ai_O1tqUBzi4imAPxuZHZetdcHkPwSjk7bOYvGwQD8ySs_N17jRUT85c2M_BXHQJ0A_E6qvEuEgphC_Ly3r9DXJ6mXAPx3bv3_Wz3KmfyUQlwVVWrm7wD8VJmXIXGyfUv8QMiTYeCiH5UA_LNHB7K-zNEs_B0CZPI83tFbAAD8b7_mrMmzgjP8Yxh2-VhDl3kA_JeHiOkGKzrd_MehRClA5nrdAPzLn5z0MOXoxvzdnKDNZbvdBwD8Expph6JZLFP8e29lKrC8IakA_IsHEI-xd5zi_O4Ma98AX1z4APyHnLAHLae9HfygJl_p4pcbTQD8EV-AVnx0dZz86PHO-mlj_qEA_E1g6dvfiitc_Jv3EPKMcYxaAPxIa-BRXLPAIvztbalAc4uIpgD8bmR2XrXXB5D8Eo5O2zmLxsEA_MkrPzde40VE_OXNjPwVx0CdAPxOqrxLhIKYQvy8t6_Q1yeplwD8d279_1s9ypn8lEJcFVVq5u8A_FSZlyFxsn1L_EDIk2Hgoh-VAPyzRweyvszRLPwdAmTyPN7RWwAAAAACSLU26EZUpV9P_f_99ZG9nTyhcEvO8FylncJkSN7f0xFrGixE3SHHzVlV7xnD86u4Qg4beuUXFN7XioRNIgf1BUi1NuhGVKVfT_3__fWRvZ08oXBLzvBcpZ3CZEje39MRaxosRN0hx81ZVe8Zw_OruEIOG3rlFxTe14qETSIH9QUC_Lkqp1a0cHOt_Pye8dUj-U82APwAfC-OYhyHWfyHzCaic_bHnAD8r_K2nh2CVCP8fvV99tFrudUA_PaGkKDQ93sU_GgqJEDOYl5iAPwOrVYyYxvGr_z74R-hEHKACQD8kUGsyr4eWPn8psm3PpnVHlcA_L3DZM2jUE6q_GjF_sEK5xTYAPxt3l6C36wdsvylB9vFF6II_gD8f6rm6dYPToL8LH-5Tpg69vwA_MoEG3EriDHD_CkmrrbHrDmRAPzvUYH9R48P3PyHlTvEQ3qpAAD8vzKG0R7YOGD8qwWqonC8s_kA_FpHr-Xg0nWU_PbSw64Cp8vRAPwEfC359g94vvxU4vsykVg94QD8E3UxuBK3cMb8CD5ImjPMdRYA_NG4yrGisMFI_M6xccDjBGYbAAD8uSqnVrRwc638_J7x1SP5TzYA_AB8L45iHIdZ_IfMJqJz9secAPyv8raeHYJUI_x-9X320Wu51QD89oaQoND3exT8aCokQM5iXmIA_A6tVjJjG8av_PvhH6EQcoAJAPyRQazKvh5Y-fymybc-mdUeVwD8vcNkzaNQTqr8aMX-wQrnFNgA_G3eXoLfrB2y_KUH28UXogj-APx_qubp1g9Ogvwsf7lOmDr2_AD8ygQbcSuIMcP8KSautsesOZEA_O9Rgf1Hjw_c_IeVO8RDeqkAAPy_MobRHtg4YPyrBaqicLyz-QD8Wkev5eDSdZT89tLDrgKny9EA_AR8Lfn2D3i-_FTi-zKRWD3hAPwTdTG4ErdwxvwIPkiaM8x1FgD80bjKsaKwwUj8zrFxwOMEZhsAAKYUXjamNkTUesbOkhefo26mF6KY8Qg86Im0ygmvUcYc39l4L97owy5XoGHYMydsv1fNOCQBxNwpf3X26QgM8BIBKaQYkUfApaoOwd_-SjCR_YdbncIf50JDNNg59FSDFSMBKZBE_4O_0yOOSb6hr4GDJxLavlJNcTG2cRXpDwQQhDIBiGkl10UtNtDnvjMcaXcdzkvSAYzYDfUrO9OY3kANFzwBu13yJjfdHnGTOLQ591lDZyDQGI1fEb_1kiMxeBA0fzQBmClErk8RWoDr54CDiUFaEiPgqlYdpMI4xxrPRopL_CgBjVKMhlcpJNAFRMZnUCQMBZUN4NhzUUBzvybz04BgxRABEyOeRqJ-kg0wk1vNaiWUskZtVni3h4W0bw4CVVSWsRcB0iwzBxIiu224xceLr1SBygs_v7zmB8hnby0rlcFtviABMoq9fSiFx5Nyv8u2kUtR4ss-e90tTiNzRdh0LpK_dScBZkDugHUFlmZJ7faBD4DTMDYEatAzhd0faYAlDK_9cAgBiCgUMYJMqZkzhwrKT1yDZTu3PUTsb71NhByFdSGexw8BFUpTgGiNDH7KO97Yg_WAh-_3j36_3oMHcUaAv36Xxg4BGaqkmTDpsqJEG2jRnWPXE6BWl_KAcxEzOVKU9mS7YhEBxRX1Fw7cPwlxWPjZiUjmskXAeN5IFPFReJ7zSfkUBAIBQ8FALP-SgAX7ZBFCCtBW9nKwAnVVfSzW7UXrVUn8vzoB4VUPQkJFxrXRFbv_TXSdOjjOsFXSC_87JsTigSix-y0Bqn1DLkbsCDzu6dJN-0ODcTpChqSp92tMmdjZXJjO2DEBSbcCifGi8b_bFXWdnm6bWm167a-GGyXrWZGh8zvQmA8BCNuMIubtOfqmWp-z2uiIextzm6x121IznY5N7vq-bzgB6BGYrTc__9Oc5Z6aiWzcB0RFIsJfPRR5StKt62o0NCQBJFCEC1byNV5vxqXQyy07F6A3PUv4GbQaYxy2LYBxCRQBs4g2YD2zPFYR1byG_nBBmXt-tltjZ4i2T-kuaxEQ0gQBL8Do05VgoLAjFo1qUYITZVkBPDfRXsLC7hKDxrm3ex0BwmJqaBRTSG6l1BPw6gMM9dcx8Kvf5jLHSippg7XuDxcBhVnJME3t-U8jZtTYqvPJwq9cKrM5ilrvTMuDmlDevDUBnQn3zlVGVuICPyKcBIWXPldv9xKNRZBolsOtVvsZIAEBrQvbebLxb00UJ-Da_nDAYxD6Rga5PrRCglOPg9oo8T8BldFiLMCn8tuKmdgVZTTVcgeq87vGpaahoxXNkkJogh8BUtK3gb4cMAwdy0AgX2AkB1qZCz7WQGhepIYvZelG6RoBNomOADX-vhbuldiQMd9aENVh2Ziu0GYvXXi7DBfL2AwAAXEjmi6Bd0bylw-q3vGuQ1Fcit_8ILFvGUa3wudAsr4yASESun_XSWdBVjuUiHhhKl_qEf7hf0i7sAuuz3vfeOQjAe7cJCkB7qusy7ZdJXH_wmj_9btm91Qlpae3Wf_isygPAXsNPPiUA3OWzzPUMsYR_9M2-YZaSo_SH02400duYGg7AV3LML788vPZli5OLkyiCtZMenLHMHCUchpHUXefyiIjAcRusDuQav4EPSJQxucc-FB3dsG8IkYieYD8QncE_ioFAQrMK2_9pgL64gc16-CGxpD_-ItbC_Dd7bGfAzq-bfAmATeMyVIX79-ISORs2-837Eyg7yOpuSSe4kgduRlTkIILAeFc4ME22mPOXzmhhi2bBQS4fsazBOCIB5l9hksq5ecDAQ1WITfT8XFrEFsy44wIG8_6IHi-ooiNJ281SUpFHZkwAbvB2kibzXplG6JRGl6xu4TFQA53gitVWu7f8FqsWpkYAVfNvUp7aVlHAX_xDDTR7wnkCbLVa-bHXLzCdKwfKBMLAeZ8RtKbvPP0mHMCcD9jjDYMAGOYjEz88votBOv5yWECATZR45hvXiSFc9FXuY2EHNldCb7M5AZKCFEr_2k4gV8RAZEX0e1FG4nLu0N1MdJAwLVGatZRH80ZvgAavPRhtH4LAWzDZw_sx8tADUbsx48_IAegzqJeOsx2MGnefDFL978sAaVjyZXx_4_H6qAbE7LBbfTVNkKhm6hvB87h7e_7Mi0eAYufcqSsyzfhQRuUKlx5vve_FbZ0pLK6rqGtIzUneBUWAXk9UdPO_qT3Q8huliwKwxfrfgLBkggUaAmWfSgEkF47AfmmornJCka3Q5CjMhj1N81hV-5tGmy7m3lybjlyn7s5AQAMRmm03K-7MLpUQpYsDjUoGLOXFWqlnAB-Hyr5ibk4AUBftxHq6fyniHXbjbZhicVtQm_qBo8oJv5csLCv4GoOAQ5QGe9ZW3lvhy7a6HTfPmvR6UQkrte6TXrF_lriJSQVAc7OkkrxKJsib7tsvvgJuUQiqdkfB4KtoNh-_IPQGbkbAUpO6djO835wTVeDbivULGlkZuJxl-Fm5aSsh69vF6kkAd5-V-0CNe0TFe58dlgv6F7xNBBXGnU3vNe9ORnyZuweAX6owPslflEY5UjZx9WfWFjKFTufeFBiMT0lDiTiAykUAZ1TyFvbyLn4lf088oVAmt4k0HfGsfuIS-jtA6YJIHoVAZmE3lrTCRxSP5DbZ5JSazaz0JNr2oqoqoIRJ0jhqvstAdI9RFVcVpMkBn2CgXYypLSL4xQmcQGgmHMZcnXQKE8FAAGNHvjiSs815o9ARIAyQ1LpIWRbw1SwVkTnvU6zqA6dEwGtsa_Pr_51aWVrVNXOOffBGlWVj2P0Mu-6mqljNOPwEwENGe26y5zwK79cHBBT1CJHlSaFUDjAcncqCpcPOlTVJQGJrHBSw29QqJvNBgumf6lEbf6wttgKdO9hfdSvZswgOQGsXRBV5tyF5pbN4uTNWOQRdVZiLeYWwEs0J-vPTnkhOQGi4FTGW5FLLsyjqbqjNaDWpQGc-7Gc4HPq1S4fD5Y_MAHeZL_zFjODryJod00p-XOCZWklo4RuCNG52_2BBwlQCAEaeckgZ686k-OOO3q1Ue0wyyWYvj1TGvyzFh_0ZFJ5DAHDGB2H0KtKmc7IhbPU3lGwvKMrMG6-zo3KGocrwO_EHQEoiMJxZLkLNBqXqILFRU9YaKjWh5az8Y71QoDuP5YoOgHP5vX8x1I5Pcv8lBJWwrqEmdMiKK4a3RIND77M2TiSMwEX5vzaAGMh0m9o4paLCEh2Ngf4MvmtsLqnGhW5L3mIJQH_206QnXcpZXXvFi23MVgWk6iuGiYo6dexFPbmSDIwCgFAEorcMjzs0ktfTe_4NL6WDJClyX0Wzm0SPt6MlbK_PAABkvX83AxM0_beQnlIsHgxLgs3RLZJMrVa9hQc6P5u2CwBTLHhvOyEP6t-N3gPRIgNWOv6PCi0wMkTrkFJWlvPWxkBwMhN_qFTBruWJxW5IcARf96fP53_qXNPypd8roZUkDcBrWzyWf_q0Y06_TgvQQ53Gj1dDyYUVPpplpPYHEXMgDwAj-owlyW1Z29m4ufeTPPQ593mh6iO6_6Bk6baxYNHwToBAQAAAAAAAAAAAAAAAAAAAAAAAAAAAAAAAAAAAAAAAAC7Ku3KI3rPGXFHPTPUW2WPVO54Y_Cp31N8kxIKo7V0GwEBAAAAAAAAAAAAAAAAAAAAAAAAAAAAAAAAAAAAAAAAALsq7cojes8ZcUc9M9RbZY9U7nhj8KnfU3yTEgqjtXQbAQEAAAAAAAAAAAAAAAAAAAAAAAAAAAAAAAAAAAAAAAAAuyrtyiN6zxlxRz0z1Ftlj1TueGPwqd9TfJMSCqO1dBsBAQAAAAAAAAAAAAAAAAAAAAAAAAAAAAAAAAAAAAAAAAC7Ku3KI3rPGXFHPTPUW2WPVO54Y_Cp31N8kxIKo7V0GwEBAAAAAAAAAAAAAAAAAAAAAAAAAAAAAAAAAAAAAAAAALsq7cojes8ZcUc9M9RbZY9U7nhj8KnfU3yTEgqjtXQbAQEAAAAAAAAAAAAAAAAAAAAAAAAAAAAAAAAAAAAAAAAAuyrtyiN6zxlxRz0z1Ftlj1TueGPwqd9TfJMSCqO1dBsBAQAAAAAAAAAAAAAAAAAAAAAAAAAAAAAAAAAAAAAAAAC7Ku3KI3rPGXFHPTPUW2WPVO54Y_Cp31N8kxIKo7V0GwEBAAAAAAAAAAAAAAAAAAAAAAAAAAAAAAAAAAAAAAAAALsq7cojes8ZcUc9M9RbZY9U7nhj8KnfU3yTEgqjtXQbAQEAAAAAAAAAAAAAAAAAAAAAAAAAAAAAAAAAAAAAAAAAuyrtyiN6zxlxRz0z1Ftlj1TueGPwqd9TfJMSCqO1dBsBAQAAAAAAAAAAAAAAAAAAAAAAAAAAAAAAAAAAAAAAAAC7Ku3KI3rPGXFHPTPUW2WPVO54Y_Cp31N8kxIKo7V0GwEBAAAAAAAAAAAAAAAAAAAAAAAAAAAAAAAAAAAAAAAAALsq7cojes8ZcUc9M9RbZY9U7nhj8KnfU3yTEgqjtXQbAQEAAAAAAAAAAAAAAAAAAAAAAAAAAAAAAAAAAAAAAAAAuyrtyiN6zxlxRz0z1Ftlj1TueGPwqd9TfJMSCqO1dBsBAQAAAAAAAAAAAAAAAAAAAAAAAAAAAAAAAAAAAAAAAAC7Ku3KI3rPGXFHPTPUW2WPVO54Y_Cp31N8kxIKo7V0GwEBAAAAAAAAAAAAAAAAAAAAAAAAAAAAAAAAAAAAAAAAALsq7cojes8ZcUc9M9RbZY9U7nhj8KnfU3yTEgqjtXQbAQEAAAAAAAAAAAAAAAAAAAAAAAAAAAAAAAAAAAAAAAAAuyrtyiN6zxlxRz0z1Ftlj1TueGPwqd9TfJMSCqO1dBsAAQEAAAAAAAAAAAAAAAAAAAAAAAAAAAAAAAAAAAAAAAAAuyrtyiN6zxlxRz0z1Ftlj1TueGPwqd9TfJMSCqO1dBsHAQAAAAAAAAAAAAAAAAAAAAAAAAAAAAAAAAAAAAAAAAC7Ku3KI3rPGXFHPTPUW2WPVO54Y_Cp31N8kxIKo7V0GwEAAAAAAAAAAAAAAAAAAAAAAAAAAAAAAAAAAAAAAAAAuyrtyiN6zxlxRz0z1Ftlj1TueGPwqd9TfJMSCqO1dBsBAAAAAAAAAAAAAAAAAAAAAAAAAAAAAAAAAAAAAAAAALsq7cojes8ZcUc9M9RbZY9U7nhj8KnfU3yTEgqjtXQbAQAAAAAAAAAAAAAAAAAAAAAAAAAAAAAAAAAAAAAAAAC7Ku3KI3rPGXFHPTPUW2WPVO54Y_Cp31N8kxIKo7V0GwEAAAAAAAAAAAAAAAAAAAAAAAAAAAAAAAAAAAAAAAAAuyrtyiN6zxlxRz0z1Ftlj1TueGPwqd9TfJMSCqO1dBsBAAAAAAAAAAAAAAAAAAAAAAAAAAAAAAAAAAAAAAAAALsq7cojes8ZcUc9M9RbZY9U7nhj8KnfU3yTEgqjtXQbAQAAAAAAAAAAAAAAAAAAAAAAAAAAAAAAAAAAAAAAAAC7Ku3KI3rPGXFHPTPUW2WPVO54Y_Cp31N8kxIKo7V0GwAPAQAAAAAAAAAAAAAAAAAAAAAAAAAAAAAAAAAAAAAAAAC7Ku3KI3rPGXFHPTPUW2WPVO54Y_Cp31N8kxIKo7V0GwEAAAAAAAAAAAAAAAAAAAAAAAAAAAAAAAAAAAAAAAAAuyrtyiN6zxlxRz0z1Ftlj1TueGPwqd9TfJMSCqO1dBsBAAAAAAAAAAAAAAAAAAAAAAAAAAAAAAAAAAAAAAAAALsq7cojes8ZcUc9M9RbZY9U7nhj8KnfU3yTEgqjtXQbAQAAAAAAAAAAAAAAAAAAAAAAAAAAAAAAAAAAAAAAAAC7Ku3KI3rPGXFHPTPUW2WPVO54Y_Cp31N8kxIKo7V0GwEAAAAAAAAAAAAAAAAAAAAAAAAAAAAAAAAAAAAAAAAAuyrtyiN6zxlxRz0z1Ftlj1TueGPwqd9TfJMSCqO1dBsBAAAAAAAAAAAAAAAAAAAAAAAAAAAAAAAAAAAAAAAAALsq7cojes8ZcUc9M9RbZY9U7nhj8KnfU3yTEgqjtXQbAQAAAAAAAAAAAAAAAAAAAAAAAAAAAAAAAAAAAAAAAAC7Ku3KI3rPGXFHPTPUW2WPVO54Y_Cp31N8kxIKo7V0GwEAAAAAAAAAAAAAAAAAAAAAAAAAAAAAAAAAAAAAAAAAuyrtyiN6zxlxRz0z1Ftlj1TueGPwqd9TfJMSCqO1dBsBAAAAAAAAAAAAAAAAAAAAAAAAAAAAAAAAAAAAAAAAALsq7cojes8ZcUc9M9RbZY9U7nhj8KnfU3yTEgqjtXQbAQAAAAAAAAAAAAAAAAAAAAAAAAAAAAAAAAAAAAAAAAC7Ku3KI3rPGXFHPTPUW2WPVO54Y_Cp31N8kxIKo7V0GwEAAAAAAAAAAAAAAAAAAAAAAAAAAAAAAAAAAAAAAAAAuyrtyiN6zxlxRz0z1Ftlj1TueGPwqd9TfJMSCqO1dBsBAAAAAAAAAAAAAAAAAAAAAAAAAAAAAAAAAAAAAAAAALsq7cojes8ZcUc9M9RbZY9U7nhj8KnfU3yTEgqjtXQbAQAAAAAAAAAAAAAAAAAAAAAAAAAAAAAAAAAAAAAAAAC7Ku3KI3rPGXFHPTPUW2WPVO54Y_Cp31N8kxIKo7V0GwEAAAAAAAAAAAAAAAAAAAAAAAAAAAAAAAAAAAAAAAAAuyrtyiN6zxlxRz0z1Ftlj1TueGPwqd9TfJMSCqO1dBsBAAAAAAAAAAAAAAAAAAAAAAAAAAAAAAAAAAAAAAAAALsq7cojes8ZcUc9M9RbZY9U7nhj8KnfU3yTEgqjtXQbAQAAAAAAAAAAAAAAAAAAAAAAAAAAAAAAAAAAAAAAAAC7Ku3KI3rPGXFHPTPUW2WPVO54Y_Cp31N8kxIKo7V0GwEAAAAAAAAAAAAAAAAAAAAAAAAAAAAAAAAAAAAAAAAAuyrtyiN6zxlxRz0z1Ftlj1TueGPwqd9TfJMSCqO1dBsBAAAAAAAAAAAAAAAAAAAAAAAAAAAAAAAAAAAAAAAAALsq7cojes8ZcUc9M9RbZY9U7nhj8KnfU3yTEgqjtXQbAQAAAAAAAAAAAAAAAAAAAAAAAAAAAAAAAAAAAAAAAAC7Ku3KI3rPGXFHPTPUW2WPVO54Y_Cp31N8kxIKo7V0GwEAAAAAAAAAAAAAAAAAAAAAAAAAAAAAAAAAAAAAAAAAuyrtyiN6zxlxRz0z1Ftlj1TueGPwqd9TfJMSCqO1dBsBAAAAAAAAAAAAAAAAAAAAAAAAAAAAAAAAAAAAAAAAALsq7cojes8ZcUc9M9RbZY9U7nhj8KnfU3yTEgqjtXQbAQAAAAAAAAAAAAAAAAAAAAAAAAAAAAAAAAAAAAAAAAC7Ku3KI3rPGXFHPTPUW2WPVO54Y_Cp31N8kxIKo7V0GwEAAAAAAAAAAAAAAAAAAAAAAAAAAAAAAAAAAAAAAAAAuyrtyiN6zxlxRz0z1Ftlj1TueGPwqd9TfJMSCqO1dBsBAAAAAAAAAAAAAAAAAAAAAAAAAAAAAAAAAAAAAAAAALsq7cojes8ZcUc9M9RbZY9U7nhj8KnfU3yTEgqjtXQbAQAAAAAAAAAAAAAAAAAAAAAAAAAAAAAAAAAAAAAAAAC7Ku3KI3rPGXFHPTPUW2WPVO54Y_Cp31N8kxIKo7V0GwEAAAAAAAAAAAAAAAAAAAAAAAAAAAAAAAAAAAAAAAAAuyrtyiN6zxlxRz0z1Ftlj1TueGPwqd9TfJMSCqO1dBsBAAAAAAAAAAAAAAAAAAAAAAAAAAAAAAAAAAAAAAAAALsq7cojes8ZcUc9M9RbZY9U7nhj8KnfU3yTEgqjtXQbAQAAAAAAAAAAAAAAAAAAAAAAAAAAAAAAAAAAAAAAAAC7Ku3KI3rPGXFHPTPUW2WPVO54Y_Cp31N8kxIKo7V0GwEAAAAAAAAAAAAAAAAAAAAAAAAAAAAAAAAAAAAAAAAAuyrtyiN6zxlxRz0z1Ftlj1TueGPwqd9TfJMSCqO1dBsBAAAAAAAAAAAAAAAAAAAAAAAAAAAAAAAAAAAAAAAAALsq7cojes8ZcUc9M9RbZY9U7nhj8KnfU3yTEgqjtXQbdmdkJeh2NwXEpyxOoMWpHB3uqDZkD0ZyLnIiT-j5RDJMRYPeq0p3GepSO09WJl9ZG_VE32PLSBKi1ewfGX8cFAEAAAAAAAAAAAAAAAAAAAAAAAAAAAAAAAAAAAAAAAAAuyrtyiN6zxlxRz0z1Ftlj1TueGPwqd9TfJMSCqO1dBsBAAAAAAAAAAAAAAAAAAAAAAAAAAAAAAAAAAAAAAAAALsq7cojes8ZcUc9M9RbZY9U7nhj8KnfU3yTEgqjtXQbAdRLIjk2TgeJQfq4R7aMHG2vTNM87yfvoIVAUuESaocOAQP7NqRueIVUmF8T8GjHSuJKN-hOnAZsPEEpAgwCaAEBAXjLfxEI_zI-1yEANarSOeGWBh8e6_NBSMJlhAITPVAHARA3ZoraMrpx-zQq4AGX__lBJzq-n7S7RUdtwOui5c4eAf3bmdACYNVivrmsmh5-3Yu2f6v4SNIHmN3ES_Oz40M0AcuAYPrSN6yrwVKFMNHCgdsaHXAfUphv7q6aRzZlRbgLAdk8Ja00wRWWC2ntT2WOXspZtJR3qvl_Yxdb9-uCZBg5AabWZCYjr3uZYm-o32qKibGKPy0OwFMj9bN_aeN6YCIrATltKoUJcMS3ZZr5zwUN1BQ5OlolEVYJ7FWXeIF8v-YGAV-NRUkDcK-enGXZLv2TltexFiQrObXRcEAGIw-m4_0cARY-2fL20fcTP41eTe75SBtqmdyXpxTkeig_REqs6eAnAdM3OBLWVOT99iM6ZLZK39OtRifN5qXW1xuJg_Y_ZkwpAUzFSzHoxZXP2JtkfM8L-VQjthUFyaEk-aUBt_hSAAUyAcwJahnV42gprlx3b_Q4E0trqX0MhesWmgXbdCDWHD0aAYZ7_oRnIF8wPyS5TJcUO7YIjyMaictxksPOuWhHUX8NAYvMS4ORERuP1idQ9NsvBQSaLQGRdGfyyCIa2fThuLEAAXxP9jsGekRtd54fuc4FNnrm9Bz_5v2JZxMLoWdIxzwDAWn8c09qr_Mu4CArkm5n0QPKiNDoM74GePT3UpGmmO8yAeIvzAvn4PR2ze4ixAlW5yC8uo97lWmTQrkJh8bP3HEwASHqJmL6E35SGxDnDUeAWRj3Nr6foepQwGkpXoCRU9MOATVfCgpHQu2BNFGm-XdohA2Relb5tmcXBBk4z9lTCtQ3AWVuFQbsIVF6gInhONp-0U20Xtihsejw8aOuRa8qrskqAYSWfDJwdAOoaHPtyzJT2g1C9bJJEhnmmL2_WZPNOhw6ASVTlvxswhYpzvajjZyYblAxa7QuHyij4a-HH3Vp-ssNAUbP63XVP6rb3GBVTJm83WqFJfKm9OewqCPtQN1Q_A0AAWkKmNlLIXDt-z9Wm9be76nMoTsJPZWbE27gHS-Yaw0kAW6OhvPbUUo9_az3dQZoC-ow0OhFw8DWV_pMZMlaGyUoARL2qIf5m8UVM-ZRmBDHndf-fNgPjYy0g6T2UmRnynMeATvXd2YAh6jWpag_ZAAGvKfBNt_MNZMI68RE_gDmgmsYAXMXa7vEw1pAywL42XIYys2Y8mPdWLWuj8G4FfLJxd0pAAE8YarsOpthEm-zgZWflXYHlK8dYqU5SCMwvEg7uWlMBgG1lDFQ8arF3lNiO4utX_pjZY6rvGOOemMnsf-pKzF6HgGyc7C8cf_r8cXE4BSKZekGWySIh7vomWB9AvEXDHtGAgHlSbmjbLnGgXUX59Zt-nH7ttgJlNtTf5tRknzzDXCEJwF1M96_qj16L7hWfRm_YlYUbKK8EhtSPPvkJ5Lgs1MiLAFX-p-2cb4NijEVBPExIhGGoYvgRHcQcwxLuqdMo0jeMgH00fCHMH6Wpd0tQf0iAXwJ5JBvViTJqecOhRWDK9RMNQEBhe9XkAAcvm5OCJRA_FIknHm7TTEgivfF2IEI3MeJFgHcPj_HougTcGBQNflgy4hU-4M1GYbMiDP933r_OvywFQFTSa9QkePNGMCS7ZV743HXm8o-GjO_D4OIrBiRJZRBBAHnIr8LOE_BSDulDYlGBNxVRuQ0xMq2ABzCvFn6x5haKgF6SoSnVl8V8rXKTA3N8Z-Zk3EJuWsh56VB0UIBJBZRNgHoCT9WxI5UAP7Vwqhq6NszhWP1p-oxpmstCDPitzrWDAGmYWM-1Jcew6UBONu2fH1IQr_-77ED5Y2TQBr3BPTMHQH2gT5x8SH7qmYdy4CUXvEYPsPPELfGNxhKUDsarpEICwFSvpvw8LsRkZ1QbfA7uJ_2tTqS1vgPAZYdxUAlXJhUIAF-WLJP0invsW4SBaZLXLuYZWavhBrsak2NpUIAXTl2FQGXmvgmC8zpJ5X0EjjPNNd7Q2Dh5BTRx5N9rGt5503lOQHzco0WgOEJaBtLb4AR_qanWPjpJ9wuFuzzxBm-b5V2FgF4ZP81nWoge3I_GH93hhXS8HMrN68WmXeUz4NJZNh5OQEnpnU-PBa5iSHVPRhUAuh08xioGf3y86xmZyYgRaqKJgFmTnym_pPxUfBpUIuCatXQbHFUkxjLyRHaa3TQbv4oBgEuU2BbgBrX_qdF6XZq3Y2p7TNYnXWPszn-1AwynFmqJwG3eoeIsH980cnGFhh1XMo9DTA6ewlhJM4MAtxfRRoPAwEuHmhzHQC4RyADiCN3fsZSLZoenjZZIMPnzgZK3gwuHgHZbWLlSgpJ06RMkZ60sIkzPWSiNu3NoZISdKxpA7rZNwHM46eN-iQtjFPolGfMmG39My25h9dsZudzWkfvNOkPKAHDfWkshHOqmiRruF5cQyPNDFpp5LnOGuFg-WFEfDGuLgHYLThxeEK94xcVft8YalsqWsKgNaBpsYobt5DYobYOJgFplOJw8oSlV8QYr-v6rKJ5TIr2pHbLG5R4wgXoqQEXDwABcXEV5ZcTyE-Iur4uwCklGAYNLMgrVOmpyaLSqHzpHhUBXdk8myw_zuMPo0lg8kcvzQTZ3oSG9jXJuW13b64xIh8BqE-UoNbWS-C5cEm5KuLFioy5Pnkhefq1f6MsRpWr5yQBLHxqpRI7QaqOrOhafu6467IiGck1O5J2cRGZqqgBghcBFuui69qf6sRC4p75KT9cRXaTPVMabjwHUY41IkEFXz0B3PWy4SRTuDacQg52raD7bG4XPyJxqhnsbbgBARJhFgUBNTYtmG8gxZjlPD3guPxBMASEJDFyr4k8yZyhmaoWFjwB8JUeajhftOqLXizw6J5UgHqZk4sKtpx38bmyEKBdFS4BN776nYDGKPuLP39TFpEsF1QmoK2ag9t4CEfWNvHMqwkB4A02zCtgdsIxhARsCioGIIUhVkT-KVSaYlICUFW9-xwBa98jDsB6kVMZxgatkwxB3X8JciKtondqSE51X-stSRwB7oAr6vTduvO2lphonX52tnDKpl3b2SGXInqwyN-6NiQBtcmNOogeqtVgDYmSDf-DAlB50nvePOrdFEJb_IpA0xABwEQWKAElGddv7wEHQ03Fa7F059FhDN4vyG1qpyt1rRoAAc1xyK_hpxny5eg_znlB-5oxPiuSYkgK-mhnXc-rZLIKAeWACT0kBAb2aEsxPOQGab1bocjfPtU87S9HPAN68ZoIAZrMlNnD573fZqMj2Cv1RRm7jy9b3Uj-zrRai94Kp6A5AZahBkIRtSvDTSZYeHUHJOjVUq6c6PrlSSx9FKnmbnUXAKkKOiiD4XXs1duk1ShJArVrqqLRHe5mdwR1D5BfIFYg",
+    "staged_ledger_diff": {
+      "diff": [
+        {
+          "completed_works": [],
+          "commands": [
+            {
+              "data": [
+                "Signed_command",
+                {
+                  "payload": {
+                    "common": {
+                      "fee": "0",
+                      "fee_payer_pk": "B62qiy32p8kAKnny8ZFwoMhYpBppM1DWVCqAPBYNcXnsAHhnfAAuXgg",
+                      "nonce": "0",
+                      "valid_until": "4294967295",
+                      "memo": "E4QqiVG8rCzSPqdgMPUP59hA8yMWV6m8YSYGSYBAofr6mLp16UFnM"
                     },
-                    "signer": "B62qiy32p8kAKnny8ZFwoMhYpBppM1DWVCqAPBYNcXnsAHhnfAAuXgg",
-                    "signature": "7mXFbws8zFVHDngRcRgUAs9gvWcJ4ZDmXrjXozyhhNyM1KrR2XsBzSQGDSR4ghD5Dip13iFrnweGKB5mguDmDLhk1h87etB8"
-                  }
-                ],
-                "status": [
-                  "Applied"
-                ]
-              },
-              {
-                "data": [
-                  "Signed_command",
-                  {
-                    "payload": {
-                      "common": {
-                        "fee": "0",
-                        "fee_payer_pk": "B62qrA2eWb592uRLtH5ohzQnx7WTLYp2jGirCw5M7Fb9gTf1RrvTPqX",
-                        "nonce": "0",
-                        "valid_until": "4294967295",
-                        "memo": "E4QqiVG8rCzSPqdgMPUP59hA8yMWV6m8YSYGSYBAofr6mLp16UFnM"
-                      },
-                      "body": [
-                        "Payment",
-                        {
-                          "source_pk": "B62qrA2eWb592uRLtH5ohzQnx7WTLYp2jGirCw5M7Fb9gTf1RrvTPqX",
-                          "receiver_pk": "B62qkYgXYkzT5fuPNhMEHk8ouiThjNNDSTMnpBAuaf6q7pNnCFkUqtz",
-                          "amount": "1000000001"
-                        }
-                      ]
-                    },
-                    "signer": "B62qrA2eWb592uRLtH5ohzQnx7WTLYp2jGirCw5M7Fb9gTf1RrvTPqX",
-                    "signature": "7mXJfHCobCvXcpAZRKgqmnrsewVuEcUaQ2dkjfYuodwqR2bYZUZkmJZmNoTKM9HJ8tV6hW7pRFjL7oeNvzbRiPGt9pyf93hJ"
-                  }
-                ],
-                "status": [
-                  "Applied"
-                ]
-              },
-              {
-                "data": [
-                  "Signed_command",
-                  {
-                    "payload": {
-                      "common": {
-                        "fee": "0",
-                        "fee_payer_pk": "B62qpkCEM5N5ddVsYNbFtwWV4bsT9AwuUJXoehFhHUbYYvZ6j3fXt93",
-                        "nonce": "0",
-                        "valid_until": "4294967295",
-                        "memo": "E4QqiVG8rCzSPqdgMPUP59hA8yMWV6m8YSYGSYBAofr6mLp16UFnM"
-                      },
-                      "body": [
-                        "Payment",
-                        {
-                          "source_pk": "B62qpkCEM5N5ddVsYNbFtwWV4bsT9AwuUJXoehFhHUbYYvZ6j3fXt93",
-                          "receiver_pk": "B62qqR5XfP9CoC5DALUJX2jBoY6aaoLrN46YpM2NQTSV14qgpoWibL7",
-                          "amount": "1000000001"
-                        }
-                      ]
-                    },
-                    "signer": "B62qpkCEM5N5ddVsYNbFtwWV4bsT9AwuUJXoehFhHUbYYvZ6j3fXt93",
-                    "signature": "7mX5n1jgC1m2jhuo7JMks6veDCNofPXZwFeZLv47ok83RVQkftUFKcD35k4RTo2v7fyroQjB9LSRJHm3S7RQfzesJwJtcFqS"
-                  }
-                ],
-                "status": [
-                  "Applied"
-                ]
-              },
-              {
-                "data": [
-                  "Signed_command",
-                  {
-                    "payload": {
-                      "common": {
-                        "fee": "0",
-                        "fee_payer_pk": "B62qp5sdhH48MurWgtHNkXUTphEmUfcKVmZFspYAqxcKZ7YxaPF1pyF",
-                        "nonce": "0",
-                        "valid_until": "4294967295",
-                        "memo": "E4QqiVG8rCzSPqdgMPUP59hA8yMWV6m8YSYGSYBAofr6mLp16UFnM"
-                      },
-                      "body": [
-                        "Payment",
-                        {
-                          "source_pk": "B62qp5sdhH48MurWgtHNkXUTphEmUfcKVmZFspYAqxcKZ7YxaPF1pyF",
-                          "receiver_pk": "B62qji8zLZEuMUpZnRN3FHgsgnybYhhMFBBMcLAwGGLR3hTdfkhmM4X",
-                          "amount": "1000000001"
-                        }
-                      ]
-                    },
-                    "signer": "B62qp5sdhH48MurWgtHNkXUTphEmUfcKVmZFspYAqxcKZ7YxaPF1pyF",
-                    "signature": "7mX2irhVDZy7bbc6K6q21hpQiB3x7LKw9v6jS5tZBzzEdroQFc5hzT1MwgzK2CavFX6ZkAcHYaxKAz8qwAdruerR7mbFLKa6"
-                  }
-                ],
-                "status": [
-                  "Applied"
-                ]
-              },
-              {
-                "data": [
-                  "Signed_command",
-                  {
-                    "payload": {
-                      "common": {
-                        "fee": "0",
-                        "fee_payer_pk": "B62qqR5XfP9CoC5DALUJX2jBoY6aaoLrN46YpM2NQTSV14qgpoWibL7",
-                        "nonce": "0",
-                        "valid_until": "4294967295",
-                        "memo": "E4QqiVG8rCzSPqdgMPUP59hA8yMWV6m8YSYGSYBAofr6mLp16UFnM"
-                      },
-                      "body": [
-                        "Payment",
-                        {
-                          "source_pk": "B62qqR5XfP9CoC5DALUJX2jBoY6aaoLrN46YpM2NQTSV14qgpoWibL7",
-                          "receiver_pk": "B62qqMGFkBEtgGs2Gi6AWd1Abn9yzXdj5HRMzm95uwbJ8Wa88C7urCD",
-                          "amount": "1000000001"
-                        }
-                      ]
-                    },
-                    "signer": "B62qqR5XfP9CoC5DALUJX2jBoY6aaoLrN46YpM2NQTSV14qgpoWibL7",
-                    "signature": "7mX5N43QQWMjKoXo2bAwPo6jvHNfpVcMse51uy6eXumfWiChmWQb2hejbTn9MaNsYcpNhDpd4oFnsdzqzDveaRuq8xRRJxmK"
-                  }
-                ],
-                "status": [
-                  "Applied"
-                ]
-              },
-              {
-                "data": [
-                  "Signed_command",
-                  {
-                    "payload": {
-                      "common": {
-                        "fee": "0",
-                        "fee_payer_pk": "B62qr4GMdg4ZVk1Y6BXaDHxgFRtCsZm2sZiyn7PCmubTZnAi3iZDDxq",
-                        "nonce": "0",
-                        "valid_until": "4294967295",
-                        "memo": "E4QqiVG8rCzSPqdgMPUP59hA8yMWV6m8YSYGSYBAofr6mLp16UFnM"
-                      },
-                      "body": [
-                        "Payment",
-                        {
-                          "source_pk": "B62qr4GMdg4ZVk1Y6BXaDHxgFRtCsZm2sZiyn7PCmubTZnAi3iZDDxq",
-                          "receiver_pk": "B62qpaA93gHfmvNoH9DLGgxreGnijhh5aui4duxiV3foX4p5ay5RNis",
-                          "amount": "1000000001"
-                        }
-                      ]
-                    },
-                    "signer": "B62qr4GMdg4ZVk1Y6BXaDHxgFRtCsZm2sZiyn7PCmubTZnAi3iZDDxq",
-                    "signature": "7mXFA6dbZCNV7bowrxiWK5zCST3YurHRNiC6m7n39jUgu6jC7VMV3g9xLEP8sraVfoUHhsfaMyYgdXAXmYEgU3WJwdZdqe8Q"
-                  }
-                ],
-                "status": [
-                  "Applied"
-                ]
-              },
-              {
-                "data": [
-                  "Signed_command",
-                  {
-                    "payload": {
-                      "common": {
-                        "fee": "0",
-                        "fee_payer_pk": "B62qpgjtMzVpodthL3kMfXAAzzv1kgGZRMEeLv592u4hSVQKCzTGLvA",
-                        "nonce": "0",
-                        "valid_until": "4294967295",
-                        "memo": "E4QqiVG8rCzSPqdgMPUP59hA8yMWV6m8YSYGSYBAofr6mLp16UFnM"
-                      },
-                      "body": [
-                        "Payment",
-                        {
-                          "source_pk": "B62qpgjtMzVpodthL3kMfXAAzzv1kgGZRMEeLv592u4hSVQKCzTGLvA",
-                          "receiver_pk": "B62qpkCEM5N5ddVsYNbFtwWV4bsT9AwuUJXoehFhHUbYYvZ6j3fXt93",
-                          "amount": "1000000001"
-                        }
-                      ]
-                    },
-                    "signer": "B62qpgjtMzVpodthL3kMfXAAzzv1kgGZRMEeLv592u4hSVQKCzTGLvA",
-                    "signature": "7mX4KgEbFoWZjtNn4ihvSpVaEKGMUVXWVAJuvyrPWWst1miV7eBXLnhRc1V5RfCJ2bvLDrTdCqEhJmaUJMwdTgCF7rFGYcFY"
-                  }
-                ],
-                "status": [
-                  "Applied"
-                ]
-              },
-              {
-                "data": [
-                  "Signed_command",
-                  {
-                    "payload": {
-                      "common": {
-                        "fee": "0",
-                        "fee_payer_pk": "B62qkYgXYkzT5fuPNhMEHk8ouiThjNNDSTMnpBAuaf6q7pNnCFkUqtz",
-                        "nonce": "0",
-                        "valid_until": "4294967295",
-                        "memo": "E4QqiVG8rCzSPqdgMPUP59hA8yMWV6m8YSYGSYBAofr6mLp16UFnM"
-                      },
-                      "body": [
-                        "Payment",
-                        {
-                          "source_pk": "B62qkYgXYkzT5fuPNhMEHk8ouiThjNNDSTMnpBAuaf6q7pNnCFkUqtz",
-                          "receiver_pk": "B62qpkCEM5N5ddVsYNbFtwWV4bsT9AwuUJXoehFhHUbYYvZ6j3fXt93",
-                          "amount": "1000000001"
-                        }
-                      ]
-                    },
-                    "signer": "B62qkYgXYkzT5fuPNhMEHk8ouiThjNNDSTMnpBAuaf6q7pNnCFkUqtz",
-                    "signature": "7mXFm4iZZkfFYGkMkLb4xSCjjqqDgzhp4JRvhwfbnwH2ahFp5GWiKrUJNfKH9D3nsRqsY1ii11VkAumwfRuom4dsqdCFUaKL"
-                  }
-                ],
-                "status": [
-                  "Applied"
-                ]
-              },
-              {
-                "data": [
-                  "Signed_command",
-                  {
-                    "payload": {
-                      "common": {
-                        "fee": "0",
-                        "fee_payer_pk": "B62qpPjYco6oESJyGjdFNjmBnwEyzsujJ785aMAzygzSF4X9g4g1uEo",
-                        "nonce": "0",
-                        "valid_until": "4294967295",
-                        "memo": "E4QqiVG8rCzSPqdgMPUP59hA8yMWV6m8YSYGSYBAofr6mLp16UFnM"
-                      },
-                      "body": [
-                        "Payment",
-                        {
-                          "source_pk": "B62qpPjYco6oESJyGjdFNjmBnwEyzsujJ785aMAzygzSF4X9g4g1uEo",
-                          "receiver_pk": "B62qoRRDP58UWbfzQQP5jnePeyGQLdy57FHNYX5cHNzcLixHMUaa89R",
-                          "amount": "1000000001"
-                        }
-                      ]
-                    },
-                    "signer": "B62qpPjYco6oESJyGjdFNjmBnwEyzsujJ785aMAzygzSF4X9g4g1uEo",
-                    "signature": "7mXBd1VgqnbmgSwoUBZd8R9tfTBudtecPJ3GkPj42T8VcpvLtAWXmjgaY6f7VbpXqxK4LuxJcci3sFWSkaYMp6yjsnY6qnnZ"
-                  }
-                ],
-                "status": [
-                  "Applied"
-                ]
-              },
-              {
-                "data": [
-                  "Signed_command",
-                  {
-                    "payload": {
-                      "common": {
-                        "fee": "0",
-                        "fee_payer_pk": "B62qr9ei2vBLT5jawoGjbFwkMJb4v3RdxL3HB8PM5Ke3Crrkgyj1G1j",
-                        "nonce": "0",
-                        "valid_until": "4294967295",
-                        "memo": "E4QqiVG8rCzSPqdgMPUP59hA8yMWV6m8YSYGSYBAofr6mLp16UFnM"
-                      },
-                      "body": [
-                        "Payment",
-                        {
-                          "source_pk": "B62qr9ei2vBLT5jawoGjbFwkMJb4v3RdxL3HB8PM5Ke3Crrkgyj1G1j",
-                          "receiver_pk": "B62qpkCEM5N5ddVsYNbFtwWV4bsT9AwuUJXoehFhHUbYYvZ6j3fXt93",
-                          "amount": "1000000001"
-                        }
-                      ]
-                    },
-                    "signer": "B62qr9ei2vBLT5jawoGjbFwkMJb4v3RdxL3HB8PM5Ke3Crrkgyj1G1j",
-                    "signature": "7mX2gf5CN2e9Tb5jXszQDpmP9L3RjrmVeM6nk3bKRpfzH2QxXNbEY3bZbXJnpHznbBeJtYQJvRGztLMthxFCWjk3szrQNHNK"
-                  }
-                ],
-                "status": [
-                  "Applied"
-                ]
-              },
-              {
-                "data": [
-                  "Signed_command",
-                  {
-                    "payload": {
-                      "common": {
-                        "fee": "0",
-                        "fee_payer_pk": "B62qiTbU1vVqNqNLhahSrvwgghxKvHPCFy7DMGmKmqf6iKBWz98dZAM",
-                        "nonce": "0",
-                        "valid_until": "4294967295",
-                        "memo": "E4QqiVG8rCzSPqdgMPUP59hA8yMWV6m8YSYGSYBAofr6mLp16UFnM"
-                      },
-                      "body": [
-                        "Payment",
-                        {
-                          "source_pk": "B62qiTbU1vVqNqNLhahSrvwgghxKvHPCFy7DMGmKmqf6iKBWz98dZAM",
-                          "receiver_pk": "B62qr9ei2vBLT5jawoGjbFwkMJb4v3RdxL3HB8PM5Ke3Crrkgyj1G1j",
-                          "amount": "1000000001"
-                        }
-                      ]
-                    },
-                    "signer": "B62qiTbU1vVqNqNLhahSrvwgghxKvHPCFy7DMGmKmqf6iKBWz98dZAM",
-                    "signature": "7mXT9wAx8PW7QtMsnQuNVrtPcRwrUmDMGKjhBvDQ4jViGTXxQpno8fkS4bJSQNCimEo8GTWgfPdroitYcdbE4iQnwmP4xZcZ"
-                  }
-                ],
-                "status": [
-                  "Applied"
-                ]
-              },
-              {
-                "data": [
-                  "Signed_command",
-                  {
-                    "payload": {
-                      "common": {
-                        "fee": "0",
-                        "fee_payer_pk": "B62qji8zLZEuMUpZnRN3FHgsgnybYhhMFBBMcLAwGGLR3hTdfkhmM4X",
-                        "nonce": "0",
-                        "valid_until": "4294967295",
-                        "memo": "E4QqiVG8rCzSPqdgMPUP59hA8yMWV6m8YSYGSYBAofr6mLp16UFnM"
-                      },
-                      "body": [
-                        "Payment",
-                        {
-                          "source_pk": "B62qji8zLZEuMUpZnRN3FHgsgnybYhhMFBBMcLAwGGLR3hTdfkhmM4X",
-                          "receiver_pk": "B62qji8zLZEuMUpZnRN3FHgsgnybYhhMFBBMcLAwGGLR3hTdfkhmM4X",
-                          "amount": "1000000001"
-                        }
-                      ]
-                    },
-                    "signer": "B62qji8zLZEuMUpZnRN3FHgsgnybYhhMFBBMcLAwGGLR3hTdfkhmM4X",
-                    "signature": "7mXWRPu5B7ahafcFvqmWkELYTS5PA8pdnU5sWrnbgxfpW9bF7MoUuFRYewwCkF8VS4GPRWpBo7wFrXBR4N7dBiSZ2z57V3ij"
-                  }
-                ],
-                "status": [
-                  "Applied"
-                ]
-              },
-              {
-                "data": [
-                  "Signed_command",
-                  {
-                    "payload": {
-                      "common": {
-                        "fee": "0",
-                        "fee_payer_pk": "B62qqgyc58PdJYfAR4To1hejtAC4NZJatEbLGkvdsdFvwiumJxQTGQm",
-                        "nonce": "0",
-                        "valid_until": "4294967295",
-                        "memo": "E4QqiVG8rCzSPqdgMPUP59hA8yMWV6m8YSYGSYBAofr6mLp16UFnM"
-                      },
-                      "body": [
-                        "Payment",
-                        {
-                          "source_pk": "B62qqgyc58PdJYfAR4To1hejtAC4NZJatEbLGkvdsdFvwiumJxQTGQm",
-                          "receiver_pk": "B62qr4GMdg4ZVk1Y6BXaDHxgFRtCsZm2sZiyn7PCmubTZnAi3iZDDxq",
-                          "amount": "1000000001"
-                        }
-                      ]
-                    },
-                    "signer": "B62qqgyc58PdJYfAR4To1hejtAC4NZJatEbLGkvdsdFvwiumJxQTGQm",
-                    "signature": "7mXK37iLbH7NEy9xtaY9fVxhsRDzgR2mGmHiDddyciE8XwjLLzFG21dKqiQ35Nco3MdrVvA5K5G52K2skYqDoCjQQXsmuren"
-                  }
-                ],
-                "status": [
-                  "Applied"
-                ]
-              },
-              {
-                "data": [
-                  "Signed_command",
-                  {
-                    "payload": {
-                      "common": {
-                        "fee": "0",
-                        "fee_payer_pk": "B62qnRdiD9yba1waGj84xuV2H88yWvj1NEA897fWLk7Gc3vd2MziEsY",
-                        "nonce": "0",
-                        "valid_until": "4294967295",
-                        "memo": "E4QqiVG8rCzSPqdgMPUP59hA8yMWV6m8YSYGSYBAofr6mLp16UFnM"
-                      },
-                      "body": [
-                        "Payment",
-                        {
-                          "source_pk": "B62qnRdiD9yba1waGj84xuV2H88yWvj1NEA897fWLk7Gc3vd2MziEsY",
-                          "receiver_pk": "B62qpgjtMzVpodthL3kMfXAAzzv1kgGZRMEeLv592u4hSVQKCzTGLvA",
-                          "amount": "1000000001"
-                        }
-                      ]
-                    },
-                    "signer": "B62qnRdiD9yba1waGj84xuV2H88yWvj1NEA897fWLk7Gc3vd2MziEsY",
-                    "signature": "7mWyv8kCUnSYfH3irVJGwV4NqGWUapdyYVzucsuw8gQ59iHyknNKR8mqnuG7u754SSqoBVWE3xgwjiNmAX4DDNRPa3h1PEmA"
-                  }
-                ],
-                "status": [
-                  "Applied"
-                ]
-              },
-              {
-                "data": [
-                  "Signed_command",
-                  {
-                    "payload": {
-                      "common": {
-                        "fee": "0",
-                        "fee_payer_pk": "B62qpaA93gHfmvNoH9DLGgxreGnijhh5aui4duxiV3foX4p5ay5RNis",
-                        "nonce": "0",
-                        "valid_until": "4294967295",
-                        "memo": "E4QqiVG8rCzSPqdgMPUP59hA8yMWV6m8YSYGSYBAofr6mLp16UFnM"
-                      },
-                      "body": [
-                        "Payment",
-                        {
-                          "source_pk": "B62qpaA93gHfmvNoH9DLGgxreGnijhh5aui4duxiV3foX4p5ay5RNis",
-                          "receiver_pk": "B62qji8zLZEuMUpZnRN3FHgsgnybYhhMFBBMcLAwGGLR3hTdfkhmM4X",
-                          "amount": "1000000001"
-                        }
-                      ]
-                    },
-                    "signer": "B62qpaA93gHfmvNoH9DLGgxreGnijhh5aui4duxiV3foX4p5ay5RNis",
-                    "signature": "7mXJgPVHqSN1y9gxa1KkRxwaqBX4XxmU2NiBfyB8UtkZnTaxDENsQvm11M9CjUgX9bWndM7J9xEMLKVsgXcBf1ERTCZRL8iK"
-                  }
-                ],
-                "status": [
-                  "Applied"
-                ]
-              },
-              {
-                "data": [
-                  "Signed_command",
-                  {
-                    "payload": {
-                      "common": {
-                        "fee": "0",
-                        "fee_payer_pk": "B62qqMGFkBEtgGs2Gi6AWd1Abn9yzXdj5HRMzm95uwbJ8Wa88C7urCD",
-                        "nonce": "0",
-                        "valid_until": "4294967295",
-                        "memo": "E4QqiVG8rCzSPqdgMPUP59hA8yMWV6m8YSYGSYBAofr6mLp16UFnM"
-                      },
-                      "body": [
-                        "Payment",
-                        {
-                          "source_pk": "B62qqMGFkBEtgGs2Gi6AWd1Abn9yzXdj5HRMzm95uwbJ8Wa88C7urCD",
-                          "receiver_pk": "B62qpgjtMzVpodthL3kMfXAAzzv1kgGZRMEeLv592u4hSVQKCzTGLvA",
-                          "amount": "1000000001"
-                        }
-                      ]
-                    },
-                    "signer": "B62qqMGFkBEtgGs2Gi6AWd1Abn9yzXdj5HRMzm95uwbJ8Wa88C7urCD",
-                    "signature": "7mX7PFd8e7E9UoRLiakULwWo2Fj5bEXaxMMxoggkh7TkFongFMRYDRUHTStTKQtLNwMf7oFB6vs1UNzemBJMo2qPEmCsmzPW"
-                  }
-                ],
-                "status": [
-                  "Applied"
-                ]
-              },
-              {
-                "data": [
-                  "Signed_command",
-                  {
-                    "payload": {
-                      "common": {
-                        "fee": "0",
-                        "fee_payer_pk": "B62qovrG8FZpjg9WTPDhtgz4gr5huZaUQPFTpNtk7RNfBokFpNXoHv2",
-                        "nonce": "0",
-                        "valid_until": "4294967295",
-                        "memo": "E4QqiVG8rCzSPqdgMPUP59hA8yMWV6m8YSYGSYBAofr6mLp16UFnM"
-                      },
-                      "body": [
-                        "Payment",
-                        {
-                          "source_pk": "B62qovrG8FZpjg9WTPDhtgz4gr5huZaUQPFTpNtk7RNfBokFpNXoHv2",
-                          "receiver_pk": "B62qr9ei2vBLT5jawoGjbFwkMJb4v3RdxL3HB8PM5Ke3Crrkgyj1G1j",
-                          "amount": "1000000001"
-                        }
-                      ]
-                    },
-                    "signer": "B62qovrG8FZpjg9WTPDhtgz4gr5huZaUQPFTpNtk7RNfBokFpNXoHv2",
-                    "signature": "7mXSHquCX3cUhAR1Pr6wX8bB1zbhPLmMvFJBSxAG761htN2hNob9xg2rtBuhBJod1cnfmjCTVjJqiQzdGJcZkT5joBMfVmKw"
-                  }
-                ],
-                "status": [
-                  "Applied"
-                ]
-              },
-              {
-                "data": [
-                  "Signed_command",
-                  {
-                    "payload": {
-                      "common": {
-                        "fee": "0",
-                        "fee_payer_pk": "B62qoRRDP58UWbfzQQP5jnePeyGQLdy57FHNYX5cHNzcLixHMUaa89R",
-                        "nonce": "0",
-                        "valid_until": "4294967295",
-                        "memo": "E4QqiVG8rCzSPqdgMPUP59hA8yMWV6m8YSYGSYBAofr6mLp16UFnM"
-                      },
-                      "body": [
-                        "Payment",
-                        {
-                          "source_pk": "B62qoRRDP58UWbfzQQP5jnePeyGQLdy57FHNYX5cHNzcLixHMUaa89R",
-                          "receiver_pk": "B62qiTbU1vVqNqNLhahSrvwgghxKvHPCFy7DMGmKmqf6iKBWz98dZAM",
-                          "amount": "1000000001"
-                        }
-                      ]
-                    },
-                    "signer": "B62qoRRDP58UWbfzQQP5jnePeyGQLdy57FHNYX5cHNzcLixHMUaa89R",
-                    "signature": "7mX1VS7MfGnbJqegqm6fhoSWpQDyfU5PHu54HphjF1XAt1LfL5PVaRmX11n6NMFgPAjq67rxoCP3yqueiYXByVCAqr1ZM3NN"
-                  }
-                ],
-                "status": [
-                  "Applied"
-                ]
-              }
-            ],
-            "coinbase": [
-              "One",
-              null
-            ],
-            "internal_command_statuses": [
-              [
+                    "body": [
+                      "Payment",
+                      {
+                        "source_pk": "B62qiy32p8kAKnny8ZFwoMhYpBppM1DWVCqAPBYNcXnsAHhnfAAuXgg",
+                        "receiver_pk": "B62qiy32p8kAKnny8ZFwoMhYpBppM1DWVCqAPBYNcXnsAHhnfAAuXgg",
+                        "amount": "1000000001"
+                      }
+                    ]
+                  },
+                  "signer": "B62qiy32p8kAKnny8ZFwoMhYpBppM1DWVCqAPBYNcXnsAHhnfAAuXgg",
+                  "signature": "7mXFbws8zFVHDngRcRgUAs9gvWcJ4ZDmXrjXozyhhNyM1KrR2XsBzSQGDSR4ghD5Dip13iFrnweGKB5mguDmDLhk1h87etB8"
+                }
+              ],
+              "status": [
                 "Applied"
               ]
-            ]
-          },
-          null
-        ]
-      },
-      "delta_transition_chain_proof": [
-        "jxhjyhz4n3g8sgVXDCi6AWDT9GDfLRpt3GVCWtLPEtRsEvNxLqh",
-        []
-      ],
-      "accounts_accessed": [
-        [
-          12,
-          {
-            "public_key": "B62qqgyc58PdJYfAR4To1hejtAC4NZJatEbLGkvdsdFvwiumJxQTGQm",
-            "token_id": "wSHV2S4qX9jFsLjQo8r1BsMLH2ZRKsZx6EJd1sbozGPieEC4Jf",
-            "token_symbol": "",
-            "balance": "998999999999",
-            "nonce": "1",
-            "receipt_chain_hash": "2n1pBGRCbyYMn1m8q4Sn3UP4nkNQArLtcEZB2wumGFfzmN7cY2pD",
-            "delegate": "B62qqgyc58PdJYfAR4To1hejtAC4NZJatEbLGkvdsdFvwiumJxQTGQm",
-            "voting_for": "3NK2tkzqqK5spR2sZ7tujjqPksL45M3UUrcA4WhCkeiPtnugyE2x",
-            "timing": [
-              "Untimed"
-            ],
-            "permissions": {
-              "edit_state": [
-                "Signature"
+            },
+            {
+              "data": [
+                "Signed_command",
+                {
+                  "payload": {
+                    "common": {
+                      "fee": "0",
+                      "fee_payer_pk": "B62qrA2eWb592uRLtH5ohzQnx7WTLYp2jGirCw5M7Fb9gTf1RrvTPqX",
+                      "nonce": "0",
+                      "valid_until": "4294967295",
+                      "memo": "E4QqiVG8rCzSPqdgMPUP59hA8yMWV6m8YSYGSYBAofr6mLp16UFnM"
+                    },
+                    "body": [
+                      "Payment",
+                      {
+                        "source_pk": "B62qrA2eWb592uRLtH5ohzQnx7WTLYp2jGirCw5M7Fb9gTf1RrvTPqX",
+                        "receiver_pk": "B62qkYgXYkzT5fuPNhMEHk8ouiThjNNDSTMnpBAuaf6q7pNnCFkUqtz",
+                        "amount": "1000000001"
+                      }
+                    ]
+                  },
+                  "signer": "B62qrA2eWb592uRLtH5ohzQnx7WTLYp2jGirCw5M7Fb9gTf1RrvTPqX",
+                  "signature": "7mXJfHCobCvXcpAZRKgqmnrsewVuEcUaQ2dkjfYuodwqR2bYZUZkmJZmNoTKM9HJ8tV6hW7pRFjL7oeNvzbRiPGt9pyf93hJ"
+                }
               ],
-              "access": [
-                "None"
-              ],
-              "send": [
-                "Signature"
-              ],
-              "receive": [
-                "None"
-              ],
-              "set_delegate": [
-                "Signature"
-              ],
-              "set_permissions": [
-                "Signature"
-              ],
-              "set_verification_key": [
-                "Signature"
-              ],
-              "set_zkapp_uri": [
-                "Signature"
-              ],
-              "edit_sequence_state": [
-                "Signature"
-              ],
-              "set_token_symbol": [
-                "Signature"
-              ],
-              "increment_nonce": [
-                "Signature"
-              ],
-              "set_voting_for": [
-                "Signature"
-              ],
-              "set_timing": [
-                "Signature"
+              "status": [
+                "Applied"
               ]
             },
-            "zkapp": null
-          }
-        ],
-        [
-          10,
-          {
-            "public_key": "B62qiTbU1vVqNqNLhahSrvwgghxKvHPCFy7DMGmKmqf6iKBWz98dZAM",
-            "token_id": "wSHV2S4qX9jFsLjQo8r1BsMLH2ZRKsZx6EJd1sbozGPieEC4Jf",
-            "token_symbol": "",
-            "balance": "1000000000000",
-            "nonce": "1",
-            "receipt_chain_hash": "2n1uwvchYFE3YEGQkWYmh9qCmc39ijKGyTQCF7bk96752X2oMyvU",
-            "delegate": "B62qiTbU1vVqNqNLhahSrvwgghxKvHPCFy7DMGmKmqf6iKBWz98dZAM",
-            "voting_for": "3NK2tkzqqK5spR2sZ7tujjqPksL45M3UUrcA4WhCkeiPtnugyE2x",
-            "timing": [
-              "Untimed"
-            ],
-            "permissions": {
-              "edit_state": [
-                "Signature"
+            {
+              "data": [
+                "Signed_command",
+                {
+                  "payload": {
+                    "common": {
+                      "fee": "0",
+                      "fee_payer_pk": "B62qpkCEM5N5ddVsYNbFtwWV4bsT9AwuUJXoehFhHUbYYvZ6j3fXt93",
+                      "nonce": "0",
+                      "valid_until": "4294967295",
+                      "memo": "E4QqiVG8rCzSPqdgMPUP59hA8yMWV6m8YSYGSYBAofr6mLp16UFnM"
+                    },
+                    "body": [
+                      "Payment",
+                      {
+                        "source_pk": "B62qpkCEM5N5ddVsYNbFtwWV4bsT9AwuUJXoehFhHUbYYvZ6j3fXt93",
+                        "receiver_pk": "B62qqR5XfP9CoC5DALUJX2jBoY6aaoLrN46YpM2NQTSV14qgpoWibL7",
+                        "amount": "1000000001"
+                      }
+                    ]
+                  },
+                  "signer": "B62qpkCEM5N5ddVsYNbFtwWV4bsT9AwuUJXoehFhHUbYYvZ6j3fXt93",
+                  "signature": "7mX5n1jgC1m2jhuo7JMks6veDCNofPXZwFeZLv47ok83RVQkftUFKcD35k4RTo2v7fyroQjB9LSRJHm3S7RQfzesJwJtcFqS"
+                }
               ],
-              "access": [
-                "None"
-              ],
-              "send": [
-                "Signature"
-              ],
-              "receive": [
-                "None"
-              ],
-              "set_delegate": [
-                "Signature"
-              ],
-              "set_permissions": [
-                "Signature"
-              ],
-              "set_verification_key": [
-                "Signature"
-              ],
-              "set_zkapp_uri": [
-                "Signature"
-              ],
-              "edit_sequence_state": [
-                "Signature"
-              ],
-              "set_token_symbol": [
-                "Signature"
-              ],
-              "increment_nonce": [
-                "Signature"
-              ],
-              "set_voting_for": [
-                "Signature"
-              ],
-              "set_timing": [
-                "Signature"
+              "status": [
+                "Applied"
               ]
             },
-            "zkapp": null
-          }
-        ],
-        [
-          2,
-          {
-            "public_key": "B62qpkCEM5N5ddVsYNbFtwWV4bsT9AwuUJXoehFhHUbYYvZ6j3fXt93",
-            "token_id": "wSHV2S4qX9jFsLjQo8r1BsMLH2ZRKsZx6EJd1sbozGPieEC4Jf",
-            "token_symbol": "",
-            "balance": "1002000000002",
-            "nonce": "1",
-            "receipt_chain_hash": "2n1AGrTWkL9TfbJA11CvoGBBtqsJ9EyF4ZTqFYEEJPjHA6ycdnau",
-            "delegate": "B62qpkCEM5N5ddVsYNbFtwWV4bsT9AwuUJXoehFhHUbYYvZ6j3fXt93",
-            "voting_for": "3NK2tkzqqK5spR2sZ7tujjqPksL45M3UUrcA4WhCkeiPtnugyE2x",
-            "timing": [
-              "Untimed"
-            ],
-            "permissions": {
-              "edit_state": [
-                "Signature"
+            {
+              "data": [
+                "Signed_command",
+                {
+                  "payload": {
+                    "common": {
+                      "fee": "0",
+                      "fee_payer_pk": "B62qp5sdhH48MurWgtHNkXUTphEmUfcKVmZFspYAqxcKZ7YxaPF1pyF",
+                      "nonce": "0",
+                      "valid_until": "4294967295",
+                      "memo": "E4QqiVG8rCzSPqdgMPUP59hA8yMWV6m8YSYGSYBAofr6mLp16UFnM"
+                    },
+                    "body": [
+                      "Payment",
+                      {
+                        "source_pk": "B62qp5sdhH48MurWgtHNkXUTphEmUfcKVmZFspYAqxcKZ7YxaPF1pyF",
+                        "receiver_pk": "B62qji8zLZEuMUpZnRN3FHgsgnybYhhMFBBMcLAwGGLR3hTdfkhmM4X",
+                        "amount": "1000000001"
+                      }
+                    ]
+                  },
+                  "signer": "B62qp5sdhH48MurWgtHNkXUTphEmUfcKVmZFspYAqxcKZ7YxaPF1pyF",
+                  "signature": "7mX2irhVDZy7bbc6K6q21hpQiB3x7LKw9v6jS5tZBzzEdroQFc5hzT1MwgzK2CavFX6ZkAcHYaxKAz8qwAdruerR7mbFLKa6"
+                }
               ],
-              "access": [
-                "None"
-              ],
-              "send": [
-                "Signature"
-              ],
-              "receive": [
-                "None"
-              ],
-              "set_delegate": [
-                "Signature"
-              ],
-              "set_permissions": [
-                "Signature"
-              ],
-              "set_verification_key": [
-                "Signature"
-              ],
-              "set_zkapp_uri": [
-                "Signature"
-              ],
-              "edit_sequence_state": [
-                "Signature"
-              ],
-              "set_token_symbol": [
-                "Signature"
-              ],
-              "increment_nonce": [
-                "Signature"
-              ],
-              "set_voting_for": [
-                "Signature"
-              ],
-              "set_timing": [
-                "Signature"
+              "status": [
+                "Applied"
               ]
             },
-            "zkapp": null
-          }
-        ],
-        [
-          16,
-          {
-            "public_key": "B62qovrG8FZpjg9WTPDhtgz4gr5huZaUQPFTpNtk7RNfBokFpNXoHv2",
-            "token_id": "wSHV2S4qX9jFsLjQo8r1BsMLH2ZRKsZx6EJd1sbozGPieEC4Jf",
-            "token_symbol": "",
-            "balance": "998999999999",
-            "nonce": "1",
-            "receipt_chain_hash": "2mzYVytdGUwwd6MWmwvbWM8UcArgxmEEyQdRZqu6xahHBSzYjq4e",
-            "delegate": "B62qovrG8FZpjg9WTPDhtgz4gr5huZaUQPFTpNtk7RNfBokFpNXoHv2",
-            "voting_for": "3NK2tkzqqK5spR2sZ7tujjqPksL45M3UUrcA4WhCkeiPtnugyE2x",
-            "timing": [
-              "Untimed"
-            ],
-            "permissions": {
-              "edit_state": [
-                "Signature"
+            {
+              "data": [
+                "Signed_command",
+                {
+                  "payload": {
+                    "common": {
+                      "fee": "0",
+                      "fee_payer_pk": "B62qqR5XfP9CoC5DALUJX2jBoY6aaoLrN46YpM2NQTSV14qgpoWibL7",
+                      "nonce": "0",
+                      "valid_until": "4294967295",
+                      "memo": "E4QqiVG8rCzSPqdgMPUP59hA8yMWV6m8YSYGSYBAofr6mLp16UFnM"
+                    },
+                    "body": [
+                      "Payment",
+                      {
+                        "source_pk": "B62qqR5XfP9CoC5DALUJX2jBoY6aaoLrN46YpM2NQTSV14qgpoWibL7",
+                        "receiver_pk": "B62qqMGFkBEtgGs2Gi6AWd1Abn9yzXdj5HRMzm95uwbJ8Wa88C7urCD",
+                        "amount": "1000000001"
+                      }
+                    ]
+                  },
+                  "signer": "B62qqR5XfP9CoC5DALUJX2jBoY6aaoLrN46YpM2NQTSV14qgpoWibL7",
+                  "signature": "7mX5N43QQWMjKoXo2bAwPo6jvHNfpVcMse51uy6eXumfWiChmWQb2hejbTn9MaNsYcpNhDpd4oFnsdzqzDveaRuq8xRRJxmK"
+                }
               ],
-              "access": [
-                "None"
-              ],
-              "send": [
-                "Signature"
-              ],
-              "receive": [
-                "None"
-              ],
-              "set_delegate": [
-                "Signature"
-              ],
-              "set_permissions": [
-                "Signature"
-              ],
-              "set_verification_key": [
-                "Signature"
-              ],
-              "set_zkapp_uri": [
-                "Signature"
-              ],
-              "edit_sequence_state": [
-                "Signature"
-              ],
-              "set_token_symbol": [
-                "Signature"
-              ],
-              "increment_nonce": [
-                "Signature"
-              ],
-              "set_voting_for": [
-                "Signature"
-              ],
-              "set_timing": [
-                "Signature"
+              "status": [
+                "Applied"
               ]
             },
-            "zkapp": null
-          }
-        ],
-        [
-          1,
-          {
-            "public_key": "B62qrA2eWb592uRLtH5ohzQnx7WTLYp2jGirCw5M7Fb9gTf1RrvTPqX",
-            "token_id": "wSHV2S4qX9jFsLjQo8r1BsMLH2ZRKsZx6EJd1sbozGPieEC4Jf",
-            "token_symbol": "",
-            "balance": "98999999999",
-            "nonce": "1",
-            "receipt_chain_hash": "2mzpSLHbM5rsMb39yLCacPLB5xHQfHeFeBHkT3nT7FWvfxEGoXyy",
-            "delegate": "B62qrA2eWb592uRLtH5ohzQnx7WTLYp2jGirCw5M7Fb9gTf1RrvTPqX",
-            "voting_for": "3NK2tkzqqK5spR2sZ7tujjqPksL45M3UUrcA4WhCkeiPtnugyE2x",
-            "timing": [
-              "Untimed"
-            ],
-            "permissions": {
-              "edit_state": [
-                "Signature"
+            {
+              "data": [
+                "Signed_command",
+                {
+                  "payload": {
+                    "common": {
+                      "fee": "0",
+                      "fee_payer_pk": "B62qr4GMdg4ZVk1Y6BXaDHxgFRtCsZm2sZiyn7PCmubTZnAi3iZDDxq",
+                      "nonce": "0",
+                      "valid_until": "4294967295",
+                      "memo": "E4QqiVG8rCzSPqdgMPUP59hA8yMWV6m8YSYGSYBAofr6mLp16UFnM"
+                    },
+                    "body": [
+                      "Payment",
+                      {
+                        "source_pk": "B62qr4GMdg4ZVk1Y6BXaDHxgFRtCsZm2sZiyn7PCmubTZnAi3iZDDxq",
+                        "receiver_pk": "B62qpaA93gHfmvNoH9DLGgxreGnijhh5aui4duxiV3foX4p5ay5RNis",
+                        "amount": "1000000001"
+                      }
+                    ]
+                  },
+                  "signer": "B62qr4GMdg4ZVk1Y6BXaDHxgFRtCsZm2sZiyn7PCmubTZnAi3iZDDxq",
+                  "signature": "7mXFA6dbZCNV7bowrxiWK5zCST3YurHRNiC6m7n39jUgu6jC7VMV3g9xLEP8sraVfoUHhsfaMyYgdXAXmYEgU3WJwdZdqe8Q"
+                }
               ],
-              "access": [
-                "None"
-              ],
-              "send": [
-                "Signature"
-              ],
-              "receive": [
-                "None"
-              ],
-              "set_delegate": [
-                "Signature"
-              ],
-              "set_permissions": [
-                "Signature"
-              ],
-              "set_verification_key": [
-                "Signature"
-              ],
-              "set_zkapp_uri": [
-                "Signature"
-              ],
-              "edit_sequence_state": [
-                "Signature"
-              ],
-              "set_token_symbol": [
-                "Signature"
-              ],
-              "increment_nonce": [
-                "Signature"
-              ],
-              "set_voting_for": [
-                "Signature"
-              ],
-              "set_timing": [
-                "Signature"
+              "status": [
+                "Applied"
               ]
             },
-            "zkapp": null
-          }
-        ],
-        [
-          14,
-          {
-            "public_key": "B62qpaA93gHfmvNoH9DLGgxreGnijhh5aui4duxiV3foX4p5ay5RNis",
-            "token_id": "wSHV2S4qX9jFsLjQo8r1BsMLH2ZRKsZx6EJd1sbozGPieEC4Jf",
-            "token_symbol": "",
-            "balance": "1000000000000",
-            "nonce": "1",
-            "receipt_chain_hash": "2mzXHE88YpomgaY9hMx5hw6Ab75t4FJ3ypoCdkDiLVHyun2c4mqD",
-            "delegate": "B62qpaA93gHfmvNoH9DLGgxreGnijhh5aui4duxiV3foX4p5ay5RNis",
-            "voting_for": "3NK2tkzqqK5spR2sZ7tujjqPksL45M3UUrcA4WhCkeiPtnugyE2x",
-            "timing": [
-              "Untimed"
-            ],
-            "permissions": {
-              "edit_state": [
-                "Signature"
+            {
+              "data": [
+                "Signed_command",
+                {
+                  "payload": {
+                    "common": {
+                      "fee": "0",
+                      "fee_payer_pk": "B62qpgjtMzVpodthL3kMfXAAzzv1kgGZRMEeLv592u4hSVQKCzTGLvA",
+                      "nonce": "0",
+                      "valid_until": "4294967295",
+                      "memo": "E4QqiVG8rCzSPqdgMPUP59hA8yMWV6m8YSYGSYBAofr6mLp16UFnM"
+                    },
+                    "body": [
+                      "Payment",
+                      {
+                        "source_pk": "B62qpgjtMzVpodthL3kMfXAAzzv1kgGZRMEeLv592u4hSVQKCzTGLvA",
+                        "receiver_pk": "B62qpkCEM5N5ddVsYNbFtwWV4bsT9AwuUJXoehFhHUbYYvZ6j3fXt93",
+                        "amount": "1000000001"
+                      }
+                    ]
+                  },
+                  "signer": "B62qpgjtMzVpodthL3kMfXAAzzv1kgGZRMEeLv592u4hSVQKCzTGLvA",
+                  "signature": "7mX4KgEbFoWZjtNn4ihvSpVaEKGMUVXWVAJuvyrPWWst1miV7eBXLnhRc1V5RfCJ2bvLDrTdCqEhJmaUJMwdTgCF7rFGYcFY"
+                }
               ],
-              "access": [
-                "None"
-              ],
-              "send": [
-                "Signature"
-              ],
-              "receive": [
-                "None"
-              ],
-              "set_delegate": [
-                "Signature"
-              ],
-              "set_permissions": [
-                "Signature"
-              ],
-              "set_verification_key": [
-                "Signature"
-              ],
-              "set_zkapp_uri": [
-                "Signature"
-              ],
-              "edit_sequence_state": [
-                "Signature"
-              ],
-              "set_token_symbol": [
-                "Signature"
-              ],
-              "increment_nonce": [
-                "Signature"
-              ],
-              "set_voting_for": [
-                "Signature"
-              ],
-              "set_timing": [
-                "Signature"
+              "status": [
+                "Applied"
               ]
-            },
-            "zkapp": null
-          }
-        ],
-        [
-          3,
-          {
-            "public_key": "B62qp5sdhH48MurWgtHNkXUTphEmUfcKVmZFspYAqxcKZ7YxaPF1pyF",
-            "token_id": "wSHV2S4qX9jFsLjQo8r1BsMLH2ZRKsZx6EJd1sbozGPieEC4Jf",
-            "token_symbol": "",
-            "balance": "998999999999",
-            "nonce": "1",
-            "receipt_chain_hash": "2n1d1nTxxRYqNw2na1ftzZZj4PMawTBrwjdfseFvs7dCpAYcCSRG",
-            "delegate": "B62qp5sdhH48MurWgtHNkXUTphEmUfcKVmZFspYAqxcKZ7YxaPF1pyF",
-            "voting_for": "3NK2tkzqqK5spR2sZ7tujjqPksL45M3UUrcA4WhCkeiPtnugyE2x",
-            "timing": [
-              "Untimed"
-            ],
-            "permissions": {
-              "edit_state": [
-                "Signature"
-              ],
-              "access": [
-                "None"
-              ],
-              "send": [
-                "Signature"
-              ],
-              "receive": [
-                "None"
-              ],
-              "set_delegate": [
-                "Signature"
-              ],
-              "set_permissions": [
-                "Signature"
-              ],
-              "set_verification_key": [
-                "Signature"
-              ],
-              "set_zkapp_uri": [
-                "Signature"
-              ],
-              "edit_sequence_state": [
-                "Signature"
-              ],
-              "set_token_symbol": [
-                "Signature"
-              ],
-              "increment_nonce": [
-                "Signature"
-              ],
-              "set_voting_for": [
-                "Signature"
-              ],
-              "set_timing": [
-                "Signature"
-              ]
-<<<<<<< HEAD
-            },
-            "zkapp": null
-          }
-        ],
-        [
-          13,
-          {
-            "public_key": "B62qnRdiD9yba1waGj84xuV2H88yWvj1NEA897fWLk7Gc3vd2MziEsY",
-            "token_id": "wSHV2S4qX9jFsLjQo8r1BsMLH2ZRKsZx6EJd1sbozGPieEC4Jf",
-            "token_symbol": "",
-            "balance": "998999999999",
-            "nonce": "1",
-            "receipt_chain_hash": "2mzs6bSNMao9VXUo7yWaqGzVhgTVjc5txG8am4b1m8ghdi76poe3",
-            "delegate": "B62qnRdiD9yba1waGj84xuV2H88yWvj1NEA897fWLk7Gc3vd2MziEsY",
-            "voting_for": "3NK2tkzqqK5spR2sZ7tujjqPksL45M3UUrcA4WhCkeiPtnugyE2x",
-            "timing": [
-              "Untimed"
-            ],
-            "permissions": {
-              "edit_state": [
-                "Signature"
-              ],
-              "access": [
-                "None"
-              ],
-              "send": [
-                "Signature"
-              ],
-              "receive": [
-                "None"
-              ],
-              "set_delegate": [
-                "Signature"
-              ],
-              "set_permissions": [
-                "Signature"
-              ],
-              "set_verification_key": [
-                "Signature"
-              ],
-              "set_zkapp_uri": [
-                "Signature"
-              ],
-              "edit_sequence_state": [
-                "Signature"
-              ],
-              "set_token_symbol": [
-                "Signature"
-              ],
-              "increment_nonce": [
-                "Signature"
-              ],
-              "set_voting_for": [
-                "Signature"
-              ],
-              "set_timing": [
-                "Signature"
-              ]
-            },
-            "zkapp": null
-          }
-        ],
-        [
-          15,
-          {
-            "public_key": "B62qqMGFkBEtgGs2Gi6AWd1Abn9yzXdj5HRMzm95uwbJ8Wa88C7urCD",
-            "token_id": "wSHV2S4qX9jFsLjQo8r1BsMLH2ZRKsZx6EJd1sbozGPieEC4Jf",
-            "token_symbol": "",
-            "balance": "1000000000000",
-            "nonce": "1",
-            "receipt_chain_hash": "2n25M2FdeBsx1N22whfvs2hVQ5bPXbsCyq3J6vjK6Ekr2KB1ooFJ",
-            "delegate": "B62qqMGFkBEtgGs2Gi6AWd1Abn9yzXdj5HRMzm95uwbJ8Wa88C7urCD",
-            "voting_for": "3NK2tkzqqK5spR2sZ7tujjqPksL45M3UUrcA4WhCkeiPtnugyE2x",
-            "timing": [
-              "Untimed"
-            ],
-            "permissions": {
-              "edit_state": [
-                "Signature"
-              ],
-              "access": [
-                "None"
-              ],
-              "send": [
-                "Signature"
-              ],
-              "receive": [
-                "None"
-              ],
-              "set_delegate": [
-                "Signature"
-              ],
-              "set_permissions": [
-                "Signature"
-              ],
-              "set_verification_key": [
-                "Signature"
-              ],
-              "set_zkapp_uri": [
-                "Signature"
-              ],
-              "edit_sequence_state": [
-                "Signature"
-              ],
-              "set_token_symbol": [
-                "Signature"
-              ],
-              "increment_nonce": [
-                "Signature"
-              ],
-              "set_voting_for": [
-                "Signature"
-              ],
-              "set_timing": [
-                "Signature"
-              ]
-            },
-            "zkapp": null
-          }
-        ],
-        [
-          6,
-          {
-            "public_key": "B62qpgjtMzVpodthL3kMfXAAzzv1kgGZRMEeLv592u4hSVQKCzTGLvA",
-            "token_id": "wSHV2S4qX9jFsLjQo8r1BsMLH2ZRKsZx6EJd1sbozGPieEC4Jf",
-            "token_symbol": "",
-            "balance": "1001000000001",
-            "nonce": "1",
-            "receipt_chain_hash": "2n2LjxUVcHwExytU4mmhfD9sWfwimxH6Y76hxx1mPEmqEGj256fT",
-            "delegate": "B62qpgjtMzVpodthL3kMfXAAzzv1kgGZRMEeLv592u4hSVQKCzTGLvA",
-            "voting_for": "3NK2tkzqqK5spR2sZ7tujjqPksL45M3UUrcA4WhCkeiPtnugyE2x",
-            "timing": [
-              "Untimed"
-            ],
-            "permissions": {
-              "edit_state": [
-                "Signature"
-              ],
-              "access": [
-                "None"
-              ],
-              "send": [
-                "Signature"
-              ],
-              "receive": [
-                "None"
-              ],
-              "set_delegate": [
-                "Signature"
-              ],
-              "set_permissions": [
-                "Signature"
-              ],
-              "set_verification_key": [
-                "Signature"
-              ],
-              "set_zkapp_uri": [
-                "Signature"
-              ],
-              "edit_sequence_state": [
-                "Signature"
-              ],
-              "set_token_symbol": [
-                "Signature"
-              ],
-              "increment_nonce": [
-                "Signature"
-              ],
-              "set_voting_for": [
-                "Signature"
-              ],
-              "set_timing": [
-                "Signature"
-              ]
-            },
-            "zkapp": null
-          }
-        ],
-        [
-          7,
-          {
-            "public_key": "B62qkYgXYkzT5fuPNhMEHk8ouiThjNNDSTMnpBAuaf6q7pNnCFkUqtz",
-            "token_id": "wSHV2S4qX9jFsLjQo8r1BsMLH2ZRKsZx6EJd1sbozGPieEC4Jf",
-            "token_symbol": "",
-            "balance": "1000000000000",
-            "nonce": "1",
-            "receipt_chain_hash": "2n1CFWtMJUmpnVAGgdQd12MJDjPtL6S8a4UxbyBBF9RELQbj2nw4",
-            "delegate": "B62qkYgXYkzT5fuPNhMEHk8ouiThjNNDSTMnpBAuaf6q7pNnCFkUqtz",
-            "voting_for": "3NK2tkzqqK5spR2sZ7tujjqPksL45M3UUrcA4WhCkeiPtnugyE2x",
-            "timing": [
-              "Untimed"
-            ],
-            "permissions": {
-              "edit_state": [
-                "Signature"
-              ],
-              "access": [
-                "None"
-              ],
-              "send": [
-                "Signature"
-              ],
-              "receive": [
-                "None"
-              ],
-              "set_delegate": [
-                "Signature"
-              ],
-              "set_permissions": [
-                "Signature"
-              ],
-              "set_verification_key": [
-                "Signature"
-              ],
-              "set_zkapp_uri": [
-                "Signature"
-              ],
-              "edit_sequence_state": [
-                "Signature"
-              ],
-              "set_token_symbol": [
-                "Signature"
-              ],
-              "increment_nonce": [
-                "Signature"
-              ],
-              "set_voting_for": [
-                "Signature"
-              ],
-              "set_timing": [
-                "Signature"
-              ]
-            },
-            "zkapp": null
-          }
-        ],
-        [
-          9,
-          {
-            "public_key": "B62qr9ei2vBLT5jawoGjbFwkMJb4v3RdxL3HB8PM5Ke3Crrkgyj1G1j",
-            "token_id": "wSHV2S4qX9jFsLjQo8r1BsMLH2ZRKsZx6EJd1sbozGPieEC4Jf",
-            "token_symbol": "",
-            "balance": "1001000000001",
-            "nonce": "1",
-            "receipt_chain_hash": "2n19M6p2bDc5Eh4wBjrnfaa53gRpTKvFayFbmCxCz52C34kAaMpg",
-            "delegate": "B62qr9ei2vBLT5jawoGjbFwkMJb4v3RdxL3HB8PM5Ke3Crrkgyj1G1j",
-            "voting_for": "3NK2tkzqqK5spR2sZ7tujjqPksL45M3UUrcA4WhCkeiPtnugyE2x",
-            "timing": [
-              "Untimed"
-            ],
-            "permissions": {
-              "edit_state": [
-                "Signature"
-              ],
-              "access": [
-                "None"
-              ],
-              "send": [
-                "Signature"
-              ],
-              "receive": [
-                "None"
-              ],
-              "set_delegate": [
-                "Signature"
-              ],
-              "set_permissions": [
-                "Signature"
-              ],
-              "set_verification_key": [
-                "Signature"
-              ],
-              "set_zkapp_uri": [
-                "Signature"
-              ],
-              "edit_sequence_state": [
-                "Signature"
-              ],
-              "set_token_symbol": [
-                "Signature"
-              ],
-              "increment_nonce": [
-                "Signature"
-              ],
-              "set_voting_for": [
-                "Signature"
-              ],
-              "set_timing": [
-                "Signature"
-              ]
-            },
-            "zkapp": null
-          }
-        ],
-        [
-          5,
-          {
-            "public_key": "B62qr4GMdg4ZVk1Y6BXaDHxgFRtCsZm2sZiyn7PCmubTZnAi3iZDDxq",
-            "token_id": "wSHV2S4qX9jFsLjQo8r1BsMLH2ZRKsZx6EJd1sbozGPieEC4Jf",
-            "token_symbol": "",
-            "balance": "1000000000000",
-            "nonce": "1",
-            "receipt_chain_hash": "2n1mH3T8FkE39CjK8Nvu6arQHwPVtrZfN4YAenRP6PsPukSHKqYQ",
-            "delegate": "B62qr4GMdg4ZVk1Y6BXaDHxgFRtCsZm2sZiyn7PCmubTZnAi3iZDDxq",
-            "voting_for": "3NK2tkzqqK5spR2sZ7tujjqPksL45M3UUrcA4WhCkeiPtnugyE2x",
-            "timing": [
-              "Untimed"
-            ],
-            "permissions": {
-              "edit_state": [
-                "Signature"
-              ],
-              "access": [
-                "None"
-              ],
-              "send": [
-                "Signature"
-              ],
-              "receive": [
-                "None"
-              ],
-              "set_delegate": [
-                "Signature"
-              ],
-              "set_permissions": [
-                "Signature"
-              ],
-              "set_verification_key": [
-                "Signature"
-              ],
-              "set_zkapp_uri": [
-                "Signature"
-              ],
-              "edit_sequence_state": [
-                "Signature"
-              ],
-              "set_token_symbol": [
-                "Signature"
-              ],
-              "increment_nonce": [
-                "Signature"
-              ],
-              "set_voting_for": [
-                "Signature"
-              ],
-              "set_timing": [
-                "Signature"
-              ]
-            },
-            "zkapp": null
-          }
-        ],
-        [
-          11,
-          {
-            "public_key": "B62qji8zLZEuMUpZnRN3FHgsgnybYhhMFBBMcLAwGGLR3hTdfkhmM4X",
-            "token_id": "wSHV2S4qX9jFsLjQo8r1BsMLH2ZRKsZx6EJd1sbozGPieEC4Jf",
-            "token_symbol": "",
-            "balance": "1002000000002",
-            "nonce": "1",
-            "receipt_chain_hash": "2mzn365J4GYh3ynbVjNvLSiz7wzFGKg2XTyqzY3Y81RUJFrPnN9z",
-            "delegate": "B62qji8zLZEuMUpZnRN3FHgsgnybYhhMFBBMcLAwGGLR3hTdfkhmM4X",
-            "voting_for": "3NK2tkzqqK5spR2sZ7tujjqPksL45M3UUrcA4WhCkeiPtnugyE2x",
-            "timing": [
-              "Untimed"
-            ],
-            "permissions": {
-              "edit_state": [
-                "Signature"
-              ],
-              "access": [
-                "None"
-              ],
-              "send": [
-                "Signature"
-              ],
-              "receive": [
-                "None"
-              ],
-              "set_delegate": [
-                "Signature"
-              ],
-              "set_permissions": [
-                "Signature"
-              ],
-              "set_verification_key": [
-                "Signature"
-              ],
-              "set_zkapp_uri": [
-                "Signature"
-              ],
-              "edit_sequence_state": [
-                "Signature"
-              ],
-              "set_token_symbol": [
-                "Signature"
-              ],
-              "increment_nonce": [
-                "Signature"
-              ],
-              "set_voting_for": [
-                "Signature"
-              ],
-              "set_timing": [
-                "Signature"
-              ]
-            },
-            "zkapp": null
-          }
-        ],
-        [
-          17,
-          {
-            "public_key": "B62qoRRDP58UWbfzQQP5jnePeyGQLdy57FHNYX5cHNzcLixHMUaa89R",
-            "token_id": "wSHV2S4qX9jFsLjQo8r1BsMLH2ZRKsZx6EJd1sbozGPieEC4Jf",
-            "token_symbol": "",
-            "balance": "1000000000000",
-            "nonce": "1",
-            "receipt_chain_hash": "2n2Gj75ayAras3KRVSLfMXwqxDgZPkYVvVtkLfSCmM64E4ANY4Hw",
-            "delegate": "B62qoRRDP58UWbfzQQP5jnePeyGQLdy57FHNYX5cHNzcLixHMUaa89R",
-            "voting_for": "3NK2tkzqqK5spR2sZ7tujjqPksL45M3UUrcA4WhCkeiPtnugyE2x",
-            "timing": [
-              "Untimed"
-            ],
-            "permissions": {
-              "edit_state": [
-                "Signature"
-              ],
-              "access": [
-                "None"
-              ],
-              "send": [
-                "Signature"
-              ],
-              "receive": [
-                "None"
-              ],
-              "set_delegate": [
-                "Signature"
-              ],
-              "set_permissions": [
-                "Signature"
-              ],
-              "set_verification_key": [
-                "Signature"
-              ],
-              "set_zkapp_uri": [
-                "Signature"
-              ],
-              "edit_sequence_state": [
-                "Signature"
-              ],
-              "set_token_symbol": [
-                "Signature"
-              ],
-              "increment_nonce": [
-                "Signature"
-              ],
-              "set_voting_for": [
-                "Signature"
-              ],
-              "set_timing": [
-                "Signature"
-              ]
-            },
-            "zkapp": null
-          }
-        ],
-        [
-          0,
-          {
-            "public_key": "B62qiy32p8kAKnny8ZFwoMhYpBppM1DWVCqAPBYNcXnsAHhnfAAuXgg",
-            "token_id": "wSHV2S4qX9jFsLjQo8r1BsMLH2ZRKsZx6EJd1sbozGPieEC4Jf",
-            "token_symbol": "",
-            "balance": "10000000000000000",
-            "nonce": "1",
-            "receipt_chain_hash": "2n1oHBHCbsNxHGhzUgtRQ7EjaZtRUJJQaLY3iJKrFx1vHYCx285b",
-            "delegate": "B62qiy32p8kAKnny8ZFwoMhYpBppM1DWVCqAPBYNcXnsAHhnfAAuXgg",
-            "voting_for": "3NK2tkzqqK5spR2sZ7tujjqPksL45M3UUrcA4WhCkeiPtnugyE2x",
-            "timing": [
-              "Untimed"
-            ],
-            "permissions": {
-              "edit_state": [
-                "Signature"
-              ],
-              "access": [
-                "None"
-              ],
-              "send": [
-                "Signature"
-              ],
-              "receive": [
-                "None"
-              ],
-              "set_delegate": [
-                "Signature"
-              ],
-              "set_permissions": [
-                "Signature"
-              ],
-              "set_verification_key": [
-                "Signature"
-              ],
-              "set_zkapp_uri": [
-                "Signature"
-              ],
-              "edit_sequence_state": [
-                "Signature"
-              ],
-              "set_token_symbol": [
-                "Signature"
-              ],
-              "increment_nonce": [
-                "Signature"
-              ],
-              "set_voting_for": [
-                "Signature"
-              ],
-              "set_timing": [
-                "Signature"
-              ]
-            },
-            "zkapp": null
-          }
-        ],
-        [
-          4,
-          {
-            "public_key": "B62qqR5XfP9CoC5DALUJX2jBoY6aaoLrN46YpM2NQTSV14qgpoWibL7",
-            "token_id": "wSHV2S4qX9jFsLjQo8r1BsMLH2ZRKsZx6EJd1sbozGPieEC4Jf",
-            "token_symbol": "",
-            "balance": "1000000000000",
-            "nonce": "1",
-            "receipt_chain_hash": "2mzi3baSqb9RvoXijUo4aF9uGPCFeKN1ovmASASJ4HhSWJFS3e35",
-            "delegate": "B62qqR5XfP9CoC5DALUJX2jBoY6aaoLrN46YpM2NQTSV14qgpoWibL7",
-            "voting_for": "3NK2tkzqqK5spR2sZ7tujjqPksL45M3UUrcA4WhCkeiPtnugyE2x",
-            "timing": [
-              "Untimed"
-            ],
-            "permissions": {
-              "edit_state": [
-                "Signature"
-              ],
-              "access": [
-                "None"
-              ],
-              "send": [
-                "Signature"
-              ],
-              "receive": [
-                "None"
-              ],
-              "set_delegate": [
-                "Signature"
-              ],
-              "set_permissions": [
-                "Signature"
-              ],
-              "set_verification_key": [
-                "Signature"
-              ],
-              "set_zkapp_uri": [
-                "Signature"
-              ],
-              "edit_sequence_state": [
-                "Signature"
-              ],
-              "set_token_symbol": [
-                "Signature"
-              ],
-              "increment_nonce": [
-                "Signature"
-              ],
-              "set_voting_for": [
-                "Signature"
-              ],
-              "set_timing": [
-                "Signature"
-              ]
-            },
-            "zkapp": null
-          }
-        ],
-        [
-          8,
-          {
-            "public_key": "B62qpPjYco6oESJyGjdFNjmBnwEyzsujJ785aMAzygzSF4X9g4g1uEo",
-            "token_id": "wSHV2S4qX9jFsLjQo8r1BsMLH2ZRKsZx6EJd1sbozGPieEC4Jf",
-            "token_symbol": "",
-            "balance": "2438999999999",
-            "nonce": "1",
-            "receipt_chain_hash": "2n2JMdhwC4Ya26JoeH6FhzU3jQsBo1vF9Xmpyd3wSprQPJoAtUTT",
-            "delegate": "B62qpPjYco6oESJyGjdFNjmBnwEyzsujJ785aMAzygzSF4X9g4g1uEo",
-            "voting_for": "3NK2tkzqqK5spR2sZ7tujjqPksL45M3UUrcA4WhCkeiPtnugyE2x",
-            "timing": [
-              "Untimed"
-            ],
-            "permissions": {
-              "edit_state": [
-                "Signature"
-              ],
-              "access": [
-                "None"
-              ],
-              "send": [
-                "Signature"
-              ],
-              "receive": [
-                "None"
-              ],
-              "set_delegate": [
-                "Signature"
-              ],
-              "set_permissions": [
-                "Signature"
-              ],
-              "set_verification_key": [
-                "Signature"
-              ],
-              "set_zkapp_uri": [
-                "Signature"
-              ],
-              "edit_sequence_state": [
-                "Signature"
-              ],
-              "set_token_symbol": [
-                "Signature"
-              ],
-              "increment_nonce": [
-                "Signature"
-              ],
-              "set_voting_for": [
-                "Signature"
-              ],
-              "set_timing": [
-                "Signature"
-              ]
-            },
-            "zkapp": null
-          }
-        ]
-=======
             }
           ],
           "coinbase": [
@@ -3154,7 +901,7 @@
       ]
     },
     "delta_transition_chain_proof": [
-      "jxxmy3vPtW57FhytKQoz9qDGaL6HRpWMTY8LfUBxTiSmwJgdPZP",
+      "jwApG9UCFomnbgkG3Bn8NYisGGLdnwHBqKka9bGCuc1BFPvN4jK",
       []
     ],
     "accounts_accessed": [
@@ -3176,13 +923,13 @@
             "edit_state": [
               "Signature"
             ],
+            "access": [
+              "None"
+            ],
             "send": [
               "Signature"
             ],
             "receive": [
-              "None"
-            ],
-            "access": [
               "None"
             ],
             "set_delegate": [
@@ -3270,7 +1017,6 @@
             "set_timing": [
               "Signature"
             ]
-
           },
           "zkapp": null
         }
@@ -3329,7 +1075,6 @@
             "set_timing": [
               "Signature"
             ]
-
           },
           "zkapp": null
         }
@@ -3388,7 +1133,6 @@
             "set_timing": [
               "Signature"
             ]
-
           },
           "zkapp": null
         }
@@ -3447,7 +1191,6 @@
             "set_timing": [
               "Signature"
             ]
-
           },
           "zkapp": null
         }
@@ -3506,7 +1249,6 @@
             "set_timing": [
               "Signature"
             ]
-
           },
           "zkapp": null
         }
@@ -3565,7 +1307,6 @@
             "set_timing": [
               "Signature"
             ]
-
           },
           "zkapp": null
         }
@@ -3624,7 +1365,6 @@
             "set_timing": [
               "Signature"
             ]
-
           },
           "zkapp": null
         }
@@ -3683,7 +1423,6 @@
             "set_timing": [
               "Signature"
             ]
-
           },
           "zkapp": null
         }
@@ -3742,7 +1481,6 @@
             "set_timing": [
               "Signature"
             ]
-
           },
           "zkapp": null
         }
@@ -3801,19 +1539,76 @@
             "set_timing": [
               "Signature"
             ]
-
           },
           "zkapp": null
         }
->>>>>>> 2f9fd19d
       ],
-      "accounts_created": [],
-      "tokens_used": [
-        [
-          "wSHV2S4qX9jFsLjQo8r1BsMLH2ZRKsZx6EJd1sbozGPieEC4Jf",
-          null
-        ]
+      [
+        8,
+        {
+          "public_key": "B62qpPjYco6oESJyGjdFNjmBnwEyzsujJ785aMAzygzSF4X9g4g1uEo",
+          "token_id": "wSHV2S4qX9jFsLjQo8r1BsMLH2ZRKsZx6EJd1sbozGPieEC4Jf",
+          "token_symbol": "",
+          "balance": "1020000000000",
+          "nonce": "0",
+          "receipt_chain_hash": "2n1hGCgg3jCKQJzVBgfujGqyV6D9riKgq27zhXqYgTRVZM5kqfkm",
+          "delegate": "B62qpPjYco6oESJyGjdFNjmBnwEyzsujJ785aMAzygzSF4X9g4g1uEo",
+          "voting_for": "3NK2tkzqqK5spR2sZ7tujjqPksL45M3UUrcA4WhCkeiPtnugyE2x",
+          "timing": [
+            "Untimed"
+          ],
+          "permissions": {
+            "edit_state": [
+              "Signature"
+            ],
+            "access": [
+              "None"
+            ],
+            "send": [
+              "Signature"
+            ],
+            "receive": [
+              "None"
+            ],
+            "set_delegate": [
+              "Signature"
+            ],
+            "set_permissions": [
+              "Signature"
+            ],
+            "set_verification_key": [
+              "Signature"
+            ],
+            "set_zkapp_uri": [
+              "Signature"
+            ],
+            "edit_sequence_state": [
+              "Signature"
+            ],
+            "set_token_symbol": [
+              "Signature"
+            ],
+            "increment_nonce": [
+              "Signature"
+            ],
+            "set_voting_for": [
+              "Signature"
+            ],
+            "set_timing": [
+              "Signature"
+            ]
+          },
+          "zkapp": null
+        }
       ]
-    }
+    ],
+    "accounts_created": [],
+    "tokens_used": [
+      [
+        "wSHV2S4qX9jFsLjQo8r1BsMLH2ZRKsZx6EJd1sbozGPieEC4Jf",
+        null
+      ]
+    ]
   }
+}
     |json}