--- conflicted
+++ resolved
@@ -123,22 +123,6 @@
         let of_yojson json = of_yojson_generic ~fields of_yojson json
       end
 
-<<<<<<< HEAD
-=======
-      module Token_permissions = struct
-        type t =
-          { token_owned : bool [@default false]
-          ; account_disabled : bool [@default false]
-          ; disable_new_accounts : bool [@default false]
-          }
-        [@@deriving yojson, fields, dhall_type, sexp, bin_io_unversioned]
-
-        let fields = Fields.names |> Array.of_list
-
-        let of_yojson json = of_yojson_generic ~fields of_yojson json
-      end
-
->>>>>>> 6cd97aa6
       module Zkapp_account = struct
         module Field = struct
           type t = Snark_params.Tick.Field.t
@@ -220,29 +204,9 @@
         ; permissions : Permissions.t option [@default None]
         ; token_symbol : string option [@default None]
         }
-<<<<<<< HEAD
-      [@@deriving sexp, yojson, dhall_type]
-
-      let fields =
-        [| "pk"
-         ; "sk"
-         ; "balance"
-         ; "delegate"
-         ; "timing"
-         ; "token"
-         ; "nonce"
-         ; "receipt_chain_hash"
-         ; "voting_for"
-         ; "zkapp"
-         ; "permissions"
-         ; "token_symbol"
-         ; "zkapp_uri"
-        |]
-=======
       [@@deriving sexp, fields, yojson, dhall_type]
 
       let fields = Fields.names |> Array.of_list
->>>>>>> 6cd97aa6
 
       let of_yojson json = of_yojson_generic ~fields of_yojson json
 
