--- conflicted
+++ resolved
@@ -295,20 +295,11 @@
 
   module Genesis = struct
     type t =
-<<<<<<< HEAD
-      { k: int option [@default None]
-      ; delta: int option [@default None]
-      ; slots_per_epoch: int option [@default None]
-      ; slots_per_sub_window: int option [@default None]
-      ; sub_windows_per_window: int option [@default None]
-      ; genesis_state_timestamp: string option [@default None] }
-=======
       { k: (int option[@default None])
       ; delta: (int option[@default None])
       ; slots_per_epoch: (int option[@default None])
       ; slots_per_sub_window: (int option[@default None])
       ; genesis_state_timestamp: (string option[@default None]) }
->>>>>>> a9e062fb
     [@@deriving yojson, dhall_type]
 
     let fields =
