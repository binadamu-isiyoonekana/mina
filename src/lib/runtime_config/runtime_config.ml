--- conflicted
+++ resolved
@@ -151,7 +151,6 @@
                 Error
                   "Invalid JSON in runtime config Zkapp_account.state, \
                    expected string"
-<<<<<<< HEAD
         end
 
         module Verification_key = struct
@@ -180,36 +179,6 @@
           type t = Mina_numbers.Zkapp_version.Stable.Latest.t
           [@@deriving bin_io_unversioned]
 
-=======
-        end
-
-        module Verification_key = struct
-          type t = Pickles.Side_loaded.Verification_key.Stable.Latest.t
-          [@@deriving sexp, bin_io_unversioned]
-
-          (* can't be automatically derived *)
-          let dhall_type = Ppx_dhall_type.Dhall_type.Text
-
-          let to_yojson t =
-            `String (Pickles.Side_loaded.Verification_key.to_base64 t)
-
-          let of_yojson = function
-            | `String s ->
-                let vk_or_err =
-                  Pickles.Side_loaded.Verification_key.of_base64 s
-                in
-                Result.map_error vk_or_err ~f:Error.to_string_hum
-            | _ ->
-                Error
-                  "Invalid JSON in runtime config \
-                   Zkapp_account.verification_key, expected string"
-        end
-
-        module Zkapp_version = struct
-          type t = Mina_numbers.Zkapp_version.Stable.Latest.t
-          [@@deriving bin_io_unversioned]
-
->>>>>>> 5d48d72b
           include (
             Mina_numbers.Zkapp_version :
               module type of Mina_numbers.Zkapp_version with type t := t )
