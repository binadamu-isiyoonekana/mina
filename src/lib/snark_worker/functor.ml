--- conflicted
+++ resolved
@@ -165,12 +165,11 @@
               (*should be Some in the case of `Transition*)
               match Option.value_exn single with
               | Mina_transaction.Transaction.Command
-<<<<<<< HEAD
-                  (Mina_base.User_command.Parties parties) ->
+                  (Mina_base.User_command.Zkapp_command zkapp_command) ->
                   let init =
                     match
-                      (Mina_base.Party.of_fee_payer
-                         parties.Mina_base.Parties.fee_payer )
+                      (Mina_base.Account_update.of_fee_payer
+                         zkapp_command.Mina_base.Zkapp_command.fee_payer )
                         .authorization
                     with
                     | Proof _ ->
@@ -179,18 +178,9 @@
                         (1, 0)
                   in
                   let c, p =
-                    Mina_base.Parties.Call_forest.fold
-                      parties.Mina_base.Parties.other_parties ~init
-                      ~f:(fun (count, proof_parties_count) party ->
-=======
-                  (Mina_base.User_command.Zkapp_command zkapp_command) ->
-                  let c, p =
                     Mina_base.Zkapp_command.Call_forest.fold
-                      zkapp_command.Mina_base.Zkapp_command.account_updates
-                      ~init:(1, 0)
-                      ~f:(fun (count, proof_zkapp_command_count) account_update
-                         ->
->>>>>>> 778f4993
+                      zkapp_command.account_updates ~init
+                      ~f:(fun (count, proof_updates_count) account_update ->
                         ( count + 1
                         , if
                             Mina_base.Control.(
@@ -198,10 +188,9 @@
                                 (tag
                                    (Mina_base.Account_update.authorization
                                       account_update ) ))
-                          then proof_zkapp_command_count + 1
-                          else proof_zkapp_command_count ) )
+                          then proof_updates_count + 1
+                          else proof_updates_count ) )
                   in
-<<<<<<< HEAD
                   Mina_metrics.(
                     Cryptography.(
                       Counter.inc snark_work_zkapp_base_time_sec
@@ -209,10 +198,7 @@
                       Counter.inc_one snark_work_zkapp_base_submissions ;
                       Counter.inc zkapp_transaction_length (Float.of_int c) ;
                       Counter.inc zkapp_proof_updates (Float.of_int p))) ;
-                  ("parties", c, p)
-=======
                   ("zkapp_command", c, p)
->>>>>>> 778f4993
               | Command (Signed_command _) ->
                   Mina_metrics.(
                     Counter.inc Cryptography.snark_work_base_time_sec
