--- conflicted
+++ resolved
@@ -1,10 +1,5 @@
 (library
   (name coda_metrics)
   (public_name coda_metrics)
-<<<<<<< HEAD
   (libraries async cohttp cohttp-async logger jemalloc prometheus)
-  (preprocess (pps ppx_jane)))
-=======
-  (libraries async prometheus cohttp cohttp-async logger)
-  (preprocess (pps ppx_coda ppx_jane)))
->>>>>>> c8b02696
+  (preprocess (pps ppx_coda ppx_jane)))