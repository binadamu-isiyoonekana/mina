open Core_kernel
open Mina_base
open Currency
open Signature_lib

let all_equal ~equal ~compare ls =
  Option.value_map (List.hd ls) ~default:true ~f:(fun h ->
      List.equal equal [ h ] (List.find_all_dups ~compare ls))

module Make
    (Engine : Intf.Engine.S)
    (Event_router : Intf.Dsl.Event_router_intf with module Engine := Engine)
    (Network_state : Intf.Dsl.Network_state_intf
                       with module Engine := Engine
                        and module Event_router := Event_router) =
struct
  open Network_state
  module Node = Engine.Network.Node

  type 'a predicate_result =
    | Predicate_passed
    | Predicate_continuation of 'a
    | Predicate_failure of Error.t

  (* NEED TO LIFT THIS UP OR FUNCTOR IT *)
  type predicate =
    | Network_state_predicate :
        (Network_state.t -> 'a predicate_result)
        * ('a -> Network_state.t -> 'a predicate_result)
        -> predicate
    | Event_predicate :
        'b Event_type.t * 'a * ('a -> Node.t -> 'b -> 'a predicate_result)
        -> predicate

  type t =
    { description : string
    ; predicate : predicate
    ; soft_timeout : Network_time_span.t
    ; hard_timeout : Network_time_span.t
    }

  let with_timeouts ?soft_timeout ?hard_timeout t =
    { t with
      soft_timeout = Option.value soft_timeout ~default:t.soft_timeout
    ; hard_timeout = Option.value hard_timeout ~default:t.hard_timeout
    }

<<<<<<< HEAD
  let network_state ~description ~(f : Network_state.t -> bool) : t =
    let a_long_time =
      (* Just something long *)
      Network_time_span.Literal Core.Time.Span.day
    in
    let check () (state : Network_state.t) =
      if f state then Predicate_passed else Predicate_continuation ()
    in
    { description
    ; predicate = Network_state_predicate (check (), check)
    ; soft_timeout = a_long_time
    ; hard_timeout = a_long_time
    }

  (* TODO: does this actually work if it's run twice? I think not *)
  (*
   * options:
   *   - assume nodes have not yet initialized by the time we get here
   *   - associate additional state to see when initialization was last checked
   *)
=======
>>>>>>> 5b67d3f0
  let nodes_to_initialize nodes =
    let open Network_state in
    network_state
      ~description:
        ( nodes |> List.map ~f:Node.id |> String.concat ~sep:", "
        |> Printf.sprintf "[%s] to initialize" )
      ~f:(fun (state : Network_state.t) ->
        List.for_all nodes ~f:(fun node ->
            String.Map.find state.node_initialization (Node.id node)
            |> Option.value ~default:false))
    |> with_timeouts
         ~soft_timeout:(Literal (Time.Span.of_min 10.0))
         ~hard_timeout:(Literal (Time.Span.of_min 15.0))

  let node_to_initialize node = nodes_to_initialize [ node ]

  (* let blocks_produced ?(active_stake_percentage = 1.0) n = *)
  let blocks_to_be_produced n =
    let init state = Predicate_continuation state.blocks_generated in
    let check init_blocks_generated state =
      if state.blocks_generated - init_blocks_generated >= n then
        Predicate_passed
      else Predicate_continuation init_blocks_generated
    in
    let soft_timeout_in_slots =
      (* We add 1 here to make sure that we see the entirety of at least 2*n
         full slots, since slot time may be misaligned with wait times after
         non-block-related waits.
         This ensures that low numbers of blocks (e.g. 1 or 2) have a
         reasonable probability of success, reducing flakiness of the tests.
      *)
      (2 * n) + 1
    in
    { description = Printf.sprintf "%d blocks to be produced" n
    ; predicate = Network_state_predicate (init, check)
    ; soft_timeout = Slots soft_timeout_in_slots
    ; hard_timeout = Slots (soft_timeout_in_slots * 2)
    }

  let nodes_to_synchronize (nodes : Node.t list) =
    let check () state =
      let all_best_tips_equal =
        all_equal ~equal:[%equal: State_hash.t option]
          ~compare:[%compare: State_hash.t option]
      in
      let best_tips =
        List.map nodes ~f:(fun node ->
            String.Map.find state.best_tips_by_node (Node.id node))
      in
      if
        List.for_all best_tips ~f:Option.is_some
        && all_best_tips_equal best_tips
      then Predicate_passed
      else Predicate_continuation ()
    in
    let soft_timeout_in_slots = 8 * 3 in
    let formatted_nodes =
      nodes
      |> List.map ~f:(fun node -> "\"" ^ Node.id node ^ "\"")
      |> String.concat ~sep:", "
    in
    { description = Printf.sprintf "%s to synchronize" formatted_nodes
    ; predicate = Network_state_predicate (check (), check)
    ; soft_timeout = Slots soft_timeout_in_slots
    ; hard_timeout = Slots (soft_timeout_in_slots * 2)
    }

  type command_type = Send_payment | Send_delegation

  let command_type_to_string command_type =
    match command_type with
    | Send_payment ->
        "Send Payment"
    | Send_delegation ->
        "Send Delegation"

  let signed_command_to_be_included_in_frontier ~sender_pub_key
      ~receiver_pub_key ~amount ~(nonce : Mina_numbers.Account_nonce.t)
      ~command_type =
    let command_matches_payment cmd =
      let open User_command in
      match cmd with
      | Signed_command signed_cmd -> (
          let open Signature_lib in
          let payload = Signed_command.payload signed_cmd in
          let body = payload |> Signed_command_payload.body in
          match body with
          | Payment { source_pk; receiver_pk; amount = paid_amt; token_id = _ }
            when Public_key.Compressed.equal source_pk sender_pub_key
                 && Public_key.Compressed.equal receiver_pk receiver_pub_key
                 && Currency.Amount.equal paid_amt amount
                 && Mina_numbers.Account_nonce.equal nonce
                      (Signed_command_payload.nonce payload) -> (
              match command_type with Send_payment -> true | _ -> false )
          | Stake_delegation dl -> (
              match dl with
              | Set_delegate
                  { delegator : Public_key.Compressed.t
                  ; new_delegate : Public_key.Compressed.t
                  }
                when Public_key.Compressed.equal delegator sender_pub_key
                     && Public_key.Compressed.equal new_delegate
                          receiver_pub_key -> (
                  match command_type with Send_delegation -> true | _ -> false )
              | _ ->
                  false )
          | _ ->
              false )
      | Parties _ ->
          false
    in
    let check () _node (breadcrumb_added : Event_type.Breadcrumb_added.t) =
      let payment_opt =
        List.find breadcrumb_added.user_commands ~f:(fun cmd_with_status ->
            cmd_with_status.With_status.data |> User_command.forget_check
            |> command_matches_payment)
      in
      match payment_opt with
      | Some cmd_with_status ->
          let actual_status = cmd_with_status.With_status.status in
          let was_applied =
            match actual_status with
            | Transaction_status.Applied _ ->
                true
            | _ ->
                false
          in
          if was_applied then Predicate_passed
          else
            Predicate_failure
              (Error.createf "Unexpected status in matching payment: %s"
                 ( Transaction_status.to_yojson actual_status
                 |> Yojson.Safe.to_string ))
      | None ->
          Predicate_continuation ()
    in
    let soft_timeout_in_slots = 8 in
    { description =
        Printf.sprintf "signed command of type %s from %s to %s of amount %s"
          (command_type_to_string command_type)
          (Public_key.Compressed.to_string sender_pub_key)
          (Public_key.Compressed.to_string receiver_pub_key)
          (Amount.to_string amount)
    ; predicate = Event_predicate (Event_type.Breadcrumb_added, (), check)
    ; soft_timeout = Slots soft_timeout_in_slots
    ; hard_timeout = Slots (soft_timeout_in_slots * 2)
    }

  let snapp_to_be_included_in_frontier ~parties =
    let command_matches_parties cmd =
      let open User_command in
      match cmd with
      | Parties p ->
          Parties.equal p parties
      | Signed_command _ ->
          false
    in
    let check () _node (breadcrumb_added : Event_type.Breadcrumb_added.t) =
      let snapp_opt =
        List.find breadcrumb_added.user_commands ~f:(fun cmd_with_status ->
            cmd_with_status.With_status.data |> User_command.forget_check
            |> command_matches_parties)
      in
      match snapp_opt with
      | Some cmd_with_status ->
          let actual_status = cmd_with_status.With_status.status in
          let was_applied =
            match actual_status with
            | Transaction_status.Applied _ ->
                true
            | _ ->
                false
          in
          if was_applied then Predicate_passed
          else
            Predicate_failure
              (Error.createf "Unexpected status in matching payment: %s"
                 ( Transaction_status.to_yojson actual_status
                 |> Yojson.Safe.to_string ))
      | None ->
          Predicate_continuation ()
    in
    let soft_timeout_in_slots = 8 in
    { description =
        sprintf "snapp with fee payer %s and other parties (%s)"
          (Public_key.Compressed.to_base58_check
             parties.fee_payer.data.body.public_key)
          ( List.map parties.other_parties ~f:(fun party ->
                Public_key.Compressed.to_base58_check party.data.body.public_key)
          |> String.concat ~sep:", " )
    ; predicate = Event_predicate (Event_type.Breadcrumb_added, (), check)
    ; soft_timeout = Slots soft_timeout_in_slots
    ; hard_timeout = Slots (soft_timeout_in_slots * 2)
    }
end<|MERGE_RESOLUTION|>--- conflicted
+++ resolved
@@ -45,7 +45,6 @@
     ; hard_timeout = Option.value hard_timeout ~default:t.hard_timeout
     }
 
-<<<<<<< HEAD
   let network_state ~description ~(f : Network_state.t -> bool) : t =
     let a_long_time =
       (* Just something long *)
@@ -60,14 +59,6 @@
     ; hard_timeout = a_long_time
     }
 
-  (* TODO: does this actually work if it's run twice? I think not *)
-  (*
-   * options:
-   *   - assume nodes have not yet initialized by the time we get here
-   *   - associate additional state to see when initialization was last checked
-   *)
-=======
->>>>>>> 5b67d3f0
   let nodes_to_initialize nodes =
     let open Network_state in
     network_state
