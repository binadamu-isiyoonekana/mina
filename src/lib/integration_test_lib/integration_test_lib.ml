open Core_kernel
open Async_kernel
module Malleable_error = Malleable_error
module Test_error = Test_error

module Container_images = struct
  type t = {coda: string; user_agent: string; bots: string; points: string}
end

module Test_config = struct
  module Block_producer = struct
    type t = {balance: string}
  end

  type t =
    { k: int
    ; delta: int
    ; proof_level: Runtime_config.Proof_keys.Level.t
    ; txpool_max_size: int
    ; block_producers: Block_producer.t list
    ; num_snark_workers: int
    ; snark_worker_fee: string
    ; snark_worker_public_key: string }

  let default =
    { k= 20
    ; delta= 3
    ; proof_level= Full
    ; txpool_max_size= 3000
    ; num_snark_workers= 2
    ; block_producers= []
    ; snark_worker_fee= "0.025"
    ; snark_worker_public_key=
        (let pk, _ = (Lazy.force Coda_base.Sample_keypairs.keypairs).(0) in
         Signature_lib.Public_key.Compressed.to_string pk) }
end

(** The signature of integration test engines. An integration test engine
 *  provides the core functionality for deploying, monitoring, and
 *  interacting with networks.
 *)
module type Engine_intf = sig
  (* unique name identifying the engine (used in test executive cli) *)
  val name : string

  (* additional cli inputs available for this engine *)
  module Cli_inputs : sig
    type t

    val term : t Cmdliner.Term.t
  end

  module Node : sig
    type t

<<<<<<< HEAD
    val start : fresh_state:bool -> t -> unit Deferred.Or_error.t

    val stop : t -> unit Deferred.Or_error.t
=======
    val start : fresh_state:bool -> t -> unit Malleable_error.t

    val stop : t -> unit Malleable_error.t
>>>>>>> 4858a8c1

    val send_payment :
         logger:Logger.t
      -> t
      -> sender:Signature_lib.Public_key.Compressed.t
      -> receiver:Signature_lib.Public_key.Compressed.t
      -> amount:Currency.Amount.t
      -> fee:Currency.Fee.t
      -> unit Malleable_error.t
  end

  module Network : sig
    type t =
      { namespace: string
      ; constraint_constants: Genesis_constants.Constraint_constants.t
      ; genesis_constants: Genesis_constants.t
      ; block_producers: Node.t list
      ; snark_coordinators: Node.t list
      ; archive_nodes: Node.t list
      ; testnet_log_filter: string }
  end

  module Network_config : sig
    type t

    val expand :
         logger:Logger.t
      -> test_name:string
      -> cli_inputs:Cli_inputs.t
      -> test_config:Test_config.t
      -> images:Container_images.t
      -> t
  end

  (* TODO: return Deferred.Or_error.t on each of the lifecycle actions? *)
  module Network_manager : sig
    type t

    val create : logger:Logger.t -> Network_config.t -> t Deferred.t

    val deploy : t -> Network.t Deferred.t

    val destroy : t -> unit Deferred.t

    val cleanup : t -> unit Deferred.t
  end

  module Log_engine : sig
    type t

    val create :
         logger:Logger.t
      -> network:Network.t
      -> on_fatal_error:(unit -> unit)
      -> t Malleable_error.t

    val destroy : t -> Test_error.Set.t Malleable_error.t

    (** waits until a block is produced with at least one of the following conditions being true
      1. Blockchain length = blocks
      2. epoch of the block = epoch_reached
      3. Has seen some number of slots/epochs crossed/snarked ledgers generated or x milliseconds has passed
    Note: Varying number of snarked ledgers generated because of reorgs is not captured here *)
    val wait_for :
         ?blocks:int
      -> ?epoch_reached:int
      -> ?timeout:[ `Slots of int
                  | `Epochs of int
                  | `Snarked_ledgers_generated of int
                  | `Milliseconds of int64 ]
      -> t
<<<<<<< HEAD
      -> unit Deferred.Or_error.t

    val wait_for_init : Node.t -> t -> unit Deferred.Or_error.t

    val wait_for_sync :
      Node.t list -> timeout:Time.Span.t -> t -> unit Deferred.Or_error.t
  end
end

(** The DSL is a monad which is conceptually similar to `Deferred.Or_error.t`,
 *  except that there are 2 types of errors which can be returned at each bind
 *  point in a computation: soft errors, and hard errors. Soft errors do not
 *  effect the control flow of the monad, and are instead accumulated for later
 *  extraction. Hard errors effect the control flow of the monad in the same
 *  way an `Error` constructor for `Or_error.t` would.
 *)
module type DSL_intf = Monad.S

(*
module Make_DSL (Engine : Engine_intf) : DSL_intf = struct
end
*)

(** A test is a functor which produces a configuration and run function from an
 *  implementation of the DSL.
 *)
=======
      -> unit Malleable_error.t
>>>>>>> 4858a8c1

    val wait_for_init : Node.t -> t -> unit Malleable_error.t

    (** wait until a payment transaction appears in an added breadcrumb
        num_tries is the maximum number of breadcrumbs to examine
    *)
    val wait_for_payment :
         ?num_tries:int
      -> t
      -> logger:Logger.t
      -> sender:Signature_lib.Public_key.Compressed.t
      -> receiver:Signature_lib.Public_key.Compressed.t
      -> amount:Currency.Amount.t
      -> unit
      -> unit Malleable_error.t
  end
end

module type Test_intf = sig
  type network

  type log_engine

  val config : Test_config.t

  val run : network -> log_engine -> unit Malleable_error.t
end

(* NB: until the DSL is actually implemented, a test just takes in the engine
 * implementation directly. *)
module type Test_functor_intf = functor (Engine : Engine_intf) -> Test_intf
                                                                  with type network =
                                                                              Engine
                                                                              .Network
                                                                              .t
                                                                   and type log_engine =
                                                                              Engine
                                                                              .Log_engine
                                                                              .t<|MERGE_RESOLUTION|>--- conflicted
+++ resolved
@@ -53,15 +53,9 @@
   module Node : sig
     type t
 
-<<<<<<< HEAD
-    val start : fresh_state:bool -> t -> unit Deferred.Or_error.t
-
-    val stop : t -> unit Deferred.Or_error.t
-=======
     val start : fresh_state:bool -> t -> unit Malleable_error.t
 
     val stop : t -> unit Malleable_error.t
->>>>>>> 4858a8c1
 
     val send_payment :
          logger:Logger.t
@@ -133,36 +127,10 @@
                   | `Snarked_ledgers_generated of int
                   | `Milliseconds of int64 ]
       -> t
-<<<<<<< HEAD
-      -> unit Deferred.Or_error.t
-
-    val wait_for_init : Node.t -> t -> unit Deferred.Or_error.t
+      -> unit Malleable_error.t
 
     val wait_for_sync :
-      Node.t list -> timeout:Time.Span.t -> t -> unit Deferred.Or_error.t
-  end
-end
-
-(** The DSL is a monad which is conceptually similar to `Deferred.Or_error.t`,
- *  except that there are 2 types of errors which can be returned at each bind
- *  point in a computation: soft errors, and hard errors. Soft errors do not
- *  effect the control flow of the monad, and are instead accumulated for later
- *  extraction. Hard errors effect the control flow of the monad in the same
- *  way an `Error` constructor for `Or_error.t` would.
- *)
-module type DSL_intf = Monad.S
-
-(*
-module Make_DSL (Engine : Engine_intf) : DSL_intf = struct
-end
-*)
-
-(** A test is a functor which produces a configuration and run function from an
- *  implementation of the DSL.
- *)
-=======
-      -> unit Malleable_error.t
->>>>>>> 4858a8c1
+      Node.t list -> timeout:Time.Span.t -> t -> unit Malleable_error.t
 
     val wait_for_init : Node.t -> t -> unit Malleable_error.t
 
@@ -180,6 +148,10 @@
       -> unit Malleable_error.t
   end
 end
+
+(** A test is a functor which produces a configuration and run function from an
+ *  implementation of the DSL.
+ *)
 
 module type Test_intf = sig
   type network
