(library
 (public_name integration_test_lib)
 (name integration_test_lib)
 (inline_tests)
 (instrumentation (backend bisect_ppx))
<<<<<<< HEAD
 (preprocessor_deps ../../graphql-ppx-config.inc ../../../graphql_schema.json)

 (preprocess (pps ppx_base ppx_fields_conv ppx_coda ppx_version 
 ppx_let ppx_inline_test ppx_custom_printf ppx_deriving.std ppx_sexp_conv ppx_compare 
 ppx_assert lens.ppx_deriving ppx_pipebang graphql_ppx -- %{read-lines:../../graphql-ppx-config.inc}))
=======
 (preprocess (pps ppx_base ppx_fields_conv ppx_mina ppx_version ppx_optcomp ppx_let ppx_inline_test ppx_custom_printf ppx_deriving.std ppx_sexp_conv ppx_compare ppx_assert lens.ppx_deriving ppx_pipebang))
>>>>>>> 42372591
 (libraries
   ;; opam libraries
   result
   base.base_internalhash_types
   base.caml
   base
   uri
   sexplib0
   cmdliner
   async
   core
   lens
   core_kernel
   async_kernel
   ppx_inline_test.config
   async_unix
   stdio
   extlib
   sexp_diff_kernel
   ;; local libraries
   key_gen
   visualization
   timeout_lib
   pipe_lib
   mina_networking
   logger
   graph_algorithms
   block_producer
   transition_frontier
   mina_runtime_config
   mina_base
   mina_lib
   genesis_constants
   transition_router
   signature_lib
   secrets
   network_pool
   currency
   mina_base.import
   mina_numbers
   mina_transaction
   data_hash_lib
   integers
   transition_handler
<<<<<<< HEAD
   data_hash_lib
   mina_graphql
   graphql_lib

=======
   snark_worker
>>>>>>> 42372591
))<|MERGE_RESOLUTION|>--- conflicted
+++ resolved
@@ -3,15 +3,9 @@
  (name integration_test_lib)
  (inline_tests)
  (instrumentation (backend bisect_ppx))
-<<<<<<< HEAD
- (preprocessor_deps ../../graphql-ppx-config.inc ../../../graphql_schema.json)
+;  (preprocessor_deps ../../graphql-ppx-config.inc ../../../graphql_schema.json)
 
- (preprocess (pps ppx_base ppx_fields_conv ppx_coda ppx_version 
- ppx_let ppx_inline_test ppx_custom_printf ppx_deriving.std ppx_sexp_conv ppx_compare 
- ppx_assert lens.ppx_deriving ppx_pipebang graphql_ppx -- %{read-lines:../../graphql-ppx-config.inc}))
-=======
- (preprocess (pps ppx_base ppx_fields_conv ppx_mina ppx_version ppx_optcomp ppx_let ppx_inline_test ppx_custom_printf ppx_deriving.std ppx_sexp_conv ppx_compare ppx_assert lens.ppx_deriving ppx_pipebang))
->>>>>>> 42372591
+ (preprocess (pps ppx_base ppx_fields_conv ppx_mina ppx_version ppx_optcomp ppx_let ppx_inline_test ppx_custom_printf ppx_deriving.std ppx_sexp_conv ppx_compare ppx_assert lens.ppx_deriving ppx_pipebang graphql_ppx -- %{read-lines:../../graphql-ppx-config.inc}))
  (libraries
    ;; opam libraries
    result
@@ -54,14 +48,9 @@
    mina_numbers
    mina_transaction
    data_hash_lib
+   mina_graphql
+   graphql_lib
    integers
    transition_handler
-<<<<<<< HEAD
-   data_hash_lib
-   mina_graphql
-   graphql_lib
-
-=======
    snark_worker
->>>>>>> 42372591
 ))