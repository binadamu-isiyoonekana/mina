--- conflicted
+++ resolved
@@ -2,10 +2,5 @@
   (public_name integration_test_lib)
   (name integration_test_lib)
   (inline_tests)
-<<<<<<< HEAD
-  (preprocess (pps ppx_coda ppx_version ppx_optcomp ppx_let ppx_inline_test ppx_custom_printf))
-  (libraries core async coda_base runtime_config genesis_constants transition_frontier user_command_input cmdliner))
-=======
-  (preprocess (pps ppx_coda ppx_version ppx_jane ppx_deriving.std))
-  (libraries core async coda_base runtime_config genesis_constants transition_frontier user_command_input))
->>>>>>> 8588bdec
+  (preprocess (pps ppx_coda ppx_version ppx_optcomp ppx_let ppx_inline_test ppx_custom_printf ppx_deriving.std))
+  (libraries core async coda_base runtime_config genesis_constants transition_frontier user_command_input cmdliner))