open Core_kernel
open Async
open Mina_base
open Mina_transaction

(* exclude from bisect_ppx to avoid type error on GraphQL modules *)
[@@@coverage exclude_file]

let node_password = "naughty blue worm"

module Graphql = struct
  module Client = Graphql_lib.Client.Make (struct
    let preprocess_variables_string = Fn.id

    let headers = String.Map.empty
  end)

  (* graphql_ppx uses Stdlib symbols instead of Base *)
  open Stdlib
  module Encoders = Mina_graphql.Types.Input
  module Scalars = Graphql_lib.Scalars

  module Unlock_account =
  [%graphql
  ({|
    mutation ($password: String!, $public_key: PublicKey!) @encoders(module: "Encoders"){
      unlockAccount(input: {password: $password, publicKey: $public_key }) {
        account {
          public_key: publicKey
        }
      }
    }
  |}
  [@encoders Encoders] )]

  module Send_test_payments =
  [%graphql
  {|
    mutation ($senders: [PrivateKey!]!,
    $receiver: PublicKey!,
    $amount: UInt64!,
    $fee: UInt64!,
    $repeat_count: UInt32!,
    $repeat_delay_ms: UInt32!) @encoders(module: "Encoders"){
      sendTestPayments(
        senders: $senders, receiver: $receiver, amount: $amount, fee: $fee,
        repeat_count: $repeat_count,
        repeat_delay_ms: $repeat_delay_ms)
    }
  |}]

  module Send_payment =
  [%graphql
  {|
   mutation ($input: SendPaymentInput!)@encoders(module: "Encoders"){
      sendPayment(input: $input){
          payment {
            id
            nonce
            hash
          }
        }
    }
  |}]

  module Send_payment_with_raw_sig =
  [%graphql
  {|
   mutation (
   $input:SendPaymentInput!,
   $rawSignature: String!
   )@encoders(module: "Encoders")
    {
      sendPayment(
        input:$input,
        signature: {rawSignature: $rawSignature}
      )
      {
        payment {
          id
          nonce
          hash
        }
      }
    }
  |}]

  module Send_delegation =
  [%graphql
  {|
    mutation ($input: SendDelegationInput!) @encoders(module: "Encoders"){
      sendDelegation(input:$input){
          delegation {
            id
            nonce
            hash
          }
        }
    }
  |}]

  module Set_snark_worker =
  [%graphql
  {|
    mutation ($input: SetSnarkWorkerInput! ) @encoders(module: "Encoders"){
      setSnarkWorker(input:$input){
        lastSnarkWorker
        }
    }
  |}]

  module Set_snark_work_fee =
  [%graphql
  {|
    mutation ($fee: UInt64!) @encoders(module: "Encoders"){
      setSnarkWorkFee(input: {fee: $fee}) {
        lastFee
      }
    }
  |}]

  module Get_account_data =
  [%graphql
  {|
    query ($public_key: PublicKey!) @encoders(module: "Encoders"){
      account(publicKey: $public_key) {
        nonce
        balance {
          total @ppxCustom(module: "Scalars.Balance")
        }
      }
    }
  |}]

  (* TODO: temporary version *)
  module Send_test_zkapp = Generated_graphql_queries.Send_test_zkapp
  module Pooled_zkapp_commands = Generated_graphql_queries.Pooled_zkapp_commands

  module Query_peer_id =
  [%graphql
  {|
    query {
      daemonStatus {
        addrsAndPorts {
          peer {
            peerId
          }
        }
        peers {  peerId }

      }
    }
  |}]

  module Best_chain =
  [%graphql
  {|
    query ($max_length: Int) @encoders(module: "Encoders"){
      bestChain (maxLength: $max_length) {
        stateHash @ppxCustom(module: "Graphql_lib.Scalars.String_json")
        commandTransactionCount
        creatorAccount {
          publicKey @ppxCustom(module: "Graphql_lib.Scalars.JSON")
        }
      }
    }
  |}]

  module Query_metrics =
  [%graphql
  {|
    query {
      daemonStatus {
        metrics {
          blockProductionDelay
          transactionPoolDiffReceived
          transactionPoolDiffBroadcasted
          transactionsAddedToPool
          transactionPoolSize
        }
      }
    }
  |}]

  module StartFilteredLog =
  [%graphql
  {|
    mutation ($filter: [String!]!) @encoders(module: "Encoders"){
      startFilteredLog(filter: $filter)
    }
  |}]

  module GetFilteredLogEntries =
  [%graphql
  {|
    query ($offset: Int!) @encoders(module: "Encoders"){
      getFilteredLogEntries(offset: $offset) {
          logMessages,
          isCapturing,
      }
    }
  |}]

  module Account =
  [%graphql
  {|
    query ($public_key: PublicKey!, $token: UInt64) {
      account (publicKey : $public_key, token : $token) {
        balance { liquid
                  locked
                  total
                }
        delegate
        nonce
        permissions { editActionState
                      editState
                      incrementNonce
                      receive
                      send
                      access
                      setDelegate
                      setPermissions
                      setZkappUri
                      setTokenSymbol
                      setVerificationKey
                      setVotingFor
                      setTiming
                    }
        actionState
        zkappState
        zkappUri
        timing { cliffTime @ppxCustom(module: "Graphql_lib.Scalars.JSON")
                 cliffAmount
                 vestingPeriod @ppxCustom(module: "Graphql_lib.Scalars.JSON")
                 vestingIncrement
                 initialMinimumBalance
               }
        tokenId
        tokenSymbol
        verificationKey { verificationKey
                          hash
                        }
        votingFor
      }
    }
  |}]
end

(** this function will repeatedly attempt to connect to graphql port <num_tries> times before giving up *)
let exec_graphql_request ?(num_tries = 10) ?(retry_delay_sec = 30.0)
    ?(initial_delay_sec = 0.) ~logger ~node_uri ~query_name query_obj =
  let open Deferred.Let_syntax in
  let metadata =
    [ ("query", `String query_name)
    ; ("uri", `String (Uri.to_string node_uri))
    ; ("init_delay", `Float initial_delay_sec)
    ]
  in
  [%log info]
    "Attempting to send GraphQL request \"$query\" to \"$uri\" after \
     $init_delay sec"
    ~metadata ;
  let rec retry n =
    if n <= 0 then (
      [%log error]
        "GraphQL request \"$query\" to \"$uri\" failed too many times" ~metadata ;
      Deferred.Or_error.errorf
        "GraphQL \"%s\" to \"%s\" request failed too many times" query_name
        (Uri.to_string node_uri) )
    else
      match%bind Graphql.Client.query query_obj node_uri with
      | Ok result ->
          [%log info] "GraphQL request \"$query\" to \"$uri\" succeeded"
            ~metadata ;
          Deferred.Or_error.return result
      | Error (`Failed_request err_string) ->
          [%log warn]
            "GraphQL request \"$query\" to \"$uri\" failed: \"$error\" \
             ($num_tries attempts left)"
            ~metadata:
              ( metadata
              @ [ ("error", `String err_string); ("num_tries", `Int (n - 1)) ]
              ) ;
          let%bind () = after (Time.Span.of_sec retry_delay_sec) in
          retry (n - 1)
      | Error (`Graphql_error err_string) ->
          [%log error]
            "GraphQL request \"$query\" to \"$uri\" returned an error: \
             \"$error\" (this is a graphql error so not retrying)"
            ~metadata:(metadata @ [ ("error", `String err_string) ]) ;
          Deferred.Or_error.error_string err_string
  in
  let%bind () = after (Time.Span.of_sec initial_delay_sec) in
  retry num_tries

let get_peer_id ~logger node_uri =
  let open Deferred.Or_error.Let_syntax in
  [%log info] "Getting node's peer_id, and the peer_ids of node's peers"
    ~metadata:[ ("node_uri", `String (Uri.to_string node_uri)) ] ;
  let query_obj = Graphql.Query_peer_id.(make @@ makeVariables ()) in
  let%bind query_result_obj =
    exec_graphql_request ~logger ~node_uri ~query_name:"query_peer_id" query_obj
  in
  [%log info] "get_peer_id, finished exec_graphql_request" ;
  let self_id_obj = query_result_obj.daemonStatus.addrsAndPorts.peer in
  let%bind self_id =
    match self_id_obj with
    | None ->
        Deferred.Or_error.error_string "Peer not found"
    | Some peer ->
        return peer.peerId
  in
  let peers = query_result_obj.daemonStatus.peers |> Array.to_list in
  let peer_ids = List.map peers ~f:(fun peer -> peer.peerId) in
  [%log info] "get_peer_id, result of graphql query (self_id,[peers]) (%s,%s)"
    self_id
    (String.concat ~sep:" " peer_ids) ;
  return (self_id, peer_ids)

let must_get_peer_id ~logger node_uri =
  get_peer_id ~logger node_uri |> Deferred.bind ~f:Malleable_error.or_hard_error

let get_best_chain ?max_length ~logger node_uri =
  let open Deferred.Or_error.Let_syntax in
  let query = Graphql.Best_chain.(make @@ makeVariables ?max_length ()) in
  let%bind result =
    exec_graphql_request ~logger ~node_uri ~query_name:"best_chain" query
  in
  match result.bestChain with
  | None | Some [||] ->
      Deferred.Or_error.error_string "failed to get best chains"
  | Some chain ->
      return
      @@ List.map
           ~f:(fun block ->
             Intf.
               { state_hash = block.stateHash
               ; command_transaction_count = block.commandTransactionCount
               ; creator_pk =
                   ( match block.creatorAccount.publicKey with
                   | `String pk ->
                       pk
                   | _ ->
                       "unknown" )
               } )
           (Array.to_list chain)

let must_get_best_chain ?max_length ~logger node_uri =
  get_best_chain ?max_length ~logger node_uri
  |> Deferred.bind ~f:Malleable_error.or_hard_error

let get_account ~logger node_uri ~account_id =
  let pk = Mina_base.Account_id.public_key account_id in
  let token = Mina_base.Account_id.token_id account_id in
  [%log info] "Getting account"
    ~metadata:[ ("pub_key", Signature_lib.Public_key.Compressed.to_yojson pk) ] ;
  let get_account_obj =
    Graphql.Account.(
      make
      @@ makeVariables
           ~public_key:(Graphql_lib.Encoders.public_key pk)
           ~token:(Graphql_lib.Encoders.token token)
           ())
  in
  exec_graphql_request ~logger ~node_uri ~query_name:"get_account_graphql"
    get_account_obj

type account_data =
  { nonce : Mina_numbers.Account_nonce.t
  ; total_balance : Currency.Balance.t
  ; liquid_balance_opt : Currency.Balance.t option
  ; locked_balance_opt : Currency.Balance.t option
  }

let get_account_data ~logger node_uri ~account_id =
  let open Deferred.Or_error.Let_syntax in
  let public_key = Mina_base.Account_id.public_key account_id in
  let token = Mina_base.Account_id.token_id account_id in
  [%log info] "Getting account data, which is its balances and nonce"
    ~metadata:
      [ ("pub_key", Signature_lib.Public_key.Compressed.to_yojson public_key) ] ;
  let%bind account_obj = get_account ~logger node_uri ~account_id in
  match account_obj.account with
  | None ->
      Deferred.Or_error.errorf
        !"Account with Account id %{sexp:Mina_base.Account_id.t}, public_key \
          %s, and token %s not found"
        account_id
        (Signature_lib.Public_key.Compressed.to_string public_key)
        (Mina_base.Token_id.to_string token)
  | Some acc ->
      return
        { nonce =
            Option.value_exn
              ~message:
                "the nonce from get_balance is None, which should be impossible"
              acc.nonce
        ; total_balance = acc.balance.total
        ; liquid_balance_opt = acc.balance.liquid
        ; locked_balance_opt = acc.balance.locked
        }

let must_get_account_data ~logger node_uri ~account_id =
  get_account_data ~logger node_uri ~account_id
  |> Deferred.bind ~f:Malleable_error.or_hard_error

let permissions_of_account_permissions account_permissions :
    Mina_base.Permissions.t =
  (* the polymorphic variants come from Partial_accounts.auth_required in Mina_graphql *)
  let to_auth_required = function
    | `Either ->
        Mina_base.Permissions.Auth_required.Either
    | `Impossible ->
        Impossible
    | `None ->
        None
    | `Proof ->
        Proof
    | `Signature ->
        Signature
  in
  let open Graphql.Account in
  { edit_action_state = to_auth_required account_permissions.editActionState
  ; edit_state = to_auth_required account_permissions.editState
  ; increment_nonce = to_auth_required account_permissions.incrementNonce
  ; receive = to_auth_required account_permissions.receive
  ; send = to_auth_required account_permissions.send
  ; access = to_auth_required account_permissions.access
  ; set_delegate = to_auth_required account_permissions.setDelegate
  ; set_permissions = to_auth_required account_permissions.setPermissions
  ; set_zkapp_uri = to_auth_required account_permissions.setZkappUri
  ; set_token_symbol = to_auth_required account_permissions.setTokenSymbol
  ; set_verification_key =
      to_auth_required account_permissions.setVerificationKey
  ; set_voting_for = to_auth_required account_permissions.setVotingFor
  ; set_timing = to_auth_required account_permissions.setTiming
  }

let get_account_permissions ~logger t ~account_id =
  let open Deferred.Or_error in
  let open Let_syntax in
  let%bind account_obj = get_account ~logger t ~account_id in
  match account_obj.account with
  | Some account -> (
      match account.permissions with
      | Some ledger_permissions ->
          return @@ permissions_of_account_permissions ledger_permissions
      | None ->
          fail (Error.of_string "Could not get permissions from ledger account")
      )
  | None ->
      fail (Error.of_string "Could not get account from ledger")

(** return a Account_update.Update.t with all fields `Set` to the
   value in the account, or `Keep` if value unavailable,
   as if this update had been applied to the account
*)
let get_account_update ~logger t ~account_id =
  let open Deferred.Or_error in
  let open Let_syntax in
  let%bind account_obj = get_account ~logger t ~account_id in
  match account_obj.account with
  | Some account ->
      let open Mina_base.Zkapp_basic.Set_or_keep in
      let%bind app_state =
        match account.zkappState with
        | Some strs ->
            let fields =
              Array.to_list strs |> Base.List.map ~f:(fun s -> Set s)
            in
            return (Mina_base.Zkapp_state.V.of_list_exn fields)
        | None ->
            fail
              (Error.of_string
                 (sprintf
                    "Expected zkApp account with an app state for public key %s"
                    (Signature_lib.Public_key.Compressed.to_base58_check
                       (Mina_base.Account_id.public_key account_id) ) ) )
      in
      let%bind delegate =
        match account.delegate with
        | Some s ->
            return (Set s)
        | None ->
            fail (Error.of_string "Expected delegate in account")
      in
      let%bind verification_key =
        match account.verificationKey with
        | Some vk_obj ->
            let data = vk_obj.verificationKey in
            let hash = vk_obj.hash in
            return (Set ({ data; hash } : _ With_hash.t))
        | None ->
            fail
              (Error.of_string
                 (sprintf
                    "Expected zkApp account with a verification key for \
                     public_key %s"
                    (Signature_lib.Public_key.Compressed.to_base58_check
                       (Mina_base.Account_id.public_key account_id) ) ) )
      in
      let%bind permissions =
        match account.permissions with
        | Some perms ->
            return @@ Set (permissions_of_account_permissions perms)
        | None ->
            fail (Error.of_string "Expected permissions in account")
      in
      let%bind zkapp_uri =
        match account.zkappUri with
        | Some s ->
            return @@ Set s
        | None ->
            fail (Error.of_string "Expected zkApp URI in account")
      in
      let%bind token_symbol =
        match account.tokenSymbol with
        | Some s ->
            return @@ Set s
        | None ->
            fail (Error.of_string "Expected token symbol in account")
      in
      let%bind timing =
        let timing = account.timing in
        let cliff_amount = timing.cliffAmount in
        let cliff_time = timing.cliffTime in
        let vesting_period = timing.vestingPeriod in
        let vesting_increment = timing.vestingIncrement in
        let initial_minimum_balance = timing.initialMinimumBalance in
        match
          ( cliff_amount
          , cliff_time
          , vesting_period
          , vesting_increment
          , initial_minimum_balance )
        with
        | None, None, None, None, None ->
            return @@ Keep
        | Some amt, Some tm, Some period, Some incr, Some bal ->
            let cliff_amount = amt in
            let%bind cliff_time =
              match tm with
              | `String s ->
                  return @@ Mina_numbers.Global_slot_since_genesis.of_string s
              | _ ->
                  fail
                    (Error.of_string
                       "Expected string for cliff time in account timing" )
            in
            let%bind vesting_period =
              match period with
              | `String s ->
                  return @@ Mina_numbers.Global_slot_span.of_string s
              | _ ->
                  fail
                    (Error.of_string
                       "Expected string for vesting period in account timing" )
            in
            let vesting_increment = incr in
            let initial_minimum_balance = bal in
            return
              (Set
                 ( { initial_minimum_balance
                   ; cliff_amount
                   ; cliff_time
                   ; vesting_period
                   ; vesting_increment
                   }
                   : Mina_base.Account_update.Update.Timing_info.t ) )
        | _ ->
            fail (Error.of_string "Some pieces of account timing are missing")
      in
      let%bind voting_for =
        match account.votingFor with
        | Some s ->
            return @@ Set s
        | None ->
            fail (Error.of_string "Expected voting-for state hash in account")
      in
      return
        ( { app_state
          ; delegate
          ; verification_key
          ; permissions
          ; zkapp_uri
          ; token_symbol
          ; timing
          ; voting_for
          }
          : Mina_base.Account_update.Update.t )
  | None ->
      fail (Error.of_string "Could not get account from ledger")

type signed_command_result =
  { id : string
  ; hash : Transaction_hash.t
  ; nonce : Mina_numbers.Account_nonce.t
  }

let transaction_id_to_string id =
  Yojson.Basic.to_string (Graphql_lib.Scalars.TransactionId.serialize id)

(* if we expect failure, might want retry_on_graphql_error to be false *)
let send_online_payment ~logger node_uri ~sender_pub_key ~receiver_pub_key
    ~amount ~fee =
  [%log info] "Sending a payment"
    ~metadata:
      [ ( "sender_pub_key"
        , Signature_lib.Public_key.Compressed.to_yojson sender_pub_key )
      ; ("node_uri", `String (Uri.to_string node_uri))
      ] ;
  let open Deferred.Or_error.Let_syntax in
  let sender_pk_str =
    Signature_lib.Public_key.Compressed.to_string sender_pub_key
  in
  [%log info] "send_payment: unlocking account"
    ~metadata:[ ("sender_pk", `String sender_pk_str) ] ;
  let unlock_sender_account_graphql () =
    let unlock_account_obj =
      Graphql.Unlock_account.(
        make
        @@ makeVariables ~password:node_password ~public_key:sender_pub_key ())
    in
    exec_graphql_request ~logger ~node_uri ~initial_delay_sec:0.
      ~query_name:"unlock_sender_account_graphql" unlock_account_obj
  in
  let%bind _ = unlock_sender_account_graphql () in
  let send_payment_graphql () =
    let input =
      Mina_graphql.Types.Input.SendPaymentInput.make_input ~from:sender_pub_key
        ~to_:receiver_pub_key ~amount ~fee ()
    in
    let send_payment_obj =
      Graphql.Send_payment.(make @@ makeVariables ~input ())
    in
    exec_graphql_request ~logger ~node_uri ~query_name:"send_payment_graphql"
      send_payment_obj
  in
  let%map sent_payment_obj = send_payment_graphql () in
  let return_obj = sent_payment_obj.sendPayment.payment in
  let res =
    { id = transaction_id_to_string return_obj.id
    ; hash = return_obj.hash
    ; nonce = Mina_numbers.Account_nonce.of_int return_obj.nonce
    }
  in
  [%log info] "Sent payment"
    ~metadata:
      [ ("user_command_id", `String res.id)
      ; ("hash", `String (Transaction_hash.to_base58_check res.hash))
      ; ("nonce", `Int (Mina_numbers.Account_nonce.to_int res.nonce))
      ] ;
  res

let must_send_online_payment ~logger t ~sender_pub_key ~receiver_pub_key ~amount
    ~fee =
  send_online_payment ~logger t ~sender_pub_key ~receiver_pub_key ~amount ~fee
  |> Deferred.bind ~f:Malleable_error.or_hard_error

let send_zkapp_batch ~logger node_uri
    ~(zkapp_commands : Mina_base.Zkapp_command.t list) =
  [%log info] "Sending zkapp transactions"
    ~metadata:[ ("node_uri", `String (Uri.to_string node_uri)) ] ;
  let open Deferred.Or_error.Let_syntax in
  let zkapp_commands_json =
    List.map zkapp_commands ~f:(fun zkapp_command ->
        Mina_base.Zkapp_command.to_json zkapp_command |> Yojson.Safe.to_basic )
    |> Array.of_list
  in
  let send_zkapp_graphql () =
    let send_zkapp_obj =
      Graphql.Send_test_zkapp.(
        make @@ makeVariables ~zkapp_commands:zkapp_commands_json ())
    in
    exec_graphql_request ~logger ~node_uri ~query_name:"send_zkapp_graphql"
      send_zkapp_obj
  in
  let%bind sent_zkapp_obj = send_zkapp_graphql () in
  let%bind zkapp_ids =
    Deferred.Array.fold ~init:(Ok []) sent_zkapp_obj.internalSendZkapp
      ~f:(fun acc (zkapp_obj : Graphql.Send_test_zkapp.t_internalSendZkapp) ->
        let%bind res =
          match zkapp_obj.zkapp.failureReason with
          | None ->
              let zkapp_id = transaction_id_to_string zkapp_obj.zkapp.id in
              [%log info] "Sent zkapp transaction"
                ~metadata:[ ("zkapp_id", `String zkapp_id) ] ;
              return zkapp_id
          | Some s ->
              Deferred.Or_error.errorf "Zkapp failed, reason: %s"
                ( Array.fold ~init:[] s ~f:(fun acc f ->
                      match f with
                      | None ->
                          acc
                      | Some f ->
                          let t =
                            ( Option.value_exn f.index
                            , f.failures |> Array.to_list |> List.rev )
                          in
                          t :: acc )
                |> Mina_base.Transaction_status.Failure.Collection.Display
                   .to_yojson |> Yojson.Safe.to_string )
        in
        let%map acc = Deferred.return acc in
        res :: acc )
  in
  return (List.rev zkapp_ids)

let get_pooled_zkapp_commands ~logger node_uri
    ~(pk : Signature_lib.Public_key.Compressed.t) =
  [%log info] "Retrieving zkapp_commands from transaction pool"
    ~metadata:
      [ ("node_uri", `String (Uri.to_string node_uri))
      ; ("pub_key", Signature_lib.Public_key.Compressed.to_yojson pk)
      ] ;
  let open Deferred.Or_error.Let_syntax in
  let get_pooled_zkapp_commands_graphql () =
    let get_pooled_zkapp_commands =
      Graphql.Pooled_zkapp_commands.(
        make
        @@ makeVariables ~public_key:(Graphql_lib.Encoders.public_key pk) ())
    in
    exec_graphql_request ~logger ~node_uri
      ~query_name:"get_pooled_zkapp_commands" get_pooled_zkapp_commands
  in
  let%bind zkapp_pool_obj = get_pooled_zkapp_commands_graphql () in
  let transaction_ids =
    Array.map zkapp_pool_obj.pooledZkappCommands ~f:(fun zkapp_command ->
        zkapp_command.id |> Transaction_id.to_base64 )
    |> Array.to_list
  in
  [%log info] "Retrieved zkapp_commands from transaction pool"
    ~metadata:
      [ ("node_uri", `String (Uri.to_string node_uri))
      ; ( "transaction ids"
        , `List (List.map ~f:(fun t -> `String t) transaction_ids) )
      ] ;
  return transaction_ids

let send_delegation ~logger node_uri ~sender_pub_key ~receiver_pub_key ~fee =
  [%log info] "Sending stake delegation"
    ~metadata:
      [ ( "sender_pub_key"
        , Signature_lib.Public_key.Compressed.to_yojson sender_pub_key )
      ; ("node_uri", `String (Uri.to_string node_uri))
      ] ;
  let open Deferred.Or_error.Let_syntax in
  let sender_pk_str =
    Signature_lib.Public_key.Compressed.to_string sender_pub_key
  in
  [%log info] "send_delegation: unlocking account"
    ~metadata:[ ("sender_pk", `String sender_pk_str) ] ;
  let unlock_sender_account_graphql () =
    let unlock_account_obj =
      Graphql.Unlock_account.(
        make
        @@ makeVariables ~password:"naughty blue worm"
             ~public_key:sender_pub_key ())
    in
    exec_graphql_request ~logger ~node_uri
      ~query_name:"unlock_sender_account_graphql" unlock_account_obj
  in
  let%bind _ = unlock_sender_account_graphql () in
  let send_delegation_graphql () =
    let input =
      Mina_graphql.Types.Input.SendDelegationInput.make_input
        ~from:sender_pub_key ~to_:receiver_pub_key ~fee ()
    in
    let send_delegation_obj =
      Graphql.Send_delegation.(make @@ makeVariables ~input ())
    in
    exec_graphql_request ~logger ~node_uri ~query_name:"send_delegation_graphql"
      send_delegation_obj
  in
  let%map result_obj = send_delegation_graphql () in
  let return_obj = result_obj.sendDelegation.delegation in
  let res =
    { id = transaction_id_to_string return_obj.id
    ; hash = return_obj.hash
    ; nonce = Mina_numbers.Account_nonce.of_int return_obj.nonce
    }
  in
  [%log info] "stake delegation sent"
    ~metadata:
      [ ("user_command_id", `String res.id)
      ; ("hash", `String (Transaction_hash.to_base58_check res.hash))
      ; ("nonce", `Int (Mina_numbers.Account_nonce.to_int res.nonce))
      ] ;
  res

let must_send_delegation ~logger node_uri ~sender_pub_key
    ~(receiver_pub_key : Account.key) ~fee =
  send_delegation ~logger node_uri ~sender_pub_key ~receiver_pub_key ~fee
  |> Deferred.bind ~f:Malleable_error.or_hard_error

let send_payment_with_raw_sig ~logger node_uri ~sender_pub_key ~receiver_pub_key
    ~amount ~fee ~nonce ~memo
    ~(valid_until : Mina_numbers.Global_slot_since_genesis.t) ~raw_signature =
  [%log info] "Sending a payment with raw signature"
    ~metadata:
      [ ( "sender_pub_key"
        , Signature_lib.Public_key.Compressed.to_yojson sender_pub_key )
      ; ("node_uri", `String (Uri.to_string node_uri))
      ] ;
  let open Deferred.Or_error.Let_syntax in
  let send_payment_graphql () =
    let open Graphql.Send_payment_with_raw_sig in
    let input =
      Mina_graphql.Types.Input.SendPaymentInput.make_input ~from:sender_pub_key
        ~to_:receiver_pub_key ~amount ~fee ~memo ~nonce
        ~valid_until:
          (Mina_numbers.Global_slot_since_genesis.to_uint32 valid_until)
        ()
    in
    let variables = makeVariables ~input ~rawSignature:raw_signature () in
    let send_payment_obj = make variables in
    [%log info]
      "send_payment_obj with $from $to $amount $fee $memo $nonce $valid_until \
       $raw_signature "
      ~metadata:
        [ ("from", Signature_lib.Public_key.Compressed.to_yojson sender_pub_key)
        ; ("to", Signature_lib.Public_key.Compressed.to_yojson receiver_pub_key)
        ; ("amount", Currency.Amount.to_yojson amount)
        ; ("fee", Currency.Fee.to_yojson fee)
        ; ("memo", `String memo)
        ; ("nonce", Account.Nonce.to_yojson nonce)
        ; ( "valid_until"
          , Mina_numbers.Global_slot_since_genesis.to_yojson valid_until )
        ; ("raw_signature", `String raw_signature)
        ] ;
    exec_graphql_request ~logger ~node_uri
      ~query_name:"Send_payment_with_raw_sig_graphql" send_payment_obj
  in
  let%map sent_payment_obj = send_payment_graphql () in
  let return_obj = sent_payment_obj.sendPayment.payment in
  let res =
    { id = transaction_id_to_string return_obj.id
    ; hash = return_obj.hash
    ; nonce = Mina_numbers.Account_nonce.of_int return_obj.nonce
    }
  in
  [%log info] "Sent payment"
    ~metadata:
      [ ("user_command_id", `String res.id)
      ; ("hash", `String (Transaction_hash.to_base58_check res.hash))
      ; ("nonce", `Int (Mina_numbers.Account_nonce.to_int res.nonce))
      ] ;
  res

let must_send_payment_with_raw_sig ~logger node_uri ~sender_pub_key
    ~receiver_pub_key ~amount ~fee ~nonce ~memo
    ~(valid_until : Mina_numbers.Global_slot_since_genesis.t) ~raw_signature =
  send_payment_with_raw_sig ~logger node_uri ~sender_pub_key ~receiver_pub_key
    ~amount ~fee ~nonce ~memo
    ~(valid_until : Mina_numbers.Global_slot_since_genesis.t)
    ~raw_signature
  |> Deferred.bind ~f:Malleable_error.or_hard_error

let sign_and_send_payment ~logger node_uri
    ~(sender_keypair : Import.Signature_keypair.t) ~receiver_pub_key ~amount
    ~fee ~nonce ~memo ~valid_until =
  let sender_pub_key =
    sender_keypair.public_key |> Signature_lib.Public_key.compress
  in
  let payload =
    let body =
      Signed_command_payload.Body.Payment
        { Payment_payload.Poly.receiver_pk = receiver_pub_key; amount }
    in
    let common =
      { Signed_command_payload.Common.Poly.fee
      ; fee_payer_pk = sender_pub_key
      ; nonce
      ; valid_until
      ; memo = Signed_command_memo.create_from_string_exn memo
      }
    in
    { Signed_command_payload.Poly.common; body }
  in
  let raw_signature =
    Signed_command.sign_payload sender_keypair.private_key payload
    |> Signature.Raw.encode
  in
  send_payment_with_raw_sig ~logger node_uri ~sender_pub_key ~receiver_pub_key
    ~amount ~fee ~nonce ~memo ~valid_until ~raw_signature

let must_sign_and_send_payment ~logger node_uri
    ~(sender_keypair : Import.Signature_keypair.t) ~receiver_pub_key ~amount
    ~fee ~nonce ~memo ~valid_until =
  sign_and_send_payment ~logger node_uri
    ~(sender_keypair : Import.Signature_keypair.t)
    ~receiver_pub_key ~amount ~fee ~nonce ~memo ~valid_until
  |> Deferred.bind ~f:Malleable_error.or_hard_error

let send_test_payments ~(repeat_count : Unsigned.UInt32.t)
    ~(repeat_delay_ms : Unsigned.UInt32.t) ~logger node_uri
    ~(senders : Import.Private_key.t list) ~(receiver_pub_key : Account.key)
    ~amount ~fee =
  [%log info] "Sending a series of test payments"
    ~metadata:[ ("node_uri", `String (Uri.to_string node_uri)) ] ;
  let open Deferred.Or_error.Let_syntax in
  let send_payment_graphql () =
    let send_payment_obj =
      Graphql.Send_test_payments.(
        make
        @@ makeVariables ~senders ~receiver:receiver_pub_key
             ~amount:(Currency.Amount.to_uint64 amount)
             ~fee:(Currency.Fee.to_uint64 fee)
             ~repeat_count ~repeat_delay_ms ())
    in
    exec_graphql_request ~logger ~node_uri ~query_name:"send_payment_graphql"
      send_payment_obj
  in
  let%map _ = send_payment_graphql () in
  [%log info] "Sent test payments"

let must_send_test_payments ~repeat_count ~repeat_delay_ms ~logger t ~senders
    ~receiver_pub_key ~amount ~fee =
  send_test_payments ~repeat_count ~repeat_delay_ms ~logger t ~senders
    ~receiver_pub_key ~amount ~fee
  |> Deferred.bind ~f:Malleable_error.or_hard_error

let set_snark_worker ~logger node_uri ~new_snark_pub_key =
  [%log info] "Changing snark worker key"
    ~metadata:
      [ ( "new_snark_pub_key"
        , Signature_lib.Public_key.Compressed.to_yojson new_snark_pub_key )
      ; ("node_uri", `String (Uri.to_string node_uri))
      ] ;
  let open Deferred.Or_error.Let_syntax in
  let set_snark_worker_graphql () =
    let input = Some new_snark_pub_key in
    let set_snark_worker_obj =
      Graphql.Set_snark_worker.(make @@ makeVariables ~input ())
    in
    exec_graphql_request ~logger ~node_uri
      ~query_name:"set_snark_worker_graphql" set_snark_worker_obj
  in
  let%map result_obj = set_snark_worker_graphql () in
  let returned_last_snark_worker_opt =
    result_obj.setSnarkWorker.lastSnarkWorker
  in
  let last_snark_worker =
    match returned_last_snark_worker_opt with
    | None ->
        "<no last snark worker>"
    | Some last ->
        last |> Account.Key.to_yojson |> Yojson.Safe.to_string
  in
  [%log info] "snark worker changed, lastSnarkWorker: %s" last_snark_worker
    ~metadata:[ ("lastSnarkWorker", `String last_snark_worker) ] ;
  ()

let set_snark_work_fee ~logger node_uri ~new_snark_work_fee =
  [%log info] "Changing snark work fee"
    ~metadata:
      [ ("new_snark_work_fee", `Int new_snark_work_fee)
      ; ("node_uri", `String (Uri.to_string node_uri))
      ] ;
  let open Deferred.Or_error.Let_syntax in
  let set_snark_work_fee_graphql () =
    let set_snark_work_fee_obj =
      Graphql.Set_snark_work_fee.(
        make
        @@ makeVariables ~fee:(Unsigned.UInt64.of_int new_snark_work_fee) ())
    in
    exec_graphql_request ~logger ~node_uri
      ~query_name:"set_snark_work_fee_graphql" set_snark_work_fee_obj
  in
  let%map result_obj = set_snark_work_fee_graphql () in
  let last_snark_work_fee =
<<<<<<< HEAD
    Unsigned.UInt64.to_string result_obj.setSnarkWorkFee.lastFee
=======
    Currency.Fee.to_string result_obj.setSnarkWorkFee.lastFee
>>>>>>> 0bea3494
  in
  [%log info] "snark work fee changed, lastSnarkWorkFee: %s" last_snark_work_fee
    ~metadata:
      [ ("lastSnarkWorkFee", `String last_snark_work_fee)
      ; ("node_uri", `String (Uri.to_string node_uri))
      ] ;
  ()

let must_set_snark_worker ~logger t ~new_snark_pub_key =
  set_snark_worker ~logger t ~new_snark_pub_key
  |> Deferred.bind ~f:Malleable_error.or_hard_error

let must_set_snark_work_fee ~logger t ~new_snark_work_fee =
  set_snark_work_fee ~logger t ~new_snark_work_fee
  |> Deferred.bind ~f:Malleable_error.or_hard_error

let get_metrics ~logger node_uri =
  let open Deferred.Or_error.Let_syntax in
  [%log info] "Getting node's metrics"
    ~metadata:[ ("node_uri", `String (Uri.to_string node_uri)) ] ;
  let query_obj = Graphql.Query_metrics.make () in
  let%bind query_result_obj =
    exec_graphql_request ~logger ~node_uri ~query_name:"query_metrics" query_obj
  in
  [%log info] "get_metrics, finished exec_graphql_request" ;
  let block_production_delay =
    Array.to_list @@ query_result_obj.daemonStatus.metrics.blockProductionDelay
  in
  let metrics = query_result_obj.daemonStatus.metrics in
  let transaction_pool_diff_received = metrics.transactionPoolDiffReceived in
  let transaction_pool_diff_broadcasted =
    metrics.transactionPoolDiffBroadcasted
  in
  let transactions_added_to_pool = metrics.transactionsAddedToPool in
  let transaction_pool_size = metrics.transactionPoolSize in
  [%log info]
    "get_metrics, result of graphql query (block_production_delay; \
     tx_received; tx_broadcasted; txs_added_to_pool; tx_pool_size) (%s; %d; \
     %d; %d; %d)"
    (String.concat ~sep:", " @@ List.map ~f:string_of_int block_production_delay)
    transaction_pool_diff_received transaction_pool_diff_broadcasted
    transactions_added_to_pool transaction_pool_size ;
  return
    Intf.
      { block_production_delay
      ; transaction_pool_diff_broadcasted
      ; transaction_pool_diff_received
      ; transactions_added_to_pool
      ; transaction_pool_size
      }

let start_filtered_log ~logger ~log_filter node_uri =
  let open Deferred.Let_syntax in
  let query_obj =
    Graphql.StartFilteredLog.(make @@ makeVariables ~filter:log_filter ())
  in
  let%bind res =
    exec_graphql_request ~logger:(Logger.null ()) ~retry_delay_sec:10.0
      ~node_uri ~query_name:"StartFilteredLog" query_obj
  in
  match res with
  | Ok query_result_obj ->
      let had_already_started = query_result_obj.startFilteredLog in
      if had_already_started then return (Ok ())
      else (
        [%log error]
          "Attempted to start structured log collection on $node, but it had \
           already started"
          ~metadata:[ ("node", `String (Uri.to_string node_uri)) ] ;
        (* TODO: If this is common, figure out what to do *)
        return (Ok ()) )
  | Error e ->
      return (Error e)

let get_filtered_log_entries ~last_log_index_seen node_uri =
  let open Deferred.Or_error.Let_syntax in
  let query_obj =
    Graphql.GetFilteredLogEntries.(
      make @@ makeVariables ~offset:last_log_index_seen ())
  in
  let%bind query_result_obj =
    exec_graphql_request ~logger:(Logger.null ()) ~retry_delay_sec:10.0
      ~node_uri ~query_name:"GetFilteredLogEntries" query_obj
  in
  let res = query_result_obj.getFilteredLogEntries in
  if res.isCapturing then return res.logMessages
  else
    Deferred.Or_error.error_string
      "Node is not currently capturing structured log messages"<|MERGE_RESOLUTION|>--- conflicted
+++ resolved
@@ -969,11 +969,7 @@
   in
   let%map result_obj = set_snark_work_fee_graphql () in
   let last_snark_work_fee =
-<<<<<<< HEAD
-    Unsigned.UInt64.to_string result_obj.setSnarkWorkFee.lastFee
-=======
     Currency.Fee.to_string result_obj.setSnarkWorkFee.lastFee
->>>>>>> 0bea3494
   in
   [%log info] "snark work fee changed, lastSnarkWorkFee: %s" last_snark_work_fee
     ~metadata:
