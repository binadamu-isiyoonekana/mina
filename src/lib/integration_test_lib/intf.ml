open Async_kernel
open Core_kernel
open Mina_base
open Pipe_lib
open Mina_transaction

type metrics_t =
  { block_production_delay : int list
  ; transaction_pool_diff_received : int
  ; transaction_pool_diff_broadcasted : int
  ; transactions_added_to_pool : int
  ; transaction_pool_size : int
  }

type best_chain_block =
  { state_hash : string; command_transaction_count : int; creator_pk : string }

(* TODO: malleable error -> or error *)

module Engine = struct
  module type Network_config_intf = sig
    module Cli_inputs : sig
      type t

      val term : t Cmdliner.Term.t
    end

    type t

    val expand :
         logger:Logger.t
      -> test_name:string
      -> cli_inputs:Cli_inputs.t
      -> debug:bool
      -> test_config:Test_config.t
      -> images:Test_config.Container_images.t
      -> t
  end

  module type Network_intf = sig
    module Node : sig
      type t

      val id : t -> string

      val network_keypair : t -> Network_keypair.t option

      val start : fresh_state:bool -> t -> unit Malleable_error.t

      val stop : t -> unit Malleable_error.t

      type signed_command_result =
        { id : string
        ; hash : Transaction_hash.t
        ; nonce : Mina_numbers.Account_nonce.t
        }
<<<<<<< HEAD
=======

      val graphql_uri : t -> string
>>>>>>> 392c8fa1

      val send_payment :
           logger:Logger.t
        -> t
        -> sender_pub_key:Signature_lib.Public_key.Compressed.t
        -> receiver_pub_key:Signature_lib.Public_key.Compressed.t
        -> amount:Currency.Amount.t
        -> fee:Currency.Fee.t
        -> signed_command_result Deferred.Or_error.t

      val must_send_payment :
           logger:Logger.t
        -> t
        -> sender_pub_key:Signature_lib.Public_key.Compressed.t
        -> receiver_pub_key:Signature_lib.Public_key.Compressed.t
        -> amount:Currency.Amount.t
        -> fee:Currency.Fee.t
        -> signed_command_result Malleable_error.t

      val send_payment_with_raw_sig :
           logger:Logger.t
        -> t
        -> sender_pub_key:Signature_lib.Public_key.Compressed.t
        -> receiver_pub_key:Signature_lib.Public_key.Compressed.t
        -> amount:Currency.Amount.t
        -> fee:Currency.Fee.t
        -> nonce:Mina_numbers.Account_nonce.t
        -> memo:string
        -> token:Token_id.t
        -> valid_until:Mina_numbers.Global_slot.t
        -> raw_signature:string
        -> signed_command_result Deferred.Or_error.t

      val must_send_payment_with_raw_sig :
           logger:Logger.t
        -> t
        -> sender_pub_key:Signature_lib.Public_key.Compressed.t
        -> receiver_pub_key:Signature_lib.Public_key.Compressed.t
        -> amount:Currency.Amount.t
        -> fee:Currency.Fee.t
        -> nonce:Mina_numbers.Account_nonce.t
        -> memo:string
        -> token:Token_id.t
        -> valid_until:Mina_numbers.Global_slot.t
        -> raw_signature:string
        -> signed_command_result Malleable_error.t

      val send_delegation :
           logger:Logger.t
        -> t
        -> sender_pub_key:Signature_lib.Public_key.Compressed.t
        -> receiver_pub_key:Signature_lib.Public_key.Compressed.t
        -> amount:Currency.Amount.t
        -> fee:Currency.Fee.t
        -> signed_command_result Deferred.Or_error.t

      val must_send_delegation :
           logger:Logger.t
        -> t
        -> sender_pub_key:Signature_lib.Public_key.Compressed.t
        -> receiver_pub_key:Signature_lib.Public_key.Compressed.t
        -> amount:Currency.Amount.t
        -> fee:Currency.Fee.t
        -> signed_command_result Malleable_error.t

      (** returned string is the transaction id *)
      val send_zkapp :
           logger:Logger.t
        -> t
        -> parties:Mina_base.Parties.t
        -> string Deferred.Or_error.t

      val must_send_test_payments :
           repeat_count:Unsigned.UInt32.t
        -> repeat_delay_ms:Unsigned.UInt32.t
        -> logger:Logger.t
        -> t
        -> senders:Signature_lib.Private_key.t list
        -> receiver_pub_key:Signature_lib.Public_key.Compressed.t
        -> amount:Currency.Amount.t
        -> fee:Currency.Fee.t
        -> unit Malleable_error.t

      type account_data =
        { nonce : Mina_numbers.Account_nonce.t
        ; total_balance : Currency.Balance.t
        ; liquid_balance_opt : Currency.Balance.t option
        ; locked_balance_opt : Currency.Balance.t option
        }

      val get_account_data :
           logger:Logger.t
        -> t
        -> account_id:Mina_base.Account_id.t
        -> account_data Async_kernel.Deferred.Or_error.t

      val must_get_account_data :
           logger:Logger.t
        -> t
        -> account_id:Mina_base.Account_id.t
        -> account_data Malleable_error.t

      val get_account_permissions :
           logger:Logger.t
        -> t
        -> account_id:Mina_base.Account_id.t
        -> Mina_base.Permissions.t Deferred.Or_error.t

      (** the returned Update.t is constructed from the fields of the
          given account, as if it had been applied to the account
      *)
      val get_account_update :
           logger:Logger.t
        -> t
        -> account_id:Mina_base.Account_id.t
        -> Mina_base.Party.Update.t Deferred.Or_error.t

      val get_peer_id :
           logger:Logger.t
        -> t
        -> (string * string list) Async_kernel.Deferred.Or_error.t

      val must_get_peer_id :
        logger:Logger.t -> t -> (string * string list) Malleable_error.t

      val get_best_chain :
           ?max_length:int
        -> logger:Logger.t
        -> t
        -> best_chain_block list Async_kernel.Deferred.Or_error.t

      val must_get_best_chain :
           ?max_length:int
        -> logger:Logger.t
        -> t
        -> best_chain_block list Malleable_error.t

      val dump_archive_data :
        logger:Logger.t -> t -> data_file:string -> unit Malleable_error.t

      val dump_mina_logs :
        logger:Logger.t -> t -> log_file:string -> unit Malleable_error.t

      val dump_precomputed_blocks :
        logger:Logger.t -> t -> unit Malleable_error.t

      val get_metrics :
        logger:Logger.t -> t -> metrics_t Async_kernel.Deferred.Or_error.t
    end

    type t

    val constants : t -> Test_config.constants

    val constraint_constants : t -> Genesis_constants.Constraint_constants.t

    val genesis_constants : t -> Genesis_constants.t

    val seeds : t -> Node.t list

    val all_non_seed_pods : t -> Node.t list

    val block_producers : t -> Node.t list

    val snark_coordinators : t -> Node.t list

    val archive_nodes : t -> Node.t list

    val all_nodes : t -> Node.t list

    val all_keypairs : t -> Signature_lib.Keypair.t list

    val block_producer_keypairs : t -> Signature_lib.Keypair.t list

    val extra_genesis_keypairs : t -> Signature_lib.Keypair.t list

    val initialize_infra : logger:Logger.t -> t -> unit Malleable_error.t
  end

  module type Network_manager_intf = sig
    module Network_config : Network_config_intf

    module Network : Network_intf

    type t

    val create : logger:Logger.t -> Network_config.t -> t Deferred.t

    val deploy : t -> Network.t Deferred.t

    val destroy : t -> unit Deferred.t

    val cleanup : t -> unit Deferred.t
  end

  module type Log_engine_intf = sig
    module Network : Network_intf

    type t

    val create : logger:Logger.t -> network:Network.t -> t Deferred.Or_error.t

    val destroy : t -> unit Deferred.Or_error.t

    val event_reader : t -> (Network.Node.t * Event_type.event) Pipe.Reader.t
  end

  (** The signature of integration test engines. An integration test engine
   *  provides the core functionality for deploying, monitoring, and
   *  interacting with networks.
   *)
  module type S = sig
    (* unique name identifying the engine (used in test executive cli) *)
    val name : string

    module Network_config : Network_config_intf

    module Network : Network_intf

    module Network_manager :
      Network_manager_intf
        with module Network_config := Network_config
         and module Network := Network

    module Log_engine : Log_engine_intf with module Network := Network
  end
end

module Dsl = struct
  module type Event_router_intf = sig
    module Engine : Engine.S

    type t

    type ('a, 'b) handler_func =
      Engine.Network.Node.t -> 'a -> [ `Stop of 'b | `Continue ] Deferred.t

    type 'a event_subscription

    val create :
         logger:Logger.t
      -> event_reader:(Engine.Network.Node.t * Event_type.event) Pipe.Reader.t
      -> t

    val on :
      t -> 'a Event_type.t -> f:('a, 'b) handler_func -> 'b event_subscription

    val cancel : t -> 'a event_subscription -> 'a -> unit

    val await : 'a event_subscription -> 'a Deferred.t

    val await_with_timeout :
         t
      -> 'a event_subscription
      -> timeout_duration:Time.Span.t
      -> timeout_cancellation:'a
      -> 'a Deferred.t
  end

  module type Network_state_intf = sig
    module Engine : Engine.S

    module Event_router : Event_router_intf with module Engine := Engine

    type t =
      { block_height : int
      ; epoch : int
      ; global_slot : int
      ; snarked_ledgers_generated : int
      ; blocks_generated : int
      ; node_initialization : bool String.Map.t
      ; gossip_received : Gossip_state.t String.Map.t
      ; best_tips_by_node : State_hash.t String.Map.t
      ; blocks_produced_by_node : State_hash.t list String.Map.t
      ; blocks_seen_by_node : State_hash.Set.t String.Map.t
      ; blocks_including_txn : State_hash.Set.t Transaction_hash.Map.t
      }

    val listen :
         logger:Logger.t
      -> Event_router.t
      -> t Broadcast_pipe.Reader.t * t Broadcast_pipe.Writer.t
  end

  module type Wait_condition_intf = sig
    module Engine : Engine.S

    module Event_router : Event_router_intf with module Engine := Engine

    module Network_state :
      Network_state_intf
        with module Engine := Engine
         and module Event_router := Event_router

    type t

    val with_timeouts :
         ?soft_timeout:Network_time_span.t
      -> ?hard_timeout:Network_time_span.t
      -> t
      -> t

    val node_to_initialize : Engine.Network.Node.t -> t

    val nodes_to_initialize : Engine.Network.Node.t list -> t

    val blocks_to_be_produced : int -> t

    val nodes_to_synchronize : Engine.Network.Node.t list -> t

    val signed_command_to_be_included_in_frontier :
         txn_hash:Transaction_hash.t
      -> node_included_in:[ `Any_node | `Node of Engine.Network.Node.t ]
      -> t

<<<<<<< HEAD
    val snapp_to_be_included_in_frontier :
      has_failures:bool -> parties:Mina_base.Parties.t -> t

    (** generates a wait condition based on the network state with soft timeout
    of 1hr and hard timeout of 2hrs*)
    val network_state : description:string -> f:(Network_state.t -> bool) -> t
=======
    val ledger_proofs_emitted_since_genesis : num_proofs:int -> t

    val snapp_to_be_included_in_frontier :
      has_failures:bool -> parties:Mina_base.Parties.t -> t
>>>>>>> 392c8fa1
  end

  module type Util_intf = sig
    module Engine : Engine.S

    val pub_key_of_node :
         Engine.Network.Node.t
      -> Signature_lib.Public_key.Compressed.t Malleable_error.t

    val priv_key_of_node :
      Engine.Network.Node.t -> Signature_lib.Private_key.t Malleable_error.t

    val check_common_prefixes :
         tolerance:int
      -> logger:Logger.t
      -> string list list
      -> ( unit Malleable_error.Result_accumulator.t
         , Malleable_error.Hard_fail.t )
         result
         Async_kernel.Deferred.t

    val fetch_connectivity_data :
         logger:Logger.t
      -> Engine.Network.Node.t list
      -> ( (Engine.Network.Node.t * (string * string list)) list
           Malleable_error.Result_accumulator.t
         , Malleable_error.Hard_fail.t )
         result
         Deferred.t

    val assert_peers_completely_connected :
         (Engine.Network.Node.t * (string * string list)) list
      -> ( unit Malleable_error.Result_accumulator.t
         , Malleable_error.Hard_fail.t )
         result
         Deferred.t

    val assert_peers_cant_be_partitioned :
         max_disconnections:int
      -> (Engine.Network.Node.t * (string * string list)) list
      -> ( unit Malleable_error.Result_accumulator.t
         , Malleable_error.Hard_fail.t )
         result
         Deferred.t
  end

  module type S = sig
    module Engine : Engine.S

    module Event_router : Event_router_intf with module Engine := Engine

    module Network_state :
      Network_state_intf
        with module Engine := Engine
         and module Event_router := Event_router

    module Wait_condition :
      Wait_condition_intf
        with module Engine := Engine
         and module Event_router := Event_router
         and module Network_state := Network_state

    module Util : Util_intf with module Engine := Engine

    type t

    val section_hard : string -> 'a Malleable_error.t -> 'a Malleable_error.t

    val section : string -> unit Malleable_error.t -> unit Malleable_error.t

    val network_state : t -> Network_state.t

    val wait_for : t -> Wait_condition.t -> unit Malleable_error.t

    (* TODO: move this functionality to a more suitable location *)
    val create :
         logger:Logger.t
      -> network:Engine.Network.t
      -> event_router:Event_router.t
      -> network_state_reader:Network_state.t Broadcast_pipe.Reader.t
      -> [ `Don't_call_in_tests of t ]

    type log_error_accumulator

    val watch_log_errors :
         logger:Logger.t
      -> event_router:Event_router.t
      -> on_fatal_error:(Logger.Message.t -> unit)
      -> log_error_accumulator

    val lift_accumulated_log_errors :
      log_error_accumulator -> Test_error.remote_error Test_error.Set.t
  end
end

module Test = struct
  module type Inputs_intf = sig
    module Engine : Engine.S

    module Dsl : Dsl.S with module Engine := Engine
  end

  module type S = sig
    type network

    type node

    type dsl

    val config : Test_config.t

    val run : network -> dsl -> unit Malleable_error.t
  end

  (* NB: until the DSL is actually implemented, a test just takes in the engine
   * implementation directly. *)
  module type Functor_intf = functor (Inputs : Inputs_intf) ->
    S
      with type network = Inputs.Engine.Network.t
       and type node = Inputs.Engine.Network.Node.t
       and type dsl = Inputs.Dsl.t
end<|MERGE_RESOLUTION|>--- conflicted
+++ resolved
@@ -54,11 +54,8 @@
         ; hash : Transaction_hash.t
         ; nonce : Mina_numbers.Account_nonce.t
         }
-<<<<<<< HEAD
-=======
 
       val graphql_uri : t -> string
->>>>>>> 392c8fa1
 
       val send_payment :
            logger:Logger.t
@@ -374,19 +371,10 @@
       -> node_included_in:[ `Any_node | `Node of Engine.Network.Node.t ]
       -> t
 
-<<<<<<< HEAD
+    val ledger_proofs_emitted_since_genesis : num_proofs:int -> t
+
     val snapp_to_be_included_in_frontier :
       has_failures:bool -> parties:Mina_base.Parties.t -> t
-
-    (** generates a wait condition based on the network state with soft timeout
-    of 1hr and hard timeout of 2hrs*)
-    val network_state : description:string -> f:(Network_state.t -> bool) -> t
-=======
-    val ledger_proofs_emitted_since_genesis : num_proofs:int -> t
-
-    val snapp_to_be_included_in_frontier :
-      has_failures:bool -> parties:Mina_base.Parties.t -> t
->>>>>>> 392c8fa1
   end
 
   module type Util_intf = sig
