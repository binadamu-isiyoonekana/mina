open Async_kernel
open Core_kernel
open Pipe_lib
open Mina_base
open Mina_transaction

module Make
    (Engine : Intf.Engine.S)
    (Event_router : Intf.Dsl.Event_router_intf with module Engine := Engine) :
  Intf.Dsl.Network_state_intf
    with module Engine := Engine
     and module Event_router := Event_router = struct
  module Node = Engine.Network.Node

  let set_to_yojson ~(element : 'a -> Yojson.Safe.t) s : Yojson.Safe.t =
    `List (List.map ~f:element (State_hash.Set.to_list s))

  let map_to_yojson ~(f_key_to_string : 'a -> string) ~f_value_to_yojson m :
      Yojson.Safe.t =
    `Assoc
      ( Map.to_alist m
      |> List.map ~f:(fun (k, v) -> (f_key_to_string k, f_value_to_yojson v)) )

  (* TODO: Just replace the first 3 fields here with Protocol_state *)
  type t =
    { block_height : int
    ; epoch : int
    ; global_slot : int
    ; snarked_ledgers_generated : int
    ; blocks_generated : int
    ; num_transition_frontier_loaded_from_persistence : int
    ; num_persisted_frontier_loaded : int
    ; num_persisted_frontier_fresh_boot : int
    ; num_bootstrap_required : int
    ; num_persisted_frontier_dropped : int
    ; node_initialization : bool String.Map.t
          [@to_yojson
            map_to_yojson ~f_key_to_string:ident ~f_value_to_yojson:(fun b ->
                `Bool b )]
    ; gossip_received : Gossip_state.t String.Map.t
          [@to_yojson
            map_to_yojson ~f_key_to_string:ident
              ~f_value_to_yojson:Gossip_state.to_yojson]
    ; best_tips_by_node : State_hash.t String.Map.t
          [@to_yojson
            map_to_yojson ~f_key_to_string:ident
              ~f_value_to_yojson:State_hash.to_yojson]
    ; blocks_produced_by_node : State_hash.t list String.Map.t
          [@to_yojson
            map_to_yojson ~f_key_to_string:ident ~f_value_to_yojson:(fun ls ->
                `List (List.map State_hash.to_yojson ls) )]
    ; blocks_seen_by_node : State_hash.Set.t String.Map.t
          [@to_yojson
            map_to_yojson ~f_key_to_string:ident ~f_value_to_yojson:(fun set ->
                `List
                  (State_hash.Set.to_list set |> List.map State_hash.to_yojson) )]
    ; blocks_including_txn : State_hash.Set.t Transaction_hash.Map.t
          [@to_yojson
            map_to_yojson ~f_key_to_string:Transaction_hash.to_base58_check
              ~f_value_to_yojson:(set_to_yojson ~element:State_hash.to_yojson)]
    }
  [@@deriving to_yojson]

  let empty =
    { block_height = 0
    ; epoch = 0
    ; global_slot = 0
    ; snarked_ledgers_generated = 0
    ; blocks_generated = 0
    ; node_initialization = String.Map.empty
    ; gossip_received = String.Map.empty
    ; best_tips_by_node = String.Map.empty
    ; blocks_produced_by_node = String.Map.empty
    ; blocks_seen_by_node = String.Map.empty
    ; blocks_including_txn = Transaction_hash.Map.empty
    ; num_transition_frontier_loaded_from_persistence = 0
    ; num_persisted_frontier_loaded = 0
    ; num_persisted_frontier_fresh_boot = 0
    ; num_bootstrap_required = 0
    ; num_persisted_frontier_dropped = 0
    }

  let listen ~logger event_router =
    let r, w = Broadcast_pipe.create empty in
    let update ~f =
      (* should be safe to ignore the write here, so long as `f` is synchronous *)
      let state = f (Broadcast_pipe.Reader.peek r) in
      [%log debug] "updated network state to: $state"
        ~metadata:[ ("state", to_yojson state) ] ;
      ignore (Broadcast_pipe.Writer.write w state : unit Deferred.t) ;
      Deferred.return `Continue
    in
    (* handle_block_produced *)
    ignore
      ( Event_router.on event_router Event_type.Block_produced
          ~f:(fun node block_produced ->
            [%log debug] "Updating network state with block produced event"
              ~metadata:
                [ ( "snark_ledger_generated"
                  , `Bool block_produced.snarked_ledger_generated )
                ] ;
            update ~f:(fun state ->
                [%log debug] "handling block production from $node"
                  ~metadata:[ ("node", `String (Node.infra_id node)) ] ;
                if block_produced.block_height > state.block_height then
                  let snarked_ledgers_generated =
                    if block_produced.snarked_ledger_generated then 1 else 0
                  in
                  let blocks_produced_by_node_map =
                    Core.String.Map.update state.blocks_produced_by_node
                      (Node.id node) ~f:(fun ls_opt ->
                        match ls_opt with
                        | None ->
                            [ block_produced.state_hash ]
                        | Some ls ->
                            List.cons block_produced.state_hash ls )
                  in
                  { state with
                    epoch = block_produced.global_slot
                  ; global_slot = block_produced.global_slot
                  ; block_height = block_produced.block_height
                  ; blocks_generated = state.blocks_generated + 1
                  ; snarked_ledgers_generated =
                      state.snarked_ledgers_generated
                      + snarked_ledgers_generated
                  ; blocks_produced_by_node = blocks_produced_by_node_map
                  }
                else state ) )
        : _ Event_router.event_subscription ) ;
    (* handle_update_best_tips *)
    ignore
      ( Event_router.on event_router
          Event_type.Transition_frontier_diff_application
          ~f:(fun node diff_application ->
            [%log debug]
              "Updating network state with transition frontier diff \
               application event" ;
            update ~f:(fun state ->
                [%log debug] "handling frontier diff application of $node"
                  ~metadata:[ ("node", `String (Node.infra_id node)) ] ;
                Option.value_map diff_application.best_tip_changed
                  ~default:state ~f:(fun new_best_tip ->
                    let best_tips_by_node' =
                      String.Map.set state.best_tips_by_node ~key:(Node.id node)
                        ~data:new_best_tip
                    in
                    { state with best_tips_by_node = best_tips_by_node' } ) ) )
        : _ Event_router.event_subscription ) ;
    let handle_gossip_received event_type =
      ignore
        ( Event_router.on event_router event_type
            ~f:(fun node gossip_with_direction ->
              update ~f:(fun state ->
                  { state with
                    gossip_received =
                      Map.update state.gossip_received (Node.id node)
                        ~f:(fun gossip_state_opt ->
                          let gossip_state =
                            match gossip_state_opt with
                            | None ->
                                Gossip_state.create (Node.id node)
                            | Some state ->
                                state
                          in
                          [%log debug] "GOSSIP RECEIVED by $node"
<<<<<<< HEAD
                            ~metadata:[ ("node", `String (Node.id node)) ] ;
                          [%log debug] "GOSSIP RECEIVED received event: $event"
=======
                            ~metadata:[ ("node", `String (Node.infra_id node)) ] ;
                          [%log debug] "GOSSIP RECEIVED recevied event: $event"
>>>>>>> 2eacdaff
                            ~metadata:
                              [ ( "event"
                                , Event_type.event_to_yojson
                                    (Event_type.Event
                                       (event_type, gossip_with_direction) ) )
                              ] ;
                          Gossip_state.add gossip_state event_type
                            gossip_with_direction ;
                          gossip_state )
                  } ) )
          : _ Event_router.event_subscription )
    in
    handle_gossip_received Block_gossip ;
    handle_gossip_received Snark_work_gossip ;
    handle_gossip_received Transactions_gossip ;
    (* handle_node_init *)
    ignore
      ( Event_router.on event_router Event_type.Node_initialization
          ~f:(fun node () ->
            update ~f:(fun state ->
                [%log debug]
                  "Updating network state with initialization event of $node"
                  ~metadata:[ ("node", `String (Node.infra_id node)) ] ;
                let node_initialization' =
                  String.Map.set state.node_initialization ~key:(Node.id node)
                    ~data:true
                in
                { state with node_initialization = node_initialization' } ) )
        : _ Event_router.event_subscription ) ;
    (* handle_persisted_frontier_loaded *)
    ignore
      ( Event_router.on event_router Event_type.Persisted_frontier_loaded
          ~f:(fun node () ->
            update ~f:(fun state ->
                [%log debug]
                  "Updating network state with persisted frontier loaded event \
                   of $node"
                  ~metadata:[ ("node", `String (Node.id node)) ] ;
                { state with
                  num_persisted_frontier_loaded =
                    state.num_persisted_frontier_loaded + 1
                } ) )
        : _ Event_router.event_subscription ) ;
    (* handle_persisted_frontier_fresh_boot *)
    ignore
      ( Event_router.on event_router Event_type.Persisted_frontier_fresh_boot
          ~f:(fun node () ->
            update ~f:(fun state ->
                [%log debug]
                  "Updating network state with persisted frontier fresh boot \
                   event of $node"
                  ~metadata:[ ("node", `String (Node.id node)) ] ;
                { state with
                  num_persisted_frontier_fresh_boot =
                    state.num_persisted_frontier_fresh_boot + 1
                } ) )
        : _ Event_router.event_subscription ) ;
    (* handle_bootstrap_required *)
    ignore
      ( Event_router.on event_router Event_type.Bootstrap_required
          ~f:(fun node () ->
            update ~f:(fun state ->
                [%log debug]
                  "Updating network state with bootstrap required event of \
                   $node"
                  ~metadata:[ ("node", `String (Node.id node)) ] ;
                { state with
                  num_bootstrap_required = state.num_bootstrap_required + 1
                } ) )
        : _ Event_router.event_subscription ) ;
    (* handle_persisted_frontier_dropped *)
    ignore
      ( Event_router.on event_router Event_type.Persisted_frontier_dropped
          ~f:(fun node () ->
            update ~f:(fun state ->
                [%log debug]
                  "Updating network state with persisted frontier dropped \
                   event of $node"
                  ~metadata:[ ("node", `String (Node.id node)) ] ;
                { state with
                  num_persisted_frontier_dropped =
                    state.num_persisted_frontier_dropped + 1
                } ) )
        : _ Event_router.event_subscription ) ;
    (* handle_transition frontier loaded *)
    ignore
      ( Event_router.on event_router
          Event_type.Transition_frontier_loaded_from_persistence
          ~f:(fun node () ->
            update ~f:(fun state ->
                [%log debug]
                  "Updating network state with transition frontier loaded \
                   event of $node"
                  ~metadata:[ ("node", `String (Node.id node)) ] ;
                { state with
                  num_transition_frontier_loaded_from_persistence =
                    state.num_transition_frontier_loaded_from_persistence + 1
                } ) )
        : _ Event_router.event_subscription ) ;
    (* handle_node_offline *)
    ignore
      ( Event_router.on event_router Event_type.Node_offline ~f:(fun node () ->
            update ~f:(fun state ->
                [%log debug]
                  "Updating network state with event of $node going offline"
                  ~metadata:[ ("node", `String (Node.infra_id node)) ] ;
                let node_initialization' =
                  String.Map.set state.node_initialization ~key:(Node.id node)
                    ~data:false
                in
                let best_tips_by_node' =
                  String.Map.remove state.best_tips_by_node (Node.id node)
                in
                { state with
                  node_initialization = node_initialization'
                ; best_tips_by_node = best_tips_by_node'
                } ) )
        : _ Event_router.event_subscription ) ;
    (* handle_breadcrumb_added *)
    ignore
      ( Event_router.on event_router Event_type.Breadcrumb_added
          ~f:(fun node breadcrumb ->
            update ~f:(fun state ->
                [%log debug]
                  "Updating network state with Breadcrumb added to $node"
                  ~metadata:[ ("node", `String (Node.infra_id node)) ] ;
                let blocks_seen_by_node' =
                  String.Map.update state.blocks_seen_by_node (Node.id node)
                    ~f:(fun block_set ->
                      State_hash.Set.add
                        (Option.value block_set ~default:State_hash.Set.empty)
                        breadcrumb.state_hash )
                in
                let transaction_hashes =
                  List.map breadcrumb.transaction_hashes ~f:With_status.data
                in
                let blocks_including_txn' =
                  List.fold transaction_hashes ~init:state.blocks_including_txn
                    ~f:(fun accum hash ->
                      let block_set' =
                        State_hash.Set.add
                          ( Transaction_hash.Map.find accum hash
                          |> Option.value ~default:State_hash.Set.empty )
                          breadcrumb.state_hash
                      in
                      [%log debug]
                        "adding or updating txn_hash %s to \
                         state.blocks_including_txn"
                        (Transaction_hash.to_base58_check hash) ;
                      Transaction_hash.Map.set accum ~key:hash ~data:block_set' )
                in
                { state with
                  blocks_seen_by_node = blocks_seen_by_node'
                ; blocks_including_txn = blocks_including_txn'
                } ) )
        : _ Event_router.event_subscription ) ;
    (r, w)
end<|MERGE_RESOLUTION|>--- conflicted
+++ resolved
@@ -163,13 +163,8 @@
                                 state
                           in
                           [%log debug] "GOSSIP RECEIVED by $node"
-<<<<<<< HEAD
-                            ~metadata:[ ("node", `String (Node.id node)) ] ;
-                          [%log debug] "GOSSIP RECEIVED received event: $event"
-=======
                             ~metadata:[ ("node", `String (Node.infra_id node)) ] ;
                           [%log debug] "GOSSIP RECEIVED recevied event: $event"
->>>>>>> 2eacdaff
                             ~metadata:
                               [ ( "event"
                                 , Event_type.event_to_yojson
