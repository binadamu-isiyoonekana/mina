(library
 (name protocol_version)
 (public_name protocol_version)
 (library_flags -linkall)
 (libraries
   ;; opam libraries
   core_kernel
   sexplib0
   bin_prot.shape
   base.caml
   base
   ppx_version.runtime
   ;; local libraries
   mina_wire_types
 )
 (preprocessor_deps ../../config.mlh)
 (preprocess
<<<<<<< HEAD
  (pps ppx_version ppx_bin_prot ppx_fields_conv ppx_sexp_conv ppx_compare ppx_deriving_yojson))
=======
  (pps ppx_version ppx_bin_prot ppx_optcomp ppx_fields_conv ppx_sexp_conv ppx_compare ppx_deriving_yojson))
>>>>>>> 5d48d72b
 (instrumentation (backend bisect_ppx))
 (synopsis "Protocol version representation"))<|MERGE_RESOLUTION|>--- conflicted
+++ resolved
@@ -15,10 +15,6 @@
  )
  (preprocessor_deps ../../config.mlh)
  (preprocess
-<<<<<<< HEAD
-  (pps ppx_version ppx_bin_prot ppx_fields_conv ppx_sexp_conv ppx_compare ppx_deriving_yojson))
-=======
   (pps ppx_version ppx_bin_prot ppx_optcomp ppx_fields_conv ppx_sexp_conv ppx_compare ppx_deriving_yojson))
->>>>>>> 5d48d72b
  (instrumentation (backend bisect_ppx))
  (synopsis "Protocol version representation"))