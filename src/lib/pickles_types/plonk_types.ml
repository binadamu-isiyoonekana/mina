--- conflicted
+++ resolved
@@ -440,7 +440,6 @@
         ; rot_selector
         ; lookup_aggregation
         ; lookup_table
-<<<<<<< HEAD
         ]
     in
     let lookup_final_terms =
@@ -451,8 +450,6 @@
         ; lookup_gate_lookup_selector
         ; range_check_lookup_selector
         ; foreign_field_mul_lookup_selector
-=======
->>>>>>> 7d93de8f
         ]
     in
     always_present @ optional_gates
