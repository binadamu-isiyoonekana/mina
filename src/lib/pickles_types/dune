(library
<<<<<<< HEAD
 (inline_tests (flags -verbose -show-counts))
=======
>>>>>>> eea81f99
 (name pickles_types)
 (public_name pickles_types)
 ; Deactivated warnings
 ;
 ; 40: name-out-scope (activate later)
 ;
 ; 41: ambiguous name (too many of them for now, activate later)
 ;
 ; 42: disambiguated-name (rely on type disambiguation ,not too bad but closer
 ; module openings may both solve the warning *and* help the reader)
 ;
 ; 44: open-shadow-identifier (the use of Core_kernel use makes it ubiquitous)
 (flags
  (:standard -w +a-40..42-44 -warn-error +a))
 (preprocess
  (pps
   ppx_mina
   ppx_version
   ppx_deriving_yojson
   ppx_jane
   ppx_deriving.std
   h_list.ppx))
 (modules_without_implementation sigs poly_types)
 (instrumentation
  (backend bisect_ppx))
 (libraries
   ;; opam libraries
  sexplib0
  result
  core_kernel
  base.caml
  bin_prot.shape
  ;; local libraries
  snarky.backendless
  tuple_lib
  ppx_version.runtime
  ))<|MERGE_RESOLUTION|>--- conflicted
+++ resolved
@@ -1,8 +1,4 @@
 (library
-<<<<<<< HEAD
- (inline_tests (flags -verbose -show-counts))
-=======
->>>>>>> eea81f99
  (name pickles_types)
  (public_name pickles_types)
  ; Deactivated warnings
