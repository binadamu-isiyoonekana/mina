--- conflicted
+++ resolved
@@ -9,22 +9,6 @@
 [%%versioned
 module Stable = struct
   module V2 = struct
-<<<<<<< HEAD
-    type 'comm t =
-      { sigma_comm : 'comm Permuts_vec.Stable.V1.t
-      ; coefficients_comm : 'comm Columns_vec.Stable.V1.t
-      ; generic_comm : 'comm
-      ; psm_comm : 'comm
-      ; complete_add_comm : 'comm
-      ; mul_comm : 'comm
-      ; emul_comm : 'comm
-      }
-    [@@deriving sexp, equal, compare, hash, yojson, hlist, fields]
-  end
-
-  module V1 = struct
-=======
->>>>>>> d5d25573
     type 'comm t =
       { sigma_comm : 'comm Dlog_plonk_types.Permuts_vec.Stable.V1.t
       ; coefficients_comm : 'comm Dlog_plonk_types.Columns_vec.Stable.V1.t
@@ -68,9 +52,6 @@
 
 let typ g =
   Snarky_backendless.Typ.of_hlistable
-<<<<<<< HEAD
-    [ Vector.typ g Permuts.n; Vector.typ g Columns.n; g; g; g; g; g ]
-=======
     [ Vector.typ g Dlog_plonk_types.Permuts.n
     ; Vector.typ g Dlog_plonk_types.Columns.n
     ; g
@@ -79,6 +60,5 @@
     ; g
     ; g
     ]
->>>>>>> d5d25573
     ~var_to_hlist:to_hlist ~var_of_hlist:of_hlist ~value_to_hlist:to_hlist
     ~value_of_hlist:of_hlist