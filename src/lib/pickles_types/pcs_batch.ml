--- conflicted
+++ resolved
@@ -5,15 +5,6 @@
 
 let map t ~f = {t with with_degree_bound= Vector.map t.with_degree_bound ~f}
 
-<<<<<<< HEAD
-let num_bits n =
-  let k = Int.ceil_log2 n in
-  if n = 1 lsl k then k + 1 else k
-
-let%test_unit "num_bits" =
-  let naive n =
-    let rec go k = if n < Int.pow 2 k then k else go (k + 1) in
-=======
 let num_bits n = Int.floor_log2 n + 1
 
 let%test_unit "num_bits" =
@@ -25,7 +16,6 @@
       let n_lt_2k = try n < Int.pow 2 k with Invalid_argument _ -> true in
       if n_lt_2k then k else go (k + 1)
     in
->>>>>>> 19bb3781
     go 0
   in
   Quickcheck.test (Int.gen_uniform_incl 0 Int.max_value) ~f:(fun n ->
