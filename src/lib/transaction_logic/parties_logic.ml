--- conflicted
+++ resolved
@@ -732,26 +732,18 @@
        and type token_id := Token_id.t
        and type public_key := Public_key.t)
 
-<<<<<<< HEAD
-  module Call_forest :
-    Call_forest_intf
+  and Call_forest :
+    (Call_forest_intf
       with type t = Party.call_forest
        and type bool := Bool.t
        and type party := Party.t
-       and module Opt := Opt
-
-  module Stack_frame :
-    Stack_frame_intf
-      with type bool := Bool.t
-       and type call_forest := Call_forest.t
-       and type caller := Token_id.t
-=======
+       and module Opt := Opt)
+
   and Stack_frame :
     (Stack_frame_intf
       with type bool := Bool.t
-       and type parties := Parties.t
+       and type call_forest := Call_forest.t
        and type caller := Token_id.t)
->>>>>>> e8b784a0
 
   and Call_stack :
     (Call_stack_intf
@@ -778,13 +770,6 @@
 
     val succ : t -> t
   end
-
-  and Parties :
-    (Parties_intf
-      with type t = Party.parties
-       and type bool := Bool.t
-       and type party := Party.t
-       and module Opt := Opt)
 
   module Local_state : sig
     type t =
