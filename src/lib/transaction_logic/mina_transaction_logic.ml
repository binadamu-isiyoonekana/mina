open Core_kernel
open Mina_base
open Currency
open Signature_lib
open Mina_transaction
module Zkapp_command_logic = Zkapp_command_logic
module Global_slot = Mina_numbers.Global_slot

module Transaction_applied = struct
  module UC = Signed_command

  module Signed_command_applied = struct
    module Common = struct
      [%%versioned
      module Stable = struct
        module V2 = struct
          type t =
            { user_command : Signed_command.Stable.V2.t With_status.Stable.V2.t
            }
          [@@deriving sexp, to_yojson]

          let to_latest = Fn.id
        end
      end]
    end

    module Body = struct
      [%%versioned
      module Stable = struct
        module V2 = struct
          type t =
            | Payment of { new_accounts : Account_id.Stable.V2.t list }
            | Stake_delegation of
                { previous_delegate : Public_key.Compressed.Stable.V1.t option }
            | Failed
          [@@deriving sexp, to_yojson]

          let to_latest = Fn.id
        end
      end]
    end

    [%%versioned
    module Stable = struct
      module V2 = struct
        type t = { common : Common.Stable.V2.t; body : Body.Stable.V2.t }
        [@@deriving sexp, to_yojson]

        let to_latest = Fn.id
      end
    end]

    let new_accounts (t : t) =
      match t.body with
      | Payment { new_accounts; _ } ->
          new_accounts
      | Stake_delegation _ | Failed ->
          []
  end

  module Zkapp_command_applied = struct
    [%%versioned
    module Stable = struct
      module V1 = struct
        type t =
          { accounts :
              (Account_id.Stable.V2.t * Account.Stable.V2.t option) list
          ; command : Zkapp_command.Stable.V1.t With_status.Stable.V2.t
          ; new_accounts : Account_id.Stable.V2.t list
          }
        [@@deriving sexp, to_yojson]

        let to_latest = Fn.id
      end
    end]
  end

  module Command_applied = struct
    [%%versioned
    module Stable = struct
      module V2 = struct
        type t =
          | Signed_command of Signed_command_applied.Stable.V2.t
          | Zkapp_command of Zkapp_command_applied.Stable.V1.t
        [@@deriving sexp, to_yojson]

        let to_latest = Fn.id
      end
    end]
  end

  module Fee_transfer_applied = struct
    [%%versioned
    module Stable = struct
      module V2 = struct
        type t =
          { fee_transfer : Fee_transfer.Stable.V2.t With_status.Stable.V2.t
          ; new_accounts : Account_id.Stable.V2.t list
          ; burned_tokens : Currency.Amount.Stable.V1.t
          }
        [@@deriving sexp, to_yojson]

        let to_latest = Fn.id
      end
    end]
  end

  module Coinbase_applied = struct
    [%%versioned
    module Stable = struct
      module V2 = struct
        type t =
          { coinbase : Coinbase.Stable.V1.t With_status.Stable.V2.t
          ; new_accounts : Account_id.Stable.V2.t list
          ; burned_tokens : Currency.Amount.Stable.V1.t
          }
        [@@deriving sexp, to_yojson]

        let to_latest = Fn.id
      end
    end]
  end

  module Varying = struct
    [%%versioned
    module Stable = struct
      module V2 = struct
        type t =
          | Command of Command_applied.Stable.V2.t
          | Fee_transfer of Fee_transfer_applied.Stable.V2.t
          | Coinbase of Coinbase_applied.Stable.V2.t
        [@@deriving sexp, to_yojson]

        let to_latest = Fn.id
      end
    end]
  end

  [%%versioned
  module Stable = struct
    module V2 = struct
      type t =
        { previous_hash : Ledger_hash.Stable.V1.t
        ; varying : Varying.Stable.V2.t
        }
      [@@deriving sexp, to_yojson]

      let to_latest = Fn.id
    end
  end]

  let burned_tokens : t -> Currency.Amount.t =
   fun { varying; _ } ->
    match varying with
    | Command _ ->
        Currency.Amount.zero
    | Fee_transfer f ->
        f.burned_tokens
    | Coinbase c ->
        c.burned_tokens

  let new_accounts : t -> Account_id.t list =
   fun { varying; _ } ->
    match varying with
    | Command c -> (
        match c with
        | Signed_command sc ->
            Signed_command_applied.new_accounts sc
        | Zkapp_command zc ->
            zc.new_accounts )
    | Fee_transfer f ->
        f.new_accounts
    | Coinbase c ->
        c.new_accounts

  let supply_increase : t -> Currency.Amount.Signed.t Or_error.t =
   fun t ->
    let open Or_error.Let_syntax in
    let burned_tokens = Currency.Amount.Signed.of_unsigned (burned_tokens t) in
    let account_creation_fees =
      let account_creation_fee_int =
        Genesis_constants.Constraint_constants.compiled.account_creation_fee
        |> Currency.Fee.to_nanomina_int
      in
      let num_accounts_created = List.length @@ new_accounts t in
      (* int type is OK, no danger of overflow *)
      Currency.Amount.(
        Signed.of_unsigned
        @@ of_nanomina_int_exn (account_creation_fee_int * num_accounts_created))
    in
    let txn : Transaction.t =
      match t.varying with
      | Command
          (Signed_command { common = { user_command = { data; _ }; _ }; _ }) ->
          Command (Signed_command data)
      | Command (Zkapp_command c) ->
          Command (Zkapp_command c.command.data)
      | Fee_transfer f ->
          Fee_transfer f.fee_transfer.data
      | Coinbase c ->
          Coinbase c.coinbase.data
    in
    let%bind expected_supply_increase =
      Transaction.expected_supply_increase txn
    in
    let rec process_decreases total = function
      | [] ->
          Some total
      | amt :: amts ->
          let%bind.Option sum =
            Currency.Amount.Signed.(add @@ negate amt) total
          in
          process_decreases sum amts
    in
    let total =
      process_decreases
        (Currency.Amount.Signed.of_unsigned expected_supply_increase)
        [ burned_tokens; account_creation_fees ]
    in
    Option.value_map total ~default:(Or_error.error_string "overflow")
      ~f:(fun v -> Ok v)

  let transaction_with_status : t -> Transaction.t With_status.t =
   fun { varying; _ } ->
    match varying with
    | Command (Signed_command uc) ->
        With_status.map uc.common.user_command ~f:(fun cmd ->
            Transaction.Command (User_command.Signed_command cmd) )
    | Command (Zkapp_command s) ->
        With_status.map s.command ~f:(fun c ->
            Transaction.Command (User_command.Zkapp_command c) )
    | Fee_transfer f ->
        With_status.map f.fee_transfer ~f:(fun f -> Transaction.Fee_transfer f)
    | Coinbase c ->
        With_status.map c.coinbase ~f:(fun c -> Transaction.Coinbase c)

  let transaction_status : t -> Transaction_status.t =
   fun { varying; _ } ->
    match varying with
    | Command
        (Signed_command { common = { user_command = { status; _ }; _ }; _ }) ->
        status
    | Command (Zkapp_command c) ->
        c.command.status
    | Fee_transfer f ->
        f.fee_transfer.status
    | Coinbase c ->
        c.coinbase.status
end

module type S = sig
  type ledger

  type location

  module Transaction_applied : sig
    module Signed_command_applied : sig
      module Common : sig
        type t = Transaction_applied.Signed_command_applied.Common.t =
          { user_command : Signed_command.t With_status.t }
        [@@deriving sexp]
      end

      module Body : sig
        type t = Transaction_applied.Signed_command_applied.Body.t =
          | Payment of { new_accounts : Account_id.t list }
          | Stake_delegation of
              { previous_delegate : Public_key.Compressed.t option }
          | Failed
        [@@deriving sexp]
      end

      type t = Transaction_applied.Signed_command_applied.t =
        { common : Common.t; body : Body.t }
      [@@deriving sexp]
    end

    module Zkapp_command_applied : sig
      type t = Transaction_applied.Zkapp_command_applied.t =
        { accounts : (Account_id.t * Account.t option) list
        ; command : Zkapp_command.t With_status.t
        ; new_accounts : Account_id.t list
        }
      [@@deriving sexp]
    end

    module Command_applied : sig
      type t = Transaction_applied.Command_applied.t =
        | Signed_command of Signed_command_applied.t
        | Zkapp_command of Zkapp_command_applied.t
      [@@deriving sexp]
    end

    module Fee_transfer_applied : sig
      type t = Transaction_applied.Fee_transfer_applied.t =
        { fee_transfer : Fee_transfer.t With_status.t
        ; new_accounts : Account_id.t list
        ; burned_tokens : Currency.Amount.t
        }
      [@@deriving sexp]
    end

    module Coinbase_applied : sig
      type t = Transaction_applied.Coinbase_applied.t =
        { coinbase : Coinbase.t With_status.t
        ; new_accounts : Account_id.t list
        ; burned_tokens : Currency.Amount.t
        }
      [@@deriving sexp]
    end

    module Varying : sig
      type t = Transaction_applied.Varying.t =
        | Command of Command_applied.t
        | Fee_transfer of Fee_transfer_applied.t
        | Coinbase of Coinbase_applied.t
      [@@deriving sexp]
    end

    type t = Transaction_applied.t =
      { previous_hash : Ledger_hash.t; varying : Varying.t }
    [@@deriving sexp]

    val burned_tokens : t -> Currency.Amount.t

    val supply_increase : t -> Currency.Amount.Signed.t Or_error.t

    val transaction : t -> Transaction.t With_status.t

    val transaction_status : t -> Transaction_status.t
  end

  module Global_state : sig
    type t =
      { first_pass_ledger : ledger
      ; second_pass_ledger : ledger
      ; fee_excess : Amount.Signed.t
      ; supply_increase : Amount.Signed.t
      ; protocol_state : Zkapp_precondition.Protocol_state.View.t
      ; block_global_slot : Mina_numbers.Global_slot.t
            (* Slot of block when the transaction is applied. NOTE: This is at least 1 slot after the protocol_state's view, which is for the *previous* slot. *)
      }
  end

  module Transaction_partially_applied : sig
    module Zkapp_command_partially_applied : sig
      type t =
        { command : Zkapp_command.t
        ; previous_hash : Ledger_hash.t
        ; original_first_pass_account_states :
            (Account_id.t * (location * Account.t) option) list
        ; constraint_constants : Genesis_constants.Constraint_constants.t
        ; state_view : Zkapp_precondition.Protocol_state.View.t
        ; global_state : Global_state.t
        ; local_state :
            ( Stack_frame.value
            , Stack_frame.value list
            , Token_id.t
            , Amount.Signed.t
            , ledger
            , bool
            , Zkapp_command.Transaction_commitment.t
            , Mina_numbers.Index.t
            , Transaction_status.Failure.Collection.t )
            Zkapp_command_logic.Local_state.t
        }
    end

    type 'applied fully_applied =
      { previous_hash : Ledger_hash.t; applied : 'applied }

    type t =
      | Signed_command of
          Transaction_applied.Signed_command_applied.t fully_applied
      | Zkapp_command of Zkapp_command_partially_applied.t
      | Fee_transfer of Transaction_applied.Fee_transfer_applied.t fully_applied
      | Coinbase of Transaction_applied.Coinbase_applied.t fully_applied

    val command : t -> Transaction.t
  end

  val apply_user_command :
       constraint_constants:Genesis_constants.Constraint_constants.t
    -> txn_global_slot:Global_slot.t
    -> ledger
    -> Signed_command.With_valid_signature.t
    -> Transaction_applied.Signed_command_applied.t Or_error.t

  val apply_user_command_unchecked :
       constraint_constants:Genesis_constants.Constraint_constants.t
    -> txn_global_slot:Global_slot.t
    -> ledger
    -> Signed_command.t
    -> Transaction_applied.Signed_command_applied.t Or_error.t

  val update_sequence_state :
       Snark_params.Tick.Field.t Pickles_types.Vector.Vector_5.t
    -> Zkapp_account.Actions.t
    -> txn_global_slot:Global_slot.t
    -> last_sequence_slot:Global_slot.t
    -> Snark_params.Tick.Field.t Pickles_types.Vector.Vector_5.t * Global_slot.t

  val apply_zkapp_command_unchecked :
       constraint_constants:Genesis_constants.Constraint_constants.t
    -> global_slot:Mina_numbers.Global_slot.t
    -> state_view:Zkapp_precondition.Protocol_state.View.t
    -> ledger
    -> Zkapp_command.t
    -> ( Transaction_applied.Zkapp_command_applied.t
       * ( ( Stack_frame.value
           , Stack_frame.value list
           , Token_id.t
           , Amount.Signed.t
           , ledger
           , bool
           , Zkapp_command.Transaction_commitment.t
           , Mina_numbers.Index.t
           , Transaction_status.Failure.Collection.t )
           Zkapp_command_logic.Local_state.t
         * Amount.Signed.t ) )
       Or_error.t

  (** Apply all zkapp_command within a zkapp_command transaction. This behaves as
      [apply_zkapp_command_unchecked], except that the [~init] and [~f] arguments
      are provided to allow for the accumulation of the intermediate states.

      Invariant: [f] is always applied at least once, so it is valid to use an
      [_ option] as the initial state and call [Option.value_exn] on the
      accumulated result.

      This can be used to collect the intermediate states to make them
      available for snark work. In particular, since the transaction snark has
      a cap on the number of zkapp_command of each kind that may be included, we can
      use this to retrieve the (source, target) pairs for each batch of
      zkapp_command to include in the snark work spec / transaction snark witness.
  *)
  val apply_zkapp_command_unchecked_aux :
       constraint_constants:Genesis_constants.Constraint_constants.t
    -> global_slot:Mina_numbers.Global_slot.t
    -> state_view:Zkapp_precondition.Protocol_state.View.t
    -> init:'acc
    -> f:
         (   'acc
          -> Global_state.t
             * ( Stack_frame.value
               , Stack_frame.value list
               , Token_id.t
               , Amount.Signed.t
               , ledger
               , bool
               , Zkapp_command.Transaction_commitment.t
               , Mina_numbers.Index.t
               , Transaction_status.Failure.Collection.t )
               Zkapp_command_logic.Local_state.t
          -> 'acc )
    -> ?fee_excess:Amount.Signed.t
    -> ?supply_increase:Amount.Signed.t
    -> ledger
    -> Zkapp_command.t
    -> (Transaction_applied.Zkapp_command_applied.t * 'acc) Or_error.t

  val apply_zkapp_command_first_pass_aux :
       constraint_constants:Genesis_constants.Constraint_constants.t
    -> global_slot:Mina_numbers.Global_slot.t
    -> state_view:Zkapp_precondition.Protocol_state.View.t
    -> init:'acc
    -> f:
         (   'acc
          -> Global_state.t
             * ( Stack_frame.value
               , Stack_frame.value list
               , Token_id.t
               , Amount.Signed.t
               , ledger
               , bool
               , Zkapp_command.Transaction_commitment.t
               , Mina_numbers.Index.t
               , Transaction_status.Failure.Collection.t )
               Zkapp_command_logic.Local_state.t
          -> 'acc )
    -> ?fee_excess:Amount.Signed.t
    -> ?supply_increase:Amount.Signed.t
    -> ledger
    -> Zkapp_command.t
    -> (Transaction_partially_applied.Zkapp_command_partially_applied.t * 'acc)
       Or_error.t

  val apply_zkapp_command_second_pass_aux :
       init:'acc
    -> f:
         (   'acc
          -> Global_state.t
             * ( Stack_frame.value
               , Stack_frame.value list
               , Token_id.t
               , Amount.Signed.t
               , ledger
               , bool
               , Zkapp_command.Transaction_commitment.t
               , Mina_numbers.Index.t
               , Transaction_status.Failure.Collection.t )
               Zkapp_command_logic.Local_state.t
          -> 'acc )
    -> ledger
    -> Transaction_partially_applied.Zkapp_command_partially_applied.t
    -> (Transaction_applied.Zkapp_command_applied.t * 'acc) Or_error.t

  val apply_fee_transfer :
       constraint_constants:Genesis_constants.Constraint_constants.t
    -> txn_global_slot:Global_slot.t
    -> ledger
    -> Fee_transfer.t
    -> Transaction_applied.Fee_transfer_applied.t Or_error.t

  val apply_coinbase :
       constraint_constants:Genesis_constants.Constraint_constants.t
    -> txn_global_slot:Global_slot.t
    -> ledger
    -> Coinbase.t
    -> Transaction_applied.Coinbase_applied.t Or_error.t

  val apply_transaction_first_pass :
       constraint_constants:Genesis_constants.Constraint_constants.t
    -> global_slot:Global_slot.t
    -> txn_state_view:Zkapp_precondition.Protocol_state.View.t
    -> ledger
    -> Transaction.t
    -> Transaction_partially_applied.t Or_error.t

  val apply_transaction_second_pass :
       ledger
    -> Transaction_partially_applied.t
    -> Transaction_applied.t Or_error.t

  val apply_transactions :
       constraint_constants:Genesis_constants.Constraint_constants.t
    -> global_slot:Mina_numbers.Global_slot.t
    -> txn_state_view:Zkapp_precondition.Protocol_state.View.t
    -> ledger
    -> Transaction.t list
    -> Transaction_applied.t list Or_error.t

  val has_locked_tokens :
       global_slot:Global_slot.t
    -> account_id:Account_id.t
    -> ledger
    -> bool Or_error.t

  module For_tests : sig
    val validate_timing_with_min_balance :
         account:Account.t
      -> txn_amount:Amount.t
      -> txn_global_slot:Global_slot.t
      -> (Account.Timing.t * [> `Min_balance of Balance.t ]) Or_error.t

    val validate_timing :
         account:Account.t
      -> txn_amount:Amount.t
      -> txn_global_slot:Global_slot.t
      -> Account.Timing.t Or_error.t
  end
end

(* tags for timing validation errors *)
let nsf_tag = "nsf"

let min_balance_tag = "minbal"

let timing_error_to_user_command_status err =
  match Error.Internal_repr.of_info err with
  | Tag_t (tag, _) when String.equal tag nsf_tag ->
      Transaction_status.Failure.Source_insufficient_balance
  | Tag_t (tag, _) when String.equal tag min_balance_tag ->
      Transaction_status.Failure.Source_minimum_balance_violation
  | _ ->
      failwith "Unexpected timed account validation error"

(** [validate_timing_with_min_balance' ~account ~txn_amount ~txn_global_slot]
    returns a tuple of 3 values:
    * [[`Insufficient_balance of bool | `Invalid_timing of bool]] encodes
      possible errors, with the invariant that the return value is always
      [`Invalid_timing false] if there was no error.
    - [`Insufficient_balance true] results if [txn_amount] is larger than the
        balance held in [account].
    - [`Invalid_timing true] results if [txn_amount] is larger than the
        balance available in [account] at global slot [txn_global_slot].
    * [Timing.t], the new timing for [account] calculated at [txn_global_slot].
    * [[`Min_balance of Balance.t]] returns the computed available balance at
      [txn_global_slot].
    - NOTE: We skip this calculation if the error is
        [`Insufficient_balance true].  In this scenario, this value MUST NOT be
        used, as it contains an incorrect placeholder value.
*)
let validate_timing_with_min_balance' ~account ~txn_amount ~txn_global_slot =
  let open Account.Poly in
  let open Account.Timing.Poly in
  match account.timing with
  | Untimed -> (
      (* no time restrictions *)
      match Balance.(account.balance - txn_amount) with
      | None ->
          (`Insufficient_balance true, Untimed, `Min_balance Balance.zero)
      | _ ->
          (`Invalid_timing false, Untimed, `Min_balance Balance.zero) )
  | Timed
      { initial_minimum_balance
      ; cliff_time
      ; cliff_amount
      ; vesting_period
      ; vesting_increment
      } ->
      let invalid_balance, invalid_timing, curr_min_balance =
        let account_balance = account.balance in
        match Balance.(account_balance - txn_amount) with
        | None ->
            (* NB: The [initial_minimum_balance] here is the incorrect value,
               but:
               * we don't use it anywhere in this error case; and
               * we don't want to waste time computing it if it will be unused.
            *)
            (true, false, initial_minimum_balance)
        | Some proposed_new_balance ->
            let curr_min_balance =
              Account.min_balance_at_slot ~global_slot:txn_global_slot
                ~cliff_time ~cliff_amount ~vesting_period ~vesting_increment
                ~initial_minimum_balance
            in
            if Balance.(proposed_new_balance < curr_min_balance) then
              (false, true, curr_min_balance)
            else (false, false, curr_min_balance)
      in
      (* once the calculated minimum balance becomes zero, the account becomes untimed *)
      let possibly_error =
        if invalid_balance then `Insufficient_balance invalid_balance
        else `Invalid_timing invalid_timing
      in
      if Balance.(curr_min_balance > zero) then
        (possibly_error, account.timing, `Min_balance curr_min_balance)
      else (possibly_error, Untimed, `Min_balance Balance.zero)

let validate_timing_with_min_balance ~account ~txn_amount ~txn_global_slot =
  let open Or_error.Let_syntax in
  let nsf_error kind =
    Or_error.errorf
      !"For %s account, the requested transaction for amount %{sexp: Amount.t} \
        at global slot %{sexp: Global_slot.t}, the balance %{sexp: Balance.t} \
        is insufficient"
      kind txn_amount txn_global_slot account.Account.Poly.balance
    |> Or_error.tag ~tag:nsf_tag
  in
  let min_balance_error min_balance =
    Or_error.errorf
      !"For timed account, the requested transaction for amount %{sexp: \
        Amount.t} at global slot %{sexp: Global_slot.t}, applying the \
        transaction would put the balance below the calculated minimum balance \
        of %{sexp: Balance.t}"
      txn_amount txn_global_slot min_balance
    |> Or_error.tag ~tag:min_balance_tag
  in
  let possibly_error, timing, (`Min_balance curr_min_balance as min_balance) =
    validate_timing_with_min_balance' ~account ~txn_amount ~txn_global_slot
  in
  match possibly_error with
  | `Insufficient_balance true ->
      nsf_error "timed"
  | `Invalid_timing true ->
      min_balance_error curr_min_balance
  | `Insufficient_balance false ->
      failwith "Broken invariant in validate_timing_with_min_balance'"
  | `Invalid_timing false ->
      return (timing, min_balance)

let validate_timing ~account ~txn_amount ~txn_global_slot =
  let open Result.Let_syntax in
  let%map timing, `Min_balance _ =
    validate_timing_with_min_balance ~account ~txn_amount ~txn_global_slot
  in
  timing

module Make (L : Ledger_intf.S) :
  S with type ledger := L.t and type location := L.location = struct
  open L

  let error s = Or_error.errorf "Ledger.apply_transaction: %s" s

  let error_opt e = Option.value_map ~default:(error e) ~f:Or_error.return

  let get_with_location ledger account_id =
    match location_of_account ledger account_id with
    | Some location -> (
        match get ledger location with
        | Some account ->
            Ok (`Existing location, account)
        | None ->
            failwith "Ledger location with no account" )
    | None ->
        Ok (`New, Account.create account_id Balance.zero)

  let set_with_location ledger location account =
    match location with
    | `Existing location ->
        Ok (set ledger location account)
    | `New ->
        create_new_account ledger (Account.identifier account) account

  let add_amount balance amount =
    error_opt "overflow" (Balance.add_amount balance amount)

  let sub_amount balance amount =
    error_opt "insufficient funds" (Balance.sub_amount balance amount)

  let sub_account_creation_fee
      ~(constraint_constants : Genesis_constants.Constraint_constants.t) action
      amount =
    let fee = constraint_constants.account_creation_fee in
    if Ledger_intf.equal_account_state action `Added then
      error_opt
        (sprintf
           !"Error subtracting account creation fee %{sexp: Currency.Fee.t}; \
             transaction amount %{sexp: Currency.Amount.t} insufficient"
           fee amount )
        Amount.(sub amount (of_fee fee))
    else Ok amount

  let check b = ksprintf (fun s -> if b then Ok () else Or_error.error_string s)

  let validate_nonces txn_nonce account_nonce =
    check
      (Account.Nonce.equal account_nonce txn_nonce)
      !"Nonce in account %{sexp: Account.Nonce.t} different from nonce in \
        transaction %{sexp: Account.Nonce.t}"
      account_nonce txn_nonce

  let validate_time ~valid_until ~current_global_slot =
    check
      Global_slot.(current_global_slot <= valid_until)
      !"Current global slot %{sexp: Global_slot.t} greater than transaction \
        expiry slot %{sexp: Global_slot.t}"
      current_global_slot valid_until

  module Transaction_applied = struct
    include Transaction_applied

    let transaction : t -> Transaction.t With_status.t =
     fun { varying; _ } ->
      match varying with
      | Command (Signed_command uc) ->
          With_status.map uc.common.user_command ~f:(fun cmd ->
              Transaction.Command (User_command.Signed_command cmd) )
      | Command (Zkapp_command s) ->
          With_status.map s.command ~f:(fun c ->
              Transaction.Command (User_command.Zkapp_command c) )
      | Fee_transfer f ->
          With_status.map f.fee_transfer ~f:(fun f ->
              Transaction.Fee_transfer f )
      | Coinbase c ->
          With_status.map c.coinbase ~f:(fun c -> Transaction.Coinbase c)

    let transaction_status : t -> Transaction_status.t =
     fun { varying; _ } ->
      match varying with
      | Command
          (Signed_command { common = { user_command = { status; _ }; _ }; _ })
        ->
          status
      | Command (Zkapp_command c) ->
          c.command.status
      | Fee_transfer f ->
          f.fee_transfer.status
      | Coinbase c ->
          c.coinbase.status
  end

  let get_new_accounts action pk =
    if Ledger_intf.equal_account_state action `Added then [ pk ] else []

  let has_locked_tokens ~global_slot ~account_id ledger =
    let open Or_error.Let_syntax in
    let%map _, account = get_with_location ledger account_id in
    Account.has_locked_tokens ~global_slot account

  let failure (e : Transaction_status.Failure.t) = e

  let incr_balance (acct : Account.t) amt =
    match add_amount acct.balance amt with
    | Ok balance ->
        Ok { acct with balance }
    | Error _ ->
        Result.fail (failure Overflow)

  (* Helper function for [apply_user_command_unchecked] *)
  let pay_fee' ~command ~nonce ~fee_payer ~fee ~ledger ~current_global_slot =
    let open Or_error.Let_syntax in
    (* Fee-payer information *)
    let%bind location, account = get_with_location ledger fee_payer in
    let%bind () =
      match location with
      | `Existing _ ->
          return ()
      | `New ->
          Or_error.errorf "The fee-payer account does not exist"
    in
    let fee = Amount.of_fee fee in
    let%bind balance = sub_amount account.balance fee in
    let%bind () = validate_nonces nonce account.nonce in
    let%map timing =
      validate_timing ~txn_amount:fee ~txn_global_slot:current_global_slot
        ~account
    in
    ( location
    , { account with
        balance
      ; nonce = Account.Nonce.succ account.nonce
      ; receipt_chain_hash =
          Receipt.Chain_hash.cons_signed_command_payload command
            account.receipt_chain_hash
      ; timing
      } )

  (* Helper function for [apply_user_command_unchecked] *)
  let pay_fee ~user_command ~signer_pk ~ledger ~current_global_slot =
    let open Or_error.Let_syntax in
    (* Fee-payer information *)
    let nonce = Signed_command.nonce user_command in
    let fee_payer = Signed_command.fee_payer user_command in
    let%bind () =
      let fee_token = Signed_command.fee_token user_command in
      let%bind () =
        (* TODO: Enable multi-sig. *)
        if
          Public_key.Compressed.equal
            (Account_id.public_key fee_payer)
            signer_pk
        then return ()
        else
          Or_error.errorf
            "Cannot pay fees from a public key that did not sign the \
             transaction"
      in
      let%map () =
        (* TODO: Remove this check and update the transaction snark once we have
           an exchange rate mechanism. See issue #4447.
        *)
        if Token_id.equal fee_token Token_id.default then return ()
        else
          Or_error.errorf
            "Cannot create transactions with fee_token different from the \
             default"
      in
      ()
    in
    let%map loc, account' =
      pay_fee' ~command:(Signed_command_payload user_command.payload) ~nonce
        ~fee_payer
        ~fee:(Signed_command.fee user_command)
        ~ledger ~current_global_slot
    in
    (loc, account')

  (* someday: It would probably be better if we didn't modify the receipt chain hash
     in the case that the sender is equal to the receiver, but it complicates the SNARK, so
     we don't for now. *)
  let apply_user_command_unchecked
      ~(constraint_constants : Genesis_constants.Constraint_constants.t)
      ~txn_global_slot ledger
      ({ payload; signer; signature = _ } as user_command : Signed_command.t) =
    let open Or_error.Let_syntax in
    let signer_pk = Public_key.compress signer in
    let current_global_slot = txn_global_slot in
    let%bind () =
      validate_time
        ~valid_until:(Signed_command.valid_until user_command)
        ~current_global_slot
    in
    (* Fee-payer information *)
    let fee_payer = Signed_command.fee_payer user_command in
    let%bind fee_payer_location, fee_payer_account =
      pay_fee ~user_command ~signer_pk ~ledger ~current_global_slot
    in
    let%bind () =
      if
        Account.has_permission ~control:Control.Tag.Signature ~to_:`Access
          fee_payer_account
        && Account.has_permission ~control:Control.Tag.Signature ~to_:`Send
             fee_payer_account
      then Ok ()
      else
        Or_error.error_string
          Transaction_status.Failure.(describe Update_not_permitted_balance)
    in
    (* Charge the fee. This must happen, whether or not the command itself
       succeeds, to ensure that the network is compensated for processing this
       command.
    *)
    let%bind () =
      set_with_location ledger fee_payer_location fee_payer_account
    in
    let source = Signed_command.source user_command in
    let receiver = Signed_command.receiver user_command in
    let exception Reject of Error.t in
    let ok_or_reject = function Ok x -> x | Error err -> raise (Reject err) in
    let compute_updates () =
      let open Result.Let_syntax in
      (* Compute the necessary changes to apply the command, failing if any of
         the conditions are not met.
      *)
      match payload.body with
      | Stake_delegation _ ->
          let receiver_location, _receiver_account =
            (* Check that receiver account exists. *)
            get_with_location ledger receiver |> ok_or_reject
          in
          let source_location, source_account =
            get_with_location ledger source |> ok_or_reject
          in
          let%bind () =
            if
              Account.has_permission ~control:Control.Tag.Signature ~to_:`Access
                source_account
              && Account.has_permission ~control:Control.Tag.Signature
                   ~to_:`Set_delegate source_account
            then Ok ()
            else Error Transaction_status.Failure.Update_not_permitted_delegate
          in
          let%bind () =
            match (source_location, receiver_location) with
            | `Existing _, `Existing _ ->
                return ()
            | `New, _ ->
                Result.fail Transaction_status.Failure.Source_not_present
            | _, `New ->
                Result.fail Transaction_status.Failure.Receiver_not_present
          in
          let previous_delegate = source_account.delegate in
          (* Timing is always valid, but we need to record any switch from
             timed to untimed here to stay in sync with the snark.
          *)
          let%map timing =
            validate_timing ~txn_amount:Amount.zero
              ~txn_global_slot:current_global_slot ~account:source_account
            |> Result.map_error ~f:timing_error_to_user_command_status
          in
          let source_account =
            { source_account with
              delegate = Some (Account_id.public_key receiver)
            ; timing
            }
          in
          ( [ (source_location, source_account) ]
          , Transaction_applied.Signed_command_applied.Body.Stake_delegation
              { previous_delegate } )
      | Payment { amount; _ } ->
          let receiver_location, receiver_account =
            get_with_location ledger receiver |> ok_or_reject
          in
          let%bind () =
            if
              Account.has_permission ~control:Control.Tag.None_given
                ~to_:`Access receiver_account
              && Account.has_permission ~control:Control.Tag.None_given
                   ~to_:`Receive receiver_account
            then Ok ()
            else Error Transaction_status.Failure.Update_not_permitted_balance
          in
          let%bind source_location, source_account =
            let ret =
              if Account_id.equal source receiver then
                (*just check if the timing needs updating*)
                let%bind location, account =
                  match receiver_location with
                  | `Existing _ ->
                      return (receiver_location, receiver_account)
                  | `New ->
                      Result.fail Transaction_status.Failure.Source_not_present
                in
                let%map timing =
                  validate_timing ~txn_amount:amount
                    ~txn_global_slot:current_global_slot ~account
                  |> Result.map_error ~f:timing_error_to_user_command_status
                in
                (location, { account with timing })
              else
                let location, account =
                  get_with_location ledger source |> ok_or_reject
                in
                let%bind () =
                  match location with
                  | `Existing _ ->
                      return ()
                  | `New ->
                      Result.fail Transaction_status.Failure.Source_not_present
                in
                let%bind timing =
                  validate_timing ~txn_amount:amount
                    ~txn_global_slot:current_global_slot ~account
                  |> Result.map_error ~f:timing_error_to_user_command_status
                in
                let%map balance =
                  Result.map_error (sub_amount account.balance amount)
                    ~f:(fun _ ->
                      Transaction_status.Failure.Source_insufficient_balance )
                in
                (location, { account with timing; balance })
            in
            if Account_id.equal fee_payer source then
              (* Don't process transactions with insufficient balance from the
                 fee-payer.
              *)
              match ret with
              | Ok x ->
                  Ok x
              | Error failure ->
                  raise
                    (Reject
                       (Error.createf "%s"
                          (Transaction_status.Failure.describe failure) ) )
            else ret
          in
          let%bind () =
            if
              Account.has_permission ~control:Control.Tag.Signature ~to_:`Access
                source_account
              && Account.has_permission ~control:Control.Tag.Signature
                   ~to_:`Send source_account
            then Ok ()
            else Error Transaction_status.Failure.Update_not_permitted_balance
          in
          (* Charge the account creation fee. *)
          let%bind receiver_amount =
            match receiver_location with
            | `Existing _ ->
                return amount
            | `New ->
                (* Subtract the creation fee from the transaction amount. *)
                sub_account_creation_fee ~constraint_constants `Added amount
                |> Result.map_error ~f:(fun _ ->
                       Transaction_status.Failure
                       .Amount_insufficient_to_create_account )
          in
          let%map receiver_account =
            incr_balance receiver_account receiver_amount
          in
          let new_accounts =
            match receiver_location with
            | `Existing _ ->
                []
            | `New ->
                [ receiver ]
          in
          ( [ (receiver_location, receiver_account)
            ; (source_location, source_account)
            ]
          , Transaction_applied.Signed_command_applied.Body.Payment
              { new_accounts } )
    in
    match compute_updates () with
    | Ok (located_accounts, applied_body) ->
        (* Update the ledger. *)
        let%bind () =
          List.fold located_accounts ~init:(Ok ())
            ~f:(fun acc (location, account) ->
              let%bind () = acc in
              set_with_location ledger location account )
        in
        let applied_common : Transaction_applied.Signed_command_applied.Common.t
            =
          { user_command = { data = user_command; status = Applied } }
        in
        return
          ( { common = applied_common; body = applied_body }
            : Transaction_applied.Signed_command_applied.t )
    | Error failure ->
        (* Do not update the ledger. Except for the fee payer which is already updated *)
        let applied_common : Transaction_applied.Signed_command_applied.Common.t
            =
          { user_command =
              { data = user_command
              ; status =
                  Failed
                    (Transaction_status.Failure.Collection.of_single_failure
                       failure )
              }
          }
        in
        return
          ( { common = applied_common; body = Failed }
            : Transaction_applied.Signed_command_applied.t )
    | exception Reject err ->
        (* TODO: These transactions should never reach this stage, this error
           should be fatal.
        *)
        Error err

  let apply_user_command ~constraint_constants ~txn_global_slot ledger
      (user_command : Signed_command.With_valid_signature.t) =
    apply_user_command_unchecked ~constraint_constants ~txn_global_slot ledger
      (Signed_command.forget_check user_command)

  module Global_state = struct
    type t =
      { first_pass_ledger : L.t
      ; second_pass_ledger : L.t
      ; fee_excess : Amount.Signed.t
      ; supply_increase : Amount.Signed.t
      ; protocol_state : Zkapp_precondition.Protocol_state.View.t
      ; block_global_slot : Global_slot.t
      }

    let first_pass_ledger { first_pass_ledger; _ } =
      L.create_masked first_pass_ledger

    let set_first_pass_ledger ~should_update t ledger =
      if should_update then L.apply_mask t.first_pass_ledger ~masked:ledger ;
      t

    let second_pass_ledger { second_pass_ledger; _ } =
      L.create_masked second_pass_ledger

    let set_second_pass_ledger ~should_update t ledger =
      if should_update then L.apply_mask t.second_pass_ledger ~masked:ledger ;
      t

    let fee_excess { fee_excess; _ } = fee_excess

    let set_fee_excess t fee_excess = { t with fee_excess }

    let supply_increase { supply_increase; _ } = supply_increase

    let set_supply_increase t supply_increase = { t with supply_increase }

    let block_global_slot { block_global_slot; _ } = block_global_slot
  end

  module Transaction_partially_applied = struct
    module Zkapp_command_partially_applied = struct
      type t =
        { command : Zkapp_command.t
        ; previous_hash : Ledger_hash.t
        ; original_first_pass_account_states :
            (Account_id.t * (location * Account.t) option) list
        ; constraint_constants : Genesis_constants.Constraint_constants.t
        ; state_view : Zkapp_precondition.Protocol_state.View.t
        ; global_state : Global_state.t
        ; local_state :
            ( Stack_frame.value
            , Stack_frame.value list
            , Token_id.t
            , Amount.Signed.t
            , L.t
            , bool
            , Zkapp_command.Transaction_commitment.t
            , Mina_numbers.Index.t
            , Transaction_status.Failure.Collection.t )
            Zkapp_command_logic.Local_state.t
        }
    end

    type 'applied fully_applied =
      { previous_hash : Ledger_hash.t; applied : 'applied }

    (* TODO: lift previous_hash up in the types *)
    type t =
      | Signed_command of
          Transaction_applied.Signed_command_applied.t fully_applied
      | Zkapp_command of Zkapp_command_partially_applied.t
      | Fee_transfer of Transaction_applied.Fee_transfer_applied.t fully_applied
      | Coinbase of Transaction_applied.Coinbase_applied.t fully_applied

    let command (t : t) : Transaction.t =
      match t with
      | Signed_command s ->
          Transaction.Command
            (User_command.Signed_command s.applied.common.user_command.data)
      | Zkapp_command z ->
          Command (User_command.Zkapp_command z.command)
      | Fee_transfer f ->
          Fee_transfer f.applied.fee_transfer.data
      | Coinbase c ->
          Coinbase c.applied.coinbase.data
  end

  module Inputs = struct
    let with_label ~label:_ f = f ()

    let value_if b ~then_ ~else_ = if b then then_ else else_

    module Global_state = Global_state

    module Field = struct
      type t = Snark_params.Tick.Field.t

      let if_ = value_if
    end

    module Bool = struct
      type t = bool

      module Assert = struct
        let is_true ~pos b =
          try assert b
          with Assert_failure _ ->
            let file, line, col, _ecol = pos in
            raise (Assert_failure (file, line, col))

        let any ~pos bs = List.exists ~f:Fn.id bs |> is_true ~pos
      end

      let if_ = value_if

      let true_ = true

      let false_ = false

      let equal = Bool.equal

      let not = not

      let ( ||| ) = ( || )

      let ( &&& ) = ( && )

      let display b ~label = sprintf "%s: %b" label b

      let all = List.for_all ~f:Fn.id

      type failure_status = Transaction_status.Failure.t option

      type failure_status_tbl = Transaction_status.Failure.Collection.t

      let is_empty t = List.join t |> List.is_empty

      let assert_with_failure_status_tbl ~pos b failure_status_tbl =
        let file, line, col, ecol = pos in
        if (not b) && not (is_empty failure_status_tbl) then
          (* Raise a more useful error message if we have a failure
             description. *)
          let failure_msg =
            Yojson.Safe.to_string
            @@ Transaction_status.Failure.Collection.Display.to_yojson
            @@ Transaction_status.Failure.Collection.to_display
                 failure_status_tbl
          in
          Error.raise @@ Error.of_string
          @@ sprintf "File %S, line %d, characters %d-%d: %s" file line col ecol
               failure_msg
        else
          try assert b
          with Assert_failure _ -> raise (Assert_failure (file, line, col))
    end

    module Account_id = struct
      include Account_id

      let if_ = value_if
    end

    module Ledger = struct
      type t = L.t

      let if_ = value_if

      let empty = L.empty

      type inclusion_proof = [ `Existing of location | `New ]

      let get_account p l =
        let loc, acct =
          Or_error.ok_exn (get_with_location l (Account_update.account_id p))
        in
        (acct, loc)

      let set_account l (a, loc) =
        Or_error.ok_exn (set_with_location l loc a) ;
        l

      let check_inclusion _ledger (_account, _loc) = ()

      let check_account public_key token_id
          ((account, loc) : Account.t * inclusion_proof) =
        assert (Public_key.Compressed.equal public_key account.public_key) ;
        assert (Token_id.equal token_id account.token_id) ;
        match loc with `Existing _ -> `Is_new false | `New -> `Is_new true
    end

    module Transaction_commitment = struct
      type t = Field.t

      let empty = Zkapp_command.Transaction_commitment.empty

      let commitment ~account_updates =
        let account_updates_hash =
          Mina_base.Zkapp_command.Call_forest.hash account_updates
        in
        Zkapp_command.Transaction_commitment.create ~account_updates_hash

      let full_commitment ~account_update ~memo_hash ~commitment =
        (* when called from Zkapp_command_logic.apply, the account_update is the fee payer *)
        let fee_payer_hash =
          Zkapp_command.Digest.Account_update.create account_update
        in
        Zkapp_command.Transaction_commitment.create_complete commitment
          ~memo_hash ~fee_payer_hash

      let if_ = value_if
    end

    module Index = struct
      type t = Mina_numbers.Index.t

      let zero, succ = Mina_numbers.Index.(zero, succ)

      let if_ = value_if
    end

    module Public_key = struct
      type t = Public_key.Compressed.t

      let if_ = value_if
    end

    module Controller = struct
      type t = Permissions.Auth_required.t

      let if_ = value_if

      let check ~proof_verifies ~signature_verifies perm =
        (* Invariant: We either have a proof, a signature, or neither. *)
        assert (not (proof_verifies && signature_verifies)) ;
        let tag =
          if proof_verifies then Control.Tag.Proof
          else if signature_verifies then Control.Tag.Signature
          else Control.Tag.None_given
        in
        Permissions.Auth_required.check perm tag
    end

    module Global_slot = struct
      include Mina_numbers.Global_slot

      let if_ = value_if
    end

    module Nonce = struct
      type t = Account.Nonce.t

      let if_ = value_if

      let succ = Account.Nonce.succ
    end

    module Receipt_chain_hash = struct
      type t = Receipt.Chain_hash.t

      module Elt = struct
        type t = Receipt.Zkapp_command_elt.t

        let of_transaction_commitment tc =
          Receipt.Zkapp_command_elt.Zkapp_command_commitment tc
      end

      let cons_zkapp_command_commitment =
        Receipt.Chain_hash.cons_zkapp_command_commitment

      let if_ = value_if
    end

    module State_hash = struct
      include State_hash

      let if_ = value_if
    end

    module Timing = struct
      type t = Account_update.Update.Timing_info.t option

      let if_ = value_if

      let vesting_period (t : t) =
        match t with
        | Some t ->
            t.vesting_period
        | None ->
            (Account_timing.to_record Untimed).vesting_period
    end

    module Balance = struct
      include Balance

      let if_ = value_if
    end

    module Verification_key = struct
      type t = (Side_loaded_verification_key.t, Field.t) With_hash.t option

      let if_ = value_if
    end

    module Actions = struct
      type t = Zkapp_account.Actions.t

      let is_empty = List.is_empty

      let push_events = Account_update.Actions.push_events
    end

    module Zkapp_uri = struct
      type t = string

      let if_ = value_if
    end

    module Token_symbol = struct
      type t = Account.Token_symbol.t

      let if_ = value_if
    end

    module Account = struct
      include Account

      module Permissions = struct
        let access : t -> Controller.t = fun a -> a.permissions.access

        let edit_state : t -> Controller.t = fun a -> a.permissions.edit_state

        let send : t -> Controller.t = fun a -> a.permissions.send

        let receive : t -> Controller.t = fun a -> a.permissions.receive

        let set_delegate : t -> Controller.t =
         fun a -> a.permissions.set_delegate

        let set_permissions : t -> Controller.t =
         fun a -> a.permissions.set_permissions

        let set_verification_key : t -> Controller.t =
         fun a -> a.permissions.set_verification_key

        let set_zkapp_uri : t -> Controller.t =
         fun a -> a.permissions.set_zkapp_uri

        let edit_sequence_state : t -> Controller.t =
         fun a -> a.permissions.edit_sequence_state

        let set_token_symbol : t -> Controller.t =
         fun a -> a.permissions.set_token_symbol

        let increment_nonce : t -> Controller.t =
         fun a -> a.permissions.increment_nonce

        let set_voting_for : t -> Controller.t =
         fun a -> a.permissions.set_voting_for

        let set_timing : t -> Controller.t = fun a -> a.permissions.set_timing

        type t = Permissions.t

        let if_ = value_if
      end

      type timing = Account_update.Update.Timing_info.t option

      let timing (a : t) : timing =
        Account_update.Update.Timing_info.of_account_timing a.timing

      let set_timing (a : t) (timing : timing) : t =
        { a with
          timing =
            Option.value_map ~default:Account_timing.Untimed
              ~f:Account_update.Update.Timing_info.to_account_timing timing
        }

      let is_timed (a : t) =
        match a.timing with Account_timing.Untimed -> false | _ -> true

      let set_token_id (a : t) (id : Token_id.t) : t = { a with token_id = id }

      let balance (a : t) : Balance.t = a.balance

      let set_balance (balance : Balance.t) (a : t) : t = { a with balance }

      let check_timing ~txn_global_slot account =
        let invalid_timing, timing, _ =
          validate_timing_with_min_balance' ~txn_amount:Amount.zero
            ~txn_global_slot ~account
        in
        ( invalid_timing
        , Account_update.Update.Timing_info.of_account_timing timing )

      let receipt_chain_hash (a : t) : Receipt.Chain_hash.t =
        a.receipt_chain_hash

      let set_receipt_chain_hash (a : t) hash =
        { a with receipt_chain_hash = hash }

      let make_zkapp (a : t) =
        let zkapp =
          match a.zkapp with
          | None ->
              Some Zkapp_account.default
          | Some _ as zkapp ->
              zkapp
        in
        { a with zkapp }

      let unmake_zkapp (a : t) : t =
        let zkapp =
          match a.zkapp with
          | None ->
              None
          | Some zkapp ->
              if Zkapp_account.(equal default zkapp) then None else Some zkapp
        in
        { a with zkapp }

      let get_zkapp (a : t) = Option.value_exn a.zkapp

      let set_zkapp (a : t) ~f : t = { a with zkapp = Option.map a.zkapp ~f }

      let proved_state (a : t) = (get_zkapp a).proved_state

      let set_proved_state proved_state (a : t) =
        set_zkapp a ~f:(fun zkapp -> { zkapp with proved_state })

      let app_state (a : t) = (get_zkapp a).app_state

      let set_app_state app_state (a : t) =
        set_zkapp a ~f:(fun zkapp -> { zkapp with app_state })

      let register_verification_key (_ : t) = ()

      let verification_key (a : t) = (get_zkapp a).verification_key

      let set_verification_key verification_key (a : t) =
        set_zkapp a ~f:(fun zkapp -> { zkapp with verification_key })

      let last_sequence_slot (a : t) = (get_zkapp a).last_sequence_slot

      let set_last_sequence_slot last_sequence_slot (a : t) =
        set_zkapp a ~f:(fun zkapp -> { zkapp with last_sequence_slot })

      let sequence_state (a : t) = (get_zkapp a).sequence_state

      let set_sequence_state sequence_state (a : t) =
        set_zkapp a ~f:(fun zkapp -> { zkapp with sequence_state })

      let zkapp_uri (a : t) =
        Option.value_map a.zkapp ~default:"" ~f:(fun zkapp -> zkapp.zkapp_uri)

      let set_zkapp_uri zkapp_uri (a : t) : t =
        { a with
          zkapp = Option.map a.zkapp ~f:(fun zkapp -> { zkapp with zkapp_uri })
        }

      let token_symbol (a : t) = a.token_symbol

      let set_token_symbol token_symbol (a : t) = { a with token_symbol }

      let public_key (a : t) = a.public_key

      let set_public_key public_key (a : t) = { a with public_key }

      let delegate (a : t) = Account.delegate_opt a.delegate

      let set_delegate delegate (a : t) =
        let delegate =
          if Signature_lib.Public_key.Compressed.(equal empty) delegate then
            None
          else Some delegate
        in
        { a with delegate }

      let nonce (a : t) = a.nonce

      let set_nonce nonce (a : t) = { a with nonce }

      let voting_for (a : t) = a.voting_for

      let set_voting_for voting_for (a : t) = { a with voting_for }

      let permissions (a : t) = a.permissions

      let set_permissions permissions (a : t) = { a with permissions }
    end

    module Amount = struct
      open Currency.Amount

      type unsigned = t

      type t = unsigned

      let if_ = value_if

      module Signed = struct
        include Signed

        let if_ = value_if

        let is_pos (t : t) = Sgn.equal t.sgn Pos

        let is_neg (t : t) = Sgn.equal t.sgn Neg
      end

      let zero = zero

      let equal = equal

      let add_flagged = add_flagged

      let add_signed_flagged (x1 : t) (x2 : Signed.t) : t * [ `Overflow of bool ]
          =
        let y, `Overflow b = Signed.(add_flagged (of_unsigned x1) x2) in
        match y.sgn with
        | Pos ->
            (y.magnitude, `Overflow b)
        | Neg ->
            (* We want to capture the accurate value so that this will match
               with the values in the snarked logic.
            *)
            let magnitude =
              Amount.to_uint64 y.magnitude
              |> Unsigned.UInt64.(mul (sub zero one))
              |> Amount.of_uint64
            in
            (magnitude, `Overflow true)

      let of_constant_fee = of_fee
    end

    module Token_id = struct
      include Token_id

      let if_ = value_if
    end

    module Protocol_state_precondition = struct
      include Zkapp_precondition.Protocol_state
    end

    module Valid_while_precondition = struct
      include Zkapp_precondition.Valid_while
    end

    module Account_update = struct
      include Account_update

      module Account_precondition = struct
        include Account_update.Account_precondition

        let nonce (t : Account_update.t) = nonce t.body.preconditions.account
      end

      type 'a or_ignore = 'a Zkapp_basic.Or_ignore.t

      type call_forest = Zkapp_call_forest.t

      type transaction_commitment = Transaction_commitment.t

      let may_use_parents_own_token (p : t) =
        May_use_token.parents_own_token p.body.may_use_token

      let may_use_token_inherited_from_parent (p : t) =
        May_use_token.inherit_from_parent p.body.may_use_token

      let check_authorization ~will_succeed:_ ~commitment:_ ~calls:_
          (account_update : t) =
        (* The transaction's validity should already have been checked before
           this point.
        *)
        match account_update.authorization with
        | Signature _ ->
            (`Proof_verifies false, `Signature_verifies true)
        | Proof _ ->
            (`Proof_verifies true, `Signature_verifies false)
        | None_given ->
            (`Proof_verifies false, `Signature_verifies false)

      let is_proved (account_update : t) =
        match account_update.body.authorization_kind with
        | Proof ->
            true
        | Signature | None_given ->
            false

      let is_signed (account_update : t) =
        match account_update.body.authorization_kind with
        | Signature ->
            true
        | Proof | None_given ->
            false

      module Update = struct
        open Zkapp_basic

        type 'a set_or_keep = 'a Zkapp_basic.Set_or_keep.t

        let timing (account_update : t) : Account.timing set_or_keep =
          Set_or_keep.map ~f:Option.some account_update.body.update.timing

        let app_state (account_update : t) =
          account_update.body.update.app_state

        let verification_key (account_update : t) =
          Zkapp_basic.Set_or_keep.map ~f:Option.some
            account_update.body.update.verification_key

        let actions (account_update : t) = account_update.body.actions

        let zkapp_uri (account_update : t) =
          account_update.body.update.zkapp_uri

        let token_symbol (account_update : t) =
          account_update.body.update.token_symbol

        let delegate (account_update : t) = account_update.body.update.delegate

        let voting_for (account_update : t) =
          account_update.body.update.voting_for

        let permissions (account_update : t) =
          account_update.body.update.permissions
      end
    end

    module Set_or_keep = struct
      include Zkapp_basic.Set_or_keep

      let set_or_keep ~if_:_ t x = set_or_keep t x
    end

    module Opt = struct
      type 'a t = 'a option

      let is_some = Option.is_some

      let map = Option.map

      let or_default ~if_ x ~default =
        if_ (is_some x) ~then_:(Option.value ~default x) ~else_:default

      let or_exn x = Option.value_exn x
    end

    module Stack (Elt : sig
      type t
    end) =
    struct
      type t = Elt.t list

      let if_ = value_if

      let empty () = []

      let is_empty = List.is_empty

      let pop_exn : t -> Elt.t * t = function
        | [] ->
            failwith "pop_exn"
        | x :: xs ->
            (x, xs)

      let pop : t -> (Elt.t * t) option = function
        | x :: xs ->
            Some (x, xs)
        | _ ->
            None

      let push x ~onto : t = x :: onto
    end

    module Call_forest = Zkapp_call_forest

    module Stack_frame = struct
      include Stack_frame

      type t = value

      let if_ = Zkapp_command.value_if

      let make = Stack_frame.make
    end

    module Call_stack = Stack (Stack_frame)

    module Local_state = struct
      type t =
        ( Stack_frame.t
        , Call_stack.t
        , Token_id.t
        , Amount.Signed.t
        , Ledger.t
        , Bool.t
        , Transaction_commitment.t
        , Index.t
        , Bool.failure_status_tbl )
        Zkapp_command_logic.Local_state.t

      let add_check (t : t) failure b =
        let failure_status_tbl =
          match t.failure_status_tbl with
          | hd :: tl when not b ->
              (failure :: hd) :: tl
          | old_failure_status_tbl ->
              old_failure_status_tbl
        in
        { t with failure_status_tbl; success = t.success && b }

      let update_failure_status_tbl (t : t) failure_status b =
        match failure_status with
        | None ->
            { t with success = t.success && b }
        | Some failure ->
            add_check t failure b

      let add_new_failure_status_bucket (t : t) =
        { t with failure_status_tbl = [] :: t.failure_status_tbl }
    end

    module Nonce_precondition = struct
      let is_constant =
        Zkapp_precondition.Numeric.is_constant
          Zkapp_precondition.Numeric.Tc.nonce
    end
  end

  module Env = struct
    open Inputs

    type t =
      < account_update : Account_update.t
      ; zkapp_command : Zkapp_command.t
      ; account : Account.t
      ; ledger : Ledger.t
      ; amount : Amount.t
      ; signed_amount : Amount.Signed.t
      ; bool : Bool.t
      ; token_id : Token_id.t
      ; global_state : Global_state.t
      ; inclusion_proof : [ `Existing of location | `New ]
      ; local_state :
          ( Stack_frame.t
          , Call_stack.t
          , Token_id.t
          , Amount.Signed.t
          , L.t
          , bool
          , Transaction_commitment.t
          , Index.t
          , Transaction_status.Failure.Collection.t )
          Zkapp_command_logic.Local_state.t
      ; protocol_state_precondition : Zkapp_precondition.Protocol_state.t
      ; valid_while_precondition : Zkapp_precondition.Valid_while.t
      ; transaction_commitment : Transaction_commitment.t
      ; full_transaction_commitment : Transaction_commitment.t
      ; field : Snark_params.Tick.Field.t
      ; failure : Transaction_status.Failure.t option >

    let perform ~constraint_constants:_ (type r)
        (eff : (r, t) Zkapp_command_logic.Eff.t) : r =
      match eff with
      | Check_valid_while_precondition (valid_while, global_state) ->
          Zkapp_precondition.Valid_while.check valid_while
            global_state.block_global_slot
          |> Or_error.is_ok
      | Check_protocol_state_precondition (pred, global_state) -> (
          Zkapp_precondition.Protocol_state.check pred
            global_state.protocol_state
          |> fun or_err -> match or_err with Ok () -> true | Error _ -> false )
      | Check_account_precondition
          (account_update, account, new_account, local_state) -> (
          match account_update.body.preconditions.account with
          | Accept ->
              local_state
          | Nonce n ->
              let nonce_matches = Account.Nonce.equal account.nonce n in
              Inputs.Local_state.add_check local_state
                Account_nonce_precondition_unsatisfied nonce_matches
          | Full precondition_account ->
              let local_state = ref local_state in
              let check failure b =
                local_state :=
                  Inputs.Local_state.add_check !local_state failure b
              in
              Zkapp_precondition.Account.check ~new_account ~check
                precondition_account account ;
              !local_state )
      | Init_account { account_update = _; account = a } ->
          a
  end

  module M = Zkapp_command_logic.Make (Inputs)

  let update_sequence_state sequence_state actions ~txn_global_slot
      ~last_sequence_slot =
    let sequence_state', last_sequence_slot' =
      M.update_sequence_state sequence_state actions ~txn_global_slot
        ~last_sequence_slot
    in
    (sequence_state', last_sequence_slot')

<<<<<<< HEAD
  (* apply zkapp command fee payer's while stubbing out the second pass ledger *)
  let apply_zkapp_command_first_pass_aux (type user_acc) ~constraint_constants
      ~global_slot ~(state_view : Zkapp_precondition.Protocol_state.View.t)
      ~(init : user_acc) ~f
      ?((* TODO: can this be ripped out from here? *)
        fee_excess = Amount.Signed.zero)
      ?((* TODO: is the right? is it never used for zkapps? *)
        supply_increase = Amount.Signed.zero) (ledger : L.t)
      (command : Zkapp_command.t) :
      ( Transaction_partially_applied.Zkapp_command_partially_applied.t
      * user_acc )
      Or_error.t =
=======
  (** Apply a single zkApp transaction from beginning to end, applying an
      accumulation function over the state for each account update.

      CAUTION: If you use the intermediate local states, you MUST update the
      [will_succeed] field to [false] if the [status] is [Failed].
  *)
  let apply_zkapp_command_unchecked_aux (type user_acc)
      ~(constraint_constants : Genesis_constants.Constraint_constants.t)
      ~(global_slot : Global_slot.t)
      ~(state_view : Zkapp_precondition.Protocol_state.View.t)
      ~(init : user_acc) ~(f : user_acc -> _ -> user_acc)
      ?(fee_excess = Amount.Signed.zero) ?(supply_increase = Amount.Signed.zero)
      (ledger : L.t) (c : Zkapp_command.t) :
      (Transaction_applied.Zkapp_command_applied.t * user_acc) Or_error.t =
>>>>>>> cee2e182
    let open Or_error.Let_syntax in
    let previous_hash = merkle_root ledger in
    let original_first_pass_account_states =
      let id = Zkapp_command.fee_payer command in
      [ ( id
        , Option.Let_syntax.(
            let%bind loc = L.location_of_account ledger id in
            let%map a = L.get ledger loc in
            (loc, a)) )
      ]
    in
    let perform eff = Env.perform ~constraint_constants eff in
    let initial_state :
        Inputs.Global_state.t * _ Zkapp_command_logic.Local_state.t =
      ( { protocol_state = state_view
        ; first_pass_ledger = ledger
        ; second_pass_ledger =
            (* We stub out the second_pass_ledger initially, and then poke the correct value in
               place after the first pass is ifnished
            *)
            L.empty ~depth:0 ()
        ; fee_excess
        ; supply_increase
        ; block_global_slot = global_slot
        }
      , { stack_frame =
            ({ calls = []
             ; caller = Token_id.default
             ; caller_caller = Token_id.default
             } : Inputs.Stack_frame.t)
        ; call_stack = []
        ; transaction_commitment = Inputs.Transaction_commitment.empty
        ; full_transaction_commitment = Inputs.Transaction_commitment.empty
        ; token_id = Token_id.default
        ; excess = Currency.Amount.(Signed.of_unsigned zero)
        ; supply_increase = Currency.Amount.(Signed.of_unsigned zero)
        ; ledger
        ; success = true
        ; account_update_index = Inputs.Index.zero
        ; failure_status_tbl = []
        ; will_succeed = true
        } )
    in
    let user_acc = f init initial_state in
    let account_updates = Zkapp_command.all_account_updates command in
    let%map global_state, local_state =
      Or_error.try_with (fun () ->
          M.start ~constraint_constants
<<<<<<< HEAD
            { account_updates
            ; memo_hash = Signed_command_memo.hash command.memo
=======
            { zkapp_command
            ; memo_hash = Signed_command_memo.hash c.memo
            ; will_succeed =
                (* It's always valid to set this value to true, and it will
                   have no effect outside of the snark.
                *)
                true
>>>>>>> cee2e182
            }
            { perform } initial_state )
    in
    ( { Transaction_partially_applied.Zkapp_command_partially_applied.command
      ; previous_hash
      ; original_first_pass_account_states
      ; constraint_constants
      ; state_view
      ; global_state
      ; local_state
      }
    , user_acc )

  let apply_zkapp_command_first_pass ~constraint_constants ~global_slot
      ~(state_view : Zkapp_precondition.Protocol_state.View.t)
      ?((* TODO: can this be ripped out from here? *)
        fee_excess = Amount.Signed.zero)
      ?((* TODO: is the right? is it never used for zkapps? *)
        supply_increase = Amount.Signed.zero) (ledger : L.t)
      (command : Zkapp_command.t) :
      Transaction_partially_applied.Zkapp_command_partially_applied.t Or_error.t
      =
    let open Or_error.Let_syntax in
    let%map partial_stmt, _user_acc =
      apply_zkapp_command_first_pass_aux ~constraint_constants ~global_slot
        ~state_view ~fee_excess ~supply_increase ledger command ~init:None
        ~f:(fun _acc state -> Some state)
    in
    partial_stmt

  let apply_zkapp_command_second_pass_aux (type user_acc) ~(init : user_acc) ~f
      ledger
      (c : Transaction_partially_applied.Zkapp_command_partially_applied.t) :
      (Transaction_applied.Zkapp_command_applied.t * user_acc) Or_error.t =
    let open Or_error.Let_syntax in
    let perform eff =
      Env.perform ~constraint_constants:c.constraint_constants eff
    in
    let original_account_states =
      (*get the original states of all the accounts in each pass.
        If an account updated in the first pass is referenced in account
        updates, then retain the value before first pass application*)
      let account_states = Account_id.Table.create () in
      List.iter
        ~f:(fun (id, acc_opt) ->
          Account_id.Table.update account_states id
            ~f:(Option.value ~default:acc_opt) )
        ( c.original_first_pass_account_states
        @ List.map (Zkapp_command.accounts_referenced c.command) ~f:(fun id ->
              ( id
              , Option.Let_syntax.(
                  let%bind loc = L.location_of_account ledger id in
                  let%map a = L.get ledger loc in
                  (loc, a)) ) ) ) ;
      Account_id.Table.to_alist account_states
    in
    let rec step_all (user_acc : user_acc)
        ( (g_state : Inputs.Global_state.t)
        , (l_state : _ Zkapp_command_logic.Local_state.t) ) :
        (user_acc * Transaction_status.Failure.Collection.t) Or_error.t =
      printf
        !"Global state fee excess: %{sexp:Amount.Signed.t} \n\
         \ local state excess: %{sexp: Amount.Signed.t}\n"
        g_state.fee_excess l_state.excess ;
      if List.is_empty l_state.stack_frame.Stack_frame.calls then
        Ok (user_acc, l_state.failure_status_tbl)
      else
        let%bind states =
          Or_error.try_with (fun () ->
              M.step ~constraint_constants:c.constraint_constants { perform }
                (g_state, l_state) )
        in
        step_all (f user_acc states) states
    in
    let account_states_after_fee_payer =
      (*To check if the accounts remain unchanged in the event the transaction
         fails. First pass updates will remain even if the transaction fails to
         apply zkapp account updates*)
      List.map (Zkapp_command.accounts_referenced c.command) ~f:(fun id ->
          ( id
          , Option.Let_syntax.(
              let%bind loc = L.location_of_account ledger id in
              let%map a = L.get ledger loc in
              (loc, a)) ) )
    in
    let accounts () =
      List.map original_account_states
        ~f:(Tuple2.map_snd ~f:(Option.map ~f:snd))
    in
    (*update local and global state ledger to second pass ledger*)
    let global_state = { c.global_state with second_pass_ledger = ledger } in
    let local_state =
      { c.local_state with
        ledger = Global_state.second_pass_ledger global_state
      }
    in
    let start = (global_state, local_state) in
    match step_all (f init start) start with
    | Error e ->
        Error e
    | Ok (user_acc, reversed_failure_status_tbl) ->
        let failure_status_tbl = List.rev reversed_failure_status_tbl in
        let account_ids_originally_not_in_ledger =
          List.filter_map original_account_states
            ~f:(fun (acct_id, loc_and_acct) ->
              if Option.is_none loc_and_acct then Some acct_id else None )
        in
        let successfully_applied =
          Transaction_status.Failure.Collection.is_empty failure_status_tbl
        in
        (* if the zkapp command fails in at least 1 account update,
           then all the account updates would be cancelled except
           the fee payer one
        *)
        let failure_status_tbl =
          if successfully_applied then failure_status_tbl
          else
            List.mapi failure_status_tbl ~f:(fun idx fs ->
                if idx > 0 && List.is_empty fs then
                  [ Transaction_status.Failure.Cancelled ]
                else fs )
        in
        (* accounts not originally in ledger, now present in ledger *)
        let new_accounts =
          List.filter account_ids_originally_not_in_ledger ~f:(fun acct_id ->
              Option.is_some @@ L.location_of_account ledger acct_id )
        in
        let valid_result =
          Ok
            ( { Transaction_applied.Zkapp_command_applied.accounts = accounts ()
              ; command =
                  { With_status.data = c.command
                  ; status =
                      ( if successfully_applied then Applied
                      else Failed failure_status_tbl )
                  }
              ; new_accounts
              }
            , user_acc )
        in
        if successfully_applied then valid_result
        else
          let other_account_update_accounts_unchanged =
            List.fold_until account_states_after_fee_payer ~init:true
              ~f:(fun acc (_, loc_opt) ->
                match
                  let open Option.Let_syntax in
                  let%bind loc, a = loc_opt in
                  let%bind a' = L.get ledger loc in
                  Option.some_if (not (Account.equal a a')) ()
                with
                | None ->
                    Continue acc
                | Some _ ->
                    Stop false )
              ~finish:Fn.id
          in
          (* Other zkapp_command failed, therefore, updates in those should not get applied *)
          if
            List.is_empty new_accounts
            && other_account_update_accounts_unchanged
          then valid_result
          else
            Or_error.error_string
              "Zkapp_command application failed but new accounts created or \
               some of the other account_update updates applied"

  let apply_zkapp_command_second_pass ledger c :
      Transaction_applied.Zkapp_command_applied.t Or_error.t =
    let open Or_error.Let_syntax in
    let%map x, _acc =
      apply_zkapp_command_second_pass_aux ~init:None
        ~f:(fun _acc state -> Some state)
        ledger c
    in
    x

  let apply_zkapp_command_unchecked_aux ~constraint_constants ~global_slot
      ~state_view ~init ~f ?fee_excess ?supply_increase ledger command =
    let open Or_error.Let_syntax in
    apply_zkapp_command_first_pass_aux ~constraint_constants ~global_slot
      ~state_view ?fee_excess ?supply_increase ledger command ~init ~f
    >>= fun (partial_stmt, user_acc) ->
    apply_zkapp_command_second_pass_aux ~init:user_acc ~f ledger partial_stmt

  let apply_zkapp_command_unchecked ~constraint_constants ~global_slot
      ~state_view ledger command =
    let open Or_error.Let_syntax in
    apply_zkapp_command_first_pass ~constraint_constants ~global_slot
      ~state_view ledger command
    >>= apply_zkapp_command_second_pass_aux ledger ~init:None
          ~f:(fun _acc (global_state, local_state) ->
            Some (local_state, global_state.fee_excess) )
    |> Result.map ~f:(fun (account_update_applied, state_res) ->
           (account_update_applied, Option.value_exn state_res) )

  let update_timing_when_no_deduction ~txn_global_slot account =
    validate_timing ~txn_amount:Amount.zero ~txn_global_slot ~account

  let has_permission_to_receive ~ledger receiver_account_id :
      Account.t
      * Ledger_intf.account_state
      * [> `Has_permission_to_receive of bool ] =
    let init_account = Account.initialize receiver_account_id in
    match location_of_account ledger receiver_account_id with
    | None ->
        (* new account, check that default permissions allow receiving *)
        ( init_account
        , `Added
        , `Has_permission_to_receive
            (Account.has_permission ~control:Control.Tag.None_given
               ~to_:`Receive init_account ) )
    | Some loc -> (
        match get ledger loc with
        | None ->
            failwith "Ledger location with no account"
        | Some receiver_account ->
            ( receiver_account
            , `Existed
            , `Has_permission_to_receive
                (Account.has_permission ~control:Control.Tag.None_given
                   ~to_:`Receive receiver_account ) ) )

  let no_failure = []

  let update_failed =
    [ Transaction_status.Failure.Update_not_permitted_balance ]

  let empty = Transaction_status.Failure.Collection.empty

  let single_failure =
    Transaction_status.Failure.Collection.of_single_failure
      Update_not_permitted_balance

  let append_entry f (s : Transaction_status.Failure.Collection.t) :
      Transaction_status.Failure.Collection.t =
    match s with [] -> [ f ] | h :: t -> h :: f :: t

  (*Structure of the failure status:
     I. Only one fee transfer in the transaction (`One) and it fails:
        [[failure]]
     II. Two fee transfers in the transaction (`Two)-
      Both fee transfers fail:
        [[failure-of-first-fee-transfer]; [failure-of-second-fee-transfer]]
      First succeeds and second one fails:
        [[];[failure-of-second-fee-transfer]]
      First fails and second succeeds:
        [[failure-of-first-fee-transfer];[]]
  *)
  let process_fee_transfer t (transfer : Fee_transfer.t) ~modify_balance
      ~modify_timing =
    let open Or_error.Let_syntax in
    (* TODO(#4555): Allow token_id to vary from default. *)
    let%bind () =
      if
        List.for_all
          ~f:Token_id.(equal default)
          (One_or_two.to_list (Fee_transfer.fee_tokens transfer))
      then return ()
      else Or_error.errorf "Cannot pay fees in non-default tokens."
    in
    match Fee_transfer.to_singles transfer with
    | `One ft ->
        let account_id = Fee_transfer.Single.receiver ft in
        let a, action, `Has_permission_to_receive can_receive =
          has_permission_to_receive ~ledger:t account_id
        in
        let%bind timing = modify_timing a in
        let%bind balance = modify_balance action account_id a.balance ft.fee in
        if can_receive then (
          let%map _action, a, loc = get_or_create t account_id in
          let new_accounts = get_new_accounts action account_id in
          set t loc { a with balance; timing } ;
          (new_accounts, empty, Currency.Amount.zero) )
        else Ok ([], single_failure, Currency.Amount.of_fee ft.fee)
    | `Two (ft1, ft2) ->
        let account_id1 = Fee_transfer.Single.receiver ft1 in
        let a1, action1, `Has_permission_to_receive can_receive1 =
          has_permission_to_receive ~ledger:t account_id1
        in
        let account_id2 = Fee_transfer.Single.receiver ft2 in
        if Account_id.equal account_id1 account_id2 then
          let%bind fee = error_opt "overflow" (Fee.add ft1.fee ft2.fee) in
          let%bind timing = modify_timing a1 in
          let%bind balance =
            modify_balance action1 account_id1 a1.balance fee
          in
          if can_receive1 then (
            let%map _action1, a1, l1 = get_or_create t account_id1 in
            let new_accounts1 = get_new_accounts action1 account_id1 in
            set t l1 { a1 with balance; timing } ;
            (new_accounts1, empty, Currency.Amount.zero) )
          else
            (*failure for each fee transfer single*)
            Ok
              ( []
              , append_entry update_failed single_failure
              , Currency.Amount.of_fee fee )
        else
          let a2, action2, `Has_permission_to_receive can_receive2 =
            has_permission_to_receive ~ledger:t account_id2
          in
          let%bind balance1 =
            modify_balance action1 account_id1 a1.balance ft1.fee
          in
          (*Note: Not updating the timing field of a1 to avoid additional check in transactions snark (check_timing for "receiver"). This is OK because timing rules will not be violated when balance increases and will be checked whenever an amount is deducted from the account. (#5973)*)
          let%bind timing2 = modify_timing a2 in
          let%bind balance2 =
            modify_balance action2 account_id2 a2.balance ft2.fee
          in
          let%bind new_accounts1, failures, burned_tokens1 =
            if can_receive1 then (
              let%map _action1, a1, l1 = get_or_create t account_id1 in
              let new_accounts1 = get_new_accounts action1 account_id1 in
              set t l1 { a1 with balance = balance1 } ;
              ( new_accounts1
              , append_entry no_failure empty
              , Currency.Amount.zero ) )
            else Ok ([], single_failure, Currency.Amount.of_fee ft1.fee)
          in
          let%bind new_accounts2, failures', burned_tokens2 =
            if can_receive2 then (
              let%map _action2, a2, l2 = get_or_create t account_id2 in
              let new_accounts2 = get_new_accounts action2 account_id2 in
              set t l2 { a2 with balance = balance2; timing = timing2 } ;
              ( new_accounts2
              , append_entry no_failure failures
              , Currency.Amount.zero ) )
            else
              Ok
                ( []
                , append_entry update_failed failures
                , Currency.Amount.of_fee ft2.fee )
          in
          let%map burned_tokens =
            error_opt "burned tokens overflow"
              (Currency.Amount.add burned_tokens1 burned_tokens2)
          in
          (new_accounts1 @ new_accounts2, failures', burned_tokens)

  let apply_fee_transfer ~constraint_constants ~txn_global_slot t transfer =
    let open Or_error.Let_syntax in
    let%map new_accounts, failures, burned_tokens =
      process_fee_transfer t transfer
        ~modify_balance:(fun action _ b f ->
          let%bind amount =
            let amount = Amount.of_fee f in
            sub_account_creation_fee ~constraint_constants action amount
          in
          add_amount b amount )
        ~modify_timing:(fun acc ->
          update_timing_when_no_deduction ~txn_global_slot acc )
    in
    let ft_with_status =
      if Transaction_status.Failure.Collection.is_empty failures then
        { With_status.data = transfer; status = Applied }
      else { data = transfer; status = Failed failures }
    in
    Transaction_applied.Fee_transfer_applied.
      { fee_transfer = ft_with_status; new_accounts; burned_tokens }

  (*Structure of the failure status:
     I. No fee transfer and coinbase transfer fails: [[failure]]
     II. With fee transfer-
      Both fee transfer and coinbase fails:
        [[failure-of-fee-transfer]; [failure-of-coinbase]]
      Fee transfer succeeds and coinbase fails:
        [[];[failure-of-coinbase]]
      Fee transfer fails and coinbase succeeds:
        [[failure-of-fee-transfer];[]]
  *)
  let apply_coinbase ~constraint_constants ~txn_global_slot t
      (* TODO: Better system needed for making atomic changes. Could use a monad. *)
        ({ receiver; fee_transfer; amount = coinbase_amount } as cb : Coinbase.t)
      =
    let open Or_error.Let_syntax in
    let%bind ( receiver_reward
             , new_accounts1
             , transferee_update
             , transferee_timing_prev
             , failures1
             , burned_tokens1 ) =
      match fee_transfer with
      | None ->
          return (coinbase_amount, [], None, None, empty, Currency.Amount.zero)
      | Some ({ receiver_pk = transferee; fee } as ft) ->
          assert (not @@ Public_key.Compressed.equal transferee receiver) ;
          let transferee_id = Coinbase.Fee_transfer.receiver ft in
          let fee = Amount.of_fee fee in
          let%bind receiver_reward =
            error_opt "Coinbase fee transfer too large"
              (Amount.sub coinbase_amount fee)
          in
          let transferee_account, action, `Has_permission_to_receive can_receive
              =
            has_permission_to_receive ~ledger:t transferee_id
          in
          let new_accounts = get_new_accounts action transferee_id in
          let%bind timing =
            update_timing_when_no_deduction ~txn_global_slot transferee_account
          in
          let%bind balance =
            let%bind amount =
              sub_account_creation_fee ~constraint_constants action fee
            in
            add_amount transferee_account.balance amount
          in
          if can_receive then
            let%map _action, transferee_account, transferee_location =
              get_or_create t transferee_id
            in
            ( receiver_reward
            , new_accounts
            , Some
                ( transferee_location
                , { transferee_account with balance; timing } )
            , Some transferee_account.timing
            , append_entry no_failure empty
            , Currency.Amount.zero )
          else return (receiver_reward, [], None, None, single_failure, fee)
    in
    let receiver_id = Account_id.create receiver Token_id.default in
    let receiver_account, action2, `Has_permission_to_receive can_receive =
      has_permission_to_receive ~ledger:t receiver_id
    in
    let new_accounts2 = get_new_accounts action2 receiver_id in
    (* Note: Updating coinbase receiver timing only if there is no fee transfer.
       This is so as to not add any extra constraints in transaction snark for checking
       "receiver" timings. This is OK because timing rules will not be violated when
       balance increases and will be checked whenever an amount is deducted from the
       account (#5973)
    *)
    let%bind coinbase_receiver_timing =
      match transferee_timing_prev with
      | None ->
          let%map new_receiver_timing =
            update_timing_when_no_deduction ~txn_global_slot receiver_account
          in
          new_receiver_timing
      | Some _timing ->
          Ok receiver_account.timing
    in
    let%bind receiver_balance =
      let%bind amount =
        sub_account_creation_fee ~constraint_constants action2 receiver_reward
      in
      add_amount receiver_account.balance amount
    in
    let%bind failures, burned_tokens2 =
      if can_receive then (
        let%map _action2, receiver_account, receiver_location =
          get_or_create t receiver_id
        in
        set t receiver_location
          { receiver_account with
            balance = receiver_balance
          ; timing = coinbase_receiver_timing
          } ;
        (append_entry no_failure failures1, Currency.Amount.zero) )
      else return (append_entry update_failed failures1, receiver_reward)
    in
    Option.iter transferee_update ~f:(fun (l, a) -> set t l a) ;
    let%map burned_tokens =
      error_opt "burned tokens overflow"
        (Amount.add burned_tokens1 burned_tokens2)
    in
    let coinbase_with_status =
      if Transaction_status.Failure.Collection.is_empty failures then
        { With_status.data = cb; status = Applied }
      else { With_status.data = cb; status = Failed failures }
    in
    Transaction_applied.Coinbase_applied.
      { coinbase = coinbase_with_status
      ; new_accounts = new_accounts1 @ new_accounts2
      ; burned_tokens
      }

  let apply_transaction_first_pass ~constraint_constants ~global_slot
      ~(txn_state_view : Zkapp_precondition.Protocol_state.View.t) ledger
      (t : Transaction.t) : Transaction_partially_applied.t Or_error.t =
    let open Or_error.Let_syntax in
    let previous_hash = merkle_root ledger in
    let txn_global_slot = global_slot in
    match t with
    | Command (Signed_command txn) ->
        let%map applied =
          apply_user_command_unchecked ~constraint_constants ~txn_global_slot
            ledger txn
        in
        Transaction_partially_applied.Signed_command { previous_hash; applied }
    | Command (Zkapp_command txn) ->
        let%map partially_applied =
          apply_zkapp_command_first_pass ~global_slot ~state_view:txn_state_view
            ~constraint_constants ledger txn
        in
        Transaction_partially_applied.Zkapp_command partially_applied
    | Fee_transfer t ->
        let%map applied =
          apply_fee_transfer ~constraint_constants ~txn_global_slot ledger t
        in
        Transaction_partially_applied.Fee_transfer { previous_hash; applied }
    | Coinbase t ->
        let%map applied =
          apply_coinbase ~constraint_constants ~txn_global_slot ledger t
        in
        Transaction_partially_applied.Coinbase { previous_hash; applied }

  let apply_transaction_second_pass ledger (t : Transaction_partially_applied.t)
      : Transaction_applied.t Or_error.t =
    let open Or_error.Let_syntax in
    let open Transaction_applied in
    match t with
    | Signed_command { previous_hash; applied } ->
        return
          { previous_hash; varying = Varying.Command (Signed_command applied) }
    | Zkapp_command partially_applied ->
        (* TODO: either here or in second phase of apply, need to update the prior global state statement for the fee payer segment to add the second phase ledger at the end *)
        let%map applied =
          apply_zkapp_command_second_pass ledger partially_applied
        in
        { previous_hash = partially_applied.previous_hash
        ; varying = Varying.Command (Zkapp_command applied)
        }
    | Fee_transfer { previous_hash; applied } ->
        return { previous_hash; varying = Varying.Fee_transfer applied }
    | Coinbase { previous_hash; applied } ->
        return { previous_hash; varying = Varying.Coinbase applied }

  let apply_transactions ~constraint_constants ~global_slot ~txn_state_view
      ledger txns =
    let open Or_error in
    Mina_stdlib.Result.List.map txns
      ~f:
        (apply_transaction_first_pass ~constraint_constants ~global_slot
           ~txn_state_view ledger )
    >>= Mina_stdlib.Result.List.map ~f:(apply_transaction_second_pass ledger)

  module For_tests = struct
    let validate_timing_with_min_balance = validate_timing_with_min_balance

    let validate_timing = validate_timing
  end
end

module For_tests = struct
  open Mina_numbers
  open Currency

  module Account_without_receipt_chain_hash = struct
    type t =
      ( Public_key.Compressed.t
      , Token_id.t
      , Account.Token_symbol.t
      , Balance.t
      , Account_nonce.t
      , unit
      , Public_key.Compressed.t option
      , State_hash.t
      , Account_timing.t
      , Permissions.t
      , Zkapp_account.t option )
      Account.Poly.t
    [@@deriving sexp, compare]
  end

  let min_init_balance = Int64.of_string "8000000000"

  let max_init_balance = Int64.of_string "8000000000000"

  let num_accounts = 10

  let num_transactions = 10

  let depth = Int.ceil_log2 (num_accounts + num_transactions)

  module Init_ledger = struct
    type t = (Keypair.t * int64) array [@@deriving sexp]

    let init (type l) (module L : Ledger_intf.S with type t = l)
        (init_ledger : t) (l : L.t) =
      Array.iter init_ledger ~f:(fun (kp, amount) ->
          let _tag, account, loc =
            L.get_or_create l
              (Account_id.create
                 (Public_key.compress kp.public_key)
                 Token_id.default )
            |> Or_error.ok_exn
          in
          let permissions : Permissions.t =
            { edit_state = Either
            ; send = Either
            ; receive = None
            ; set_delegate = Either
            ; set_permissions = Either
            ; set_verification_key = Either
            ; set_zkapp_uri = Either
            ; edit_sequence_state = Either
            ; set_token_symbol = Either
            ; increment_nonce = Either
            ; set_voting_for = Either
            ; access = None
            }
          in
          L.set l loc
            { account with
              balance =
                Currency.Balance.of_uint64 (Unsigned.UInt64.of_int64 amount)
            ; permissions
            } )

    let gen () : t Quickcheck.Generator.t =
      let tbl = Public_key.Compressed.Hash_set.create () in
      let open Quickcheck.Generator in
      let open Let_syntax in
      let rec go acc n =
        if n = 0 then return (Array.of_list acc)
        else
          let%bind kp =
            filter Keypair.gen ~f:(fun kp ->
                not (Hash_set.mem tbl (Public_key.compress kp.public_key)) )
          and amount = Int64.gen_incl min_init_balance max_init_balance in
          Hash_set.add tbl (Public_key.compress kp.public_key) ;
          go ((kp, amount) :: acc) (n - 1)
      in
      go [] num_accounts
  end

  module Transaction_spec = struct
    type t =
      { fee : Currency.Fee.t
      ; sender : Keypair.t * Account_nonce.t
      ; receiver : Public_key.Compressed.t
      ; amount : Currency.Amount.t
      }
    [@@deriving sexp]

    let gen ~(init_ledger : Init_ledger.t) ~nonces =
      let pk ((kp : Keypair.t), _) = Public_key.compress kp.public_key in
      let open Quickcheck.Let_syntax in
      let%bind receiver_is_new = Bool.quickcheck_generator in
      let gen_index () = Int.gen_incl 0 (Array.length init_ledger - 1) in
      let%bind receiver_index =
        if receiver_is_new then return None else gen_index () >>| Option.return
      in
      let%bind receiver =
        match receiver_index with
        | None ->
            Public_key.Compressed.gen
        | Some i ->
            return (pk init_ledger.(i))
      in
      let%bind sender =
        let%map i =
          match receiver_index with
          | None ->
              gen_index ()
          | Some j ->
              Quickcheck.Generator.filter (gen_index ()) ~f:(( <> ) j)
        in
        fst init_ledger.(i)
      in
      let gen_amount () =
        Currency.Amount.(
          gen_incl
            (of_nanomina_int_exn 1_000_000)
            (of_nanomina_int_exn 100_000_000))
      in
      let gen_fee () =
        Currency.Fee.(
          gen_incl
            (of_nanomina_int_exn 1_000_000)
            (of_nanomina_int_exn 100_000_000))
      in
      let nonce : Account_nonce.t = Map.find_exn nonces sender in
      let%bind fee = gen_fee () in
      let%bind amount = gen_amount () in
      let nonces =
        Map.set nonces ~key:sender ~data:(Account_nonce.succ nonce)
      in
      let spec = { fee; amount; receiver; sender = (sender, nonce) } in
      return (spec, nonces)
  end

  module Test_spec = struct
    type t = { init_ledger : Init_ledger.t; specs : Transaction_spec.t list }
    [@@deriving sexp]

    let mk_gen ?(num_transactions = num_transactions) () =
      let open Quickcheck.Let_syntax in
      let%bind init_ledger = Init_ledger.gen () in
      let%bind specs =
        let rec go acc n nonces =
          if n = 0 then return (List.rev acc)
          else
            let%bind spec, nonces = Transaction_spec.gen ~init_ledger ~nonces in
            go (spec :: acc) (n - 1) nonces
        in
        go [] num_transactions
          (Keypair.Map.of_alist_exn
             (List.map (Array.to_list init_ledger) ~f:(fun (pk, _) ->
                  (pk, Account_nonce.zero) ) ) )
      in
      return { init_ledger; specs }

    let gen = mk_gen ~num_transactions ()
  end

  let command_send
      { Transaction_spec.fee; sender = sender, sender_nonce; receiver; amount }
      : Signed_command.t =
    let sender_pk = Public_key.compress sender.public_key in
    Signed_command.sign sender
      { common =
          { fee
          ; fee_payer_pk = sender_pk
          ; nonce = sender_nonce
          ; valid_until = Global_slot.max_value
          ; memo = Signed_command_memo.dummy
          }
      ; body = Payment { source_pk = sender_pk; receiver_pk = receiver; amount }
      }
    |> Signed_command.forget_check

  let account_update_send ?(use_full_commitment = true)
      ?(double_sender_nonce = true)
      { Transaction_spec.fee; sender = sender, sender_nonce; receiver; amount }
      : Zkapp_command.t =
    let sender_pk = Public_key.compress sender.public_key in
    let actual_nonce =
      (* Here, we double the spec'd nonce, because we bump the nonce a second
         time for the 'sender' part of the payment.
      *)
      (* TODO: We should make bumping the nonce for signed zkapp_command optional,
         flagged by a field in the account_update (but always true for the fee payer).

         This would also allow us to prevent replays of snapp proofs, by
         allowing them to bump their nonce.
      *)
      if double_sender_nonce then
        sender_nonce |> Account.Nonce.to_uint32
        |> Unsigned.UInt32.(mul (of_int 2))
        |> Account.Nonce.to_uint32
      else sender_nonce
    in
    let zkapp_command : Zkapp_command.Simple.t =
      { fee_payer =
          { Account_update.Fee_payer.body =
              { public_key = sender_pk
              ; fee
              ; valid_until = None
              ; nonce = actual_nonce
              }
              (* Real signature added in below *)
          ; authorization = Signature.dummy
          }
      ; account_updates =
          [ { body =
                { public_key = sender_pk
                ; update = Account_update.Update.noop
                ; token_id = Token_id.default
                ; balance_change = Amount.Signed.(negate (of_unsigned amount))
                ; increment_nonce = double_sender_nonce
                ; events = []
                ; actions = []
                ; call_data = Snark_params.Tick.Field.zero
                ; call_depth = 0
                ; preconditions =
                    { Account_update.Preconditions.network =
                        Zkapp_precondition.Protocol_state.accept
                    ; account = Accept
                    ; valid_while = Ignore
                    }
                ; may_use_token = No
                ; use_full_commitment
                ; implicit_account_creation_fee = true
                ; authorization_kind =
                    (if use_full_commitment then Signature else Proof)
                }
            ; authorization =
                ( if use_full_commitment then Signature Signature.dummy
                else Proof Mina_base.Proof.transaction_dummy )
            }
          ; { body =
                { public_key = receiver
                ; update = Account_update.Update.noop
                ; token_id = Token_id.default
                ; balance_change = Amount.Signed.of_unsigned amount
                ; increment_nonce = false
                ; events = []
                ; actions = []
                ; call_data = Snark_params.Tick.Field.zero
                ; call_depth = 0
                ; preconditions =
                    { Account_update.Preconditions.network =
                        Zkapp_precondition.Protocol_state.accept
                    ; account = Accept
                    ; valid_while = Ignore
                    }
                ; may_use_token = No
                ; use_full_commitment = false
                ; implicit_account_creation_fee = true
                ; authorization_kind = None_given
                }
            ; authorization = None_given
            }
          ]
      ; memo = Signed_command_memo.empty
      }
    in
    let zkapp_command = Zkapp_command.of_simple zkapp_command in
    let commitment = Zkapp_command.commitment zkapp_command in
    let full_commitment =
      Zkapp_command.Transaction_commitment.create_complete commitment
        ~memo_hash:(Signed_command_memo.hash zkapp_command.memo)
        ~fee_payer_hash:
          (Zkapp_command.Digest.Account_update.create
             (Account_update.of_fee_payer zkapp_command.fee_payer) )
    in
    let account_updates_signature =
      let c = if use_full_commitment then full_commitment else commitment in
      Schnorr.Chunked.sign sender.private_key
        (Random_oracle.Input.Chunked.field c)
    in
    let account_updates =
      Zkapp_command.Call_forest.map zkapp_command.account_updates
        ~f:(fun (account_update : Account_update.t) ->
          match account_update.body.authorization_kind with
          | Signature ->
              { account_update with
                authorization = Control.Signature account_updates_signature
              }
          | _ ->
              account_update )
    in
    let signature =
      Schnorr.Chunked.sign sender.private_key
        (Random_oracle.Input.Chunked.field full_commitment)
    in
    { zkapp_command with
      fee_payer = { zkapp_command.fee_payer with authorization = signature }
    ; account_updates
    }

  let test_eq (type l) (module L : Ledger_intf.S with type t = l) accounts
      (l1 : L.t) (l2 : L.t) =
    List.map accounts ~f:(fun a ->
        Or_error.try_with (fun () ->
            let mismatch () =
              failwithf
                !"One ledger had the account %{sexp:Account_id.t} but the \
                  other did not"
                a ()
            in
            let hide_rc (a : _ Account.Poly.t) =
              { a with receipt_chain_hash = () }
            in
            match L.(location_of_account l1 a, location_of_account l2 a) with
            | None, None ->
                ()
            | Some _, None | None, Some _ ->
                mismatch ()
            | Some x1, Some x2 -> (
                match L.(get l1 x1, get l2 x2) with
                | None, None ->
                    ()
                | Some _, None | None, Some _ ->
                    mismatch ()
                | Some a1, Some a2 ->
                    [%test_eq: Account_without_receipt_chain_hash.t]
                      (hide_rc a1) (hide_rc a2) ) ) )
    |> Or_error.combine_errors_unit

  let txn_global_slot = Global_slot.zero

  let iter_err ts ~f =
    List.fold_until ts
      ~finish:(fun () -> Ok ())
      ~init:()
      ~f:(fun () t ->
        match f t with Error e -> Stop (Error e) | Ok _ -> Continue () )

  let view : Zkapp_precondition.Protocol_state.View.t =
    let h = Frozen_ledger_hash.empty_hash in
    let len = Length.zero in
    let a = Currency.Amount.zero in
    let epoch_data =
      { Epoch_data.Poly.ledger =
          { Epoch_ledger.Poly.hash = h; total_currency = a }
      ; seed = h
      ; start_checkpoint = h
      ; lock_checkpoint = h
      ; epoch_length = len
      }
    in
    { snarked_ledger_hash = h
    ; blockchain_length = len
    ; min_window_density = len
    ; last_vrf_output = ()
    ; total_currency = a
    ; global_slot_since_genesis = txn_global_slot
    ; staking_epoch_data = epoch_data
    ; next_epoch_data = epoch_data
    }

  (* Quickcheck generator for Zkapp_command.t, derived from Test_spec generator *)
  let gen_zkapp_command_from_test_spec =
    let open Quickcheck.Let_syntax in
    let%bind use_full_commitment = Bool.quickcheck_generator in
    match%map Test_spec.mk_gen ~num_transactions:1 () with
    | { specs = [ spec ]; _ } ->
        account_update_send ~use_full_commitment spec
    | { specs; _ } ->
        failwithf "gen_zkapp_command_from_test_spec: expected one spec, got %d"
          (List.length specs) ()
end<|MERGE_RESOLUTION|>--- conflicted
+++ resolved
@@ -1899,8 +1899,9 @@
     in
     (sequence_state', last_sequence_slot')
 
-<<<<<<< HEAD
-  (* apply zkapp command fee payer's while stubbing out the second pass ledger *)
+  (* apply zkapp command fee payer's while stubbing out the second pass ledger
+     CAUTION: If you use the intermediate local states, you MUST update the
+       [will_succeed] field to [false] if the [status] is [Failed].*)
   let apply_zkapp_command_first_pass_aux (type user_acc) ~constraint_constants
       ~global_slot ~(state_view : Zkapp_precondition.Protocol_state.View.t)
       ~(init : user_acc) ~f
@@ -1912,22 +1913,6 @@
       ( Transaction_partially_applied.Zkapp_command_partially_applied.t
       * user_acc )
       Or_error.t =
-=======
-  (** Apply a single zkApp transaction from beginning to end, applying an
-      accumulation function over the state for each account update.
-
-      CAUTION: If you use the intermediate local states, you MUST update the
-      [will_succeed] field to [false] if the [status] is [Failed].
-  *)
-  let apply_zkapp_command_unchecked_aux (type user_acc)
-      ~(constraint_constants : Genesis_constants.Constraint_constants.t)
-      ~(global_slot : Global_slot.t)
-      ~(state_view : Zkapp_precondition.Protocol_state.View.t)
-      ~(init : user_acc) ~(f : user_acc -> _ -> user_acc)
-      ?(fee_excess = Amount.Signed.zero) ?(supply_increase = Amount.Signed.zero)
-      (ledger : L.t) (c : Zkapp_command.t) :
-      (Transaction_applied.Zkapp_command_applied.t * user_acc) Or_error.t =
->>>>>>> cee2e182
     let open Or_error.Let_syntax in
     let previous_hash = merkle_root ledger in
     let original_first_pass_account_states =
@@ -1976,18 +1961,13 @@
     let%map global_state, local_state =
       Or_error.try_with (fun () ->
           M.start ~constraint_constants
-<<<<<<< HEAD
             { account_updates
             ; memo_hash = Signed_command_memo.hash command.memo
-=======
-            { zkapp_command
-            ; memo_hash = Signed_command_memo.hash c.memo
             ; will_succeed =
                 (* It's always valid to set this value to true, and it will
                    have no effect outside of the snark.
                 *)
                 true
->>>>>>> cee2e182
             }
             { perform } initial_state )
     in
@@ -2589,6 +2569,7 @@
             ; increment_nonce = Either
             ; set_voting_for = Either
             ; access = None
+            ; set_timing = Either
             }
           in
           L.set l loc
