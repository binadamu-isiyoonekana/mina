--- conflicted
+++ resolved
@@ -1425,11 +1425,9 @@
 
       type transaction_commitment = Transaction_commitment.t
 
-<<<<<<< HEAD
       let no_authorization_given t = Control.equal t.authorization None_given
-=======
+
       let caller (p : t) = p.body.caller
->>>>>>> c5057861
 
       let check_authorization ~commitment:_ ~at_party:_ (party : t) =
         (* The transaction's validity should already have been checked before
