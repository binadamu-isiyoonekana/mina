--- conflicted
+++ resolved
@@ -748,15 +748,11 @@
           let receiver_location, receiver_account =
             get_with_location ledger receiver |> ok_or_reject
           in
-<<<<<<< HEAD
           let%bind () =
             if Account.has_permission ~to_:`Receive receiver_account then Ok ()
             else Error Transaction_status.Failure.Update_not_permitted_balance
           in
-          let%bind source_location, source_timing, source_account =
-=======
           let%bind source_location, source_account =
->>>>>>> 2a77cca7
             let ret =
               if Account_id.equal source receiver then
                 (*just check if the timing needs updating*)
