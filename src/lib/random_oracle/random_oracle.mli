[%%import "/src/config.mlh"]

[%%ifdef consensus_mechanism]

open Pickles.Impls.Step.Internal_Basic

[%%else]

open Snark_params.Tick

[%%endif]

module Input = Random_oracle_input

module State : sig
  type 'a t [@@deriving equal, sexp, compare]

  val map : 'a t -> f:('a -> 'b) -> 'b t

  val map2 : 'a t -> 'b t -> f:('a -> 'b -> 'c) -> 'c t
end

include
  Intf.S
    with type field := Field.t
     and type field_constant := Field.t
     and type bool := bool
     and module State := State
     and type input := Field.t Random_oracle_input.Chunked.t

val salt : string -> Field.t State.t

[%%ifdef consensus_mechanism]

module Checked :
  Intf.S
    with type field := Field.Var.t
     and type field_constant := Field.t
     and type bool := Boolean.var
     and module State := State
     and type input := Field.Var.t Random_oracle_input.Chunked.t

(** Read a value stored within a circuit. Must only be used in an [As_prover]
    block.
*)
val read_typ : Field.Var.t Input.Chunked.t -> Field.t Input.Chunked.t

(** Read a value stored within a circuit. *)
val read_typ' :
     Field.Var.t Input.Chunked.t
  -> Field.t Input.Chunked.t Pickles.Impls.Step.Internal_Basic.As_prover.t

[%%endif]

module Legacy : sig
  module Input = Random_oracle_input.Legacy

<<<<<<< HEAD
=======
  module State : sig
    type 'a t [@@deriving equal, sexp, compare]

    val map : 'a t -> f:('a -> 'b) -> 'b t

    val map2 : 'a t -> 'b t -> f:('a -> 'b -> 'c) -> 'c t
  end

>>>>>>> df2e688a
  include
    Intf.S
      with type field := Field.t
       and type field_constant := Field.t
       and type bool := bool
       and module State := State
       and type input := (Field.t, bool) Random_oracle_input.Legacy.t

  val salt : string -> Field.t State.t

  [%%ifdef consensus_mechanism]

  module Checked :
    Intf.S
      with type field := Field.Var.t
       and type field_constant := Field.t
       and type bool := Boolean.var
       and module State := State
       and type input := (Field.Var.t, Boolean.var) Random_oracle_input.Legacy.t

  [%%endif]
end<|MERGE_RESOLUTION|>--- conflicted
+++ resolved
@@ -55,8 +55,6 @@
 module Legacy : sig
   module Input = Random_oracle_input.Legacy
 
-<<<<<<< HEAD
-=======
   module State : sig
     type 'a t [@@deriving equal, sexp, compare]
 
@@ -65,7 +63,6 @@
     val map2 : 'a t -> 'b t -> f:('a -> 'b -> 'c) -> 'c t
   end
 
->>>>>>> df2e688a
   include
     Intf.S
       with type field := Field.t
