[%%import "/src/config.mlh"]

open Core_kernel

[%%ifdef consensus_mechanism]

open Pickles.Impls.Step.Internal_Basic

[%%else]

open Snark_params.Tick

[%%endif]

module State = struct
  include Array

  let map2 = map2_exn
end

module Input = Random_oracle_input

let params : Field.t Sponge.Params.t =
  Sponge.Params.(map pasta_p_kimchi ~f:Field.of_string)

module Operations = struct
  let add_assign ~state i x = Field.(state.(i) <- state.(i) + x)

  let apply_affine_map (matrix, constants) v =
    let dotv row =
      Array.reduce_exn (Array.map2_exn row v ~f:Field.( * )) ~f:Field.( + )
    in
    let res = Array.map matrix ~f:dotv in
    Array.map2_exn res constants ~f:Field.( + )

  let copy a = Array.map a ~f:Fn.id
end

[%%ifdef consensus_mechanism]

module Inputs = Pickles.Tick_field_sponge.Inputs

[%%else]

module Inputs = struct
  module Field = Field

  let rounds_full = 55

  let initial_ark = false

  let rounds_partial = 0

  (* Computes x^7 *)
  let to_the_alpha x =
    let open Field in
    square (square x * x) * x

  module Operations = Operations
end

[%%endif]

module Digest = struct
  open Field

  type nonrec t = t

  let to_bits ?length x =
    match length with
    | None ->
        unpack x
    | Some length ->
        List.take (unpack x) length
end

module Ocaml_permutation = Sponge.Poseidon (Inputs)

[%%ifdef consensus_mechanism]

module Permutation : Sponge.Intf.Permutation with module Field = Field = struct
  module Field = Field

  let add_assign = Ocaml_permutation.add_assign

  let copy = Ocaml_permutation.copy

  let params = Kimchi_pasta_fp_poseidon.create ()

  let block_cipher _params (s : Field.t array) =
    let v = Kimchi.FieldVectors.Fp.create () in
    Array.iter s ~f:(Kimchi.FieldVectors.Fp.emplace_back v) ;
    Kimchi_pasta_fp_poseidon.block_cipher params v ;
    Array.init (Array.length s) ~f:(Kimchi.FieldVectors.Fp.get v)
end

[%%else]

module Permutation = Ocaml_permutation

[%%endif]

include Sponge.Make_hash (Permutation)

let update ~state = update ~state params

let hash ?init = hash ?init params

let pow2 =
  let rec pow2 acc n = if n = 0 then acc else pow2 Field.(acc + acc) (n - 1) in
  Memo.general ~hashable:Int.hashable (fun n -> pow2 Field.one n)

[%%ifdef consensus_mechanism]

module Checked = struct
  module Inputs = Pickles.Step_main_inputs.Sponge.Permutation

  module Digest = struct
    open Pickles.Impls.Step.Field

    type nonrec t = t

    let to_bits ?(length = Field.size_in_bits) (x : t) =
      List.take (choose_preimage_var ~length:Field.size_in_bits x) length
  end

  include Sponge.Make_hash (Inputs)

  let params = Sponge.Params.map ~f:Inputs.Field.constant params

  open Inputs.Field

  let update ~state xs = update params ~state xs

  let hash ?init xs =
    hash ?init:(Option.map init ~f:(State.map ~f:constant)) params xs

  let pack_input =
    Input.Chunked.pack_to_fields
      ~pow2:(Fn.compose Field.Var.constant pow2)
      (module Pickles.Impls.Step.Field)

  let digest xs = xs.(0)
end

let read_typ ({ field_elements; packeds } : _ Input.Chunked.t) =
  let open Pickles.Impls.Step in
  let open As_prover in
  { Input.Chunked.field_elements = Array.map ~f:(read Field.typ) field_elements
  ; packeds = Array.map packeds ~f:(fun (x, i) -> (read Field.typ x, i))
  }

let read_typ' input : _ Pickles.Impls.Step.Internal_Basic.As_prover.t =
<<<<<<< HEAD
 fun _ x -> (x, read_typ input)
=======
 fun _ -> read_typ input
>>>>>>> 18ce40e8

[%%endif]

let pack_input = Input.Chunked.pack_to_fields ~pow2 (module Field)

let prefix_to_field (s : string) =
  let bits_per_character = 8 in
  assert (bits_per_character * String.length s < Field.size_in_bits) ;
  Field.project Fold_lib.Fold.(to_list (string_bits (s :> string)))

let salt (s : string) = update ~state:initial_state [| prefix_to_field s |]

let%test_unit "iterativeness" =
  let x1 = Field.random () in
  let x2 = Field.random () in
  let x3 = Field.random () in
  let x4 = Field.random () in
  let s_full = update ~state:initial_state [| x1; x2; x3; x4 |] in
  let s_it =
    update ~state:(update ~state:initial_state [| x1; x2 |]) [| x3; x4 |]
  in
  [%test_eq: Field.t array] s_full s_it

[%%ifdef consensus_mechanism]

let%test_unit "sponge checked-unchecked" =
  let open Pickles.Impls.Step in
  let module T = Internal_Basic in
  let x = T.Field.random () in
  let y = T.Field.random () in
  T.Test.test_equal ~equal:T.Field.equal ~sexp_of_t:T.Field.sexp_of_t
    T.Typ.(field * field)
    T.Typ.field
    (fun (x, y) -> make_checked (fun () -> Checked.hash [| x; y |]))
    (fun (x, y) -> hash [| x; y |])
    (x, y)

let%test_unit "check rust implementation of block-cipher" =
  let open Pickles.Impls.Step in
  let module T = Internal_Basic in
  Quickcheck.test (Quickcheck.Generator.list_with_length 3 T.Field.gen)
    ~f:(fun s ->
      let s () = Array.of_list s in
      [%test_eq: T.Field.t array]
        (Ocaml_permutation.block_cipher params (s ()))
        (Permutation.block_cipher params (s ())))

[%%endif]

module Legacy = struct
  module Input = Random_oracle_input.Legacy

  let params : Field.t Sponge.Params.t =
    Sponge.Params.(map pasta_p_legacy ~f:Field.of_string)

  module Rounds = struct
    let rounds_full = 63

    let initial_ark = true

    let rounds_partial = 0
  end

  module Inputs = struct
    module Field = Field
    include Rounds

    (* Computes x^5 *)
    let to_the_alpha x =
      let open Field in
      let res = x in
      let res = res * res in
      (* x^2 *)
      let res = res * res in
      (* x^4 *)
      res * x

    module Operations = Operations
  end

  include Sponge.Make_hash (Sponge.Poseidon (Inputs))

  let hash ?init = hash ?init params

  let update ~state = update ~state params

  let salt (s : string) = update ~state:initial_state [| prefix_to_field s |]

  let pack_input =
    Input.pack_to_fields ~size_in_bits:Field.size_in_bits ~pack:Field.project

  module Digest = Digest

  [%%ifdef consensus_mechanism]

  module Checked = struct
    let pack_input =
      Input.pack_to_fields ~size_in_bits:Field.size_in_bits ~pack:Field.Var.pack

    module Digest = Checked.Digest

    module Inputs = struct
      include Rounds
      module Impl = Pickles.Impls.Step
      open Impl
      module Field = Field

      (* Computes x^5 *)
      let to_the_alpha x =
        let open Field in
        let res = x in
        let res = res * res in
        (* x^2 *)
        let res = res * res in
        (* x^4 *)
        res * x

      module Operations = struct
        open Field

        let seal = Pickles.Util.seal (module Impl)

        let add_assign ~state i x = state.(i) <- seal (state.(i) + x)

        let apply_affine_map (matrix, constants) v =
          let dotv row =
            Array.reduce_exn (Array.map2_exn row v ~f:( * )) ~f:( + )
          in
          let res = Array.map matrix ~f:dotv in
          Array.map2_exn res constants ~f:(fun x c -> seal (x + c))

        let copy a = Array.map a ~f:Fn.id
      end
    end

    include Sponge.Make_hash (Sponge.Poseidon (Inputs))

    let params = Sponge.Params.map ~f:Inputs.Field.constant params

    open Inputs.Field

    let update ~state xs = update params ~state xs

    let hash ?init xs =
      hash ?init:(Option.map init ~f:(State.map ~f:constant)) params xs
  end

  [%%endif]
end<|MERGE_RESOLUTION|>--- conflicted
+++ resolved
@@ -151,11 +151,7 @@
   }
 
 let read_typ' input : _ Pickles.Impls.Step.Internal_Basic.As_prover.t =
-<<<<<<< HEAD
- fun _ x -> (x, read_typ input)
-=======
  fun _ -> read_typ input
->>>>>>> 18ce40e8
 
 [%%endif]
 
