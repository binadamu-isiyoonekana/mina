--- conflicted
+++ resolved
@@ -429,11 +429,7 @@
       async_with_temp_dir (fun conf_dir ->
           let open Deferred.Let_syntax in
           let lock_path = conf_dir ^/ name ^ ".lock" in
-<<<<<<< HEAD
-          let%bind () = Async.Writer.save lock_path ~contents:"abc" in
-=======
           let%bind () = Async.Writer.save lock_path ~contents:"123" in
->>>>>>> e5735083
           let%bind process =
             start_custom ~logger ~name ~git_root_relative_path ~conf_dir
               ~args:[ "exit" ] ~stdout:`Chunks ~stderr:`Chunks
