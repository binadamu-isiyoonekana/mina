--- conflicted
+++ resolved
@@ -13,13 +13,8 @@
 [%%define c 8]
 [%%define delta 3]
 
-<<<<<<< HEAD
 [%%define record_async_backtraces false]
 [%%define time_offsets true]
-=======
-[%%define record_async_backtraces true]
-[%%define time_offsets false]
->>>>>>> 1834879c
 [%%define cache_exceptions false]
 [%%define fake_hash false]
 
