package itn_orchestrator

import (
	"encoding/json"
	"fmt"
)

type StopParams struct {
	Receipts []ScheduledPaymentsReceipt
}

func StopTransactions(config Config, params StopParams) error {
	for _, receipt := range params.Receipts {
		client, err := config.GetGqlClient(config.Ctx, receipt.Address)
		if err != nil {
			return fmt.Errorf("failed to create a client for %s: %v", receipt.Address, err)
		}
<<<<<<< HEAD
		resp, err := StopTransactions(config.Ctx, client, receipt.Handle)
=======
		resp, err := StopTransactionsGql(config.Ctx, client, receipt.Handle)
>>>>>>> 72952268
		config.Log.Infof("stop scheduled transactions on %s: %s (%v)", receipt.Address, resp, err)
	}
	return nil
}

type StopAction struct{}

func (StopAction) Run(config Config, rawParams json.RawMessage, output OutputF) error {
	var params StopParams
	if err := json.Unmarshal(rawParams, &params); err != nil {
		return err
	}
	return StopTransactions(config, params)
}

var _ Action = StopAction{}<|MERGE_RESOLUTION|>--- conflicted
+++ resolved
@@ -15,11 +15,7 @@
 		if err != nil {
 			return fmt.Errorf("failed to create a client for %s: %v", receipt.Address, err)
 		}
-<<<<<<< HEAD
-		resp, err := StopTransactions(config.Ctx, client, receipt.Handle)
-=======
 		resp, err := StopTransactionsGql(config.Ctx, client, receipt.Handle)
->>>>>>> 72952268
 		config.Log.Infof("stop scheduled transactions on %s: %s (%v)", receipt.Address, resp, err)
 	}
 	return nil
