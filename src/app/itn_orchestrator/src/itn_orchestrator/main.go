--- conflicted
+++ resolved
@@ -21,26 +21,17 @@
 
 func init() {
 	actions = map[string]lib.Action{
-<<<<<<< HEAD
-		"discovery": lib.DiscoverParticipantsAction{},
-		"payments":  lib.PaymentsAction{},
-		"load-keys": lib.KeyloaderAction{},
-		"stop":      lib.StopAction{},
-		"wait":      lib.WaitAction{},
-		"fund-keys": lib.FundAction{},
-		"zkapp-txs": lib.ZkappCommandsAction{},
-=======
 		"discovery":      lib.DiscoverParticipantsAction{},
 		"payments":       lib.PaymentsAction{},
 		"load-keys":      lib.KeyloaderAction{},
 		"stop":           lib.StopAction{},
 		"wait":           lib.WaitAction{},
 		"fund-keys":      lib.FundAction{},
+		"zkapp-txs":      lib.ZkappCommandsAction{},
 		"slots-won":      lib.SlotsWonAction{},
 		"reset-gating":   lib.ResetGatingAction{},
 		"isolate":        lib.IsolateAction{},
 		"allocate-slots": lib.AllocateSlotsAction{},
->>>>>>> 72952268
 	}
 }
 
