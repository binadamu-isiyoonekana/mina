--- conflicted
+++ resolved
@@ -114,7 +114,9 @@
 type query {
   """Uuid for GraphQL server, sequence number for signing public key"""
   auth: ItnAuth!
-<<<<<<< HEAD
+
+  """Slots won by a block producer for current epoch"""
+  slotsWon: [Int!]!
 }
 
 """Keys and other information for scheduling zkapp commands"""
@@ -153,12 +155,6 @@
 
   deploymentFee: String!
 }
-=======
-
-  """Slots won by a block producer for current epoch"""
-  slotsWon: [Int!]!
-}
 
 """String representing a uint16 number in base 10"""
-scalar UInt16
->>>>>>> 72952268
+scalar UInt16