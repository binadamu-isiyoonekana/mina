--- conflicted
+++ resolved
@@ -124,8 +124,6 @@
               ()
           | Error e ->
               failwith @@ Caqti_error.show e)
-<<<<<<< HEAD
-=======
 
     let%test_unit "User_command: read and write zkapp command" =
       let conn = Lazy.force conn_lazy in
@@ -154,7 +152,6 @@
               ()
           | Error e ->
               failwith @@ Caqti_error.show e)
->>>>>>> cf858b4f
 
     let%test_unit "Fee_transfer: read and write" =
       let kind_gen =
