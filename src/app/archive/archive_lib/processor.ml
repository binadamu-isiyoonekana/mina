(* processor.ml -- database processing for archive node *)

module Archive_rpc = Rpc
open Async
open Core
open Caqti_async
open Mina_base
open Mina_state
open Mina_transition
open Pipe_lib
open Signature_lib
open Pickles_types

module Public_key = struct
  let find (module Conn : CONNECTION) (t : Public_key.Compressed.t) =
    let public_key = Public_key.Compressed.to_base58_check t in
    Conn.find
      (Caqti_request.find Caqti_type.string Caqti_type.int
         "SELECT id FROM public_keys WHERE value = ?")
      public_key

  let find_opt (module Conn : CONNECTION) (t : Public_key.Compressed.t) =
    let public_key = Public_key.Compressed.to_base58_check t in
    Conn.find_opt
      (Caqti_request.find_opt Caqti_type.string Caqti_type.int
         "SELECT id FROM public_keys WHERE value = ?")
      public_key

  let add_if_doesn't_exist (module Conn : CONNECTION)
      (t : Public_key.Compressed.t) =
    let open Deferred.Result.Let_syntax in
    match%bind find_opt (module Conn) t with
    | Some id ->
        return id
    | None ->
        let public_key = Public_key.Compressed.to_base58_check t in
        Conn.find
          (Caqti_request.find Caqti_type.string Caqti_type.int
             "INSERT INTO public_keys (value) VALUES (?) RETURNING id")
          public_key
end

module Snapp_state_data = struct
  let table_name = "snapp_state_data"

  let add_if_doesn't_exist (module Conn : CONNECTION)
      (fp : Pickles.Backend.Tick.Field.t) =
    Mina_caqti.select_insert_into_cols ~select:("id", Caqti_type.int)
      ~table_name
      ~cols:([ "field" ], Caqti_type.string)
      (module Conn)
      (Pickles.Backend.Tick.Field.to_string fp)

  let load (module Conn : CONNECTION) id =
    Conn.find
      (Caqti_request.find Caqti_type.int Caqti_type.string
         (Mina_caqti.select_cols_from_id ~table_name ~cols:[ "field" ]))
      id
end

module Snapp_state_data_array = struct
  let table_name = "snapp_state_data_array"

  let add_if_doesn't_exist (module Conn : CONNECTION)
      (fps : Pickles.Backend.Tick.Field.t array) =
    let open Deferred.Result.Let_syntax in
    let%bind (element_ids : int array) =
      Mina_caqti.deferred_result_list_map (Array.to_list fps)
        ~f:(Snapp_state_data.add_if_doesn't_exist (module Conn))
      >>| Array.of_list
    in
    Mina_caqti.select_insert_into_cols ~select:("id", Caqti_type.int)
      ~table_name
      ~cols:([ "element_ids" ], Mina_caqti.array_int_typ)
      ~tannot:(function "element_ids" -> Some "int[]" | _ -> None)
      (module Conn)
      element_ids

  let load (module Conn : CONNECTION) id =
    Conn.find
      (Caqti_request.find Caqti_type.int Mina_caqti.array_int_typ
         (Mina_caqti.select_cols_from_id ~table_name ~cols:[ "element_ids" ]))
      id
end

module Snapp_states = struct
  let table_name = "snapp_states"

  let add_if_doesn't_exist (module Conn : CONNECTION)
      (fps : (Pickles.Backend.Tick.Field.t option, 'n) Vector.vec) =
    let open Deferred.Result.Let_syntax in
    let%bind (element_ids : int option array) =
      Mina_caqti.deferred_result_list_map (Vector.to_list fps)
        ~f:
          ( Mina_caqti.add_if_some
          @@ Snapp_state_data.add_if_doesn't_exist (module Conn) )
      >>| Array.of_list
    in
    Mina_caqti.select_insert_into_cols ~select:("id", Caqti_type.int)
      ~table_name
      ~cols:([ "element_ids" ], Mina_caqti.array_nullable_int_typ)
      ~tannot:(function "element_ids" -> Some "int[]" | _ -> None)
      (module Conn)
      element_ids

  let load (module Conn : CONNECTION) id =
    Conn.find
      (Caqti_request.find Caqti_type.int Mina_caqti.array_nullable_int_typ
         (Mina_caqti.select_cols_from_id ~table_name ~cols:[ "element_ids" ]))
      id
end

module Snapp_verification_keys = struct
  type t = { verification_key : string; hash : string }
  [@@deriving fields, hlist]

  let typ =
    Mina_caqti.Type_spec.custom_type ~to_hlist ~of_hlist
      Caqti_type.[ string; string ]

  let table_name = "snapp_verification_keys"

  let add_if_doesn't_exist (module Conn : CONNECTION)
      (vk :
        ( Pickles.Side_loaded.Verification_key.t
        , Pickles.Backend.Tick.Field.t )
        With_hash.Stable.Latest.t) =
    let verification_key =
      Binable.to_string
        (module Pickles.Side_loaded.Verification_key.Stable.Latest)
        vk.data
      |> Base64.encode_exn
    in
    let hash = Pickles.Backend.Tick.Field.to_string vk.hash in
    let value = { hash; verification_key } in
    Mina_caqti.select_insert_into_cols ~select:("id", Caqti_type.int)
      ~table_name ~cols:(Fields.names, typ)
      (module Conn)
      value

  let load (module Conn : CONNECTION) id =
    Conn.find
      (Caqti_request.find Caqti_type.int typ
         (Mina_caqti.select_cols_from_id ~table_name ~cols:Fields.names))
      id
end

module Snapp_permissions = struct
  let auth_required_typ =
    let encode = function
      | Permissions.Auth_required.None ->
          "none"
      | Permissions.Auth_required.Either ->
          "either"
      | Permissions.Auth_required.Proof ->
          "proof"
      | Permissions.Auth_required.Signature ->
          "signature"
      | Permissions.Auth_required.Both ->
          "both"
      | Permissions.Auth_required.Impossible ->
          "impossible"
    in
    let decode = function
      | "none" ->
          Result.return Permissions.Auth_required.None
      | "either" ->
          Result.return Permissions.Auth_required.Either
      | "proof" ->
          Result.return Permissions.Auth_required.Proof
      | "signature" ->
          Result.return Permissions.Auth_required.Signature
      | "both" ->
          Result.return Permissions.Auth_required.Both
      | "impossible" ->
          Result.return Permissions.Auth_required.Impossible
      | s ->
          Result.Error (sprintf "Failed to decode: \"%s\"" s)
    in
    Caqti_type.enum ~encode ~decode "snapp_auth_required_type"

  type t =
    { stake : bool
    ; edit_state : Permissions.Auth_required.t
    ; send : Permissions.Auth_required.t
    ; receive : Permissions.Auth_required.t
    ; set_delegate : Permissions.Auth_required.t
    ; set_permissions : Permissions.Auth_required.t
    ; set_verification_key : Permissions.Auth_required.t
    ; set_snapp_uri : Permissions.Auth_required.t
    ; edit_sequence_state : Permissions.Auth_required.t
    ; set_token_symbol : Permissions.Auth_required.t
    ; increment_nonce : Permissions.Auth_required.t
    }
  [@@deriving fields, hlist]

  let typ =
    Mina_caqti.Type_spec.custom_type ~to_hlist ~of_hlist
      Caqti_type.
        [ bool
        ; auth_required_typ
        ; auth_required_typ
        ; auth_required_typ
        ; auth_required_typ
        ; auth_required_typ
        ; auth_required_typ
        ; auth_required_typ
        ; auth_required_typ
        ; auth_required_typ
        ; auth_required_typ
        ]

  let table_name = "snapp_permissions"

  let add_if_doesn't_exist (module Conn : CONNECTION) (perms : Permissions.t) =
    let value =
      { stake = perms.stake
      ; edit_state = perms.edit_state
      ; send = perms.send
      ; receive = perms.receive
      ; set_delegate = perms.set_delegate
      ; set_permissions = perms.set_permissions
      ; set_verification_key = perms.set_verification_key
      ; set_snapp_uri = perms.set_snapp_uri
      ; edit_sequence_state = perms.edit_sequence_state
      ; set_token_symbol = perms.set_token_symbol
      ; increment_nonce = perms.increment_nonce
      }
    in
    Mina_caqti.select_insert_into_cols ~select:("id", Caqti_type.int)
      ~table_name ~cols:(Fields.names, typ)
      (module Conn)
      value

  let load (module Conn : CONNECTION) id =
    Conn.find
      (Caqti_request.find Caqti_type.int typ
         (Mina_caqti.select_cols_from_id ~table_name ~cols:Fields.names))
      id
end

module Snapp_timing_info = struct
  type t =
    { initial_minimum_balance : int64
    ; cliff_time : int64
    ; cliff_amount : int64
    ; vesting_period : int64
    ; vesting_increment : int64
    }
  [@@deriving fields, hlist]

  let typ =
    Mina_caqti.Type_spec.custom_type ~to_hlist ~of_hlist
      Caqti_type.[ int64; int64; int64; int64; int64 ]

  let table_name = "snapp_timing_info"

  let add_if_doesn't_exist (module Conn : CONNECTION)
      (timing_info : Party.Update.Timing_info.t) =
    let initial_minimum_balance =
      timing_info.initial_minimum_balance |> Currency.Balance.to_uint64
      |> Unsigned.UInt64.to_int64
    in
    let cliff_time = timing_info.cliff_time |> Unsigned.UInt32.to_int64 in
    let cliff_amount =
      timing_info.cliff_amount |> Currency.Amount.to_uint64
      |> Unsigned.UInt64.to_int64
    in
    let vesting_period =
      timing_info.vesting_period |> Unsigned.UInt32.to_int64
    in
    let vesting_increment =
      timing_info.vesting_increment |> Currency.Amount.to_uint64
      |> Unsigned.UInt64.to_int64
    in
    let value =
      { initial_minimum_balance
      ; cliff_time
      ; cliff_amount
      ; vesting_period
      ; vesting_increment
      }
    in
    Mina_caqti.select_insert_into_cols ~select:("id", Caqti_type.int)
      ~table_name ~cols:(Fields.names, typ)
      (module Conn)
      value

  let load (module Conn : CONNECTION) id =
    Conn.find
      (Caqti_request.find Caqti_type.int typ
         (Mina_caqti.select_cols_from_id ~table_name ~cols:Fields.names))
      id
end

module Snapp_updates = struct
  type t =
    { app_state_id : int
    ; delegate_id : int option
    ; verification_key_id : int option
    ; permissions_id : int option
    ; snapp_uri : string option
    ; token_symbol : string option
    ; timing_id : int option
    }
  [@@deriving fields, hlist]

  let typ =
    Mina_caqti.Type_spec.custom_type ~to_hlist ~of_hlist
      Caqti_type.
        [ int
        ; option int
        ; option int
        ; option int
        ; option string
        ; option string
        ; option int
        ]

  let table_name = "snapp_updates"

  let add_if_doesn't_exist (module Conn : CONNECTION) (update : Party.Update.t)
      =
    let open Deferred.Result.Let_syntax in
    let%bind app_state_id =
      Vector.map ~f:Snapp_basic.Set_or_keep.to_option update.app_state
      |> Snapp_states.add_if_doesn't_exist (module Conn)
    in
    let%bind delegate_id =
      Mina_caqti.add_if_snapp_set
        (Public_key.add_if_doesn't_exist (module Conn))
        update.delegate
    in
    let%bind verification_key_id =
      Mina_caqti.add_if_snapp_set
        (Snapp_verification_keys.add_if_doesn't_exist (module Conn))
        update.verification_key
    in
    let%bind permissions_id =
      Mina_caqti.add_if_snapp_set
        (Snapp_permissions.add_if_doesn't_exist (module Conn))
        update.permissions
    in
    let%bind timing_id =
      Mina_caqti.add_if_snapp_set
        (Snapp_timing_info.add_if_doesn't_exist (module Conn))
        update.timing
    in
    let snapp_uri = Snapp_basic.Set_or_keep.to_option update.snapp_uri in
    let token_symbol = Snapp_basic.Set_or_keep.to_option update.token_symbol in
    let value =
      { app_state_id
      ; delegate_id
      ; verification_key_id
      ; permissions_id
      ; snapp_uri
      ; token_symbol
      ; timing_id
      }
    in
    Mina_caqti.select_insert_into_cols ~select:("id", Caqti_type.int)
      ~table_name ~cols:(Fields.names, typ)
      (module Conn)
      value

  let load (module Conn : CONNECTION) id =
    Conn.find
      (Caqti_request.find Caqti_type.int typ
         (Mina_caqti.select_cols_from_id ~table_name ~cols:Fields.names))
      id
end

module Snapp_balance_bounds = struct
  type t = { balance_lower_bound : int64; balance_upper_bound : int64 }
  [@@deriving fields, hlist]

  let typ =
    Mina_caqti.Type_spec.custom_type ~to_hlist ~of_hlist
      Caqti_type.[ int64; int64 ]

  let table_name = "snapp_balance_bounds"

  let add_if_doesn't_exist (module Conn : CONNECTION)
      (balance_bounds :
        Currency.Balance.t Mina_base.Snapp_predicate.Closed_interval.t) =
    let balance_lower_bound =
      balance_bounds.lower |> Currency.Balance.to_uint64
      |> Unsigned.UInt64.to_int64
    in
    let balance_upper_bound =
      balance_bounds.upper |> Currency.Balance.to_uint64
      |> Unsigned.UInt64.to_int64
    in
    let value = { balance_lower_bound; balance_upper_bound } in
    Mina_caqti.select_insert_into_cols ~select:("id", Caqti_type.int)
      ~table_name ~cols:(Fields.names, typ)
      (module Conn)
      value

  let load (module Conn : CONNECTION) id =
    Conn.find
      (Caqti_request.find Caqti_type.int typ
         (Mina_caqti.select_cols_from_id ~table_name ~cols:Fields.names))
      id
end

module Snapp_nonce_bounds = struct
  type t = { nonce_lower_bound : int64; nonce_upper_bound : int64 }
  [@@deriving fields, hlist]

  let typ =
    Mina_caqti.Type_spec.custom_type ~to_hlist ~of_hlist
      Caqti_type.[ int64; int64 ]

  let table_name = "snapp_nonce_bounds"

  let add_if_doesn't_exist (module Conn : CONNECTION)
      (nonce_bounds :
        Mina_numbers.Account_nonce.t Mina_base.Snapp_predicate.Closed_interval.t)
      =
    let nonce_lower_bound = Unsigned.UInt32.to_int64 nonce_bounds.lower in
    let nonce_upper_bound = Unsigned.UInt32.to_int64 nonce_bounds.upper in
    let value = { nonce_lower_bound; nonce_upper_bound } in
    Mina_caqti.select_insert_into_cols ~select:("id", Caqti_type.int)
      ~table_name ~cols:(Fields.names, typ)
      (module Conn)
      value

  let load (module Conn : CONNECTION) id =
    Conn.find
      (Caqti_request.find Caqti_type.int typ
         (Mina_caqti.select_cols_from_id ~table_name ~cols:Fields.names))
      id
end

module Snapp_account = struct
  type t =
    { balance_id : int option
    ; nonce_id : int option
    ; receipt_chain_hash : string option
    ; public_key_id : int option
    ; delegate_id : int option
    ; state_id : int
    ; sequence_state_id : int option
    ; proved_state : bool option
    }
  [@@deriving fields, hlist]

  let typ =
    Mina_caqti.Type_spec.custom_type ~to_hlist ~of_hlist
      Caqti_type.
        [ option int
        ; option int
        ; option string
        ; option int
        ; option int
        ; int
        ; option int
        ; option bool
        ]

  let table_name = "snapp_account"

  let add_if_doesn't_exist (module Conn : CONNECTION)
      (acct : Snapp_predicate.Account.t) =
    let open Deferred.Result.Let_syntax in
    let%bind balance_id =
      Mina_caqti.add_if_snapp_check
        (Snapp_balance_bounds.add_if_doesn't_exist (module Conn))
        acct.balance
    in
    let%bind nonce_id =
      Mina_caqti.add_if_snapp_check
        (Snapp_nonce_bounds.add_if_doesn't_exist (module Conn))
        acct.nonce
    in
    let%bind public_key_id =
      Mina_caqti.add_if_snapp_check
        (Public_key.add_if_doesn't_exist (module Conn))
        acct.public_key
    in
    let%bind delegate_id =
      Mina_caqti.add_if_snapp_check
        (Public_key.add_if_doesn't_exist (module Conn))
        acct.delegate
    in
    let%bind state_id =
      Vector.map ~f:Snapp_basic.Or_ignore.to_option acct.state
      |> Snapp_states.add_if_doesn't_exist (module Conn)
    in
    let%bind sequence_state_id =
      Mina_caqti.add_if_snapp_check
        (Snapp_state_data.add_if_doesn't_exist (module Conn))
        acct.sequence_state
    in
    let receipt_chain_hash =
      Snapp_basic.Or_ignore.to_option acct.receipt_chain_hash
      |> Option.map ~f:Kimchi_backend.Pasta.Basic.Fp.to_string
    in
    let proved_state = Snapp_basic.Or_ignore.to_option acct.proved_state in
    let value =
      { balance_id
      ; nonce_id
      ; receipt_chain_hash
      ; public_key_id
      ; delegate_id
      ; state_id
      ; sequence_state_id
      ; proved_state
      }
    in
    Mina_caqti.select_insert_into_cols ~select:("id", Caqti_type.int)
      ~table_name ~cols:(Fields.names, typ)
      (module Conn)
      value

  let load (module Conn : CONNECTION) id =
    Conn.find
      (Caqti_request.find Caqti_type.int typ
         (Mina_caqti.select_cols_from_id ~table_name ~cols:Fields.names))
      id
end

module Snapp_predicate = struct
  type t =
    { kind : Party.Predicate.Tag.t
    ; account_id : int option
    ; nonce : int64 option
    }
  [@@deriving fields, hlist]

  let snapp_predicate_kind_typ =
    let encode = function
      | Party.Predicate.Tag.Full ->
          "full"
      | Party.Predicate.Tag.Nonce ->
          "nonce"
      | Party.Predicate.Tag.Accept ->
          "accept"
    in
    let decode = function
      | "full" ->
          Result.return Party.Predicate.Tag.Full
      | "nonce" ->
          Result.return Party.Predicate.Tag.Nonce
      | "accept" ->
          Result.return Party.Predicate.Tag.Accept
      | _ ->
          Result.failf "Failed to decode snapp_predicate_kind_typ"
    in
    Caqti_type.enum "snapp_predicate_type" ~encode ~decode

  let typ =
    Mina_caqti.Type_spec.custom_type ~to_hlist ~of_hlist
      Caqti_type.[ snapp_predicate_kind_typ; option int; option int64 ]

  let table_name = "snapp_predicate"

  let add_if_doesn't_exist (module Conn : CONNECTION)
      (predicate : Party.Predicate.t) =
    let open Deferred.Result.Let_syntax in
    let%bind account_id =
      match predicate with
      | Party.Predicate.Full acct ->
          Snapp_account.add_if_doesn't_exist (module Conn) acct >>| Option.some
      | _ ->
          return None
    in
    let kind = Party.Predicate.tag predicate in
    let nonce =
      match predicate with
      | Party.Predicate.Nonce nonce ->
          Option.some @@ Unsigned.UInt32.to_int64 nonce
      | _ ->
          None
    in
    let value = { kind; account_id; nonce } in
    Mina_caqti.select_insert_into_cols ~select:("id", Caqti_type.int)
      ~table_name ~cols:(Fields.names, typ)
      (module Conn)
      value

  let load (module Conn : CONNECTION) id =
    Conn.find
      (Caqti_request.find Caqti_type.int typ
         (Mina_caqti.select_cols_from_id ~table_name ~cols:Fields.names))
      id
end

module Snapp_token_id_bounds = struct
  type t = { token_id_lower_bound : int64; token_id_upper_bound : int64 }
  [@@deriving fields, hlist]

  let typ =
    Mina_caqti.Type_spec.custom_type ~to_hlist ~of_hlist
      Caqti_type.[ int64; int64 ]

  let table_name = "snapp_token_id_bounds"

  let add_if_doesn't_exist (module Conn : CONNECTION)
      (token_id_bounds : Token_id.t Mina_base.Snapp_predicate.Closed_interval.t)
      =
    let token_id_lower_bound =
      token_id_bounds.lower |> Token_id.to_uint64 |> Unsigned.UInt64.to_int64
    in
    let token_id_upper_bound =
      token_id_bounds.upper |> Token_id.to_uint64 |> Unsigned.UInt64.to_int64
    in
    let value = { token_id_lower_bound; token_id_upper_bound } in
    Mina_caqti.select_insert_into_cols ~select:("id", Caqti_type.int)
      ~table_name ~cols:(Fields.names, typ)
      (module Conn)
      value

  let load (module Conn : CONNECTION) id =
    Conn.find
      (Caqti_request.find Caqti_type.int typ
         (Mina_caqti.select_cols_from_id ~table_name ~cols:Fields.names))
      id
end

module Snapp_timestamp_bounds = struct
  type t = { timestamp_lower_bound : int64; timestamp_upper_bound : int64 }
  [@@deriving fields, hlist]

  let typ =
    Mina_caqti.Type_spec.custom_type ~to_hlist ~of_hlist
      Caqti_type.[ int64; int64 ]

  let table_name = "snapp_timestamp_bounds"

  let add_if_doesn't_exist (module Conn : CONNECTION)
      (timestamp_bounds :
        Block_time.t Mina_base.Snapp_predicate.Closed_interval.t) =
    let timestamp_lower_bound = Block_time.to_int64 timestamp_bounds.lower in
    let timestamp_upper_bound = Block_time.to_int64 timestamp_bounds.upper in
    let value = { timestamp_lower_bound; timestamp_upper_bound } in
    Mina_caqti.select_insert_into_cols ~select:("id", Caqti_type.int)
      ~table_name ~cols:(Fields.names, typ)
      (module Conn)
      value

  let load (module Conn : CONNECTION) id =
    Conn.find
      (Caqti_request.find Caqti_type.int typ
         (Mina_caqti.select_cols_from_id ~table_name ~cols:Fields.names))
      id
end

module Snapp_length_bounds = struct
  type t = { length_lower_bound : int64; length_upper_bound : int64 }
  [@@deriving fields, hlist]

  let typ =
    Mina_caqti.Type_spec.custom_type ~to_hlist ~of_hlist
      Caqti_type.[ int64; int64 ]

  let table_name = "snapp_length_bounds"

  let add_if_doesn't_exist (module Conn : CONNECTION)
      (length_bounds :
        Unsigned.uint32 Mina_base.Snapp_predicate.Closed_interval.t) =
    let length_lower_bound = Unsigned.UInt32.to_int64 length_bounds.lower in
    let length_upper_bound = Unsigned.UInt32.to_int64 length_bounds.upper in
    let value = { length_lower_bound; length_upper_bound } in
    Mina_caqti.select_insert_into_cols ~select:("id", Caqti_type.int)
      ~table_name ~cols:(Fields.names, typ)
      (module Conn)
      value

  let load (module Conn : CONNECTION) id =
    Conn.find
      (Caqti_request.find Caqti_type.int typ
         (Mina_caqti.select_cols_from_id ~table_name ~cols:Fields.names))
      id
end

module Snapp_amount_bounds = struct
  type t = { amount_lower_bound : int64; amount_upper_bound : int64 }
  [@@deriving fields, hlist]

  let typ =
    Mina_caqti.Type_spec.custom_type ~to_hlist ~of_hlist
      Caqti_type.[ int64; int64 ]

  let table_name = "snapp_amount_bounds"

  let add_if_doesn't_exist (module Conn : CONNECTION)
      (amount_bounds :
        Currency.Amount.t Mina_base.Snapp_predicate.Closed_interval.t) =
    let amount_lower_bound =
      Currency.Amount.to_uint64 amount_bounds.lower |> Unsigned.UInt64.to_int64
    in
    let amount_upper_bound =
      Currency.Amount.to_uint64 amount_bounds.upper |> Unsigned.UInt64.to_int64
    in
    let value = { amount_lower_bound; amount_upper_bound } in
    Mina_caqti.select_insert_into_cols ~select:("id", Caqti_type.int)
      ~table_name ~cols:(Fields.names, typ)
      (module Conn)
      value

  let load (module Conn : CONNECTION) id =
    Conn.find
      (Caqti_request.find Caqti_type.int typ
         (Mina_caqti.select_cols_from_id ~table_name ~cols:Fields.names))
      id
end

module Snapp_global_slot_bounds = struct
  type t = { global_slot_lower_bound : int64; global_slot_upper_bound : int64 }
  [@@deriving fields, hlist]

  let typ =
    Mina_caqti.Type_spec.custom_type ~to_hlist ~of_hlist
      Caqti_type.[ int64; int64 ]

  let table_name = "snapp_global_slot_bounds"

  let add_if_doesn't_exist (module Conn : CONNECTION)
      (global_slot_bounds :
        Mina_numbers.Global_slot.t Mina_base.Snapp_predicate.Closed_interval.t)
      =
    let global_slot_lower_bound =
      Mina_numbers.Global_slot.to_uint32 global_slot_bounds.lower
      |> Unsigned.UInt32.to_int64
    in
    let global_slot_upper_bound =
      Mina_numbers.Global_slot.to_uint32 global_slot_bounds.upper
      |> Unsigned.UInt32.to_int64
    in
    let value = { global_slot_lower_bound; global_slot_upper_bound } in
    Mina_caqti.select_insert_into_cols ~select:("id", Caqti_type.int)
      ~table_name ~cols:(Fields.names, typ)
      (module Conn)
      value

  let load (module Conn : CONNECTION) id =
    Conn.find
      (Caqti_request.find Caqti_type.int typ
         (Mina_caqti.select_cols_from_id ~table_name ~cols:Fields.names))
      id
end

module Timing_info = struct
  type t =
    { public_key_id : int
    ; token : int64
    ; initial_balance : int64
    ; initial_minimum_balance : int64
    ; cliff_time : int64
    ; cliff_amount : int64
    ; vesting_period : int64
    ; vesting_increment : int64
    }
  [@@deriving hlist]

  let typ =
    Mina_caqti.Type_spec.custom_type ~to_hlist ~of_hlist
      Caqti_type.[ int; int64; int64; int64; int64; int64; int64; int64 ]

  let find (module Conn : CONNECTION) (acc : Account.t) =
    let open Deferred.Result.Let_syntax in
    let%bind pk_id = Public_key.find (module Conn) acc.public_key in
    Conn.find
      (Caqti_request.find Caqti_type.int typ
         {sql| SELECT public_key_id, token, initial_balance,
                      initial_minimum_balance, cliff_time, cliff_amount,
                      vesting_period, vesting_increment
               FROM timing_info
               WHERE public_key_id = ?
         |sql})
      pk_id

  let find_by_pk_opt (module Conn : CONNECTION) public_key =
    let open Deferred.Result.Let_syntax in
    let%bind pk_id = Public_key.find (module Conn) public_key in
    Conn.find_opt
      (Caqti_request.find_opt Caqti_type.int typ
         {sql| SELECT public_key_id, token, initial_balance,
                     initial_minimum_balance, cliff_time, cliff_amount,
                     vesting_period, vesting_increment
               FROM timing_info
               WHERE public_key_id = ?
         |sql})
      pk_id

  let add_if_doesn't_exist (module Conn : CONNECTION) (acc : Account.t) =
    let open Deferred.Result.Let_syntax in
    let amount_to_int64 x =
      Unsigned.UInt64.to_int64 (Currency.Amount.to_uint64 x)
    in
    let balance_to_int64 x = amount_to_int64 (Currency.Balance.to_amount x) in
    let slot_to_int64 x =
      Mina_numbers.Global_slot.to_uint32 x |> Unsigned.UInt32.to_int64
    in
    let%bind public_key_id =
      Public_key.add_if_doesn't_exist (module Conn) acc.public_key
    in
    match%bind
      Conn.find_opt
        (Caqti_request.find_opt Caqti_type.int Caqti_type.int
           "SELECT id FROM timing_info WHERE public_key_id = ?")
        public_key_id
    with
    | Some id ->
        return id
    | None ->
        let values =
          let token =
            Token_id.to_uint64 (Account.token acc) |> Unsigned.UInt64.to_int64
          in
          match acc.timing with
          | Timed timing ->
              { public_key_id
              ; token
              ; initial_balance = balance_to_int64 acc.balance
              ; initial_minimum_balance =
                  balance_to_int64 timing.initial_minimum_balance
              ; cliff_time = slot_to_int64 timing.cliff_time
              ; cliff_amount = amount_to_int64 timing.cliff_amount
              ; vesting_period = slot_to_int64 timing.vesting_period
              ; vesting_increment = amount_to_int64 timing.vesting_increment
              }
          | Untimed ->
              let zero = Int64.zero in
              { public_key_id
              ; token
              ; initial_balance = balance_to_int64 acc.balance
              ; initial_minimum_balance = zero
              ; cliff_time = zero
              ; cliff_amount = zero
              ; vesting_period = zero
              ; vesting_increment = zero
              }
        in
        Conn.find
          (Caqti_request.find typ Caqti_type.int
             {sql| INSERT INTO timing_info
                    (public_key_id,token,initial_balance,initial_minimum_balance,
                     cliff_time, cliff_amount, vesting_period, vesting_increment)
                   VALUES (?, ?, ?, ?, ?, ?, ?, ?)
                   RETURNING id
             |sql})
          values
end

module Snarked_ledger_hash = struct
  let find (module Conn : CONNECTION) (t : Frozen_ledger_hash.t) =
    let hash = Frozen_ledger_hash.to_base58_check t in
    Conn.find
      (Caqti_request.find Caqti_type.string Caqti_type.int
         "SELECT id FROM snarked_ledger_hashes WHERE value = ?")
      hash

  let add_if_doesn't_exist (module Conn : CONNECTION) (t : Frozen_ledger_hash.t)
      =
    let open Deferred.Result.Let_syntax in
    let hash = Frozen_ledger_hash.to_base58_check t in
    match%bind
      Conn.find_opt
        (Caqti_request.find_opt Caqti_type.string Caqti_type.int
           "SELECT id FROM snarked_ledger_hashes WHERE value = ?")
        hash
    with
    | Some id ->
        return id
    | None ->
        Conn.find
          (Caqti_request.find Caqti_type.string Caqti_type.int
             "INSERT INTO snarked_ledger_hashes (value) VALUES (?) RETURNING id")
          hash

  let load (module Conn : CONNECTION) id =
    Conn.find
      (Caqti_request.find Caqti_type.int Caqti_type.string
         "SELECT value FROM snarked_ledger_hashes WHERE id = ?")
      id
end

module Snapp_epoch_ledger = struct
  type t = { hash_id : int option; total_currency_id : int option }
  [@@deriving fields, hlist]

  let typ =
    Mina_caqti.Type_spec.custom_type ~to_hlist ~of_hlist
      Caqti_type.[ option int; option int ]

  let table_name = "snapp_epoch_ledger"

  let add_if_doesn't_exist (module Conn : CONNECTION)
      (epoch_ledger : _ Epoch_ledger.Poly.t) =
    let open Deferred.Result.Let_syntax in
    let%bind hash_id =
      Mina_caqti.add_if_snapp_check
        (Snarked_ledger_hash.add_if_doesn't_exist (module Conn))
        epoch_ledger.hash
    in
    let%bind total_currency_id =
      Mina_caqti.add_if_snapp_check
        (Snapp_amount_bounds.add_if_doesn't_exist (module Conn))
        epoch_ledger.total_currency
    in
    let value = { hash_id; total_currency_id } in
    Mina_caqti.select_insert_into_cols ~select:("id", Caqti_type.int)
      ~table_name ~cols:(Fields.names, typ)
      (module Conn)
      value

  let load (module Conn : CONNECTION) id =
    Conn.find
      (Caqti_request.find Caqti_type.int typ
         (Mina_caqti.select_cols_from_id ~table_name ~cols:Fields.names))
      id
end

module Snapp_epoch_data = struct
  type t =
    { epoch_ledger_id : int
    ; epoch_seed : string option
    ; start_checkpoint : string option
    ; lock_checkpoint : string option
    ; epoch_length_id : int option
    }
  [@@deriving fields, hlist]

  let typ =
    Mina_caqti.Type_spec.custom_type ~to_hlist ~of_hlist
      Caqti_type.
        [ int; option string; option string; option string; option int ]

  let table_name = "snapp_epoch_data"

  let add_if_doesn't_exist (module Conn : CONNECTION)
      (epoch_data : Mina_base.Snapp_predicate.Protocol_state.Epoch_data.t) =
    let open Deferred.Result.Let_syntax in
    let%bind epoch_ledger_id =
      Snapp_epoch_ledger.add_if_doesn't_exist (module Conn) epoch_data.ledger
    in
    let%bind epoch_length_id =
      Mina_caqti.add_if_snapp_check
        (Snapp_length_bounds.add_if_doesn't_exist (module Conn))
        epoch_data.epoch_length
    in
    let epoch_seed =
      Snapp_basic.Or_ignore.to_option epoch_data.seed
      |> Option.map ~f:Kimchi_backend.Pasta.Basic.Fp.to_string
    in
    let start_checkpoint =
      Snapp_basic.Or_ignore.to_option epoch_data.start_checkpoint
      |> Option.map ~f:Kimchi_backend.Pasta.Basic.Fp.to_string
    in
    let lock_checkpoint =
      Snapp_basic.Or_ignore.to_option epoch_data.lock_checkpoint
      |> Option.map ~f:Kimchi_backend.Pasta.Basic.Fp.to_string
    in
    let value =
      { epoch_ledger_id
      ; epoch_seed
      ; start_checkpoint
      ; lock_checkpoint
      ; epoch_length_id
      }
    in
    Mina_caqti.select_insert_into_cols ~select:("id", Caqti_type.int)
      ~table_name ~cols:(Fields.names, typ)
      (module Conn)
      value

  let load (module Conn : CONNECTION) id =
    Conn.find
      (Caqti_request.find Caqti_type.int typ
         (Mina_caqti.select_cols_from_id ~table_name ~cols:Fields.names))
      id
end

module Snapp_predicate_protocol_states = struct
  type t =
    { snarked_ledger_hash_id : int option
    ; snarked_next_available_token_id : int option
    ; timestamp_id : int option
    ; blockchain_length_id : int option
    ; min_window_density_id : int option
    ; total_currency_id : int option
    ; curr_global_slot_since_hard_fork : int option
    ; global_slot_since_genesis : int option
    ; staking_epoch_data_id : int
    ; next_epoch_data_id : int
    }
  [@@deriving fields, hlist]

  let typ =
    Mina_caqti.Type_spec.custom_type ~to_hlist ~of_hlist
      Caqti_type.
        [ option int
        ; option int
        ; option int
        ; option int
        ; option int
        ; option int
        ; option int
        ; option int
        ; int
        ; int
        ]

  let table_name = "snapp_predicate_protocol_states"

  let add_if_doesn't_exist (module Conn : CONNECTION)
      (ps : Mina_base.Snapp_predicate.Protocol_state.t) =
    let open Deferred.Result.Let_syntax in
    let%bind snarked_ledger_hash_id =
      Mina_caqti.add_if_snapp_check
        (Snarked_ledger_hash.add_if_doesn't_exist (module Conn))
        ps.snarked_ledger_hash
    in
    let%bind snarked_next_available_token_id =
      Mina_caqti.add_if_snapp_check
        (Snapp_token_id_bounds.add_if_doesn't_exist (module Conn))
        ps.snarked_next_available_token
    in
    let%bind timestamp_id =
      Mina_caqti.add_if_snapp_check
        (Snapp_timestamp_bounds.add_if_doesn't_exist (module Conn))
        ps.timestamp
    in
    let%bind blockchain_length_id =
      Mina_caqti.add_if_snapp_check
        (Snapp_length_bounds.add_if_doesn't_exist (module Conn))
        ps.blockchain_length
    in
    let%bind min_window_density_id =
      Mina_caqti.add_if_snapp_check
        (Snapp_length_bounds.add_if_doesn't_exist (module Conn))
        ps.min_window_density
    in
    let%bind total_currency_id =
      Mina_caqti.add_if_snapp_check
        (Snapp_amount_bounds.add_if_doesn't_exist (module Conn))
        ps.total_currency
    in
    let%bind curr_global_slot_since_hard_fork =
      Mina_caqti.add_if_snapp_check
        (Snapp_global_slot_bounds.add_if_doesn't_exist (module Conn))
        ps.global_slot_since_hard_fork
    in
    let%bind global_slot_since_genesis =
      Mina_caqti.add_if_snapp_check
        (Snapp_global_slot_bounds.add_if_doesn't_exist (module Conn))
        ps.global_slot_since_genesis
    in
    let%bind staking_epoch_data_id =
      Snapp_epoch_data.add_if_doesn't_exist (module Conn) ps.staking_epoch_data
    in
    let%bind next_epoch_data_id =
      Snapp_epoch_data.add_if_doesn't_exist (module Conn) ps.next_epoch_data
    in
    let value =
      { snarked_ledger_hash_id
      ; snarked_next_available_token_id
      ; timestamp_id
      ; blockchain_length_id
      ; min_window_density_id
      ; total_currency_id
      ; curr_global_slot_since_hard_fork
      ; global_slot_since_genesis
      ; staking_epoch_data_id
      ; next_epoch_data_id
      }
    in
    Mina_caqti.select_insert_into_cols ~select:("id", Caqti_type.int)
      ~table_name ~cols:(Fields.names, typ)
      (module Conn)
      value

  let load (module Conn : CONNECTION) id =
    Conn.find
      (Caqti_request.find Caqti_type.int typ
         (Mina_caqti.select_cols_from_id ~table_name ~cols:Fields.names))
      id
end

module Snapp_party_body = struct
  type t =
    { public_key_id : int
    ; update_id : int
    ; token_id : int64
    ; balance_change : int64
    ; increment_nonce : bool
    ; events_ids : int array
    ; sequence_events_ids : int array
    ; call_data_id : int
    ; call_depth : int
    ; snapp_predicate_protocol_state_id : int
    ; use_full_commitment : bool
    }
  [@@deriving fields, hlist]

  let typ =
    Mina_caqti.Type_spec.custom_type ~to_hlist ~of_hlist
      Caqti_type.
        [ int
        ; int
        ; int64
        ; int64
        ; bool
        ; Mina_caqti.array_int_typ
        ; Mina_caqti.array_int_typ
        ; int
        ; int
        ; int
        ; bool
        ]

  let table_name = "snapp_party_body"

  let add_if_doesn't_exist (module Conn : CONNECTION) (body : Party.Body.t) =
    let open Deferred.Result.Let_syntax in
    let%bind public_key_id =
      Public_key.add_if_doesn't_exist (module Conn) body.public_key
    in
    let%bind update_id =
      Snapp_updates.add_if_doesn't_exist (module Conn) body.update
    in
    let increment_nonce = body.increment_nonce in
    let%bind events_ids =
      Mina_caqti.deferred_result_list_map body.events
        ~f:(Snapp_state_data_array.add_if_doesn't_exist (module Conn))
      >>| Array.of_list
    in
    let%bind sequence_events_ids =
      Mina_caqti.deferred_result_list_map body.sequence_events
        ~f:(Snapp_state_data_array.add_if_doesn't_exist (module Conn))
      >>| Array.of_list
    in
    let%bind call_data_id =
      Snapp_state_data.add_if_doesn't_exist (module Conn) body.call_data
    in
    let%bind snapp_predicate_protocol_state_id =
      Snapp_predicate_protocol_states.add_if_doesn't_exist
        (module Conn)
        body.protocol_state
    in
    let token_id =
      Unsigned.UInt64.to_int64 @@ Token_id.to_uint64 body.token_id
    in
    let balance_change =
      let magnitude =
        Currency.Amount.to_uint64 body.balance_change.magnitude
        |> Unsigned.UInt64.to_int64
      in
      match body.balance_change.sgn with
      | Sgn.Pos ->
          magnitude
      | Sgn.Neg ->
          Int64.neg magnitude
    in
    let call_depth = body.call_depth in
    let use_full_commitment = body.use_full_commitment in
    let value =
      { public_key_id
      ; update_id
      ; token_id
      ; balance_change
      ; increment_nonce
      ; events_ids
      ; sequence_events_ids
      ; call_data_id
      ; call_depth
      ; snapp_predicate_protocol_state_id
      ; use_full_commitment
      }
    in
    Mina_caqti.select_insert_into_cols ~select:("id", Caqti_type.int)
      ~table_name ~cols:(Fields.names, typ)
      ~tannot:(function
        | "events_ids" | "sequence_events_ids" -> Some "int[]" | _ -> None)
      (module Conn)
      value

  let load (module Conn : CONNECTION) id =
    Conn.find
      (Caqti_request.find Caqti_type.int typ
         (Mina_caqti.select_cols_from_id ~table_name ~cols:Fields.names))
      id
end

<<<<<<< HEAD
module Snapp_party = struct
  type t =
    { body_id : int; predicate_id : int; authorization_kind : Control.Tag.t }
  [@@deriving fields, hlist]

  let authorization_kind_typ =
    let encode = function
      | Control.Tag.Proof ->
          "proof"
      | Control.Tag.Signature ->
          "signature"
      | Control.Tag.None_given ->
          "none_given"
    in
    let decode = function
      | "proof" ->
          Result.return Control.Tag.Proof
      | "signature" ->
          Result.return Control.Tag.Signature
      | "none_given" ->
          Result.return Control.Tag.None_given
      | _ ->
          Result.failf "Failed to decode authorization_kind_typ"
    in
    Caqti_type.enum "snapp_authorization_kind_type" ~encode ~decode
=======
  let find_by_pk_opt (module Conn : CONNECTION) public_key =
    let open Deferred.Result.Let_syntax in
    match%bind Public_key.find_opt (module Conn) public_key with
    | None -> return None
    | Some pk_id ->
      Conn.find_opt
        (Caqti_request.find_opt Caqti_type.int typ
           {sql| SELECT public_key_id, token, initial_balance,
                        initial_minimum_balance, cliff_time, cliff_amount,
                        vesting_period, vesting_increment
               FROM timing_info
               WHERE public_key_id = ?
         |sql})
        pk_id
>>>>>>> 65259e21

  let typ =
    Mina_caqti.Type_spec.custom_type ~to_hlist ~of_hlist
      Caqti_type.[ int; int; authorization_kind_typ ]

  let table_name = "snapp_party"

  let add_if_doesn't_exist (module Conn : CONNECTION) (party : Party.t) =
    let open Deferred.Result.Let_syntax in
    let%bind body_id =
      Snapp_party_body.add_if_doesn't_exist (module Conn) party.data.body
    in
    let%bind predicate_id =
      Snapp_predicate.add_if_doesn't_exist (module Conn) party.data.predicate
    in
    let authorization_kind = Control.tag party.authorization in
    let value = { body_id; predicate_id; authorization_kind } in
    Mina_caqti.select_insert_into_cols ~select:("id", Caqti_type.int)
      ~table_name ~cols:(Fields.names, typ)
      (module Conn)
      value

  let load (module Conn : CONNECTION) id =
    Conn.find
      (Caqti_request.find Caqti_type.int typ
         (Mina_caqti.select_cols_from_id ~table_name ~cols:Fields.names))
      id
end

module Snapp_fee_payers = struct
  type t = { body_id : int; nonce : int64 } [@@deriving fields, hlist]

  let typ =
    Mina_caqti.Type_spec.custom_type ~to_hlist ~of_hlist
      Caqti_type.[ int; int64 ]

  let table_name = "snapp_fee_payers"

  let add_if_doesn't_exist (module Conn : CONNECTION)
      (fp : Party.Predicated.Fee_payer.t) =
    let open Deferred.Result.Let_syntax in
    let%bind body_id =
      Snapp_party_body.add_if_doesn't_exist
        (module Conn)
        (Party.Body.of_fee_payer fp.body)
    in
    let nonce = fp.predicate |> Unsigned.UInt32.to_int64 in
    let value = { body_id; nonce } in
    Mina_caqti.select_insert_into_cols ~select:("id", Caqti_type.int)
      ~table_name ~cols:(Fields.names, typ)
      (module Conn)
      value

  let load (module Conn : CONNECTION) id =
    Conn.find
      (Caqti_request.find Caqti_type.int typ
         (Mina_caqti.select_cols_from_id ~table_name ~cols:Fields.names))
      id
end

module Epoch_data = struct
  type t =
    { seed : string
    ; ledger_hash_id : int
    ; total_currency : int64
    ; start_checkpoint : string
    ; lock_checkpoint : string
    ; epoch_length : int64
    }
  [@@deriving hlist, fields]

  let typ =
    Mina_caqti.Type_spec.custom_type ~to_hlist ~of_hlist
      Caqti_type.[ string; int; int64; string; string; int64 ]

  let add_if_doesn't_exist (module Conn : CONNECTION)
      (t : Mina_base.Epoch_data.Value.t) =
    let open Deferred.Result.Let_syntax in
    let Mina_base.Epoch_ledger.Poly.{ hash; total_currency } =
      Mina_base.Epoch_data.Poly.ledger t
    in
    let%bind ledger_hash_id =
      Snarked_ledger_hash.add_if_doesn't_exist (module Conn) hash
    in
    let seed = t.seed |> Epoch_seed.to_base58_check in
    let total_currency =
      total_currency |> Currency.Amount.to_uint64 |> Unsigned.UInt64.to_int64
    in
    let start_checkpoint = t.start_checkpoint |> State_hash.to_base58_check in
    let lock_checkpoint = t.lock_checkpoint |> State_hash.to_base58_check in
    let epoch_length =
      t.epoch_length |> Mina_numbers.Length.to_uint32
      |> Unsigned.UInt32.to_int64
    in
    match%bind
      Conn.find_opt
        (Caqti_request.find_opt typ Caqti_type.int
           {sql| SELECT id FROM epoch_data
                 WHERE seed = $1
                 AND ledger_hash_id = $2
                 AND total_currency = $3
                 AND start_checkpoint = $4
                 AND lock_checkpoint = $5
                 AND epoch_length = $6
           |sql})
        { seed
        ; ledger_hash_id
        ; total_currency
        ; start_checkpoint
        ; lock_checkpoint
        ; epoch_length
        }
    with
    | Some id ->
        return id
    | None ->
        Mina_caqti.select_insert_into_cols ~select:("id", Caqti_type.int)
          ~table_name:"epoch_data" ~cols:(Fields.names, typ)
          (module Conn)
          { seed
          ; ledger_hash_id
          ; total_currency
          ; start_checkpoint
          ; lock_checkpoint
          ; epoch_length
          }

  let load (module Conn : CONNECTION) id =
    Conn.find
      (Caqti_request.find Caqti_type.int typ
         (Mina_caqti.select_cols_from_id ~table_name:"epoch_data"
            ~cols:Fields.names))
      id
end

module User_command = struct
  module Signed_command = struct
    type t =
      { typ : string
      ; fee_payer_id : int
      ; source_id : int
      ; receiver_id : int
      ; fee_token : int64
      ; token : int64
      ; nonce : int
      ; amount : int64 option
      ; fee : int64
      ; valid_until : int64 option
      ; memo : string
      ; hash : string
      }
    [@@deriving hlist]

    let typ =
      Mina_caqti.Type_spec.custom_type ~to_hlist ~of_hlist
        Caqti_type.
          [ string
          ; int
          ; int
          ; int
          ; int64
          ; int64
          ; int
          ; option int64
          ; int64
          ; option int64
          ; string
          ; string
          ]

    let find (module Conn : CONNECTION) ~(transaction_hash : Transaction_hash.t)
        =
      Conn.find_opt
        (Caqti_request.find_opt Caqti_type.string Caqti_type.int
           "SELECT id FROM user_commands WHERE hash = ?")
        (Transaction_hash.to_base58_check transaction_hash)

    let load (module Conn : CONNECTION) ~(id : int) =
      Conn.find
        (Caqti_request.find Caqti_type.int typ
           {sql| SELECT type,fee_payer_id,source_id,receiver_id,
                 fee_token,token,
                 nonce,amount,fee,valid_until,memo,hash
                 FROM user_commands
                 WHERE id = ?
           |sql})
        id

    type balance_public_key_ids =
      { fee_payer_id : int; source_id : int; receiver_id : int }

    let add_balance_public_keys_if_don't_exist (module Conn : CONNECTION)
        (t : Signed_command.t) =
      let open Deferred.Result.Let_syntax in
      let%bind fee_payer_id =
        Public_key.add_if_doesn't_exist
          (module Conn)
          (Signed_command.fee_payer_pk t)
      in
      let%bind source_id =
        Public_key.add_if_doesn't_exist
          (module Conn)
          (Signed_command.source_pk t)
      in
      let%map receiver_id =
        Public_key.add_if_doesn't_exist
          (module Conn)
          (Signed_command.receiver_pk t)
      in
      { fee_payer_id; source_id; receiver_id }

    let add_if_doesn't_exist ?(via = `Ident) (module Conn : CONNECTION)
        (t : Signed_command.t) =
      let open Deferred.Result.Let_syntax in
      let transaction_hash = Transaction_hash.hash_command (Signed_command t) in
      match%bind find (module Conn) ~transaction_hash with
      | Some user_command_id ->
          return user_command_id
      | None ->
          let%bind { fee_payer_id; source_id; receiver_id } =
            add_balance_public_keys_if_don't_exist (module Conn) t
          in
          let valid_until =
            let open Mina_numbers in
            let slot = Signed_command.valid_until t in
            if Global_slot.equal slot Global_slot.max_value then None
            else
              Some
                ( slot |> Mina_numbers.Global_slot.to_uint32
                |> Unsigned.UInt32.to_int64 )
          in
          (* TODO: Converting these uint64s to int64 can overflow; see #5419 *)
          Conn.find
            (Caqti_request.find typ Caqti_type.int
               {sql| INSERT INTO user_commands (type, fee_payer_id, source_id,
                      receiver_id, fee_token, token, nonce, amount, fee,
                      valid_until, memo, hash)
                    VALUES (?::user_command_type, ?, ?, ?, ?, ?, ?, ?, ?, ?, ?, ?)
                    RETURNING id |sql})
            { typ =
                ( match via with
                | `Ident ->
                    Signed_command.tag_string t
                | `Parties ->
                    "snapp" )
            ; fee_payer_id
            ; source_id
            ; receiver_id
            ; fee_token =
                Signed_command.fee_token t |> Token_id.to_uint64
                |> Unsigned.UInt64.to_int64
            ; token =
                Signed_command.token t |> Token_id.to_uint64
                |> Unsigned.UInt64.to_int64
            ; nonce = Signed_command.nonce t |> Unsigned.UInt32.to_int
            ; amount =
                Signed_command.amount t
                |> Core.Option.map ~f:(fun amt ->
                       Currency.Amount.to_uint64 amt |> Unsigned.UInt64.to_int64)
            ; fee =
                ( Signed_command.fee t
                |> fun amt ->
                Currency.Fee.to_uint64 amt |> Unsigned.UInt64.to_int64 )
            ; valid_until
            ; memo = Signed_command.memo t |> Signed_command_memo.to_string
            ; hash = transaction_hash |> Transaction_hash.to_base58_check
            }
  end

  module Snapp_command = struct
    type t =
      { snapp_fee_payer_id : int
      ; snapp_other_parties_ids : int array
      ; hash : string
      }
    [@@deriving fields, hlist]

    let typ =
      Mina_caqti.Type_spec.custom_type ~to_hlist ~of_hlist
        Caqti_type.[ int; Mina_caqti.array_int_typ; string ]

    let find_opt (module Conn : CONNECTION)
        ~(transaction_hash : Transaction_hash.t) =
      Conn.find_opt
        ( Caqti_request.find_opt Caqti_type.string Caqti_type.int
        @@ Mina_caqti.select_cols ~select:"id" ~table_name:"snapp_commands"
             [ "hash" ] )
        (Transaction_hash.to_base58_check transaction_hash)

    let add_if_doesn't_exist (module Conn : CONNECTION) (ps : Parties.t) =
      let open Deferred.Result.Let_syntax in
      let%bind snapp_fee_payer_id =
        Snapp_fee_payers.add_if_doesn't_exist (module Conn) ps.fee_payer.data
      in
      let%bind snapp_other_parties_ids =
        Mina_caqti.deferred_result_list_map ps.other_parties
          ~f:(Snapp_party.add_if_doesn't_exist (module Conn))
        >>| Array.of_list
      in
      let hash =
        Transaction_hash.hash_command (Parties ps)
        |> Transaction_hash.to_base58_check
      in
      let value = { snapp_fee_payer_id; snapp_other_parties_ids; hash } in
      Mina_caqti.select_insert_into_cols ~select:("id", Caqti_type.int)
        ~table_name:"snapp_commands" ~cols:(Fields.names, typ)
        ~tannot:(function
          | "snapp_other_parties_ids" -> Some "int[]" | _ -> None)
        (module Conn)
        value
  end

  let as_signed_command (t : User_command.t) : Mina_base.Signed_command.t =
    match t with
    | Signed_command c ->
        c
    | Parties _ ->
        let `Needs_some_work_for_snapps_on_mainnet =
          Mina_base.Util.todo_snapps
        in
        failwith "TODO"

  let via (t : User_command.t) : [ `Parties | `Ident ] =
    match t with Signed_command _ -> `Ident | Parties _ -> `Parties

  let add_if_doesn't_exist conn (t : User_command.t) =
    match t with
    | Signed_command sc ->
        Signed_command.add_if_doesn't_exist conn ~via:(via t) sc
    | Parties ps ->
        Snapp_command.add_if_doesn't_exist conn ps

  let find conn ~(transaction_hash : Transaction_hash.t) =
    let open Deferred.Result.Let_syntax in
    let%bind signed_command_id =
      Signed_command.find conn ~transaction_hash
      >>| Option.map ~f:(fun id -> `Signed_command_id id)
    in
    let%map snapp_command_id =
      Snapp_command.find_opt conn ~transaction_hash
      >>| Option.map ~f:(fun id -> `Snapp_command_id id)
    in
    Option.first_some signed_command_id snapp_command_id

  (* meant to work with either a signed command, or a snapp *)
  let add_extensional (module Conn : CONNECTION)
      (user_cmd : Extensional.User_command.t) =
    let amount_opt_to_int64_opt amt_opt =
      Option.map amt_opt
        ~f:(Fn.compose Unsigned.UInt64.to_int64 Currency.Amount.to_uint64)
    in
    let open Deferred.Result.Let_syntax in
    let%bind fee_payer_id =
      Public_key.add_if_doesn't_exist (module Conn) user_cmd.fee_payer
    in
    let%bind source_id =
      Public_key.add_if_doesn't_exist (module Conn) user_cmd.source
    in
    let%bind receiver_id =
      Public_key.add_if_doesn't_exist (module Conn) user_cmd.receiver
    in
    Conn.find
      (Caqti_request.find Signed_command.typ Caqti_type.int
         {sql| INSERT INTO user_commands (type, fee_payer_id, source_id,
                      receiver_id, fee_token, token, nonce, amount, fee,
                      valid_until, memo, hash)
                    VALUES (?::user_command_type, ?, ?, ?, ?, ?, ?, ?, ?, ?, ?, ?)
                    RETURNING id
         |sql})
      { typ = user_cmd.typ
      ; fee_payer_id
      ; source_id
      ; receiver_id
      ; fee_token =
          user_cmd.fee_token |> Token_id.to_uint64 |> Unsigned.UInt64.to_int64
      ; token = user_cmd.token |> Token_id.to_uint64 |> Unsigned.UInt64.to_int64
      ; nonce = user_cmd.nonce |> Unsigned.UInt32.to_int
      ; amount = user_cmd.amount |> amount_opt_to_int64_opt
      ; fee =
          user_cmd.fee
          |> Fn.compose Unsigned.UInt64.to_int64 Currency.Fee.to_uint64
      ; valid_until =
          Option.map user_cmd.valid_until
            ~f:
              (Fn.compose Unsigned.UInt32.to_int64
                 Mina_numbers.Global_slot.to_uint32)
      ; memo = user_cmd.memo |> Signed_command_memo.to_string
      ; hash = user_cmd.hash |> Transaction_hash.to_base58_check
      }

  let add_extensional_if_doesn't_exist (module Conn : CONNECTION)
      (user_cmd : Extensional.User_command.t) =
    let open Deferred.Result.Let_syntax in
    match%bind find (module Conn) ~transaction_hash:user_cmd.hash with
    | None ->
        add_extensional (module Conn) user_cmd
    | Some (`Signed_command_id user_cmd_id) ->
        return user_cmd_id
    | Some (`Snapp_command_id _user_cmd_id) ->
        failwith "Unexpected snapp command"
end

module Internal_command = struct
  type t =
    { typ : string
    ; receiver_id : int
    ; fee : int64
    ; token : int64
    ; hash : string
    }

  let typ =
    let encode t = Ok ((t.typ, t.receiver_id, t.fee, t.token), t.hash) in
    let decode ((typ, receiver_id, fee, token), hash) =
      Ok { typ; receiver_id; fee; token; hash }
    in
    let rep = Caqti_type.(tup2 (tup4 string int int64 int64) string) in
    Caqti_type.custom ~encode ~decode rep

  let find (module Conn : CONNECTION) ~(transaction_hash : Transaction_hash.t)
      ~(typ : string) =
    Conn.find_opt
      (Caqti_request.find_opt
         Caqti_type.(tup2 string string)
         Caqti_type.int
         "SELECT id FROM internal_commands WHERE hash = $1 AND type = \
          $2::internal_command_type")
      (Transaction_hash.to_base58_check transaction_hash, typ)

  let load (module Conn : CONNECTION) ~(id : int) =
    Conn.find
      (Caqti_request.find Caqti_type.int typ
         {sql| SELECT type,receiver_id,fee,token,hash
               FROM internal_commands
               WHERE id = ?
         |sql})
      id

  let add_extensional_if_doesn't_exist (module Conn : CONNECTION)
      (internal_cmd : Extensional.Internal_command.t) =
    let open Deferred.Result.Let_syntax in
    match%bind
      find
        (module Conn)
        ~transaction_hash:internal_cmd.hash ~typ:internal_cmd.typ
    with
    | Some internal_command_id ->
        return internal_command_id
    | None ->
        let%bind receiver_id =
          Public_key.add_if_doesn't_exist (module Conn) internal_cmd.receiver
        in
        Conn.find
          (Caqti_request.find typ Caqti_type.int
             {sql| INSERT INTO internal_commands
                    (type, receiver_id, fee, token,hash)
                   VALUES (?::internal_command_type, ?, ?, ?, ?)
                   RETURNING id
             |sql})
          { typ = internal_cmd.typ
          ; receiver_id
          ; fee =
              internal_cmd.fee |> Currency.Fee.to_uint64
              |> Unsigned.UInt64.to_int64
          ; token =
              internal_cmd.token |> Token_id.to_uint64
              |> Unsigned.UInt64.to_int64
          ; hash = internal_cmd.hash |> Transaction_hash.to_base58_check
          }
end

module Fee_transfer = struct
  module Kind = struct
    type t = [ `Normal | `Via_coinbase ]

    let to_string : t -> string = function
      | `Normal ->
          "fee_transfer"
      | `Via_coinbase ->
          "fee_transfer_via_coinbase"
  end

  type t =
    { kind : Kind.t
    ; receiver_id : int
    ; fee : int64
    ; token : int64
    ; hash : string
    }

  let typ =
    let encode t =
      let kind = Kind.to_string t.kind in
      Ok ((kind, t.receiver_id, t.fee, t.token), t.hash)
    in
    let decode ((kind, receiver_id, fee, token), hash) =
      let open Result.Let_syntax in
      let%bind kind =
        match kind with
        | "fee_transfer" ->
            return `Normal
        | "fee_transfer_via_coinbase" ->
            return `Via_coinbase
        | s ->
            Result.fail (sprintf "Bad kind %s in decode attempt" s)
      in
      Ok { kind; receiver_id; fee; token; hash }
    in
    let rep = Caqti_type.(tup2 (tup4 string int int64 int64) string) in
    Caqti_type.custom ~encode ~decode rep

  let add_if_doesn't_exist (module Conn : CONNECTION)
      (t : Fee_transfer.Single.t) (kind : [ `Normal | `Via_coinbase ]) =
    let open Deferred.Result.Let_syntax in
    let transaction_hash = Transaction_hash.hash_fee_transfer t in
    match%bind
      Internal_command.find
        (module Conn)
        ~transaction_hash ~typ:(Kind.to_string kind)
    with
    | Some internal_command_id ->
        return internal_command_id
    | None ->
        let%bind receiver_id =
          Public_key.add_if_doesn't_exist
            (module Conn)
            (Fee_transfer.Single.receiver_pk t)
        in
        Conn.find
          (Caqti_request.find typ Caqti_type.int
             {sql| INSERT INTO internal_commands
                    (type, receiver_id, fee, token, hash)
                   VALUES (?::internal_command_type, ?, ?, ?, ?)
                   RETURNING id
             |sql})
          { kind
          ; receiver_id
          ; fee =
              Fee_transfer.Single.fee t |> Currency.Fee.to_uint64
              |> Unsigned.UInt64.to_int64
          ; token = Token_id.to_string t.fee_token |> Int64.of_string
          ; hash = transaction_hash |> Transaction_hash.to_base58_check
          }
end

module Coinbase = struct
  type t = { receiver_id : int; amount : int64; hash : string }

  let coinbase_typ = "coinbase"

  let typ =
    let encode t =
      Ok
        ( ( coinbase_typ
          , t.receiver_id
          , t.amount
          , Token_id.(to_string default) |> Int64.of_string )
        , t.hash )
    in
    let decode ((_, receiver_id, amount, _), hash) =
      Ok { receiver_id; amount; hash }
    in
    let rep = Caqti_type.(tup2 (tup4 string int int64 int64) string) in
    Caqti_type.custom ~encode ~decode rep

  let add_if_doesn't_exist (module Conn : CONNECTION) (t : Coinbase.t) =
    let open Deferred.Result.Let_syntax in
    let transaction_hash = Transaction_hash.hash_coinbase t in
    match%bind
      Internal_command.find (module Conn) ~transaction_hash ~typ:coinbase_typ
    with
    | Some internal_command_id ->
        return internal_command_id
    | None ->
        let%bind receiver_id =
          Public_key.add_if_doesn't_exist (module Conn) (Coinbase.receiver_pk t)
        in
        Conn.find
          (Caqti_request.find typ Caqti_type.int
             {sql| INSERT INTO internal_commands
                    (type, receiver_id, fee, token, hash)
                   VALUES (?::internal_command_type, ?, ?, ?, ?)
                   RETURNING id
             |sql})
          { receiver_id
          ; amount =
              Coinbase.amount t |> Currency.Amount.to_uint64
              |> Unsigned.UInt64.to_int64
          ; hash = transaction_hash |> Transaction_hash.to_base58_check
          }
end

module Balance = struct
<<<<<<< HEAD
  type t = { id : int; public_key_id : int; balance : int64 } [@@deriving hlist]

  let typ =
    Mina_caqti.Type_spec.custom_type ~to_hlist ~of_hlist
      Caqti_type.[ int; int; int64 ]
=======
  type t = { id: int
           ; public_key_id: int
           ; balance: int64
           ; block_id: int
           ; block_height: int64
           ; block_sequence_no: int
           ; block_secondary_sequence_no: int
           } [@@deriving hlist]

  let typ =
    let open Caqti_type_spec in
    let spec = Caqti_type.[int; int; int64; int; int64;int;int] in
    let encode t = Ok (hlist_to_tuple spec (to_hlist t)) in
    let decode t = Ok (of_hlist (tuple_to_hlist spec t)) in
    Caqti_type.custom ~encode ~decode (to_rep spec)
>>>>>>> 65259e21

  let balance_to_int64 (balance : Currency.Balance.t) : int64 =
    balance |> Currency.Balance.to_amount |> Currency.Amount.to_uint64
    |> Unsigned.UInt64.to_int64

  let find (module Conn : CONNECTION) ~(public_key_id : int)
      ~(balance : Currency.Balance.t) ~block_id ~block_height ~block_sequence_no ~block_secondary_sequence_no =
    Conn.find_opt
      (Caqti_request.find_opt
         Caqti_type.(tup2 (tup2 int int64) (tup4 int int64 int int))
         Caqti_type.int
         {sql| SELECT id FROM balances
               WHERE public_key_id = $1
               AND balance = $2
               AND block_id = $3
               AND block_height = $4
               AND block_sequence_no = $5
               AND block_secondary_sequence_no = $6
         |sql})
         ((public_key_id, balance_to_int64 balance),
          (block_id, block_height, block_sequence_no, block_secondary_sequence_no))

  let load (module Conn : CONNECTION) ~(id : int) =
    Conn.find
      (Caqti_request.find Caqti_type.int
         typ
         {sql| SELECT id, public_key_id, balance,
                      block_id, block_height,
                      block_sequence_no, block_secondary_sequence_no
               FROM balances
               WHERE id = $1
         |sql})
      id

  let add (module Conn : CONNECTION) ~(public_key_id : int)
      ~(balance : Currency.Balance.t) ~block_id ~block_height ~block_sequence_no ~block_secondary_sequence_no =
    Conn.find
      (Caqti_request.find
         Caqti_type.(tup2 (tup2 int int64) (tup4 int int64 int int))
         Caqti_type.int
         {sql| INSERT INTO balances (public_key_id, balance,
                                     block_id, block_height, block_sequence_no, block_secondary_sequence_no)
               VALUES (?, ?, ?, ?, ?, ?)
               RETURNING id |sql})
      ((public_key_id, balance_to_int64 balance),
       (block_id, block_height, block_sequence_no, block_secondary_sequence_no))

  let add_if_doesn't_exist (module Conn : CONNECTION) ~(public_key_id : int)
      ~(balance : Currency.Balance.t) ~block_id ~block_height ~block_sequence_no ~block_secondary_sequence_no =
    let open Deferred.Result.Let_syntax in
    match%bind find (module Conn) ~public_key_id ~balance  ~block_id ~block_height ~block_sequence_no ~block_secondary_sequence_no with
    | Some balance_id ->
        return balance_id
    | None ->
        add (module Conn) ~public_key_id ~balance ~block_id ~block_height ~block_sequence_no ~block_secondary_sequence_no
end

module Block_and_internal_command = struct
  type t =
    { block_id : int
    ; internal_command_id : int
    ; sequence_no : int
    ; secondary_sequence_no : int
    ; receiver_account_creation_fee_paid : int64 option
    ; receiver_balance_id : int
    }
  [@@deriving hlist]

  let typ =
    Mina_caqti.Type_spec.custom_type ~to_hlist ~of_hlist
      Caqti_type.[ int; int; int; int; option int64; int ]

  let add (module Conn : CONNECTION) ~block_id ~internal_command_id ~sequence_no
      ~secondary_sequence_no ~receiver_account_creation_fee_paid
      ~receiver_balance_id =
    Conn.exec
      (Caqti_request.exec typ
         {sql| INSERT INTO blocks_internal_commands
                (block_id, internal_command_id, sequence_no, secondary_sequence_no,
                 receiver_account_creation_fee_paid,receiver_balance)
                VALUES (?, ?, ?, ?, ?, ?)
         |sql})
      { block_id
      ; internal_command_id
      ; sequence_no
      ; secondary_sequence_no
      ; receiver_account_creation_fee_paid
      ; receiver_balance_id
      }

  let find (module Conn : CONNECTION) ~block_id ~internal_command_id
      ~sequence_no ~secondary_sequence_no =
    Conn.find_opt
      (Caqti_request.find_opt
         Caqti_type.(tup4 int int int int)
         Caqti_type.string
         {sql| SELECT 'exists' FROM blocks_internal_commands
               WHERE block_id = $1
               AND internal_command_id = $2
               AND sequence_no = $3
               AND secondary_sequence_no = $4
         |sql})
      (block_id, internal_command_id, sequence_no, secondary_sequence_no)

  let add_if_doesn't_exist (module Conn : CONNECTION) ~block_id
      ~internal_command_id ~sequence_no ~secondary_sequence_no
      ~receiver_account_creation_fee_paid ~receiver_balance_id =
    let open Deferred.Result.Let_syntax in
    match%bind
      find
        (module Conn)
        ~block_id ~internal_command_id ~sequence_no ~secondary_sequence_no
    with
    | Some _ ->
        return ()
    | None ->
        add
          (module Conn)
          ~block_id ~internal_command_id ~sequence_no ~secondary_sequence_no
          ~receiver_account_creation_fee_paid ~receiver_balance_id
end

module Block_and_signed_command = struct
  type t =
    { block_id : int
    ; user_command_id : int
    ; sequence_no : int
    ; status : string
    ; failure_reason : string option
    ; fee_payer_account_creation_fee_paid : int64 option
    ; receiver_account_creation_fee_paid : int64 option
    ; created_token : int64 option
    ; fee_payer_balance_id : int
    ; source_balance_id : int option
    ; receiver_balance_id : int option
    }
  [@@deriving hlist]

  let typ =
    Mina_caqti.Type_spec.custom_type ~to_hlist ~of_hlist
      Caqti_type.
        [ int
        ; int
        ; int
        ; string
        ; option string
        ; option int64
        ; option int64
        ; option int64
        ; int
        ; option int
        ; option int
        ]

  let add (module Conn : CONNECTION) ~block_id ~user_command_id ~sequence_no
      ~status ~failure_reason ~fee_payer_account_creation_fee_paid
      ~receiver_account_creation_fee_paid ~created_token ~fee_payer_balance_id
      ~source_balance_id ~receiver_balance_id =
    let failure_reason =
      Option.map ~f:Transaction_status.Failure.to_string failure_reason
    in
    let amount_to_int64 x =
      Unsigned.UInt64.to_int64 (Currency.Amount.to_uint64 x)
    in
    let fee_payer_account_creation_fee_paid =
      Option.map ~f:amount_to_int64 fee_payer_account_creation_fee_paid
    in
    let receiver_account_creation_fee_paid =
      Option.map ~f:amount_to_int64 receiver_account_creation_fee_paid
    in
    let created_token =
      Option.map created_token ~f:(fun tid ->
          Unsigned.UInt64.to_int64 (Token_id.to_uint64 tid))
    in
    Conn.exec
      (Caqti_request.exec typ
         {sql| INSERT INTO blocks_user_commands
                 (block_id,
                 user_command_id,
                 sequence_no,
                 status,
                 failure_reason,
                 fee_payer_account_creation_fee_paid,
                 receiver_account_creation_fee_paid,
                 created_token,
                 fee_payer_balance,
                 source_balance,
                 receiver_balance)
               VALUES (?, ?, ?, ?::user_command_status, ?, ?, ?, ?, ?, ?, ?)
         |sql})
      { block_id
      ; user_command_id
      ; sequence_no
      ; status
      ; failure_reason
      ; fee_payer_account_creation_fee_paid
      ; receiver_account_creation_fee_paid
      ; created_token
      ; fee_payer_balance_id
      ; source_balance_id
      ; receiver_balance_id
      }

  let add_with_status (module Conn : CONNECTION) ~block_id ~block_height ~user_command_id
      ~sequence_no ~(status : Transaction_status.t) ~fee_payer_id ~source_id
      ~receiver_id =
    let open Deferred.Result.Let_syntax in
    let ( status_str
        , failure_reason
        , fee_payer_account_creation_fee_paid
        , receiver_account_creation_fee_paid
        , created_token
        , { Transaction_status.Balance_data.fee_payer_balance
          ; source_balance
          ; receiver_balance
          } ) =
      match status with
      | Applied
          ( { fee_payer_account_creation_fee_paid
            ; receiver_account_creation_fee_paid
            ; created_token
            }
          , balances ) ->
          ( "applied"
          , None
          , fee_payer_account_creation_fee_paid
          , receiver_account_creation_fee_paid
          , created_token
          , balances )
      | Failed (failure, balances) ->
          ("failed", Some failure, None, None, None, balances)
    in
    let add_optional_balance id balance ~block_id ~block_height ~block_sequence_no ~block_secondary_sequence_no =
      match balance with
      | None ->
          Deferred.Result.return None
      | Some balance ->
          let%map balance_id =
            Balance.add_if_doesn't_exist
              (module Conn)
              ~public_key_id:id ~balance
              ~block_id ~block_height ~block_sequence_no ~block_secondary_sequence_no
          in
          Some balance_id
    in
    (* Any transaction included in a block will have had its fee paid, so we can
     * assume the fee payer balance will be Some here *)
    let fee_payer_balance = Option.value_exn fee_payer_balance in
    let%bind fee_payer_balance_id =
      Balance.add_if_doesn't_exist
        (module Conn)
        ~public_key_id:fee_payer_id ~balance:fee_payer_balance
        ~block_id ~block_height ~block_sequence_no:sequence_no ~block_secondary_sequence_no:0
    in
    let%bind source_balance_id =
      add_optional_balance source_id source_balance
                ~block_id ~block_height ~block_sequence_no:sequence_no ~block_secondary_sequence_no:0
    in
    let%bind receiver_balance_id =
      add_optional_balance receiver_id receiver_balance
        ~block_id ~block_height ~block_sequence_no:sequence_no ~block_secondary_sequence_no:0
    in
    add
      (module Conn)
      ~block_id ~user_command_id ~sequence_no ~status:status_str ~failure_reason
      ~fee_payer_account_creation_fee_paid ~receiver_account_creation_fee_paid
      ~created_token ~fee_payer_balance_id ~source_balance_id
      ~receiver_balance_id

  let add_if_doesn't_exist (module Conn : CONNECTION) ~block_id ~user_command_id
      ~sequence_no ~(status : string) ~failure_reason
      ~fee_payer_account_creation_fee_paid ~receiver_account_creation_fee_paid
      ~created_token ~fee_payer_balance_id ~source_balance_id
      ~receiver_balance_id =
    let open Deferred.Result.Let_syntax in
    match%bind
      Conn.find_opt
        (Caqti_request.find_opt
           Caqti_type.(tup3 int int int)
           Caqti_type.string
           {sql| SELECT 'exists' FROM blocks_user_commands
                 WHERE block_id = $1
                 AND user_command_id = $2
                 AND sequence_no = $3
           |sql})
        (block_id, user_command_id, sequence_no)
    with
    | Some _ ->
        return ()
    | None ->
        add
          (module Conn)
          ~block_id ~user_command_id ~sequence_no ~status ~failure_reason
          ~fee_payer_account_creation_fee_paid
          ~receiver_account_creation_fee_paid ~created_token
          ~fee_payer_balance_id ~source_balance_id ~receiver_balance_id

  let load (module Conn : CONNECTION) ~block_id ~user_command_id =
    Conn.find
      (Caqti_request.find
         Caqti_type.(tup2 int int)
         typ
         {sql| SELECT block_id, user_command_id,
               sequence_no,
               status,failure_reason,
               fee_payer_account_creation_fee_paid,
               receiver_account_creation_fee_paid,
               created_token,
               fee_payer_balance,
               source_balance,
               receiver_balance
               FROM blocks_user_commands
               WHERE block_id = $1
               AND user_command_id = $2
           |sql})
      (block_id, user_command_id)
end

module Block = struct
  type t =
    { state_hash : string
    ; parent_id : int option
    ; parent_hash : string
    ; creator_id : int
    ; block_winner_id : int
    ; snarked_ledger_hash_id : int
    ; staking_epoch_data_id : int
    ; next_epoch_data_id : int
    ; min_window_density : int64
    ; total_currency : int64
    ; next_available_token : int64
    ; ledger_hash : string
    ; height : int64
    ; global_slot_since_hard_fork : int64
    ; global_slot_since_genesis : int64
    ; timestamp : int64
    ; chain_status : string
    }
  [@@deriving hlist, fields]

  let typ =
    Mina_caqti.Type_spec.custom_type ~to_hlist ~of_hlist
      Caqti_type.
        [ string
        ; option int
        ; string
        ; int
        ; int
        ; int
        ; int
        ; int
        ; int64
        ; int64
        ; int64
        ; string
        ; int64
        ; int64
        ; int64
        ; int64
        ; string
        ]

  let find (module Conn : CONNECTION) ~(state_hash : State_hash.t) =
    Conn.find
      (Caqti_request.find Caqti_type.string Caqti_type.int
         "SELECT id FROM blocks WHERE state_hash = ?")
      (State_hash.to_base58_check state_hash)

  let find_opt (module Conn : CONNECTION) ~(state_hash : State_hash.t) =
    Conn.find_opt
      (Caqti_request.find_opt Caqti_type.string Caqti_type.int
         "SELECT id FROM blocks WHERE state_hash = ?")
      (State_hash.to_base58_check state_hash)

  let load (module Conn : CONNECTION) ~id =
    Conn.find
      (Caqti_request.find Caqti_type.int typ
         (Mina_caqti.select_cols_from_id ~table_name:"blocks"
            ~cols:Fields.names))
      id

  let add_parts_if_doesn't_exist (module Conn : CONNECTION)
      ~constraint_constants ~protocol_state ~staged_ledger_diff ~hash =
    let open Deferred.Result.Let_syntax in
    match%bind find_opt (module Conn) ~state_hash:hash with
    | Some block_id ->
        return block_id
    | None ->
        let consensus_state = Protocol_state.consensus_state protocol_state in
        let%bind parent_id =
          find_opt
            (module Conn)
            ~state_hash:(Protocol_state.previous_state_hash protocol_state)
        in
        let%bind creator_id =
          Public_key.add_if_doesn't_exist
            (module Conn)
            (Consensus.Data.Consensus_state.block_creator consensus_state)
        in
        let%bind block_winner_id =
          Public_key.add_if_doesn't_exist
            (module Conn)
            (Consensus.Data.Consensus_state.block_stake_winner consensus_state)
        in
        let%bind snarked_ledger_hash_id =
          Snarked_ledger_hash.add_if_doesn't_exist
            (module Conn)
            ( Protocol_state.blockchain_state protocol_state
            |> Blockchain_state.snarked_ledger_hash )
        in
        let%bind staking_epoch_data_id =
          Epoch_data.add_if_doesn't_exist
            (module Conn)
            (Consensus.Data.Consensus_state.staking_epoch_data consensus_state)
        in
        let%bind next_epoch_data_id =
          Epoch_data.add_if_doesn't_exist
            (module Conn)
            (Consensus.Data.Consensus_state.next_epoch_data consensus_state)
        in
        let height =
          consensus_state
          |> Consensus.Data.Consensus_state.blockchain_length
          |> Unsigned.UInt32.to_int64
        in
        let%bind block_id =
          Conn.find
            (Caqti_request.find typ Caqti_type.int
               {sql| INSERT INTO blocks (state_hash, parent_id, parent_hash,
                      creator_id, block_winner_id,
                      snarked_ledger_hash_id, staking_epoch_data_id, next_epoch_data_id,
                      min_window_density, total_currency, next_available_token,
                      ledger_hash, height, global_slot_since_hard_fork,
                      global_slot_since_genesis, timestamp, chain_status)
                     VALUES (?, ?, ?, ?, ?, ?, ?, ?, ?, ?, ?, ?, ?, ?, ?, ?, ?::chain_status_type) RETURNING id
               |sql})
            { state_hash = hash |> State_hash.to_base58_check
            ; parent_id
            ; parent_hash =
                Protocol_state.previous_state_hash protocol_state
                |> State_hash.to_base58_check
            ; creator_id
            ; block_winner_id
            ; snarked_ledger_hash_id
            ; staking_epoch_data_id
            ; next_epoch_data_id
            ; min_window_density =
                Protocol_state.consensus_state protocol_state
                |> Consensus.Data.Consensus_state.min_window_density
                |> Mina_numbers.Length.to_uint32 |> Unsigned.UInt32.to_int64
            ; total_currency =
                Protocol_state.consensus_state protocol_state
                |> Consensus.Data.Consensus_state.total_currency
                |> Currency.Amount.to_uint64 |> Unsigned.UInt64.to_int64
            ; next_available_token =
                Protocol_state.blockchain_state protocol_state
                |> Blockchain_state.registers |> Registers.next_available_token
                |> Token_id.to_uint64 |> Unsigned.UInt64.to_int64
            ; ledger_hash =
                Protocol_state.blockchain_state protocol_state
                |> Blockchain_state.staged_ledger_hash
                |> Staged_ledger_hash.ledger_hash |> Ledger_hash.to_base58_check
<<<<<<< HEAD
            ; height =
                consensus_state
                |> Consensus.Data.Consensus_state.blockchain_length
                |> Unsigned.UInt32.to_int64
            ; global_slot_since_hard_fork =
=======
            ; height
            ; global_slot_since_hard_fork=
>>>>>>> 65259e21
                Consensus.Data.Consensus_state.curr_global_slot consensus_state
                |> Unsigned.UInt32.to_int64
            ; global_slot_since_genesis =
                consensus_state
                |> Consensus.Data.Consensus_state.global_slot_since_genesis
                |> Unsigned.UInt32.to_int64
            ; timestamp =
                Protocol_state.blockchain_state protocol_state
                |> Blockchain_state.timestamp |> Block_time.to_int64
                (* we don't yet know the chain status for a block we're adding *)
            ; chain_status = Chain_status.(to_string Pending)
            }
        in
        let transactions =
          let coinbase_receiver =
            Consensus.Data.Consensus_state.coinbase_receiver consensus_state
          in
          let supercharge_coinbase =
            Consensus.Data.Consensus_state.supercharge_coinbase consensus_state
          in
          match
            Staged_ledger.Pre_diff_info.get_transactions ~constraint_constants
              ~coinbase_receiver ~supercharge_coinbase staged_ledger_diff
          with
          | Ok transactions ->
              transactions
          | Error e ->
              Error.raise (Staged_ledger.Pre_diff_info.Error.to_error e)
        in
        let account_creation_fee_of_fees_and_balance ?additional_fee fee balance
            =
          (* TODO: add transaction statuses to internal commands
             the archive lib should not know the details of
             account creation fees; the calculation below is
             a temporizing hack
          *)
          let fee_uint64 = Currency.Fee.to_uint64 fee in
          let balance_uint64 = Currency.Balance.to_uint64 balance in
          let account_creation_fee_uint64 =
            Currency.Fee.to_uint64 constraint_constants.account_creation_fee
          in
          (* for coinbases, an associated fee transfer may reduce
             the amount given to the coinbase receiver beyond
             the account creation fee
          *)
          let creation_deduction_uint64 =
            match additional_fee with
            | None ->
                account_creation_fee_uint64
            | Some fee' ->
                Unsigned.UInt64.add
                  (Currency.Fee.to_uint64 fee')
                  account_creation_fee_uint64
          in
          (* first compare guards against underflow in subtraction *)
          if
            Unsigned.UInt64.compare fee_uint64 creation_deduction_uint64 >= 0
            && Unsigned.UInt64.equal balance_uint64
                 (Unsigned.UInt64.sub fee_uint64 creation_deduction_uint64)
          then Some (Unsigned.UInt64.to_int64 account_creation_fee_uint64)
          else None
        in
        let%bind (_ : int) =
          Mina_caqti.deferred_result_list_fold transactions ~init:0
            ~f:(fun sequence_no -> function
            | { Mina_base.With_status.status
              ; data = Mina_base.Transaction.Command command
              } ->
                let user_command =
                  { Mina_base.With_status.status; data = command }
                in
                let%bind id =
                  User_command.add_if_doesn't_exist
                    (module Conn)
                    user_command.data
                in
                let%map () =
<<<<<<< HEAD
                  match command with
                  | Signed_command c ->
                      let%bind { fee_payer_id; source_id; receiver_id } =
                        User_command.Signed_command
                        .add_balance_public_keys_if_don't_exist
                          (module Conn)
                          c
                      in
                      Block_and_signed_command.add_with_status
                        (module Conn)
                        ~block_id ~user_command_id:id ~sequence_no
                        ~status:user_command.status ~fee_payer_id ~source_id
                        ~receiver_id
                      >>| ignore
                  | Parties _ ->
                      Deferred.Result.return ()
=======
                  Block_and_signed_command.add_with_status
                    (module Conn)
                      ~block_id ~block_height:height ~user_command_id:id ~sequence_no
                    ~status:user_command.status ~fee_payer_id ~source_id
                    ~receiver_id
                  >>| ignore
>>>>>>> 65259e21
                in
                sequence_no + 1
            | { data = Fee_transfer fee_transfer_bundled; status } ->
                let balances =
                  Transaction_status.Fee_transfer_balance_data
                  .of_balance_data_exn
                    (Transaction_status.balance_data status)
                in
                let fee_transfers =
                  Mina_base.Fee_transfer.to_numbered_list fee_transfer_bundled
                in
                (* balances.receiver1_balance is for receiver of head of fee_transfers
                   balances.receiver2_balance, if it exists, is for receiver of
                     next element of fee_transfers
                *)
                let%bind fee_transfer_infos =
                  Mina_caqti.deferred_result_list_fold fee_transfers ~init:[]
                    ~f:(fun acc (secondary_sequence_no, fee_transfer) ->
                      let%map id =
                        Fee_transfer.add_if_doesn't_exist
                          (module Conn)
                          fee_transfer `Normal
                      in
                      ( id
                      , secondary_sequence_no
                      , fee_transfer.fee
                      , fee_transfer.receiver_pk )
                      :: acc)
                in
                let fee_transfer_infos_with_balances =
                  match fee_transfer_infos with
                  | [ id ] ->
                      [ (id, balances.receiver1_balance) ]
                  | [ id2; id1 ] ->
                      (* the fold reverses the order of the infos from the fee transfers *)
                      [ (id1, balances.receiver1_balance)
                      ; (id2, Option.value_exn balances.receiver2_balance)
                      ]
                  | _ ->
                      failwith
                        "Unexpected number of single fee transfers in a fee \
                         transfer transaction"
                in
                let%map () =
                  Mina_caqti.deferred_result_list_fold
                    fee_transfer_infos_with_balances ~init:()
                    ~f:(fun
                         ()
                         ( ( fee_transfer_id
                           , secondary_sequence_no
                           , fee
                           , receiver_pk )
                         , balance )
                       ->
                      let%bind receiver_id =
                        Public_key.add_if_doesn't_exist
                          (module Conn)
                          receiver_pk
                      in
                      let%bind receiver_balance_id =
                        Balance.add_if_doesn't_exist
                          (module Conn)
                          ~public_key_id:receiver_id ~balance
                          ~block_id ~block_height:height
                          ~block_sequence_no:sequence_no ~block_secondary_sequence_no:secondary_sequence_no
                      in
                      let receiver_account_creation_fee_paid =
                        account_creation_fee_of_fees_and_balance fee balance
                      in
                      Block_and_internal_command.add
                        (module Conn)
                        ~block_id ~internal_command_id:fee_transfer_id
                        ~sequence_no ~secondary_sequence_no
                        ~receiver_account_creation_fee_paid ~receiver_balance_id
                      >>| ignore)
                in
                sequence_no + 1
            | { data = Coinbase coinbase; status } ->
                let balances =
                  Transaction_status.Coinbase_balance_data.of_balance_data_exn
                    (Transaction_status.balance_data status)
                in
                let%bind additional_fee =
                  match Mina_base.Coinbase.fee_transfer coinbase with
                  | None ->
                      return None
                  | Some { receiver_pk; fee } ->
                      let fee_transfer =
                        Mina_base.Fee_transfer.Single.create ~receiver_pk ~fee
                          ~fee_token:Token_id.default
                      in
                      let%bind id =
                        Fee_transfer.add_if_doesn't_exist
                          (module Conn)
                          fee_transfer `Via_coinbase
                      in
                      let%bind fee_transfer_receiver_id =
                        Public_key.add_if_doesn't_exist
                          (module Conn)
                          receiver_pk
                      in
                      let balance =
                        Option.value_exn balances.fee_transfer_receiver_balance
                      in
                      let%bind receiver_balance_id =
                        Balance.add_if_doesn't_exist
                          (module Conn)
<<<<<<< HEAD
                          ~public_key_id:fee_transfer_receiver_id ~balance
=======
                          ~public_key_id:fee_transfer_receiver_id
                          ~balance
                          ~block_id ~block_height:height ~block_sequence_no:sequence_no ~block_secondary_sequence_no:0
>>>>>>> 65259e21
                      in
                      let receiver_account_creation_fee_paid =
                        account_creation_fee_of_fees_and_balance fee balance
                      in
                      let%bind () =
                        Block_and_internal_command.add
                          (module Conn)
                          ~block_id ~internal_command_id:id ~sequence_no
                          ~secondary_sequence_no:0
                          ~receiver_account_creation_fee_paid
                          ~receiver_balance_id
                      in
                      return (Some fee)
                in
                let%bind id =
                  Coinbase.add_if_doesn't_exist (module Conn) coinbase
                in
                let%bind coinbase_receiver_id =
                  Public_key.add_if_doesn't_exist
                    (module Conn)
                    coinbase.receiver
                in
                let%bind receiver_balance_id =
                  Balance.add_if_doesn't_exist
                    (module Conn)
                    ~public_key_id:coinbase_receiver_id
                    ~balance:balances.coinbase_receiver_balance
                    ~block_id ~block_height:height
                    ~block_sequence_no:sequence_no
                    ~block_secondary_sequence_no:0
                in
                let receiver_account_creation_fee_paid =
                  account_creation_fee_of_fees_and_balance ?additional_fee
                    (Currency.Amount.to_fee coinbase.amount)
                    balances.coinbase_receiver_balance
                in
                let%map () =
                  Block_and_internal_command.add
                    (module Conn)
                    ~block_id ~internal_command_id:id ~sequence_no
                    ~secondary_sequence_no:0 ~receiver_account_creation_fee_paid
                    ~receiver_balance_id
                  >>| ignore
                in
                sequence_no + 1)
        in
        return block_id

  let add_if_doesn't_exist conn ~constraint_constants
      ({ data = t; hash } : (External_transition.t, State_hash.t) With_hash.t) =
    add_parts_if_doesn't_exist conn ~constraint_constants
      ~protocol_state:(External_transition.protocol_state t)
      ~staged_ledger_diff:(External_transition.staged_ledger_diff t)
      ~hash

  let add_from_precomputed conn ~constraint_constants
      (t : External_transition.Precomputed_block.t) =
    add_parts_if_doesn't_exist conn ~constraint_constants
      ~protocol_state:t.protocol_state ~staged_ledger_diff:t.staged_ledger_diff
      ~hash:(Protocol_state.hash t.protocol_state)

  let add_from_extensional (module Conn : CONNECTION)
      (block : Extensional.Block.t) =
    let open Deferred.Result.Let_syntax in
    let%bind block_id =
      match%bind find_opt (module Conn) ~state_hash:block.state_hash with
      | Some block_id ->
          return block_id
      | None ->
          let%bind parent_id =
            find_opt (module Conn) ~state_hash:block.parent_hash
          in
          let%bind creator_id =
            Public_key.add_if_doesn't_exist (module Conn) block.creator
          in
          let%bind block_winner_id =
            Public_key.add_if_doesn't_exist (module Conn) block.block_winner
          in
          let%bind snarked_ledger_hash_id =
            Snarked_ledger_hash.add_if_doesn't_exist
              (module Conn)
              block.snarked_ledger_hash
          in
          let%bind staking_epoch_data_id =
            Epoch_data.add_if_doesn't_exist
              (module Conn)
              block.staking_epoch_data
          in
          let%bind next_epoch_data_id =
            Epoch_data.add_if_doesn't_exist (module Conn) block.next_epoch_data
          in
          Conn.find
            (Caqti_request.find typ Caqti_type.int
               {sql| INSERT INTO blocks
                     (state_hash, parent_id, parent_hash,
                      creator_id, block_winner_id,
                      snarked_ledger_hash_id, staking_epoch_data_id,
                      next_epoch_data_id,
                      min_window_density, total_currency, next_available_token,
                      ledger_hash, height, global_slot_since_hard_fork,
                      global_slot_since_genesis, timestamp, chain_status)
                     VALUES (?, ?, ?, ?, ?, ?, ?, ?, ?, ?, ?, ?, ?, ?, ?, ?, ?::chain_status_type)
                     RETURNING id
               |sql})
            { state_hash = block.state_hash |> State_hash.to_base58_check
            ; parent_id
            ; parent_hash = block.parent_hash |> State_hash.to_base58_check
            ; creator_id
            ; block_winner_id
            ; snarked_ledger_hash_id
            ; staking_epoch_data_id
            ; next_epoch_data_id
            ; min_window_density =
                block.min_window_density |> Mina_numbers.Length.to_uint32
                |> Unsigned.UInt32.to_int64
            ; total_currency =
                block.total_currency |> Currency.Amount.to_uint64
                |> Unsigned.UInt64.to_int64
            ; next_available_token =
                block.next_available_token |> Token_id.to_uint64
                |> Unsigned.UInt64.to_int64
            ; ledger_hash = block.ledger_hash |> Ledger_hash.to_base58_check
            ; height = block.height |> Unsigned.UInt32.to_int64
            ; global_slot_since_hard_fork =
                block.global_slot_since_hard_fork |> Unsigned.UInt32.to_int64
            ; global_slot_since_genesis =
                block.global_slot_since_genesis |> Unsigned.UInt32.to_int64
            ; timestamp = block.timestamp |> Block_time.to_int64
            ; chain_status = Chain_status.to_string block.chain_status
            }
    in
    (* add user commands *)
    let%bind user_cmds_with_ids =
      let%map user_cmd_ids_rev =
        Mina_caqti.deferred_result_list_fold block.user_cmds ~init:[]
          ~f:(fun acc user_cmd ->
            let%map cmd_id =
              User_command.add_extensional_if_doesn't_exist
                (module Conn)
                user_cmd
            in
            cmd_id :: acc)
      in
      List.zip_exn block.user_cmds (List.rev user_cmd_ids_rev)
    in
    let balance_id_of_info pk balance ~block_sequence_no ~block_secondary_sequence_no =
      let%bind public_key_id =
        Public_key.add_if_doesn't_exist (module Conn) pk
      in
      Balance.add_if_doesn't_exist (module Conn) ~public_key_id ~balance
        ~block_id ~block_height:(block.height |> Unsigned.UInt32.to_int64) ~block_sequence_no
        ~block_secondary_sequence_no
    in
    let balance_id_of_info_balance_opt pk balance_opt ~block_sequence_no ~block_secondary_sequence_no =
      Option.value_map balance_opt ~default:(Deferred.Result.return None)
        ~f:(fun balance ->
<<<<<<< HEAD
          let%map id = balance_id_of_pk_and_balance pk balance in
          Some id)
=======
            let%map id = balance_id_of_info pk balance
                ~block_sequence_no ~block_secondary_sequence_no
            in
            Some id )
>>>>>>> 65259e21
    in
    (* add user commands to join table *)
    let%bind () =
      Mina_caqti.deferred_result_list_fold user_cmds_with_ids ~init:()
        ~f:(fun () (user_command, user_command_id) ->
          let%bind fee_payer_balance_id =
            balance_id_of_info user_command.fee_payer
              user_command.fee_payer_balance
              ~block_sequence_no:user_command.sequence_no ~block_secondary_sequence_no:0
          in
          let%bind source_balance_id =
            balance_id_of_info_balance_opt user_command.source
              user_command.source_balance
              ~block_sequence_no:user_command.sequence_no ~block_secondary_sequence_no:0
          in
          let%bind receiver_balance_id =
            balance_id_of_info_balance_opt user_command.receiver
              user_command.receiver_balance
              ~block_sequence_no:user_command.sequence_no ~block_secondary_sequence_no:0
          in
          Block_and_signed_command.add_if_doesn't_exist
            (module Conn)
            ~block_id ~user_command_id ~sequence_no:user_command.sequence_no
            ~status:user_command.status
            ~failure_reason:user_command.failure_reason
            ~fee_payer_account_creation_fee_paid:
              user_command.fee_payer_account_creation_fee_paid
            ~receiver_account_creation_fee_paid:
              user_command.receiver_account_creation_fee_paid
            ~created_token:user_command.created_token ~fee_payer_balance_id
            ~source_balance_id ~receiver_balance_id)
    in
    (* add internal commands *)
    let%bind internal_cmds_ids_and_seq_nos =
      let%map internal_cmds_and_ids_rev =
        Mina_caqti.deferred_result_list_fold block.internal_cmds ~init:[]
          ~f:(fun acc internal_cmd ->
            let%map cmd_id =
              Internal_command.add_extensional_if_doesn't_exist
                (module Conn)
                internal_cmd
            in
            (internal_cmd, cmd_id) :: acc)
      in
      let sequence_nos =
        List.map block.internal_cmds ~f:(fun internal_cmd ->
            (internal_cmd.sequence_no, internal_cmd.secondary_sequence_no))
      in
      List.zip_exn (List.rev internal_cmds_and_ids_rev) sequence_nos
    in
    (* add internal commands to join table *)
    let%bind () =
      Mina_caqti.deferred_result_list_fold internal_cmds_ids_and_seq_nos
        ~init:()
        ~f:(fun
             ()
             ( (internal_command, internal_command_id)
             , (sequence_no, secondary_sequence_no) )
           ->
          let%bind receiver_balance_id =
            balance_id_of_info internal_command.receiver
              internal_command.receiver_balance
              ~block_sequence_no:internal_command.sequence_no ~block_secondary_sequence_no:internal_command.secondary_sequence_no
          in
          let receiver_account_creation_fee_paid =
            internal_command.receiver_account_creation_fee_paid
            |> Option.map ~f:(fun amount ->
                   Currency.Amount.to_uint64 amount |> Unsigned.UInt64.to_int64)
          in
          Block_and_internal_command.add_if_doesn't_exist
            (module Conn)
            ~block_id ~internal_command_id ~sequence_no ~secondary_sequence_no
            ~receiver_account_creation_fee_paid ~receiver_balance_id)
    in
    return block_id

  let set_parent_id_if_null (module Conn : CONNECTION) ~parent_hash
      ~(parent_id : int) =
    Conn.exec
      (Caqti_request.exec
         Caqti_type.(tup2 int string)
         {sql| UPDATE blocks SET parent_id = ?
               WHERE parent_hash = ?
               AND parent_id IS NULL
         |sql})
      (parent_id, State_hash.to_base58_check parent_hash)

  let get_subchain (module Conn : CONNECTION) ~start_block_id ~end_block_id =
    Conn.collect_list
      (Caqti_request.collect
         Caqti_type.(tup2 int int)
         typ
         {sql| WITH RECURSIVE chain AS (
              SELECT id,state_hash,parent_id,parent_hash,creator_id,block_winner_id,snarked_ledger_hash_id,staking_epoch_data_id,
                     next_epoch_data_id,ledger_hash,height,global_slot,global_slot_since_genesis,timestamp, chain_status
              FROM blocks b WHERE b.id = $1

              UNION ALL

              SELECT b.id,b.state_hash,b.parent_id,b.parent_hash,b.creator_id,b.block_winner_id,b.snarked_ledger_hash_id,b.staking_epoch_data_id,
                     b.next_epoch_data_id,b.ledger_hash,b.height,b.global_slot,b.global_slot_since_genesis,b.timestamp,b.chain_status
              FROM blocks b

              INNER JOIN chain

              ON b.id = chain.parent_id AND (chain.id <> $2 OR b.id = $2)

           )

           SELECT state_hash,parent_id,parent_hash,creator_id,block_winner_id,snarked_ledger_hash_id,staking_epoch_data_id,
                  next_epoch_data_id,ledger_hash,height,global_slot,global_slot_since_genesis,timestamp,chain_status
           FROM chain ORDER BY height ASC
      |sql})
      (end_block_id, start_block_id)

<<<<<<< HEAD
  let get_highest_canonical_blocks (module Conn : CONNECTION) =
    Conn.collect_list
      (Caqti_request.collect Caqti_type.unit
         Caqti_type.(tup2 int int64)
         "SELECT id,height FROM blocks WHERE chain_status='canonical' ORDER BY \
          height DESC LIMIT 1")
=======
  let get_highest_canonical_block_opt (module Conn : CONNECTION) =
    Conn.find_opt
      (Caqti_request.find_opt Caqti_type.unit Caqti_type.(tup2 int int64)
         "SELECT id,height FROM blocks WHERE chain_status='canonical' ORDER BY height DESC LIMIT 1")
>>>>>>> 65259e21

  let get_nearest_canonical_block_above (module Conn : CONNECTION) height =
    Conn.find
      (Caqti_request.find Caqti_type.int64 Caqti_type.(tup2 int int64)
         "SELECT id,height FROM blocks WHERE chain_status='canonical' AND height > ? ORDER BY height ASC LIMIT 1")
      height

  let get_nearest_canonical_block_below (module Conn : CONNECTION) height =
    Conn.find
      (Caqti_request.find Caqti_type.int64 Caqti_type.(tup2 int int64)
         "SELECT id,height FROM blocks WHERE chain_status='canonical' AND height < ? ORDER BY height DESC LIMIT 1")
      height

  let mark_as_canonical (module Conn : CONNECTION) ~state_hash =
    Conn.exec
      (Caqti_request.exec Caqti_type.string
         "UPDATE blocks SET chain_status='canonical' WHERE state_hash = ?")
      state_hash

  let mark_as_orphaned (module Conn : CONNECTION) ~state_hash ~height =
    Conn.exec
      (Caqti_request.exec
         Caqti_type.(tup2 string int64)
         {sql| UPDATE blocks SET chain_status='orphaned'
               WHERE height = $2
               AND state_hash <> $1
         |sql})
      (state_hash, height)

  (* update chain_status for blocks now known to be canonical or orphaned *)
  let update_chain_status (module Conn : CONNECTION) ~block_id =
    let open Deferred.Result.Let_syntax in
<<<<<<< HEAD
    match%bind get_highest_canonical_blocks (module Conn) () with
    | [] ->
        (* no canonical blocks in this database, don't update statuses
           this can happen on a new database, such as a test database
        *)
        Deferred.Result.return ()
    | [ (highest_canonical_block_id, greatest_canonical_height) ] ->
        let%bind block = load (module Conn) ~id:block_id in
        let k_int64 = Genesis_constants.k |> Int64.of_int in
        let block_height_less_k_int64 = Int64.( - ) block.height k_int64 in
        if
          Int64.( > ) block.height
            (Int64.( + ) greatest_canonical_height k_int64)
        then
          (* subchain between new block and highest canonical block *)
          let%bind subchain_blocks =
            get_subchain
              (module Conn)
              ~start_block_id:highest_canonical_block_id ~end_block_id:block_id
          in
          (* mark canonical, orphaned blocks in subchain at least k behind the new block *)
          let canonical_blocks =
            List.filter subchain_blocks ~f:(fun subchain_block ->
                Int64.( <= ) subchain_block.height block_height_less_k_int64)
          in
          Mina_caqti.deferred_result_list_fold canonical_blocks ~init:()
            ~f:(fun () block ->
              let%bind () =
                mark_as_canonical (module Conn) ~state_hash:block.state_hash
              in
              mark_as_orphaned
                (module Conn)
                ~state_hash:block.state_hash ~height:block.height)
        else Deferred.Result.return ()
    | _ ->
        failwith
          "update_chain_status: expected 0 or 1 results from \
           get_highest_canonical_blocks"

  let delete_if_older_than ?height ?num_blocks ?timestamp
=======
    match%bind get_highest_canonical_block_opt (module Conn) () with
    | None ->
      (* unit tests, no canonical block, can't mark any block as canonical *)
      Deferred.Result.return ()
    | Some (highest_canonical_block_id,greatest_canonical_height) ->
      let k_int64 = Genesis_constants.k |> Int64.of_int in
      let%bind block = load (module Conn) ~id:block_id in
      if Int64.(>) block.height (Int64.(+) greatest_canonical_height k_int64) then
        (* a new block, allows marking some pending blocks as canonical *)
        let%bind subchain_blocks = get_subchain (module Conn) ~start_block_id:highest_canonical_block_id ~end_block_id:block_id in
        let block_height_less_k_int64 = Int64.(-) block.height k_int64 in
        (* mark canonical, orphaned blocks in subchain at least k behind the new block *)
        let canonical_blocks = List.filter subchain_blocks ~f:(fun subchain_block ->
            Int64.(<=) subchain_block.height block_height_less_k_int64) in
        deferred_result_list_fold canonical_blocks ~init:() ~f:(fun () block ->
            let%bind () = mark_as_canonical (module Conn) ~state_hash:block.state_hash in
            mark_as_orphaned (module Conn) ~state_hash:block.state_hash ~height:block.height)
      else if Int64.(<) block.height greatest_canonical_height then
        (* a missing block added in the middle of canonical chain *)
        let%bind canonical_block_above_id,_above_height = get_nearest_canonical_block_above (module Conn) block.height in
        let%bind canonical_block_below_id,_below_height = get_nearest_canonical_block_below (module Conn) block.height in
        (* we can always find this chain: the genesis block should be marked as canonical, and we've found a
           canonical block above this one *)
        let%bind canonical_blocks = get_subchain (module Conn) ~start_block_id:canonical_block_below_id ~end_block_id:canonical_block_above_id in
        deferred_result_list_fold canonical_blocks ~init:() ~f:(fun () block ->
            let%bind () = mark_as_canonical (module Conn) ~state_hash:block.state_hash in
            mark_as_orphaned (module Conn) ~state_hash:block.state_hash ~height:block.height)
      else
        (* a block at or above highest canonical block, not high enough to mark any blocks as canonical *)
        Deferred.Result.return ()

   let delete_if_older_than ?height ?num_blocks ?timestamp
>>>>>>> 65259e21
      (module Conn : CONNECTION) =
    let open Deferred.Result.Let_syntax in
    let%bind height =
      match (height, num_blocks) with
      | Some height, _ ->
          return height
      | None, Some num_blocks -> (
          match%map
            Conn.find_opt
              (Caqti_request.find_opt Caqti_type.unit Caqti_type.int
                 "SELECT MAX(height) FROM blocks")
              ()
          with
          | Some max_block_height ->
              max_block_height - num_blocks
          | _ ->
              0 )
      | None, None ->
          return 0
    in
    let timestamp = Option.value ~default:Int64.zero timestamp in
    if height > 0 || Int64.(timestamp > 0L) then
      let%bind () =
        (* Delete user commands from old blocks. *)
        Conn.exec
          (Caqti_request.exec
             Caqti_type.(tup2 int int64)
             "DELETE FROM user_commands\n\
              WHERE id IN\n\
              (SELECT user_command_id FROM blocks_user_commands\n\
              INNER JOIN blocks ON blocks.id = block_id\n\
              WHERE (blocks.height < ? OR blocks.timestamp < ?))")
          (height, timestamp)
      in
      let%bind () =
        (* Delete old blocks. *)
        Conn.exec
          (Caqti_request.exec
             Caqti_type.(tup2 int int64)
             "DELETE FROM blocks WHERE blocks.height < ? OR blocks.timestamp < \
              ?")
          (height, timestamp)
      in
      let%bind () =
        (* Delete orphaned internal commands. *)
        Conn.exec
          (Caqti_request.exec Caqti_type.unit
             "DELETE FROM internal_commands\n\
              WHERE id NOT IN\n\
              (SELECT internal_commands.id FROM internal_commands\n\
              INNER JOIN blocks_internal_commands ON\n\
              internal_command_id = internal_commands.id)")
          ()
      in
      let%bind () =
        (* Delete orphaned snarked ledger hashes. *)
        Conn.exec
          (Caqti_request.exec Caqti_type.unit
             "DELETE FROM snarked_ledger_hashes\n\
              WHERE id NOT IN\n\
              (SELECT snarked_ledger_hash_id FROM blocks)")
          ()
      in
      let%bind () =
        (* Delete orphaned public keys. *)
        Conn.exec
          (Caqti_request.exec Caqti_type.unit
             "DELETE FROM public_keys\n\
              WHERE id NOT IN (SELECT fee_payer_id FROM user_commands)\n\
              AND id NOT IN (SELECT source_id FROM user_commands)\n\
              AND id NOT IN (SELECT receiver_id FROM user_commands)\n\
              AND id NOT IN (SELECT receiver_id FROM internal_commands)\n\
              AND id NOT IN (SELECT creator_id FROM blocks)")
          ()
      in
      return ()
    else return ()
end

let retry ~f ~logger ~error_str retries =
  let rec go retry_count =
    match%bind f () with
    | Error e ->
        if retry_count <= 0 then return (Error e)
        else (
          [%log warn] "Error in %s : $error. Retrying..." error_str
            ~metadata:[ ("error", `String (Caqti_error.show e)) ] ;
          let wait_for = Random.float_range 20. 2000. in
          let%bind () = after (Time.Span.of_ms wait_for) in
          go (retry_count - 1) )
    | Ok res ->
        return (Ok res)
  in
  go retries

let add_block_aux ?(retries = 3) ~logger ~add_block ~hash ~delete_older_than
    pool block =
  let add () =
    Caqti_async.Pool.use
      (fun (module Conn : CONNECTION) ->
        let%bind res =
          let open Deferred.Result.Let_syntax in
          let%bind () = Conn.start () in
          let%bind block_id = add_block (module Conn : CONNECTION) block in
          (* if an existing block has a parent hash that's for the block just added,
             set its parent id
          *)
          let%bind () =
            Block.set_parent_id_if_null
              (module Conn)
              ~parent_hash:(hash block) ~parent_id:block_id
          in
          (* update chain status for existing blocks *)
          let%bind () = Block.update_chain_status (module Conn) ~block_id in
          match delete_older_than with
          | Some num_blocks ->
              Block.delete_if_older_than ~num_blocks (module Conn)
          | None ->
              return ()
        in
        match res with
        | Error e as err ->
            (*Error in the current transaction*)
            [%log warn]
              "Error when adding block data to the database, rolling it back: \
               $error"
              ~metadata:[ ("error", `String (Caqti_error.show e)) ] ;
            let%map _ = Conn.rollback () in
            err
        | Ok _ ->
            [%log info] "Committing block data for $state_hash"
              ~metadata:
                [ ("state_hash", Mina_base.State_hash.to_yojson (hash block)) ] ;
            Conn.commit ())
      pool
  in
  retry ~f:add ~logger ~error_str:"add_block_aux" retries

let add_block_aux_precomputed ~constraint_constants =
  add_block_aux ~add_block:(Block.add_from_precomputed ~constraint_constants)
    ~hash:(fun block ->
      block.External_transition.Precomputed_block.protocol_state
      |> Protocol_state.hash)

let add_block_aux_extensional =
  add_block_aux ~add_block:Block.add_from_extensional
    ~hash:(fun (block : Extensional.Block.t) -> block.state_hash)

let run pool reader ~constraint_constants ~logger ~delete_older_than =
  Strict_pipe.Reader.iter reader ~f:(function
    | Diff.Transition_frontier (Breadcrumb_added { block; _ }) -> (
        let add_block = Block.add_if_doesn't_exist ~constraint_constants in
        let hash block = With_hash.hash block in
        match%map
          add_block_aux ~logger ~delete_older_than ~hash ~add_block pool block
        with
        | Error e ->
            [%log warn]
              ~metadata:
                [ ("block", With_hash.hash block |> State_hash.to_yojson)
                ; ("error", `String (Caqti_error.show e))
                ]
              "Failed to archive block: $block, see $error"
        | Ok () ->
            () )
    | Transition_frontier _ ->
        Deferred.return ()
    | Transaction_pool { added; removed = _ } ->
        let%map _ =
          Caqti_async.Pool.use
            (fun (module Conn : CONNECTION) ->
              let%map () =
                Deferred.List.iter added ~f:(fun command ->
                    match%map
                      User_command.add_if_doesn't_exist (module Conn) command
                    with
                    | Ok _ ->
                        ()
                    | Error e ->
                        [%log warn]
                          ~metadata:
                            [ ("error", `String (Caqti_error.show e))
                            ; ( "command"
                              , Mina_base.User_command.to_yojson command )
                            ]
                          "Failed to archive user command $command from \
                           transaction pool: $block, see $error")
              in
              Ok ())
            pool
        in
        ())

let add_genesis_accounts ~logger ~(runtime_config_opt : Runtime_config.t option)
    pool =
  match runtime_config_opt with
  | None ->
      Deferred.unit
  | Some runtime_config -> (
      let accounts =
        match Option.map runtime_config.ledger ~f:(fun l -> l.base) with
        | Some (Accounts accounts) ->
            Genesis_ledger_helper.Accounts.to_full accounts
        | Some (Named name) -> (
            match Genesis_ledger.fetch_ledger name with
            | Some (module M) ->
                [%log info] "Found ledger with name $ledger_name"
                  ~metadata:[ ("ledger_name", `String name) ] ;
                Lazy.force M.accounts
            | None ->
                [%log error]
                  "Could not find a built-in ledger named $ledger_name"
                  ~metadata:[ ("ledger_name", `String name) ] ;
                failwith
                  "Could not add genesis accounts: Named ledger not found" )
        | _ ->
            failwith "No accounts found in runtime config file"
      in
      let add_accounts () =
        Caqti_async.Pool.use
          (fun (module Conn : CONNECTION) ->
            let open Deferred.Result.Let_syntax in
            let%bind () = Conn.start () in
            let rec go accounts =
              let open Deferred.Let_syntax in
              match accounts with
              | [] ->
                  Deferred.Result.return ()
              | (_, account) :: accounts' -> (
                  match%bind
                    Timing_info.add_if_doesn't_exist (module Conn) account
                  with
                  | Error e as err ->
                      [%log error]
                        ~metadata:
                          [ ("account", Account.to_yojson account)
                          ; ("error", `String (Caqti_error.show e))
                          ]
                        "Failed to add genesis account: $account, see $error" ;
                      let%map _ = Conn.rollback () in
                      err
                  | Ok _ ->
                      go accounts' )
            in
            let%bind () = go accounts in
            Conn.commit ())
          pool
      in
      match%map
        retry ~f:add_accounts ~logger ~error_str:"add_genesis_accounts" 3
      with
      | Error e ->
          [%log warn] "genesis accounts could not be added"
            ~metadata:[ ("error", `String (Caqti_error.show e)) ] ;
          failwith "Failed to add genesis accounts"
      | Ok () ->
          () )

let create_metrics_server ~logger ~metrics_server_port ~missing_blocks_width
    pool =
  match metrics_server_port with
  | None ->
      return ()
  | Some port ->
      let missing_blocks_width =
        Option.value ~default:Metrics.default_missing_blocks_width
          missing_blocks_width
      in
      let%bind metric_server =
        Mina_metrics.Archive.create_archive_server ~port ~logger ()
      in
      let interval =
        Float.of_int (Mina_compile_config.block_window_duration_ms * 2)
      in
      let rec go () =
        let%bind () =
          Metrics.update pool metric_server ~logger ~missing_blocks_width
        in
        let%bind () = after (Time.Span.of_ms interval) in
        go ()
      in
      go ()

let setup_server ~metrics_server_port ~constraint_constants ~logger
    ~postgres_address ~server_port ~delete_older_than ~runtime_config_opt
    ~missing_blocks_width =
  let where_to_listen =
    Async.Tcp.Where_to_listen.bind_to All_addresses (On_port server_port)
  in
  let reader, writer = Strict_pipe.create ~name:"archive" Synchronous in
  let precomputed_block_reader, precomputed_block_writer =
    Strict_pipe.create ~name:"precomputed_archive_block" Synchronous
  in
  let extensional_block_reader, extensional_block_writer =
    Strict_pipe.create ~name:"extensional_archive_block" Synchronous
  in
  let implementations =
    [ Async.Rpc.Rpc.implement Archive_rpc.t (fun () archive_diff ->
          Strict_pipe.Writer.write writer archive_diff)
    ; Async.Rpc.Rpc.implement Archive_rpc.precomputed_block
        (fun () precomputed_block ->
          Strict_pipe.Writer.write precomputed_block_writer precomputed_block)
    ; Async.Rpc.Rpc.implement Archive_rpc.extensional_block
        (fun () extensional_block ->
          Strict_pipe.Writer.write extensional_block_writer extensional_block)
    ]
  in
  match Caqti_async.connect_pool ~max_size:30 postgres_address with
  | Error e ->
      [%log error]
        "Failed to create a Caqti pool for Postgresql, see error: $error"
        ~metadata:[ ("error", `String (Caqti_error.show e)) ] ;
      Deferred.unit
  | Ok pool ->
      let%bind () = add_genesis_accounts pool ~logger ~runtime_config_opt in
      run ~constraint_constants pool reader ~logger ~delete_older_than
      |> don't_wait_for ;
      Strict_pipe.Reader.iter precomputed_block_reader
        ~f:(fun precomputed_block ->
          match%map
            add_block_aux_precomputed ~logger ~constraint_constants
              ~delete_older_than pool precomputed_block
          with
          | Error e ->
              [%log warn]
                "Precomputed block $block could not be archived: $error"
                ~metadata:
                  [ ( "block"
                    , Protocol_state.hash precomputed_block.protocol_state
                      |> State_hash.to_yojson )
                  ; ("error", `String (Caqti_error.show e))
                  ]
          | Ok () ->
              ())
      |> don't_wait_for ;
      Strict_pipe.Reader.iter extensional_block_reader
        ~f:(fun extensional_block ->
          match%map
            add_block_aux_extensional ~logger ~delete_older_than pool
              extensional_block
          with
          | Error e ->
              [%log warn]
                "Extensional block $block could not be archived: $error"
                ~metadata:
                  [ ( "block"
                    , extensional_block.state_hash |> State_hash.to_yojson )
                  ; ("error", `String (Caqti_error.show e))
                  ]
          | Ok () ->
              ())
      |> don't_wait_for ;
      Deferred.ignore_m
      @@ Tcp.Server.create
           ~on_handler_error:
             (`Call
               (fun _net exn ->
                 [%log error]
                   "Exception while handling TCP server request: $error"
                   ~metadata:
                     [ ("error", `String (Core.Exn.to_string_mach exn))
                     ; ("context", `String "rpc_tcp_server")
                     ]))
           where_to_listen
           (fun address reader writer ->
             let address = Socket.Address.Inet.addr address in
             Async.Rpc.Connection.server_with_close reader writer
               ~implementations:
                 (Async.Rpc.Implementations.create_exn ~implementations
                    ~on_unknown_rpc:`Raise)
               ~connection_state:(fun _ -> ())
               ~on_handshake_error:
                 (`Call
                   (fun exn ->
                     [%log error]
                       "Exception while handling RPC server request from \
                        $address: $error"
                       ~metadata:
                         [ ("error", `String (Core.Exn.to_string_mach exn))
                         ; ("context", `String "rpc_server")
                         ; ( "address"
                           , `String (Unix.Inet_addr.to_string address) )
                         ] ;
                     Deferred.unit)))
      |> don't_wait_for ;
      (*Update archive metrics*)
      create_metrics_server ~logger ~metrics_server_port ~missing_blocks_width
        pool
      |> don't_wait_for ;
      [%log info] "Archive process ready. Clients can now connect" ;
      Async.never ()

module For_test = struct
  let assert_parent_exist ~parent_id ~parent_hash conn =
    let open Deferred.Result.Let_syntax in
    match parent_id with
    | Some id ->
        let%map Block.{ state_hash = actual; _ } = Block.load conn ~id in
        [%test_result: string]
          ~expect:(parent_hash |> State_hash.to_base58_check)
          actual
    | None ->
        failwith "Failed to find parent block in database"
end<|MERGE_RESOLUTION|>--- conflicted
+++ resolved
@@ -1185,7 +1185,6 @@
       id
 end
 
-<<<<<<< HEAD
 module Snapp_party = struct
   type t =
     { body_id : int; predicate_id : int; authorization_kind : Control.Tag.t }
@@ -1211,22 +1210,6 @@
           Result.failf "Failed to decode authorization_kind_typ"
     in
     Caqti_type.enum "snapp_authorization_kind_type" ~encode ~decode
-=======
-  let find_by_pk_opt (module Conn : CONNECTION) public_key =
-    let open Deferred.Result.Let_syntax in
-    match%bind Public_key.find_opt (module Conn) public_key with
-    | None -> return None
-    | Some pk_id ->
-      Conn.find_opt
-        (Caqti_request.find_opt Caqti_type.int typ
-           {sql| SELECT public_key_id, token, initial_balance,
-                        initial_minimum_balance, cliff_time, cliff_amount,
-                        vesting_period, vesting_increment
-               FROM timing_info
-               WHERE public_key_id = ?
-         |sql})
-        pk_id
->>>>>>> 65259e21
 
   let typ =
     Mina_caqti.Type_spec.custom_type ~to_hlist ~of_hlist
@@ -1820,36 +1803,28 @@
 end
 
 module Balance = struct
-<<<<<<< HEAD
-  type t = { id : int; public_key_id : int; balance : int64 } [@@deriving hlist]
+  type t =
+    { id : int
+    ; public_key_id : int
+    ; balance : int64
+    ; block_id : int
+    ; block_height : int64
+    ; block_sequence_no : int
+    ; block_secondary_sequence_no : int
+    }
+  [@@deriving hlist]
 
   let typ =
-    Mina_caqti.Type_spec.custom_type ~to_hlist ~of_hlist
-      Caqti_type.[ int; int; int64 ]
-=======
-  type t = { id: int
-           ; public_key_id: int
-           ; balance: int64
-           ; block_id: int
-           ; block_height: int64
-           ; block_sequence_no: int
-           ; block_secondary_sequence_no: int
-           } [@@deriving hlist]
-
-  let typ =
-    let open Caqti_type_spec in
-    let spec = Caqti_type.[int; int; int64; int; int64;int;int] in
-    let encode t = Ok (hlist_to_tuple spec (to_hlist t)) in
-    let decode t = Ok (of_hlist (tuple_to_hlist spec t)) in
-    Caqti_type.custom ~encode ~decode (to_rep spec)
->>>>>>> 65259e21
+    let spec = Caqti_type.[ int; int; int64; int; int64; int; int ] in
+    Mina_caqti.Type_spec.custom_type ~to_hlist ~of_hlist spec
 
   let balance_to_int64 (balance : Currency.Balance.t) : int64 =
     balance |> Currency.Balance.to_amount |> Currency.Amount.to_uint64
     |> Unsigned.UInt64.to_int64
 
   let find (module Conn : CONNECTION) ~(public_key_id : int)
-      ~(balance : Currency.Balance.t) ~block_id ~block_height ~block_sequence_no ~block_secondary_sequence_no =
+      ~(balance : Currency.Balance.t) ~block_id ~block_height ~block_sequence_no
+      ~block_secondary_sequence_no =
     Conn.find_opt
       (Caqti_request.find_opt
          Caqti_type.(tup2 (tup2 int int64) (tup4 int int64 int int))
@@ -1862,13 +1837,13 @@
                AND block_sequence_no = $5
                AND block_secondary_sequence_no = $6
          |sql})
-         ((public_key_id, balance_to_int64 balance),
-          (block_id, block_height, block_sequence_no, block_secondary_sequence_no))
+      ( (public_key_id, balance_to_int64 balance)
+      , (block_id, block_height, block_sequence_no, block_secondary_sequence_no)
+      )
 
   let load (module Conn : CONNECTION) ~(id : int) =
     Conn.find
-      (Caqti_request.find Caqti_type.int
-         typ
+      (Caqti_request.find Caqti_type.int typ
          {sql| SELECT id, public_key_id, balance,
                       block_id, block_height,
                       block_sequence_no, block_secondary_sequence_no
@@ -1878,7 +1853,8 @@
       id
 
   let add (module Conn : CONNECTION) ~(public_key_id : int)
-      ~(balance : Currency.Balance.t) ~block_id ~block_height ~block_sequence_no ~block_secondary_sequence_no =
+      ~(balance : Currency.Balance.t) ~block_id ~block_height ~block_sequence_no
+      ~block_secondary_sequence_no =
     Conn.find
       (Caqti_request.find
          Caqti_type.(tup2 (tup2 int int64) (tup4 int int64 int int))
@@ -1887,17 +1863,27 @@
                                      block_id, block_height, block_sequence_no, block_secondary_sequence_no)
                VALUES (?, ?, ?, ?, ?, ?)
                RETURNING id |sql})
-      ((public_key_id, balance_to_int64 balance),
-       (block_id, block_height, block_sequence_no, block_secondary_sequence_no))
+      ( (public_key_id, balance_to_int64 balance)
+      , (block_id, block_height, block_sequence_no, block_secondary_sequence_no)
+      )
 
   let add_if_doesn't_exist (module Conn : CONNECTION) ~(public_key_id : int)
-      ~(balance : Currency.Balance.t) ~block_id ~block_height ~block_sequence_no ~block_secondary_sequence_no =
+      ~(balance : Currency.Balance.t) ~block_id ~block_height ~block_sequence_no
+      ~block_secondary_sequence_no =
     let open Deferred.Result.Let_syntax in
-    match%bind find (module Conn) ~public_key_id ~balance  ~block_id ~block_height ~block_sequence_no ~block_secondary_sequence_no with
+    match%bind
+      find
+        (module Conn)
+        ~public_key_id ~balance ~block_id ~block_height ~block_sequence_no
+        ~block_secondary_sequence_no
+    with
     | Some balance_id ->
         return balance_id
     | None ->
-        add (module Conn) ~public_key_id ~balance ~block_id ~block_height ~block_sequence_no ~block_secondary_sequence_no
+        add
+          (module Conn)
+          ~public_key_id ~balance ~block_id ~block_height ~block_sequence_no
+          ~block_secondary_sequence_no
 end
 
 module Block_and_internal_command = struct
@@ -2046,9 +2032,9 @@
       ; receiver_balance_id
       }
 
-  let add_with_status (module Conn : CONNECTION) ~block_id ~block_height ~user_command_id
-      ~sequence_no ~(status : Transaction_status.t) ~fee_payer_id ~source_id
-      ~receiver_id =
+  let add_with_status (module Conn : CONNECTION) ~block_id ~block_height
+      ~user_command_id ~sequence_no ~(status : Transaction_status.t)
+      ~fee_payer_id ~source_id ~receiver_id =
     let open Deferred.Result.Let_syntax in
     let ( status_str
         , failure_reason
@@ -2075,7 +2061,8 @@
       | Failed (failure, balances) ->
           ("failed", Some failure, None, None, None, balances)
     in
-    let add_optional_balance id balance ~block_id ~block_height ~block_sequence_no ~block_secondary_sequence_no =
+    let add_optional_balance id balance ~block_id ~block_height
+        ~block_sequence_no ~block_secondary_sequence_no =
       match balance with
       | None ->
           Deferred.Result.return None
@@ -2083,8 +2070,8 @@
           let%map balance_id =
             Balance.add_if_doesn't_exist
               (module Conn)
-              ~public_key_id:id ~balance
-              ~block_id ~block_height ~block_sequence_no ~block_secondary_sequence_no
+              ~public_key_id:id ~balance ~block_id ~block_height
+              ~block_sequence_no ~block_secondary_sequence_no
           in
           Some balance_id
     in
@@ -2094,16 +2081,17 @@
     let%bind fee_payer_balance_id =
       Balance.add_if_doesn't_exist
         (module Conn)
-        ~public_key_id:fee_payer_id ~balance:fee_payer_balance
-        ~block_id ~block_height ~block_sequence_no:sequence_no ~block_secondary_sequence_no:0
+        ~public_key_id:fee_payer_id ~balance:fee_payer_balance ~block_id
+        ~block_height ~block_sequence_no:sequence_no
+        ~block_secondary_sequence_no:0
     in
     let%bind source_balance_id =
-      add_optional_balance source_id source_balance
-                ~block_id ~block_height ~block_sequence_no:sequence_no ~block_secondary_sequence_no:0
+      add_optional_balance source_id source_balance ~block_id ~block_height
+        ~block_sequence_no:sequence_no ~block_secondary_sequence_no:0
     in
     let%bind receiver_balance_id =
-      add_optional_balance receiver_id receiver_balance
-        ~block_id ~block_height ~block_sequence_no:sequence_no ~block_secondary_sequence_no:0
+      add_optional_balance receiver_id receiver_balance ~block_id ~block_height
+        ~block_sequence_no:sequence_no ~block_secondary_sequence_no:0
     in
     add
       (module Conn)
@@ -2264,8 +2252,7 @@
             (Consensus.Data.Consensus_state.next_epoch_data consensus_state)
         in
         let height =
-          consensus_state
-          |> Consensus.Data.Consensus_state.blockchain_length
+          consensus_state |> Consensus.Data.Consensus_state.blockchain_length
           |> Unsigned.UInt32.to_int64
         in
         let%bind block_id =
@@ -2305,16 +2292,8 @@
                 Protocol_state.blockchain_state protocol_state
                 |> Blockchain_state.staged_ledger_hash
                 |> Staged_ledger_hash.ledger_hash |> Ledger_hash.to_base58_check
-<<<<<<< HEAD
-            ; height =
-                consensus_state
-                |> Consensus.Data.Consensus_state.blockchain_length
-                |> Unsigned.UInt32.to_int64
+            ; height
             ; global_slot_since_hard_fork =
-=======
-            ; height
-            ; global_slot_since_hard_fork=
->>>>>>> 65259e21
                 Consensus.Data.Consensus_state.curr_global_slot consensus_state
                 |> Unsigned.UInt32.to_int64
             ; global_slot_since_genesis =
@@ -2392,7 +2371,6 @@
                     user_command.data
                 in
                 let%map () =
-<<<<<<< HEAD
                   match command with
                   | Signed_command c ->
                       let%bind { fee_payer_id; source_id; receiver_id } =
@@ -2403,20 +2381,12 @@
                       in
                       Block_and_signed_command.add_with_status
                         (module Conn)
-                        ~block_id ~user_command_id:id ~sequence_no
-                        ~status:user_command.status ~fee_payer_id ~source_id
-                        ~receiver_id
+                        ~block_id ~block_height:height ~user_command_id:id
+                        ~sequence_no ~status:user_command.status ~fee_payer_id
+                        ~source_id ~receiver_id
                       >>| ignore
                   | Parties _ ->
                       Deferred.Result.return ()
-=======
-                  Block_and_signed_command.add_with_status
-                    (module Conn)
-                      ~block_id ~block_height:height ~user_command_id:id ~sequence_no
-                    ~status:user_command.status ~fee_payer_id ~source_id
-                    ~receiver_id
-                  >>| ignore
->>>>>>> 65259e21
                 in
                 sequence_no + 1
             | { data = Fee_transfer fee_transfer_bundled; status } ->
@@ -2479,9 +2449,9 @@
                       let%bind receiver_balance_id =
                         Balance.add_if_doesn't_exist
                           (module Conn)
-                          ~public_key_id:receiver_id ~balance
-                          ~block_id ~block_height:height
-                          ~block_sequence_no:sequence_no ~block_secondary_sequence_no:secondary_sequence_no
+                          ~public_key_id:receiver_id ~balance ~block_id
+                          ~block_height:height ~block_sequence_no:sequence_no
+                          ~block_secondary_sequence_no:secondary_sequence_no
                       in
                       let receiver_account_creation_fee_paid =
                         account_creation_fee_of_fees_and_balance fee balance
@@ -2524,13 +2494,10 @@
                       let%bind receiver_balance_id =
                         Balance.add_if_doesn't_exist
                           (module Conn)
-<<<<<<< HEAD
                           ~public_key_id:fee_transfer_receiver_id ~balance
-=======
-                          ~public_key_id:fee_transfer_receiver_id
-                          ~balance
-                          ~block_id ~block_height:height ~block_sequence_no:sequence_no ~block_secondary_sequence_no:0
->>>>>>> 65259e21
+                          ~block_id ~block_height:height
+                          ~block_sequence_no:sequence_no
+                          ~block_secondary_sequence_no:0
                       in
                       let receiver_account_creation_fee_paid =
                         account_creation_fee_of_fees_and_balance fee balance
@@ -2557,9 +2524,8 @@
                   Balance.add_if_doesn't_exist
                     (module Conn)
                     ~public_key_id:coinbase_receiver_id
-                    ~balance:balances.coinbase_receiver_balance
-                    ~block_id ~block_height:height
-                    ~block_sequence_no:sequence_no
+                    ~balance:balances.coinbase_receiver_balance ~block_id
+                    ~block_height:height ~block_sequence_no:sequence_no
                     ~block_secondary_sequence_no:0
                 in
                 let receiver_account_creation_fee_paid =
@@ -2676,26 +2642,26 @@
       in
       List.zip_exn block.user_cmds (List.rev user_cmd_ids_rev)
     in
-    let balance_id_of_info pk balance ~block_sequence_no ~block_secondary_sequence_no =
+    let balance_id_of_info pk balance ~block_sequence_no
+        ~block_secondary_sequence_no =
       let%bind public_key_id =
         Public_key.add_if_doesn't_exist (module Conn) pk
       in
-      Balance.add_if_doesn't_exist (module Conn) ~public_key_id ~balance
-        ~block_id ~block_height:(block.height |> Unsigned.UInt32.to_int64) ~block_sequence_no
-        ~block_secondary_sequence_no
-    in
-    let balance_id_of_info_balance_opt pk balance_opt ~block_sequence_no ~block_secondary_sequence_no =
+      Balance.add_if_doesn't_exist
+        (module Conn)
+        ~public_key_id ~balance ~block_id
+        ~block_height:(block.height |> Unsigned.UInt32.to_int64)
+        ~block_sequence_no ~block_secondary_sequence_no
+    in
+    let balance_id_of_info_balance_opt pk balance_opt ~block_sequence_no
+        ~block_secondary_sequence_no =
       Option.value_map balance_opt ~default:(Deferred.Result.return None)
         ~f:(fun balance ->
-<<<<<<< HEAD
-          let%map id = balance_id_of_pk_and_balance pk balance in
+          let%map id =
+            balance_id_of_info pk balance ~block_sequence_no
+              ~block_secondary_sequence_no
+          in
           Some id)
-=======
-            let%map id = balance_id_of_info pk balance
-                ~block_sequence_no ~block_secondary_sequence_no
-            in
-            Some id )
->>>>>>> 65259e21
     in
     (* add user commands to join table *)
     let%bind () =
@@ -2704,17 +2670,20 @@
           let%bind fee_payer_balance_id =
             balance_id_of_info user_command.fee_payer
               user_command.fee_payer_balance
-              ~block_sequence_no:user_command.sequence_no ~block_secondary_sequence_no:0
+              ~block_sequence_no:user_command.sequence_no
+              ~block_secondary_sequence_no:0
           in
           let%bind source_balance_id =
             balance_id_of_info_balance_opt user_command.source
               user_command.source_balance
-              ~block_sequence_no:user_command.sequence_no ~block_secondary_sequence_no:0
+              ~block_sequence_no:user_command.sequence_no
+              ~block_secondary_sequence_no:0
           in
           let%bind receiver_balance_id =
             balance_id_of_info_balance_opt user_command.receiver
               user_command.receiver_balance
-              ~block_sequence_no:user_command.sequence_no ~block_secondary_sequence_no:0
+              ~block_sequence_no:user_command.sequence_no
+              ~block_secondary_sequence_no:0
           in
           Block_and_signed_command.add_if_doesn't_exist
             (module Conn)
@@ -2758,7 +2727,9 @@
           let%bind receiver_balance_id =
             balance_id_of_info internal_command.receiver
               internal_command.receiver_balance
-              ~block_sequence_no:internal_command.sequence_no ~block_secondary_sequence_no:internal_command.secondary_sequence_no
+              ~block_sequence_no:internal_command.sequence_no
+              ~block_secondary_sequence_no:
+                internal_command.secondary_sequence_no
           in
           let receiver_account_creation_fee_paid =
             internal_command.receiver_account_creation_fee_paid
@@ -2811,30 +2782,27 @@
       |sql})
       (end_block_id, start_block_id)
 
-<<<<<<< HEAD
-  let get_highest_canonical_blocks (module Conn : CONNECTION) =
-    Conn.collect_list
-      (Caqti_request.collect Caqti_type.unit
+  let get_highest_canonical_block_opt (module Conn : CONNECTION) =
+    Conn.find_opt
+      (Caqti_request.find_opt Caqti_type.unit
          Caqti_type.(tup2 int int64)
          "SELECT id,height FROM blocks WHERE chain_status='canonical' ORDER BY \
           height DESC LIMIT 1")
-=======
-  let get_highest_canonical_block_opt (module Conn : CONNECTION) =
-    Conn.find_opt
-      (Caqti_request.find_opt Caqti_type.unit Caqti_type.(tup2 int int64)
-         "SELECT id,height FROM blocks WHERE chain_status='canonical' ORDER BY height DESC LIMIT 1")
->>>>>>> 65259e21
 
   let get_nearest_canonical_block_above (module Conn : CONNECTION) height =
     Conn.find
-      (Caqti_request.find Caqti_type.int64 Caqti_type.(tup2 int int64)
-         "SELECT id,height FROM blocks WHERE chain_status='canonical' AND height > ? ORDER BY height ASC LIMIT 1")
+      (Caqti_request.find Caqti_type.int64
+         Caqti_type.(tup2 int int64)
+         "SELECT id,height FROM blocks WHERE chain_status='canonical' AND \
+          height > ? ORDER BY height ASC LIMIT 1")
       height
 
   let get_nearest_canonical_block_below (module Conn : CONNECTION) height =
     Conn.find
-      (Caqti_request.find Caqti_type.int64 Caqti_type.(tup2 int int64)
-         "SELECT id,height FROM blocks WHERE chain_status='canonical' AND height < ? ORDER BY height DESC LIMIT 1")
+      (Caqti_request.find Caqti_type.int64
+         Caqti_type.(tup2 int int64)
+         "SELECT id,height FROM blocks WHERE chain_status='canonical' AND \
+          height < ? ORDER BY height DESC LIMIT 1")
       height
 
   let mark_as_canonical (module Conn : CONNECTION) ~state_hash =
@@ -2856,27 +2824,24 @@
   (* update chain_status for blocks now known to be canonical or orphaned *)
   let update_chain_status (module Conn : CONNECTION) ~block_id =
     let open Deferred.Result.Let_syntax in
-<<<<<<< HEAD
-    match%bind get_highest_canonical_blocks (module Conn) () with
-    | [] ->
-        (* no canonical blocks in this database, don't update statuses
-           this can happen on a new database, such as a test database
-        *)
+    match%bind get_highest_canonical_block_opt (module Conn) () with
+    | None ->
+        (* unit tests, no canonical block, can't mark any block as canonical *)
         Deferred.Result.return ()
-    | [ (highest_canonical_block_id, greatest_canonical_height) ] ->
+    | Some (highest_canonical_block_id, greatest_canonical_height) ->
+        let k_int64 = Genesis_constants.k |> Int64.of_int in
         let%bind block = load (module Conn) ~id:block_id in
-        let k_int64 = Genesis_constants.k |> Int64.of_int in
-        let block_height_less_k_int64 = Int64.( - ) block.height k_int64 in
         if
           Int64.( > ) block.height
             (Int64.( + ) greatest_canonical_height k_int64)
         then
-          (* subchain between new block and highest canonical block *)
+          (* a new block, allows marking some pending blocks as canonical *)
           let%bind subchain_blocks =
             get_subchain
               (module Conn)
               ~start_block_id:highest_canonical_block_id ~end_block_id:block_id
           in
+          let block_height_less_k_int64 = Int64.( - ) block.height k_int64 in
           (* mark canonical, orphaned blocks in subchain at least k behind the new block *)
           let canonical_blocks =
             List.filter subchain_blocks ~f:(fun subchain_block ->
@@ -2890,47 +2855,35 @@
               mark_as_orphaned
                 (module Conn)
                 ~state_hash:block.state_hash ~height:block.height)
-        else Deferred.Result.return ()
-    | _ ->
-        failwith
-          "update_chain_status: expected 0 or 1 results from \
-           get_highest_canonical_blocks"
+        else if Int64.( < ) block.height greatest_canonical_height then
+          (* a missing block added in the middle of canonical chain *)
+          let%bind canonical_block_above_id, _above_height =
+            get_nearest_canonical_block_above (module Conn) block.height
+          in
+          let%bind canonical_block_below_id, _below_height =
+            get_nearest_canonical_block_below (module Conn) block.height
+          in
+          (* we can always find this chain: the genesis block should be marked as canonical, and we've found a
+             canonical block above this one *)
+          let%bind canonical_blocks =
+            get_subchain
+              (module Conn)
+              ~start_block_id:canonical_block_below_id
+              ~end_block_id:canonical_block_above_id
+          in
+          Mina_caqti.deferred_result_list_fold canonical_blocks ~init:()
+            ~f:(fun () block ->
+              let%bind () =
+                mark_as_canonical (module Conn) ~state_hash:block.state_hash
+              in
+              mark_as_orphaned
+                (module Conn)
+                ~state_hash:block.state_hash ~height:block.height)
+        else
+          (* a block at or above highest canonical block, not high enough to mark any blocks as canonical *)
+          Deferred.Result.return ()
 
   let delete_if_older_than ?height ?num_blocks ?timestamp
-=======
-    match%bind get_highest_canonical_block_opt (module Conn) () with
-    | None ->
-      (* unit tests, no canonical block, can't mark any block as canonical *)
-      Deferred.Result.return ()
-    | Some (highest_canonical_block_id,greatest_canonical_height) ->
-      let k_int64 = Genesis_constants.k |> Int64.of_int in
-      let%bind block = load (module Conn) ~id:block_id in
-      if Int64.(>) block.height (Int64.(+) greatest_canonical_height k_int64) then
-        (* a new block, allows marking some pending blocks as canonical *)
-        let%bind subchain_blocks = get_subchain (module Conn) ~start_block_id:highest_canonical_block_id ~end_block_id:block_id in
-        let block_height_less_k_int64 = Int64.(-) block.height k_int64 in
-        (* mark canonical, orphaned blocks in subchain at least k behind the new block *)
-        let canonical_blocks = List.filter subchain_blocks ~f:(fun subchain_block ->
-            Int64.(<=) subchain_block.height block_height_less_k_int64) in
-        deferred_result_list_fold canonical_blocks ~init:() ~f:(fun () block ->
-            let%bind () = mark_as_canonical (module Conn) ~state_hash:block.state_hash in
-            mark_as_orphaned (module Conn) ~state_hash:block.state_hash ~height:block.height)
-      else if Int64.(<) block.height greatest_canonical_height then
-        (* a missing block added in the middle of canonical chain *)
-        let%bind canonical_block_above_id,_above_height = get_nearest_canonical_block_above (module Conn) block.height in
-        let%bind canonical_block_below_id,_below_height = get_nearest_canonical_block_below (module Conn) block.height in
-        (* we can always find this chain: the genesis block should be marked as canonical, and we've found a
-           canonical block above this one *)
-        let%bind canonical_blocks = get_subchain (module Conn) ~start_block_id:canonical_block_below_id ~end_block_id:canonical_block_above_id in
-        deferred_result_list_fold canonical_blocks ~init:() ~f:(fun () block ->
-            let%bind () = mark_as_canonical (module Conn) ~state_hash:block.state_hash in
-            mark_as_orphaned (module Conn) ~state_hash:block.state_hash ~height:block.height)
-      else
-        (* a block at or above highest canonical block, not high enough to mark any blocks as canonical *)
-        Deferred.Result.return ()
-
-   let delete_if_older_than ?height ?num_blocks ?timestamp
->>>>>>> 65259e21
       (module Conn : CONNECTION) =
     let open Deferred.Result.Let_syntax in
     let%bind height =
