(* processor.ml -- database processing for archive node *)

module Archive_rpc = Rpc
open Async
open Core
open Caqti_async
open Mina_base
open Mina_state
open Mina_transition
open Pipe_lib
open Signature_lib
open Pickles_types

module Caqti_type_spec = struct
  type (_, _) t =
    | [] : (unit, unit) t
    | ( :: ) : 'c Caqti_type.t * ('a, 'b) t -> ('c -> 'a, 'c * 'b) t

  let rec to_rep : 'hlist 'tuple. ('hlist, 'tuple) t -> 'tuple Caqti_type.t =
    fun (type hlist tuple) (spec : (hlist, tuple) t) ->
     match spec with
     | [] ->
         (Caqti_type.unit : tuple Caqti_type.t)
     | rep :: spec ->
         Caqti_type.tup2 rep (to_rep spec)

  let rec hlist_to_tuple :
            'hlist 'tuple.    ('hlist, 'tuple) t -> (unit, 'hlist) H_list.t
            -> 'tuple =
    fun (type hlist tuple) (spec : (hlist, tuple) t)
        (l : (unit, hlist) H_list.t) ->
     match (spec, l) with
     | [], [] ->
         (() : tuple)
     | _ :: spec, x :: l ->
         ((x, hlist_to_tuple spec l) : tuple)

  let rec tuple_to_hlist :
            'hlist 'tuple.    ('hlist, 'tuple) t -> 'tuple
            -> (unit, 'hlist) H_list.t =
    fun (type hlist tuple) (spec : (hlist, tuple) t) (t : tuple) ->
     match (spec, t) with
     | [], () ->
         ([] : (unit, hlist) H_list.t)
     | _ :: spec, (x, t) ->
         x :: tuple_to_hlist spec t
end

let rec vector :
    type t n. n Nat.t -> t Caqti_type.t -> (t, n) Vector.t Caqti_type.t =
 fun n t ->
  match n with
  | Z ->
      Caqti_type.(custom unit)
        ~encode:(fun Vector.[] -> Ok ())
        ~decode:(fun () -> Ok Vector.[])
  | S n ->
      let r = vector n t in
      Caqti_type.(custom (tup2 t r))
        ~encode:(fun Vector.(x :: xs) -> Ok (x, xs))
        ~decode:(fun (x, xs) -> Ok (x :: xs))

(* process a Caqti query on list of items
   if we were instead to simply map the query over the list,
    we'd get "in use" assertion failures for the connection
   the bind makes sure the connection is available for
    each query
*)
let rec deferred_result_list_fold ls ~init ~f =
  let open Deferred.Result.Let_syntax in
  match ls with
  | [] ->
      return init
  | h :: t ->
      let%bind init = f init h in
      deferred_result_list_fold t ~init ~f

let query ~f pool =
  match%bind Caqti_async.Pool.use f pool with
  | Ok v ->
      return v
  | Error msg ->
      failwithf "Error querying db, error: %s" (Caqti_error.show msg) ()

module Public_key = struct
  let find (module Conn : CONNECTION) (t : Public_key.Compressed.t) =
    let public_key = Public_key.Compressed.to_base58_check t in
    Conn.find
      (Caqti_request.find Caqti_type.string Caqti_type.int
         "SELECT id FROM public_keys WHERE value = ?")
      public_key

  let find_opt (module Conn : CONNECTION) (t : Public_key.Compressed.t) =
    let public_key = Public_key.Compressed.to_base58_check t in
    Conn.find_opt
      (Caqti_request.find_opt Caqti_type.string Caqti_type.int
         "SELECT id FROM public_keys WHERE value = ?")
      public_key

  let add_if_doesn't_exist (module Conn : CONNECTION)
      (t : Public_key.Compressed.t) =
    let open Deferred.Result.Let_syntax in
    match%bind find_opt (module Conn) t with
    | Some id ->
        return id
    | None ->
        let public_key = Public_key.Compressed.to_base58_check t in
        Conn.find
          (Caqti_request.find Caqti_type.string Caqti_type.int
             "INSERT INTO public_keys (value) VALUES (?) RETURNING id")
          public_key
end

module Timing_info = struct
  type t =
    { public_key_id : int
    ; token : int64
    ; initial_balance : int64
    ; initial_minimum_balance : int64
    ; cliff_time : int64
    ; cliff_amount : int64
    ; vesting_period : int64
    ; vesting_increment : int64
    }
  [@@deriving hlist]

  let typ =
    let open Caqti_type_spec in
    let spec =
      Caqti_type.[ int; int64; int64; int64; int64; int64; int64; int64 ]
    in
    let encode t = Ok (hlist_to_tuple spec (to_hlist t)) in
    let decode t = Ok (of_hlist (tuple_to_hlist spec t)) in
    Caqti_type.custom ~encode ~decode (to_rep spec)

  let find (module Conn : CONNECTION) (acc : Account.t) =
    let open Deferred.Result.Let_syntax in
    let%bind pk_id = Public_key.find (module Conn) acc.public_key in
    Conn.find
      (Caqti_request.find Caqti_type.int typ
         {sql| SELECT public_key_id, token, initial_balance,
                      initial_minimum_balance, cliff_time, cliff_amount,
                      vesting_period, vesting_increment
               FROM timing_info
               WHERE public_key_id = ?
         |sql})
      pk_id

  let find_by_pk_opt (module Conn : CONNECTION) public_key =
    let open Deferred.Result.Let_syntax in
    let%bind pk_id = Public_key.find (module Conn) public_key in
    Conn.find_opt
      (Caqti_request.find_opt Caqti_type.int typ
         {sql| SELECT public_key_id, token, initial_balance,
                     initial_minimum_balance, cliff_time, cliff_amount,
                     vesting_period, vesting_increment
               FROM timing_info
               WHERE public_key_id = ?
         |sql})
      pk_id

  let add_if_doesn't_exist (module Conn : CONNECTION) (acc : Account.t) =
    let open Deferred.Result.Let_syntax in
    let amount_to_int64 x =
      Unsigned.UInt64.to_int64 (Currency.Amount.to_uint64 x)
    in
    let balance_to_int64 x = amount_to_int64 (Currency.Balance.to_amount x) in
    let slot_to_int64 x =
      Mina_numbers.Global_slot.to_uint32 x |> Unsigned.UInt32.to_int64
    in
    let%bind public_key_id =
      Public_key.add_if_doesn't_exist (module Conn) acc.public_key
    in
    match%bind
      Conn.find_opt
        (Caqti_request.find_opt Caqti_type.int Caqti_type.int
           "SELECT id FROM timing_info WHERE public_key_id = ?")
        public_key_id
    with
    | Some id ->
        return id
    | None ->
        let values =
          let token =
            Token_id.to_uint64 (Account.token acc) |> Unsigned.UInt64.to_int64
          in
          match acc.timing with
          | Timed timing ->
              { public_key_id
              ; token
              ; initial_balance = balance_to_int64 acc.balance
              ; initial_minimum_balance =
                  balance_to_int64 timing.initial_minimum_balance
              ; cliff_time = slot_to_int64 timing.cliff_time
              ; cliff_amount = amount_to_int64 timing.cliff_amount
              ; vesting_period = slot_to_int64 timing.vesting_period
              ; vesting_increment = amount_to_int64 timing.vesting_increment
              }
          | Untimed ->
              let zero = Int64.zero in
              { public_key_id
              ; token
              ; initial_balance = balance_to_int64 acc.balance
              ; initial_minimum_balance = zero
              ; cliff_time = zero
              ; cliff_amount = zero
              ; vesting_period = zero
              ; vesting_increment = zero
              }
        in
        Conn.find
          (Caqti_request.find typ Caqti_type.int
             {sql| INSERT INTO timing_info
                    (public_key_id,token,initial_balance,initial_minimum_balance,
                     cliff_time, cliff_amount, vesting_period, vesting_increment)
                   VALUES (?, ?, ?, ?, ?, ?, ?, ?)
                   RETURNING id
             |sql})
          values
end

module Snarked_ledger_hash = struct
  let find (module Conn : CONNECTION) (t : Frozen_ledger_hash.t) =
    let hash = Frozen_ledger_hash.to_base58_check t in
    Conn.find
      (Caqti_request.find Caqti_type.string Caqti_type.int
         "SELECT id FROM snarked_ledger_hashes WHERE value = ?")
      hash

  let add_if_doesn't_exist (module Conn : CONNECTION) (t : Frozen_ledger_hash.t)
      =
    let open Deferred.Result.Let_syntax in
    let hash = Frozen_ledger_hash.to_base58_check t in
    match%bind
      Conn.find_opt
        (Caqti_request.find_opt Caqti_type.string Caqti_type.int
           "SELECT id FROM snarked_ledger_hashes WHERE value = ?")
        hash
    with
    | Some id ->
        return id
    | None ->
        Conn.find
          (Caqti_request.find Caqti_type.string Caqti_type.int
             "INSERT INTO snarked_ledger_hashes (value) VALUES (?) RETURNING id")
          hash
end

module Epoch_data = struct
  type t = { seed : string; ledger_hash_id : int }

  let typ =
    let encode t = Ok (t.seed, t.ledger_hash_id) in
    let decode (seed, ledger_hash_id) = Ok { seed; ledger_hash_id } in
    let rep = Caqti_type.(tup2 string int) in
    Caqti_type.custom ~encode ~decode rep

  (* for extensional blocks, we have just the seed and ledger hash *)
  let add_from_seed_and_ledger_hash_id (module Conn : CONNECTION) ~seed
      ~ledger_hash_id =
    let open Deferred.Result.Let_syntax in
    let seed = Epoch_seed.to_base58_check seed in
    match%bind
      Conn.find_opt
        (Caqti_request.find_opt typ Caqti_type.int
           "SELECT id FROM epoch_data WHERE seed = ? AND ledger_hash_id = ?")
        { seed; ledger_hash_id }
    with
    | Some id ->
        return id
    | None ->
        Conn.find
          (Caqti_request.find typ Caqti_type.int
             {sql| INSERT INTO epoch_data (seed, ledger_hash_id) VALUES (?, ?)
                   RETURNING id
             |sql})
          { seed; ledger_hash_id }

  let add_if_doesn't_exist (module Conn : CONNECTION)
      (t : Mina_base.Epoch_data.Value.t) =
    let open Deferred.Result.Let_syntax in
    let Mina_base.Epoch_ledger.Poly.{ hash; _ } =
      Mina_base.Epoch_data.Poly.ledger t
    in
    let%bind ledger_hash_id =
      Snarked_ledger_hash.add_if_doesn't_exist (module Conn) hash
    in
    add_from_seed_and_ledger_hash_id
      (module Conn)
      ~seed:(Mina_base.Epoch_data.Poly.seed t)
      ~ledger_hash_id
end

module User_command = struct
  module Signed_command = struct
    type t =
      { typ : string
      ; fee_payer_id : int
      ; source_id : int
      ; receiver_id : int
      ; fee_token : int64
      ; token : int64
      ; nonce : int
      ; amount : int64 option
      ; fee : int64
      ; valid_until : int64 option
      ; memo : string
      ; hash : string
      }
    [@@deriving hlist]

    let typ =
      let open Caqti_type_spec in
      let spec =
        Caqti_type.
          [ string
          ; int
          ; int
          ; int
          ; int64
          ; int64
          ; int
          ; option int64
          ; int64
          ; option int64
          ; string
          ; string
          ]
      in
      let encode t = Ok (hlist_to_tuple spec (to_hlist t)) in
      let decode t = Ok (of_hlist (tuple_to_hlist spec t)) in
      Caqti_type.custom ~encode ~decode (to_rep spec)

    let find (module Conn : CONNECTION) ~(transaction_hash : Transaction_hash.t)
        =
      Conn.find_opt
        (Caqti_request.find_opt Caqti_type.string Caqti_type.int
           "SELECT id FROM user_commands WHERE hash = ?")
        (Transaction_hash.to_base58_check transaction_hash)

    let load (module Conn : CONNECTION) ~(id : int) =
      Conn.find
        (Caqti_request.find Caqti_type.int typ
           {sql| SELECT type,fee_payer_id,source_id,receiver_id,
                 fee_token,token,
                 nonce,amount,fee,valid_until,memo,hash
                 FROM user_commands
                 WHERE id = ?
           |sql})
        id

    type balance_public_key_ids =
      { fee_payer_id : int; source_id : int; receiver_id : int }

    let add_balance_public_keys_if_don't_exist (module Conn : CONNECTION)
        (t : Signed_command.t) =
      let open Deferred.Result.Let_syntax in
      let%bind fee_payer_id =
        Public_key.add_if_doesn't_exist
          (module Conn)
          (Signed_command.fee_payer_pk t)
      in
      let%bind source_id =
        Public_key.add_if_doesn't_exist
          (module Conn)
          (Signed_command.source_pk t)
      in
      let%map receiver_id =
        Public_key.add_if_doesn't_exist
          (module Conn)
          (Signed_command.receiver_pk t)
      in
      { fee_payer_id; source_id; receiver_id }

    let add_if_doesn't_exist ?(via = `Ident) (module Conn : CONNECTION)
        (t : Signed_command.t) =
      let open Deferred.Result.Let_syntax in
      let transaction_hash = Transaction_hash.hash_command (Signed_command t) in
      match%bind find (module Conn) ~transaction_hash with
      | Some user_command_id ->
          return user_command_id
      | None ->
          let%bind { fee_payer_id; source_id; receiver_id } =
            add_balance_public_keys_if_don't_exist (module Conn) t
          in
          let valid_until =
            let open Mina_numbers in
            let slot = Signed_command.valid_until t in
            if Global_slot.equal slot Global_slot.max_value then None
            else
              Some
                ( slot |> Mina_numbers.Global_slot.to_uint32
                |> Unsigned.UInt32.to_int64 )
          in
          (* TODO: Converting these uint64s to int64 can overflow; see #5419 *)
          Conn.find
            (Caqti_request.find typ Caqti_type.int
               {sql| INSERT INTO user_commands (type, fee_payer_id, source_id,
                      receiver_id, fee_token, token, nonce, amount, fee,
                      valid_until, memo, hash)
                    VALUES (?::user_command_type, ?, ?, ?, ?, ?, ?, ?, ?, ?, ?, ?)
                    RETURNING id |sql})
            { typ =
                ( match via with
                | `Ident ->
                    Signed_command.tag_string t
                | `Parties ->
                    "snapp" )
            ; fee_payer_id
            ; source_id
            ; receiver_id
            ; fee_token =
                Signed_command.fee_token t |> Token_id.to_uint64
                |> Unsigned.UInt64.to_int64
            ; token =
                Signed_command.token t |> Token_id.to_uint64
                |> Unsigned.UInt64.to_int64
            ; nonce = Signed_command.nonce t |> Unsigned.UInt32.to_int
            ; amount =
                Signed_command.amount t
                |> Core.Option.map ~f:(fun amt ->
                       Currency.Amount.to_uint64 amt |> Unsigned.UInt64.to_int64)
            ; fee =
                ( Signed_command.fee t
                |> fun amt ->
                Currency.Fee.to_uint64 amt |> Unsigned.UInt64.to_int64 )
            ; valid_until
            ; memo = Signed_command.memo t |> Signed_command_memo.to_string
            ; hash = transaction_hash |> Transaction_hash.to_base58_check
            }
  end

  let as_signed_command (t : User_command.t) : Mina_base.Signed_command.t =
    match t with
    | Signed_command c ->
        c
    | Parties _ ->
        let `Needs_some_work_for_snapps_on_mainnet =
          Mina_base.Util.todo_snapps
        in
        failwith "TODO"

  let via (t : User_command.t) : [ `Parties | `Ident ] =
    match t with Signed_command _ -> `Ident | Parties _ -> `Parties

  let add_if_doesn't_exist conn (t : User_command.t) =
    Signed_command.add_if_doesn't_exist conn ~via:(via t) (as_signed_command t)

  let find conn ~(transaction_hash : Transaction_hash.t) =
    Signed_command.find conn ~transaction_hash

  (* meant to work with either a signed command, or a snapp *)
  let add_extensional (module Conn : CONNECTION)
      (user_cmd : Extensional.User_command.t) =
    let amount_opt_to_int64_opt amt_opt =
      Option.map amt_opt
        ~f:(Fn.compose Unsigned.UInt64.to_int64 Currency.Amount.to_uint64)
    in
    let open Deferred.Result.Let_syntax in
    let%bind fee_payer_id =
      Public_key.add_if_doesn't_exist (module Conn) user_cmd.fee_payer
    in
    let%bind source_id =
      Public_key.add_if_doesn't_exist (module Conn) user_cmd.source
    in
    let%bind receiver_id =
      Public_key.add_if_doesn't_exist (module Conn) user_cmd.receiver
    in
    Conn.find
      (Caqti_request.find Signed_command.typ Caqti_type.int
         {sql| INSERT INTO user_commands (type, fee_payer_id, source_id,
                      receiver_id, fee_token, token, nonce, amount, fee,
                      valid_until, memo, hash)
                    VALUES (?::user_command_type, ?, ?, ?, ?, ?, ?, ?, ?, ?, ?, ?)
                    RETURNING id
         |sql})
      { typ = user_cmd.typ
      ; fee_payer_id
      ; source_id
      ; receiver_id
      ; fee_token =
          user_cmd.fee_token |> Token_id.to_uint64 |> Unsigned.UInt64.to_int64
      ; token = user_cmd.token |> Token_id.to_uint64 |> Unsigned.UInt64.to_int64
      ; nonce = user_cmd.nonce |> Unsigned.UInt32.to_int
      ; amount = user_cmd.amount |> amount_opt_to_int64_opt
      ; fee =
          user_cmd.fee
          |> Fn.compose Unsigned.UInt64.to_int64 Currency.Fee.to_uint64
      ; valid_until =
          Option.map user_cmd.valid_until
            ~f:
              (Fn.compose Unsigned.UInt32.to_int64
                 Mina_numbers.Global_slot.to_uint32)
      ; memo = user_cmd.memo |> Signed_command_memo.to_string
      ; hash = user_cmd.hash |> Transaction_hash.to_base58_check
      }

  let add_extensional_if_doesn't_exist (module Conn : CONNECTION)
      (user_cmd : Extensional.User_command.t) =
    let open Deferred.Result.Let_syntax in
    match%bind find (module Conn) ~transaction_hash:user_cmd.hash with
    | None ->
        add_extensional (module Conn) user_cmd
    | Some user_cmd_id ->
        return user_cmd_id
end

module Internal_command = struct
  type t =
    { typ : string
    ; receiver_id : int
    ; fee : int64
    ; token : int64
    ; hash : string
    }

  let typ =
    let encode t = Ok ((t.typ, t.receiver_id, t.fee, t.token), t.hash) in
    let decode ((typ, receiver_id, fee, token), hash) =
      Ok { typ; receiver_id; fee; token; hash }
    in
    let rep = Caqti_type.(tup2 (tup4 string int int64 int64) string) in
    Caqti_type.custom ~encode ~decode rep

  let find (module Conn : CONNECTION) ~(transaction_hash : Transaction_hash.t)
      ~(typ : string) =
    Conn.find_opt
      (Caqti_request.find_opt
         Caqti_type.(tup2 string string)
         Caqti_type.int
         "SELECT id FROM internal_commands WHERE hash = $1 AND type = \
          $2::internal_command_type")
      (Transaction_hash.to_base58_check transaction_hash, typ)

  let load (module Conn : CONNECTION) ~(id : int) =
    Conn.find
      (Caqti_request.find Caqti_type.int typ
         {sql| SELECT type,receiver_id,fee,token,hash
               FROM internal_commands
               WHERE id = ?
         |sql})
      id

  let add_extensional_if_doesn't_exist (module Conn : CONNECTION)
      (internal_cmd : Extensional.Internal_command.t) =
    let open Deferred.Result.Let_syntax in
    match%bind
      find
        (module Conn)
        ~transaction_hash:internal_cmd.hash ~typ:internal_cmd.typ
    with
    | Some internal_command_id ->
        return internal_command_id
    | None ->
        let%bind receiver_id =
          Public_key.add_if_doesn't_exist (module Conn) internal_cmd.receiver
        in
        Conn.find
          (Caqti_request.find typ Caqti_type.int
             {sql| INSERT INTO internal_commands
                    (type, receiver_id, fee, token,hash)
                   VALUES (?::internal_command_type, ?, ?, ?, ?)
                   RETURNING id
             |sql})
          { typ = internal_cmd.typ
          ; receiver_id
          ; fee =
              internal_cmd.fee |> Currency.Fee.to_uint64
              |> Unsigned.UInt64.to_int64
          ; token =
              internal_cmd.token |> Token_id.to_uint64
              |> Unsigned.UInt64.to_int64
          ; hash = internal_cmd.hash |> Transaction_hash.to_base58_check
          }
end

module Fee_transfer = struct
  module Kind = struct
    type t = [ `Normal | `Via_coinbase ]

    let to_string : t -> string = function
      | `Normal ->
          "fee_transfer"
      | `Via_coinbase ->
          "fee_transfer_via_coinbase"
  end

  type t =
    { kind : Kind.t
    ; receiver_id : int
    ; fee : int64
    ; token : int64
    ; hash : string
    }

  let typ =
    let encode t =
      let kind = Kind.to_string t.kind in
      Ok ((kind, t.receiver_id, t.fee, t.token), t.hash)
    in
    let decode ((kind, receiver_id, fee, token), hash) =
      let open Result.Let_syntax in
      let%bind kind =
        match kind with
        | "fee_transfer" ->
            return `Normal
        | "fee_transfer_via_coinbase" ->
            return `Via_coinbase
        | s ->
            Result.fail (sprintf "Bad kind %s in decode attempt" s)
      in
      Ok { kind; receiver_id; fee; token; hash }
    in
    let rep = Caqti_type.(tup2 (tup4 string int int64 int64) string) in
    Caqti_type.custom ~encode ~decode rep

  let add_if_doesn't_exist (module Conn : CONNECTION)
      (t : Fee_transfer.Single.t) (kind : [ `Normal | `Via_coinbase ]) =
    let open Deferred.Result.Let_syntax in
    let transaction_hash = Transaction_hash.hash_fee_transfer t in
    match%bind
      Internal_command.find
        (module Conn)
        ~transaction_hash ~typ:(Kind.to_string kind)
    with
    | Some internal_command_id ->
        return internal_command_id
    | None ->
        let%bind receiver_id =
          Public_key.add_if_doesn't_exist
            (module Conn)
            (Fee_transfer.Single.receiver_pk t)
        in
        Conn.find
          (Caqti_request.find typ Caqti_type.int
             {sql| INSERT INTO internal_commands
                    (type, receiver_id, fee, token, hash)
                   VALUES (?::internal_command_type, ?, ?, ?, ?)
                   RETURNING id
             |sql})
          { kind
          ; receiver_id
          ; fee =
              Fee_transfer.Single.fee t |> Currency.Fee.to_uint64
              |> Unsigned.UInt64.to_int64
          ; token = Token_id.to_string t.fee_token |> Int64.of_string
          ; hash = transaction_hash |> Transaction_hash.to_base58_check
          }
end

module Coinbase = struct
  type t = { receiver_id : int; amount : int64; hash : string }

  let coinbase_typ = "coinbase"

  let typ =
    let encode t =
      Ok
        ( ( coinbase_typ
          , t.receiver_id
          , t.amount
          , Token_id.(to_string default) |> Int64.of_string )
        , t.hash )
    in
    let decode ((_, receiver_id, amount, _), hash) =
      Ok { receiver_id; amount; hash }
    in
    let rep = Caqti_type.(tup2 (tup4 string int int64 int64) string) in
    Caqti_type.custom ~encode ~decode rep

  let add_if_doesn't_exist (module Conn : CONNECTION) (t : Coinbase.t) =
    let open Deferred.Result.Let_syntax in
    let transaction_hash = Transaction_hash.hash_coinbase t in
    match%bind
      Internal_command.find (module Conn) ~transaction_hash ~typ:coinbase_typ
    with
    | Some internal_command_id ->
        return internal_command_id
    | None ->
        let%bind receiver_id =
          Public_key.add_if_doesn't_exist (module Conn) (Coinbase.receiver_pk t)
        in
        Conn.find
          (Caqti_request.find typ Caqti_type.int
             {sql| INSERT INTO internal_commands
                    (type, receiver_id, fee, token, hash)
                   VALUES (?::internal_command_type, ?, ?, ?, ?)
                   RETURNING id
             |sql})
          { receiver_id
          ; amount =
              Coinbase.amount t |> Currency.Amount.to_uint64
              |> Unsigned.UInt64.to_int64
          ; hash = transaction_hash |> Transaction_hash.to_base58_check
          }
end

module Balance = struct
  type t = { id : int; public_key_id : int; balance : int64 } [@@deriving hlist]

  let typ =
    let open Caqti_type_spec in
    let spec = Caqti_type.[ int; int; int64 ] in
    let encode t = Ok (hlist_to_tuple spec (to_hlist t)) in
    let decode t = Ok (of_hlist (tuple_to_hlist spec t)) in
    Caqti_type.custom ~encode ~decode (to_rep spec)

  let balance_to_int64 (balance : Currency.Balance.t) : int64 =
    balance |> Currency.Balance.to_amount |> Currency.Amount.to_uint64
    |> Unsigned.UInt64.to_int64

  let find (module Conn : CONNECTION) ~(public_key_id : int)
      ~(balance : Currency.Balance.t) =
    Conn.find_opt
      (Caqti_request.find_opt
         Caqti_type.(tup2 int int64)
         Caqti_type.int
         {sql| SELECT id FROM balances
               WHERE public_key_id = $1
               AND balance = $2
         |sql})
      (public_key_id, balance_to_int64 balance)

  let load (module Conn : CONNECTION) ~(id : int) =
    Conn.find
      (Caqti_request.find Caqti_type.int
         Caqti_type.(tup2 int int64)
         {sql| SELECT public_key_id, balance FROM balances
               WHERE id = $1
         |sql})
      id

  let add (module Conn : CONNECTION) ~(public_key_id : int)
      ~(balance : Currency.Balance.t) =
    Conn.find
      (Caqti_request.find
         Caqti_type.(tup2 int int64)
         Caqti_type.int
         {sql| INSERT INTO balances (public_key_id, balance) VALUES (?, ?) RETURNING id |sql})
      (public_key_id, balance_to_int64 balance)

  let add_if_doesn't_exist (module Conn : CONNECTION) ~(public_key_id : int)
      ~(balance : Currency.Balance.t) =
    let open Deferred.Result.Let_syntax in
    match%bind find (module Conn) ~public_key_id ~balance with
    | Some balance_id ->
        return balance_id
    | None ->
        add (module Conn) ~public_key_id ~balance
end

module Block_and_internal_command = struct
  type t =
    { block_id : int
    ; internal_command_id : int
    ; sequence_no : int
    ; secondary_sequence_no : int
    ; receiver_account_creation_fee_paid : int64 option
    ; receiver_balance_id : int
    }
  [@@deriving hlist]

  let typ =
    let open Caqti_type_spec in
    let spec = Caqti_type.[ int; int; int; int; option int64; int ] in
    let encode t = Ok (hlist_to_tuple spec (to_hlist t)) in
    let decode t = Ok (of_hlist (tuple_to_hlist spec t)) in
    Caqti_type.custom ~encode ~decode (to_rep spec)

  let add (module Conn : CONNECTION) ~block_id ~internal_command_id ~sequence_no
      ~secondary_sequence_no ~receiver_account_creation_fee_paid
      ~receiver_balance_id =
    Conn.exec
      (Caqti_request.exec typ
         {sql| INSERT INTO blocks_internal_commands
                (block_id, internal_command_id, sequence_no, secondary_sequence_no,
                 receiver_account_creation_fee_paid,receiver_balance)
                VALUES (?, ?, ?, ?, ?, ?)
         |sql})
      { block_id
      ; internal_command_id
      ; sequence_no
      ; secondary_sequence_no
      ; receiver_account_creation_fee_paid
      ; receiver_balance_id
      }

  let find (module Conn : CONNECTION) ~block_id ~internal_command_id
      ~sequence_no ~secondary_sequence_no =
    Conn.find_opt
      (Caqti_request.find_opt
         Caqti_type.(tup4 int int int int)
         Caqti_type.string
         {sql| SELECT 'exists' FROM blocks_internal_commands
               WHERE block_id = $1
               AND internal_command_id = $2
               AND sequence_no = $3
               AND secondary_sequence_no = $4
         |sql})
      (block_id, internal_command_id, sequence_no, secondary_sequence_no)

  let add_if_doesn't_exist (module Conn : CONNECTION) ~block_id
      ~internal_command_id ~sequence_no ~secondary_sequence_no
      ~receiver_account_creation_fee_paid ~receiver_balance_id =
    let open Deferred.Result.Let_syntax in
    match%bind
      find
        (module Conn)
        ~block_id ~internal_command_id ~sequence_no ~secondary_sequence_no
    with
    | Some _ ->
        return ()
    | None ->
        add
          (module Conn)
          ~block_id ~internal_command_id ~sequence_no ~secondary_sequence_no
          ~receiver_account_creation_fee_paid ~receiver_balance_id
end

module Block_and_signed_command = struct
  type t =
    { block_id : int
    ; user_command_id : int
    ; sequence_no : int
    ; status : string
    ; failure_reason : string option
    ; fee_payer_account_creation_fee_paid : int64 option
    ; receiver_account_creation_fee_paid : int64 option
    ; created_token : int64 option
    ; fee_payer_balance_id : int
    ; source_balance_id : int option
    ; receiver_balance_id : int option
    }
  [@@deriving hlist]

  let typ =
    let open Caqti_type_spec in
    let spec =
      Caqti_type.
        [ int
        ; int
        ; int
        ; string
        ; option string
        ; option int64
        ; option int64
        ; option int64
        ; int
        ; option int
        ; option int
        ]
    in
    let encode t = Ok (hlist_to_tuple spec (to_hlist t)) in
    let decode t = Ok (of_hlist (tuple_to_hlist spec t)) in
    Caqti_type.custom ~encode ~decode (to_rep spec)

  let add (module Conn : CONNECTION) ~block_id ~user_command_id ~sequence_no
      ~status ~failure_reason ~fee_payer_account_creation_fee_paid
      ~receiver_account_creation_fee_paid ~created_token ~fee_payer_balance_id
      ~source_balance_id ~receiver_balance_id =
    let failure_reason =
      Option.map ~f:Transaction_status.Failure.to_string failure_reason
    in
    let amount_to_int64 x =
      Unsigned.UInt64.to_int64 (Currency.Amount.to_uint64 x)
    in
    let fee_payer_account_creation_fee_paid =
      Option.map ~f:amount_to_int64 fee_payer_account_creation_fee_paid
    in
    let receiver_account_creation_fee_paid =
      Option.map ~f:amount_to_int64 receiver_account_creation_fee_paid
    in
    let created_token =
      Option.map created_token ~f:(fun tid ->
          Unsigned.UInt64.to_int64 (Token_id.to_uint64 tid))
    in
    Conn.exec
      (Caqti_request.exec typ
         {sql| INSERT INTO blocks_user_commands
                 (block_id,
                 user_command_id,
                 sequence_no,
                 status,
                 failure_reason,
                 fee_payer_account_creation_fee_paid,
                 receiver_account_creation_fee_paid,
                 created_token,
                 fee_payer_balance,
                 source_balance,
                 receiver_balance)
               VALUES (?, ?, ?, ?::user_command_status, ?, ?, ?, ?, ?, ?, ?)
         |sql})
      { block_id
      ; user_command_id
      ; sequence_no
      ; status
      ; failure_reason
      ; fee_payer_account_creation_fee_paid
      ; receiver_account_creation_fee_paid
      ; created_token
      ; fee_payer_balance_id
      ; source_balance_id
      ; receiver_balance_id
      }

  let add_with_status (module Conn : CONNECTION) ~block_id ~user_command_id
      ~sequence_no ~(status : Transaction_status.t) ~fee_payer_id ~source_id
      ~receiver_id =
    let open Deferred.Result.Let_syntax in
    let ( status_str
        , failure_reason
        , fee_payer_account_creation_fee_paid
        , receiver_account_creation_fee_paid
        , created_token
        , { Transaction_status.Balance_data.fee_payer_balance
          ; source_balance
          ; receiver_balance
          } ) =
      match status with
      | Applied
          ( { fee_payer_account_creation_fee_paid
            ; receiver_account_creation_fee_paid
            ; created_token
            }
          , balances ) ->
          ( "applied"
          , None
          , fee_payer_account_creation_fee_paid
          , receiver_account_creation_fee_paid
          , created_token
          , balances )
      | Failed (failure, balances) ->
          ("failed", Some failure, None, None, None, balances)
    in
    let add_optional_balance id balance =
      match balance with
      | None ->
          Deferred.Result.return None
      | Some balance ->
          let%map balance_id =
            Balance.add_if_doesn't_exist
              (module Conn)
              ~public_key_id:id ~balance
          in
          Some balance_id
    in
    (* Any transaction included in a block will have had its fee paid, so we can
     * assume the fee payer balance will be Some here *)
    let fee_payer_balance = Option.value_exn fee_payer_balance in
    let%bind fee_payer_balance_id =
      Balance.add_if_doesn't_exist
        (module Conn)
        ~public_key_id:fee_payer_id ~balance:fee_payer_balance
    in
    let%bind source_balance_id =
      add_optional_balance source_id source_balance
    in
    let%bind receiver_balance_id =
      add_optional_balance receiver_id receiver_balance
    in
    add
      (module Conn)
      ~block_id ~user_command_id ~sequence_no ~status:status_str ~failure_reason
      ~fee_payer_account_creation_fee_paid ~receiver_account_creation_fee_paid
      ~created_token ~fee_payer_balance_id ~source_balance_id
      ~receiver_balance_id

  let add_if_doesn't_exist (module Conn : CONNECTION) ~block_id ~user_command_id
      ~sequence_no ~(status : string) ~failure_reason
      ~fee_payer_account_creation_fee_paid ~receiver_account_creation_fee_paid
      ~created_token ~fee_payer_balance_id ~source_balance_id
      ~receiver_balance_id =
    let open Deferred.Result.Let_syntax in
    match%bind
      Conn.find_opt
        (Caqti_request.find_opt
           Caqti_type.(tup3 int int int)
           Caqti_type.string
           {sql| SELECT 'exists' FROM blocks_user_commands
                 WHERE block_id = $1
                 AND user_command_id = $2
                 AND sequence_no = $3
           |sql})
        (block_id, user_command_id, sequence_no)
    with
    | Some _ ->
        return ()
    | None ->
        add
          (module Conn)
          ~block_id ~user_command_id ~sequence_no ~status ~failure_reason
          ~fee_payer_account_creation_fee_paid
          ~receiver_account_creation_fee_paid ~created_token
          ~fee_payer_balance_id ~source_balance_id ~receiver_balance_id

  let load (module Conn : CONNECTION) ~block_id ~user_command_id =
    Conn.find
      (Caqti_request.find
         Caqti_type.(tup2 int int)
         typ
         {sql| SELECT block_id, user_command_id,
               sequence_no,
               status,failure_reason,
               fee_payer_account_creation_fee_paid,
               receiver_account_creation_fee_paid,
               created_token,
               fee_payer_balance,
               source_balance,
               receiver_balance
               FROM blocks_user_commands
               WHERE block_id = $1
               AND user_command_id = $2
           |sql})
      (block_id, user_command_id)
end

module Block = struct
  type t =
    { state_hash : string
    ; parent_id : int option
    ; parent_hash : string
    ; creator_id : int
    ; block_winner_id : int
    ; snarked_ledger_hash_id : int
    ; staking_epoch_data_id : int
    ; next_epoch_data_id : int
    ; ledger_hash : string
    ; height : int64
    ; global_slot_since_hard_fork : int64
    ; global_slot_since_genesis : int64
    ; timestamp : int64
    }
  [@@deriving hlist]

  let typ =
    let open Caqti_type_spec in
    let spec =
      Caqti_type.
        [ string
        ; option int
        ; string
        ; int
        ; int
        ; int
        ; int
        ; int
        ; string
        ; int64
        ; int64
        ; int64
        ; int64
        ]
    in
    let encode t = Ok (hlist_to_tuple spec (to_hlist t)) in
    let decode t = Ok (of_hlist (tuple_to_hlist spec t)) in
    Caqti_type.custom ~encode ~decode (to_rep spec)

  let find (module Conn : CONNECTION) ~(state_hash : State_hash.t) =
    Conn.find
      (Caqti_request.find Caqti_type.string Caqti_type.int
         "SELECT id FROM blocks WHERE state_hash = ?")
      (State_hash.to_base58_check state_hash)

  let find_opt (module Conn : CONNECTION) ~(state_hash : State_hash.t) =
    Conn.find_opt
      (Caqti_request.find_opt Caqti_type.string Caqti_type.int
         "SELECT id FROM blocks WHERE state_hash = ?")
      (State_hash.to_base58_check state_hash)

  let load (module Conn : CONNECTION) ~(id : int) =
    Conn.find
      (Caqti_request.find Caqti_type.int typ
         {sql| SELECT state_hash, parent_id, parent_hash, creator_id,
                      block_winner_id, snarked_ledger_hash_id, staking_epoch_data_id,
                      next_epoch_data_id, ledger_hash, height, global_slot,
                      global_slot_since_genesis, timestamp FROM blocks
               WHERE id = ?
         |sql})
      id

  let add_parts_if_doesn't_exist (module Conn : CONNECTION)
      ~constraint_constants ~protocol_state ~staged_ledger_diff ~hash =
    let open Deferred.Result.Let_syntax in
    match%bind find_opt (module Conn) ~state_hash:hash with
    | Some block_id ->
        return block_id
    | None ->
        let consensus_state = Protocol_state.consensus_state protocol_state in
        let%bind parent_id =
          find_opt
            (module Conn)
            ~state_hash:(Protocol_state.previous_state_hash protocol_state)
        in
        let%bind creator_id =
          Public_key.add_if_doesn't_exist
            (module Conn)
            (Consensus.Data.Consensus_state.block_creator consensus_state)
        in
        let%bind block_winner_id =
          Public_key.add_if_doesn't_exist
            (module Conn)
            (Consensus.Data.Consensus_state.block_stake_winner consensus_state)
        in
        let%bind snarked_ledger_hash_id =
          Snarked_ledger_hash.add_if_doesn't_exist
            (module Conn)
            ( Protocol_state.blockchain_state protocol_state
            |> Blockchain_state.snarked_ledger_hash )
        in
        let%bind staking_epoch_data_id =
          Epoch_data.add_if_doesn't_exist
            (module Conn)
            (Consensus.Data.Consensus_state.staking_epoch_data consensus_state)
        in
        let%bind next_epoch_data_id =
          Epoch_data.add_if_doesn't_exist
            (module Conn)
            (Consensus.Data.Consensus_state.next_epoch_data consensus_state)
        in
        let%bind block_id =
          Conn.find
            (Caqti_request.find typ Caqti_type.int
               {sql| INSERT INTO blocks (state_hash, parent_id, parent_hash,
                      creator_id, block_winner_id,
                      snarked_ledger_hash_id, staking_epoch_data_id,
                      next_epoch_data_id, ledger_hash, height, global_slot,
                      global_slot_since_genesis, timestamp)
                     VALUES (?, ?, ?, ?, ?, ?, ?, ?, ?, ?, ?, ?, ?) RETURNING id
               |sql})
<<<<<<< HEAD
            { state_hash = hash |> State_hash.to_string
=======
            { state_hash= hash |> State_hash.to_base58_check
>>>>>>> 9dd0c963
            ; parent_id
            ; parent_hash =
                Protocol_state.previous_state_hash protocol_state
                |> State_hash.to_base58_check
            ; creator_id
            ; block_winner_id
            ; snarked_ledger_hash_id
            ; staking_epoch_data_id
            ; next_epoch_data_id
            ; ledger_hash =
                Protocol_state.blockchain_state protocol_state
                |> Blockchain_state.staged_ledger_hash
<<<<<<< HEAD
                |> Staged_ledger_hash.ledger_hash |> Ledger_hash.to_string
            ; height =
=======
                |> Staged_ledger_hash.ledger_hash |> Ledger_hash.to_base58_check
            ; height=
>>>>>>> 9dd0c963
                consensus_state
                |> Consensus.Data.Consensus_state.blockchain_length
                |> Unsigned.UInt32.to_int64
            ; global_slot_since_hard_fork =
                Consensus.Data.Consensus_state.curr_global_slot consensus_state
                |> Unsigned.UInt32.to_int64
            ; global_slot_since_genesis =
                consensus_state
                |> Consensus.Data.Consensus_state.global_slot_since_genesis
                |> Unsigned.UInt32.to_int64
            ; timestamp =
                Protocol_state.blockchain_state protocol_state
                |> Blockchain_state.timestamp |> Block_time.to_int64
            }
        in
        let transactions =
          let coinbase_receiver =
            Consensus.Data.Consensus_state.coinbase_receiver consensus_state
          in
          let supercharge_coinbase =
            Consensus.Data.Consensus_state.supercharge_coinbase consensus_state
          in
          match
            Staged_ledger.Pre_diff_info.get_transactions ~constraint_constants
              ~coinbase_receiver ~supercharge_coinbase staged_ledger_diff
          with
          | Ok transactions ->
              transactions
          | Error e ->
              Error.raise (Staged_ledger.Pre_diff_info.Error.to_error e)
        in
        let account_creation_fee_of_fees_and_balance ?additional_fee fee balance
            =
          (* TODO: add transaction statuses to internal commands
             the archive lib should not know the details of
             account creation fees; the calculation below is
             a temporizing hack
          *)
          let fee_uint64 = Currency.Fee.to_uint64 fee in
          let balance_uint64 = Currency.Balance.to_uint64 balance in
          let account_creation_fee_uint64 =
            Currency.Fee.to_uint64 constraint_constants.account_creation_fee
          in
          (* for coinbases, an associated fee transfer may reduce
             the amount given to the coinbase receiver beyond
             the account creation fee
          *)
          let creation_deduction_uint64 =
            match additional_fee with
            | None ->
                account_creation_fee_uint64
            | Some fee' ->
                Unsigned.UInt64.add
                  (Currency.Fee.to_uint64 fee')
                  account_creation_fee_uint64
          in
          (* first compare guards against underflow in subtraction *)
          if
            Unsigned.UInt64.compare fee_uint64 creation_deduction_uint64 >= 0
            && Unsigned.UInt64.equal balance_uint64
                 (Unsigned.UInt64.sub fee_uint64 creation_deduction_uint64)
          then Some (Unsigned.UInt64.to_int64 account_creation_fee_uint64)
          else None
        in
        let%bind (_ : int) =
          deferred_result_list_fold transactions ~init:0 ~f:(fun sequence_no ->
            function
            | { Mina_base.With_status.status
              ; data = Mina_base.Transaction.Command command
              } ->
                let user_command =
                  { Mina_base.With_status.status; data = command }
                in
                let%bind id =
                  User_command.add_if_doesn't_exist
                    (module Conn)
                    user_command.data
                in
                let%bind { fee_payer_id; source_id; receiver_id } =
                  User_command.Signed_command
                  .add_balance_public_keys_if_don't_exist
                    (module Conn)
                    (User_command.as_signed_command user_command.data)
                in
                let%map () =
                  Block_and_signed_command.add_with_status
                    (module Conn)
                    ~block_id ~user_command_id:id ~sequence_no
                    ~status:user_command.status ~fee_payer_id ~source_id
                    ~receiver_id
                  >>| ignore
                in
                sequence_no + 1
            | { data = Fee_transfer fee_transfer_bundled; status } ->
                let balances =
                  Transaction_status.Fee_transfer_balance_data
                  .of_balance_data_exn
                    (Transaction_status.balance_data status)
                in
                let fee_transfers =
                  Mina_base.Fee_transfer.to_numbered_list fee_transfer_bundled
                in
                (* balances.receiver1_balance is for receiver of head of fee_transfers
                   balances.receiver2_balance, if it exists, is for receiver of
                     next element of fee_transfers
                *)
                let%bind fee_transfer_infos =
                  deferred_result_list_fold fee_transfers ~init:[]
                    ~f:(fun acc (secondary_sequence_no, fee_transfer) ->
                      let%map id =
                        Fee_transfer.add_if_doesn't_exist
                          (module Conn)
                          fee_transfer `Normal
                      in
                      ( id
                      , secondary_sequence_no
                      , fee_transfer.fee
                      , fee_transfer.receiver_pk )
                      :: acc)
                in
                let fee_transfer_infos_with_balances =
                  match fee_transfer_infos with
                  | [ id ] ->
                      [ (id, balances.receiver1_balance) ]
                  | [ id2; id1 ] ->
                      (* the fold reverses the order of the infos from the fee transfers *)
                      [ (id1, balances.receiver1_balance)
                      ; (id2, Option.value_exn balances.receiver2_balance)
                      ]
                  | _ ->
                      failwith
                        "Unexpected number of single fee transfers in a fee \
                         transfer transaction"
                in
                let%map () =
                  deferred_result_list_fold fee_transfer_infos_with_balances
                    ~init:()
                    ~f:(fun
                         ()
                         ( ( fee_transfer_id
                           , secondary_sequence_no
                           , fee
                           , receiver_pk )
                         , balance )
                       ->
                      let%bind receiver_id =
                        Public_key.add_if_doesn't_exist
                          (module Conn)
                          receiver_pk
                      in
                      let%bind receiver_balance_id =
                        Balance.add_if_doesn't_exist
                          (module Conn)
                          ~public_key_id:receiver_id ~balance
                      in
                      let receiver_account_creation_fee_paid =
                        account_creation_fee_of_fees_and_balance fee balance
                      in
                      Block_and_internal_command.add
                        (module Conn)
                        ~block_id ~internal_command_id:fee_transfer_id
                        ~sequence_no ~secondary_sequence_no
                        ~receiver_account_creation_fee_paid ~receiver_balance_id
                      >>| ignore)
                in
                sequence_no + 1
            | { data = Coinbase coinbase; status } ->
                let balances =
                  Transaction_status.Coinbase_balance_data.of_balance_data_exn
                    (Transaction_status.balance_data status)
                in
                let%bind additional_fee =
                  match Mina_base.Coinbase.fee_transfer coinbase with
                  | None ->
                      return None
                  | Some { receiver_pk; fee } ->
                      let fee_transfer =
                        Mina_base.Fee_transfer.Single.create ~receiver_pk ~fee
                          ~fee_token:Token_id.default
                      in
                      let%bind id =
                        Fee_transfer.add_if_doesn't_exist
                          (module Conn)
                          fee_transfer `Via_coinbase
                      in
                      let%bind fee_transfer_receiver_id =
                        Public_key.add_if_doesn't_exist
                          (module Conn)
                          receiver_pk
                      in
                      let balance =
                        Option.value_exn balances.fee_transfer_receiver_balance
                      in
                      let%bind receiver_balance_id =
                        Balance.add_if_doesn't_exist
                          (module Conn)
                          ~public_key_id:fee_transfer_receiver_id ~balance
                      in
                      let receiver_account_creation_fee_paid =
                        account_creation_fee_of_fees_and_balance fee balance
                      in
                      let%bind () =
                        Block_and_internal_command.add
                          (module Conn)
                          ~block_id ~internal_command_id:id ~sequence_no
                          ~secondary_sequence_no:0
                          ~receiver_account_creation_fee_paid
                          ~receiver_balance_id
                      in
                      return (Some fee)
                in
                let%bind id =
                  Coinbase.add_if_doesn't_exist (module Conn) coinbase
                in
                let%bind coinbase_receiver_id =
                  Public_key.add_if_doesn't_exist
                    (module Conn)
                    coinbase.receiver
                in
                let%bind receiver_balance_id =
                  Balance.add_if_doesn't_exist
                    (module Conn)
                    ~public_key_id:coinbase_receiver_id
                    ~balance:balances.coinbase_receiver_balance
                in
                let receiver_account_creation_fee_paid =
                  account_creation_fee_of_fees_and_balance ?additional_fee
                    (Currency.Amount.to_fee coinbase.amount)
                    balances.coinbase_receiver_balance
                in
                let%map () =
                  Block_and_internal_command.add
                    (module Conn)
                    ~block_id ~internal_command_id:id ~sequence_no
                    ~secondary_sequence_no:0 ~receiver_account_creation_fee_paid
                    ~receiver_balance_id
                  >>| ignore
                in
                sequence_no + 1)
        in
        return block_id

  let add_if_doesn't_exist conn ~constraint_constants
      ({ data = t; hash } : (External_transition.t, State_hash.t) With_hash.t) =
    add_parts_if_doesn't_exist conn ~constraint_constants
      ~protocol_state:(External_transition.protocol_state t)
      ~staged_ledger_diff:(External_transition.staged_ledger_diff t)
      ~hash

  let add_from_precomputed conn ~constraint_constants
      (t : External_transition.Precomputed_block.t) =
    add_parts_if_doesn't_exist conn ~constraint_constants
      ~protocol_state:t.protocol_state ~staged_ledger_diff:t.staged_ledger_diff
      ~hash:(Protocol_state.hash t.protocol_state)

  let add_from_extensional (module Conn : CONNECTION)
      (block : Extensional.Block.t) =
    let open Deferred.Result.Let_syntax in
    let%bind block_id =
      match%bind find_opt (module Conn) ~state_hash:block.state_hash with
      | Some block_id ->
          return block_id
      | None ->
          let%bind parent_id =
            find_opt (module Conn) ~state_hash:block.parent_hash
          in
          let%bind creator_id =
            Public_key.add_if_doesn't_exist (module Conn) block.creator
          in
          let%bind block_winner_id =
            Public_key.add_if_doesn't_exist (module Conn) block.block_winner
          in
          let%bind snarked_ledger_hash_id =
            Snarked_ledger_hash.add_if_doesn't_exist
              (module Conn)
              block.snarked_ledger_hash
          in
          let%bind staking_ledger_hash_id =
            Snarked_ledger_hash.add_if_doesn't_exist
              (module Conn)
              block.staking_epoch_ledger_hash
          in
          let%bind staking_epoch_data_id =
            Epoch_data.add_from_seed_and_ledger_hash_id
              (module Conn)
              ~seed:block.staking_epoch_seed
              ~ledger_hash_id:staking_ledger_hash_id
          in
          let%bind next_ledger_hash_id =
            Snarked_ledger_hash.add_if_doesn't_exist
              (module Conn)
              block.next_epoch_ledger_hash
          in
          let%bind next_epoch_data_id =
            Epoch_data.add_from_seed_and_ledger_hash_id
              (module Conn)
              ~seed:block.next_epoch_seed ~ledger_hash_id:next_ledger_hash_id
          in
          Conn.find
            (Caqti_request.find typ Caqti_type.int
               {sql| INSERT INTO blocks
                     (state_hash, parent_id, parent_hash,
                      creator_id, block_winner_id,
                      snarked_ledger_hash_id, staking_epoch_data_id,
                      next_epoch_data_id, ledger_hash, height, global_slot,
                      global_slot_since_genesis, timestamp)
                     VALUES (?, ?, ?, ?, ?, ?, ?, ?, ?, ?, ?, ?, ?) RETURNING id
               |sql})
<<<<<<< HEAD
            { state_hash = block.state_hash |> State_hash.to_string
            ; parent_id
            ; parent_hash = block.parent_hash |> State_hash.to_string
=======
            { state_hash= block.state_hash |> State_hash.to_base58_check
            ; parent_id
            ; parent_hash= block.parent_hash |> State_hash.to_base58_check
>>>>>>> 9dd0c963
            ; creator_id
            ; block_winner_id
            ; snarked_ledger_hash_id
            ; staking_epoch_data_id
            ; next_epoch_data_id
<<<<<<< HEAD
            ; ledger_hash = block.ledger_hash |> Ledger_hash.to_string
            ; height = block.height |> Unsigned.UInt32.to_int64
            ; global_slot_since_hard_fork =
                block.global_slot_since_hard_fork |> Unsigned.UInt32.to_int64
            ; global_slot_since_genesis =
=======
            ; ledger_hash= block.ledger_hash |> Ledger_hash.to_base58_check
            ; height= block.height |> Unsigned.UInt32.to_int64
            ; global_slot_since_hard_fork= block.global_slot_since_hard_fork |> Unsigned.UInt32.to_int64
            ; global_slot_since_genesis=
>>>>>>> 9dd0c963
                block.global_slot_since_genesis |> Unsigned.UInt32.to_int64
            ; timestamp = block.timestamp |> Block_time.to_int64
            }
    in
    (* add user commands *)
    let%bind user_cmds_with_ids =
      let%map user_cmd_ids_rev =
        deferred_result_list_fold block.user_cmds ~init:[]
          ~f:(fun acc user_cmd ->
            let%map cmd_id =
              User_command.add_extensional_if_doesn't_exist
                (module Conn)
                user_cmd
            in
            cmd_id :: acc)
      in
      List.zip_exn block.user_cmds (List.rev user_cmd_ids_rev)
    in
    let balance_id_of_pk_and_balance pk balance =
      let%bind public_key_id =
        Public_key.add_if_doesn't_exist (module Conn) pk
      in
      Balance.add_if_doesn't_exist (module Conn) ~public_key_id ~balance
    in
    let balance_id_of_pk_and_balance_opt pk balance_opt =
      Option.value_map balance_opt ~default:(Deferred.Result.return None)
        ~f:(fun balance ->
          let%map id = balance_id_of_pk_and_balance pk balance in
          Some id)
    in
    (* add user commands to join table *)
    let%bind () =
      deferred_result_list_fold user_cmds_with_ids ~init:()
        ~f:(fun () (user_command, user_command_id) ->
          let%bind source_balance_id =
            balance_id_of_pk_and_balance_opt user_command.source
              user_command.source_balance
          in
          let%bind fee_payer_balance_id =
            balance_id_of_pk_and_balance user_command.fee_payer
              user_command.fee_payer_balance
          in
          let%bind receiver_balance_id =
            balance_id_of_pk_and_balance_opt user_command.receiver
              user_command.receiver_balance
          in
          Block_and_signed_command.add_if_doesn't_exist
            (module Conn)
            ~block_id ~user_command_id ~sequence_no:user_command.sequence_no
            ~status:user_command.status
            ~failure_reason:user_command.failure_reason
            ~fee_payer_account_creation_fee_paid:
              user_command.fee_payer_account_creation_fee_paid
            ~receiver_account_creation_fee_paid:
              user_command.receiver_account_creation_fee_paid
            ~created_token:user_command.created_token ~fee_payer_balance_id
            ~source_balance_id ~receiver_balance_id)
    in
    (* add internal commands *)
    let%bind internal_cmds_ids_and_seq_nos =
      let%map internal_cmds_and_ids_rev =
        deferred_result_list_fold block.internal_cmds ~init:[]
          ~f:(fun acc internal_cmd ->
            let%map cmd_id =
              Internal_command.add_extensional_if_doesn't_exist
                (module Conn)
                internal_cmd
            in
            (internal_cmd, cmd_id) :: acc)
      in
      let sequence_nos =
        List.map block.internal_cmds ~f:(fun internal_cmd ->
            (internal_cmd.sequence_no, internal_cmd.secondary_sequence_no))
      in
      List.zip_exn (List.rev internal_cmds_and_ids_rev) sequence_nos
    in
    (* add internal commands to join table *)
    let%bind () =
      deferred_result_list_fold internal_cmds_ids_and_seq_nos ~init:()
        ~f:(fun
             ()
             ( (internal_command, internal_command_id)
             , (sequence_no, secondary_sequence_no) )
           ->
          let%bind receiver_balance_id =
            balance_id_of_pk_and_balance internal_command.receiver
              internal_command.receiver_balance
          in
          Block_and_internal_command.add_if_doesn't_exist
            (module Conn)
            ~block_id ~internal_command_id ~sequence_no ~secondary_sequence_no
            ~receiver_account_creation_fee_paid:None (* TEMP *)
            ~receiver_balance_id)
    in
    return block_id

  let set_parent_id_if_null (module Conn : CONNECTION) ~parent_hash
      ~(parent_id : int) =
    Conn.exec
      (Caqti_request.exec
         Caqti_type.(tup2 int string)
         {sql| UPDATE blocks SET parent_id = ?
               WHERE parent_hash = ?
               AND parent_id IS NULL
         |sql})
      (parent_id, State_hash.to_base58_check parent_hash)

  let delete_if_older_than ?height ?num_blocks ?timestamp
      (module Conn : CONNECTION) =
    let open Deferred.Result.Let_syntax in
    let%bind height =
      match (height, num_blocks) with
      | Some height, _ ->
          return height
      | None, Some num_blocks -> (
          match%map
            Conn.find_opt
              (Caqti_request.find_opt Caqti_type.unit Caqti_type.int
                 "SELECT MAX(height) FROM blocks")
              ()
          with
          | Some max_block_height ->
              max_block_height - num_blocks
          | _ ->
              0 )
      | None, None ->
          return 0
    in
    let timestamp = Option.value ~default:Int64.zero timestamp in
    if height > 0 || Int64.(timestamp > 0L) then
      let%bind () =
        (* Delete user commands from old blocks. *)
        Conn.exec
          (Caqti_request.exec
             Caqti_type.(tup2 int int64)
             "DELETE FROM user_commands\n\
              WHERE id IN\n\
              (SELECT user_command_id FROM blocks_user_commands\n\
              INNER JOIN blocks ON blocks.id = block_id\n\
              WHERE (blocks.height < ? OR blocks.timestamp < ?))")
          (height, timestamp)
      in
      let%bind () =
        (* Delete old blocks. *)
        Conn.exec
          (Caqti_request.exec
             Caqti_type.(tup2 int int64)
             "DELETE FROM blocks WHERE blocks.height < ? OR blocks.timestamp < \
              ?")
          (height, timestamp)
      in
      let%bind () =
        (* Delete orphaned internal commands. *)
        Conn.exec
          (Caqti_request.exec Caqti_type.unit
             "DELETE FROM internal_commands\n\
              WHERE id NOT IN\n\
              (SELECT internal_commands.id FROM internal_commands\n\
              INNER JOIN blocks_internal_commands ON\n\
              internal_command_id = internal_commands.id)")
          ()
      in
      let%bind () =
        (* Delete orphaned snarked ledger hashes. *)
        Conn.exec
          (Caqti_request.exec Caqti_type.unit
             "DELETE FROM snarked_ledger_hashes\n\
              WHERE id NOT IN\n\
              (SELECT snarked_ledger_hash_id FROM blocks)")
          ()
      in
      let%bind () =
        (* Delete orphaned public keys. *)
        Conn.exec
          (Caqti_request.exec Caqti_type.unit
             "DELETE FROM public_keys\n\
              WHERE id NOT IN (SELECT fee_payer_id FROM user_commands)\n\
              AND id NOT IN (SELECT source_id FROM user_commands)\n\
              AND id NOT IN (SELECT receiver_id FROM user_commands)\n\
              AND id NOT IN (SELECT receiver_id FROM internal_commands)\n\
              AND id NOT IN (SELECT creator_id FROM blocks)")
          ()
      in
      return ()
    else return ()
end

let retry ~f ~logger ~error_str retries =
  let rec go retry_count =
    match%bind f () with
    | Error e ->
        if retry_count <= 0 then return (Error e)
        else (
          [%log warn] "Error in %s : $error. Retrying..." error_str
            ~metadata:[ ("error", `String (Caqti_error.show e)) ] ;
          let wait_for = Random.float_range 20. 2000. in
          let%bind () = after (Time.Span.of_ms wait_for) in
          go (retry_count - 1) )
    | Ok res ->
        return (Ok res)
  in
  go retries

let add_block_aux ?(retries = 3) ~logger ~add_block ~hash ~delete_older_than
    pool block =
  let add () =
    Caqti_async.Pool.use
      (fun (module Conn : CONNECTION) ->
        let%bind res =
          let open Deferred.Result.Let_syntax in
          let%bind () = Conn.start () in
          let%bind block_id = add_block (module Conn : CONNECTION) block in
          (* if an existing block has a parent hash that's for the block just added,
             set its parent id
          *)
          let%bind () =
            Block.set_parent_id_if_null
              (module Conn)
              ~parent_hash:(hash block) ~parent_id:block_id
          in
          match delete_older_than with
          | Some num_blocks ->
              Block.delete_if_older_than ~num_blocks (module Conn)
          | None ->
              return ()
        in
        match res with
        | Error e as err ->
            (*Error in the current transaction*)
            [%log warn]
              "Error when adding block data to the database, rolling it back: \
               $error"
              ~metadata:[ ("error", `String (Caqti_error.show e)) ] ;
            let%map _ = Conn.rollback () in
            err
        | Ok _ ->
            [%log info] "Committing block data for $state_hash"
              ~metadata:
                [ ("state_hash", Mina_base.State_hash.to_yojson (hash block)) ] ;
            Conn.commit ())
      pool
  in
  retry ~f:add ~logger ~error_str:"add_block_aux" retries

let add_block_aux_precomputed ~constraint_constants =
  add_block_aux ~add_block:(Block.add_from_precomputed ~constraint_constants)
    ~hash:(fun block ->
      block.External_transition.Precomputed_block.protocol_state
      |> Protocol_state.hash)

let add_block_aux_extensional =
  add_block_aux ~add_block:Block.add_from_extensional
    ~hash:(fun (block : Extensional.Block.t) -> block.state_hash)

let run pool reader ~constraint_constants ~logger ~delete_older_than =
  Strict_pipe.Reader.iter reader ~f:(function
    | Diff.Transition_frontier (Breadcrumb_added { block; _ }) -> (
        let add_block = Block.add_if_doesn't_exist ~constraint_constants in
        let hash block = With_hash.hash block in
        match%map
          add_block_aux ~logger ~delete_older_than ~hash ~add_block pool block
        with
        | Error e ->
            [%log warn]
              ~metadata:
                [ ("block", With_hash.hash block |> State_hash.to_yojson)
                ; ("error", `String (Caqti_error.show e))
                ]
              "Failed to archive block: $block, see $error"
        | Ok () ->
            () )
    | Transition_frontier _ ->
        Deferred.return ()
    | Transaction_pool { added; removed = _ } ->
        let%map _ =
          Caqti_async.Pool.use
            (fun (module Conn : CONNECTION) ->
              let%map () =
                Deferred.List.iter added ~f:(fun command ->
                    match%map
                      User_command.add_if_doesn't_exist (module Conn) command
                    with
                    | Ok _ ->
                        ()
                    | Error e ->
                        [%log warn]
                          ~metadata:
                            [ ("error", `String (Caqti_error.show e))
                            ; ( "command"
                              , Mina_base.User_command.to_yojson command )
                            ]
                          "Failed to archive user command $command from \
                           transaction pool: $block, see $error")
              in
              Ok ())
            pool
        in
        ())

let add_genesis_accounts ~logger ~(runtime_config_opt : Runtime_config.t option)
    pool =
  match runtime_config_opt with
  | None ->
      Deferred.unit
  | Some runtime_config -> (
      let accounts =
        match Option.map runtime_config.ledger ~f:(fun l -> l.base) with
        | Some (Accounts accounts) ->
            Genesis_ledger_helper.Accounts.to_full accounts
        | Some (Named name) -> (
            match Genesis_ledger.fetch_ledger name with
            | Some (module M) ->
                [%log info] "Found ledger with name $ledger_name"
                  ~metadata:[ ("ledger_name", `String name) ] ;
                Lazy.force M.accounts
            | None ->
                [%log error]
                  "Could not find a built-in ledger named $ledger_name"
                  ~metadata:[ ("ledger_name", `String name) ] ;
                failwith
                  "Could not add genesis accounts: Named ledger not found" )
        | _ ->
            failwith "No accounts found in runtime config file"
      in
      let add_accounts () =
        Caqti_async.Pool.use
          (fun (module Conn : CONNECTION) ->
            let open Deferred.Result.Let_syntax in
            let%bind () = Conn.start () in
            let rec go accounts =
              let open Deferred.Let_syntax in
              match accounts with
              | [] ->
                  Deferred.Result.return ()
              | (_, account) :: accounts' -> (
                  match%bind
                    Timing_info.add_if_doesn't_exist (module Conn) account
                  with
                  | Error e as err ->
                      [%log error]
                        ~metadata:
                          [ ("account", Account.to_yojson account)
                          ; ("error", `String (Caqti_error.show e))
                          ]
                        "Failed to add genesis account: $account, see $error" ;
                      let%map _ = Conn.rollback () in
                      err
                  | Ok _ ->
                      go accounts' )
            in
            let%bind () = go accounts in
            Conn.commit ())
          pool
      in
      match%map
        retry ~f:add_accounts ~logger ~error_str:"add_genesis_accounts" 3
      with
      | Error e ->
          [%log warn] "genesis accounts could not be added"
            ~metadata:[ ("error", `String (Caqti_error.show e)) ] ;
          failwith "Failed to add genesis accounts"
      | Ok () ->
          () )

let create_metrics_server ~logger ~metrics_server_port ~missing_blocks_width
    pool =
  match metrics_server_port with
  | None ->
      return ()
  | Some port ->
      let missing_blocks_width =
        Option.value ~default:Metrics.default_missing_blocks_width
          missing_blocks_width
      in
      let%bind metric_server =
        Mina_metrics.Archive.create_archive_server ~port ~logger ()
      in
      let interval =
        Float.of_int (Mina_compile_config.block_window_duration_ms * 2)
      in
      let rec go () =
        let%bind () =
          Metrics.update pool metric_server ~logger ~missing_blocks_width
        in
        let%bind () = after (Time.Span.of_ms interval) in
        go ()
      in
      go ()

let setup_server ~metrics_server_port ~constraint_constants ~logger
    ~postgres_address ~server_port ~delete_older_than ~runtime_config_opt
    ~missing_blocks_width =
  let where_to_listen =
    Async.Tcp.Where_to_listen.bind_to All_addresses (On_port server_port)
  in
  let reader, writer = Strict_pipe.create ~name:"archive" Synchronous in
  let precomputed_block_reader, precomputed_block_writer =
    Strict_pipe.create ~name:"precomputed_archive_block" Synchronous
  in
  let extensional_block_reader, extensional_block_writer =
    Strict_pipe.create ~name:"extensional_archive_block" Synchronous
  in
  let implementations =
    [ Async.Rpc.Rpc.implement Archive_rpc.t (fun () archive_diff ->
          Strict_pipe.Writer.write writer archive_diff)
    ; Async.Rpc.Rpc.implement Archive_rpc.precomputed_block
        (fun () precomputed_block ->
          Strict_pipe.Writer.write precomputed_block_writer precomputed_block)
    ; Async.Rpc.Rpc.implement Archive_rpc.extensional_block
        (fun () extensional_block ->
          Strict_pipe.Writer.write extensional_block_writer extensional_block)
    ]
  in
  match Caqti_async.connect_pool ~max_size:30 postgres_address with
  | Error e ->
      [%log error]
        "Failed to create a Caqti pool for Postgresql, see error: $error"
        ~metadata:[ ("error", `String (Caqti_error.show e)) ] ;
      Deferred.unit
  | Ok pool ->
      let%bind () = add_genesis_accounts pool ~logger ~runtime_config_opt in
      run ~constraint_constants pool reader ~logger ~delete_older_than
      |> don't_wait_for ;
      Strict_pipe.Reader.iter precomputed_block_reader
        ~f:(fun precomputed_block ->
          match%map
            add_block_aux_precomputed ~logger ~constraint_constants
              ~delete_older_than pool precomputed_block
          with
          | Error e ->
              [%log warn]
                "Precomputed block $block could not be archived: $error"
                ~metadata:
                  [ ( "block"
                    , Protocol_state.hash precomputed_block.protocol_state
                      |> State_hash.to_yojson )
                  ; ("error", `String (Caqti_error.show e))
                  ]
          | Ok () ->
              ())
      |> don't_wait_for ;
      Strict_pipe.Reader.iter extensional_block_reader
        ~f:(fun extensional_block ->
          match%map
            add_block_aux_extensional ~logger ~delete_older_than pool
              extensional_block
          with
          | Error e ->
              [%log warn]
                "Extensional block $block could not be archived: $error"
                ~metadata:
                  [ ( "block"
                    , extensional_block.state_hash |> State_hash.to_yojson )
                  ; ("error", `String (Caqti_error.show e))
                  ]
          | Ok () ->
              ())
      |> don't_wait_for ;
      Deferred.ignore_m
      @@ Tcp.Server.create
           ~on_handler_error:
             (`Call
               (fun _net exn ->
                 [%log error]
                   "Exception while handling TCP server request: $error"
                   ~metadata:
                     [ ("error", `String (Core.Exn.to_string_mach exn))
                     ; ("context", `String "rpc_tcp_server")
                     ]))
           where_to_listen
           (fun address reader writer ->
             let address = Socket.Address.Inet.addr address in
             Async.Rpc.Connection.server_with_close reader writer
               ~implementations:
                 (Async.Rpc.Implementations.create_exn ~implementations
                    ~on_unknown_rpc:`Raise)
               ~connection_state:(fun _ -> ())
               ~on_handshake_error:
                 (`Call
                   (fun exn ->
                     [%log error]
                       "Exception while handling RPC server request from \
                        $address: $error"
                       ~metadata:
                         [ ("error", `String (Core.Exn.to_string_mach exn))
                         ; ("context", `String "rpc_server")
                         ; ( "address"
                           , `String (Unix.Inet_addr.to_string address) )
                         ] ;
                     Deferred.unit)))
      |> don't_wait_for ;
      (*Update archive metrics*)
      create_metrics_server ~logger ~metrics_server_port ~missing_blocks_width
        pool
      |> don't_wait_for ;
      [%log info] "Archive process ready. Clients can now connect" ;
      Async.never ()

module For_test = struct
  let assert_parent_exist ~parent_id ~parent_hash conn =
    let open Deferred.Result.Let_syntax in
    match parent_id with
    | Some id ->
        let%map Block.{ state_hash = actual; _ } = Block.load conn ~id in
        [%test_result: string]
          ~expect:(parent_hash |> State_hash.to_base58_check)
          actual
    | None ->
        failwith "Failed to find parent block in database"
end<|MERGE_RESOLUTION|>--- conflicted
+++ resolved
@@ -1127,11 +1127,7 @@
                       global_slot_since_genesis, timestamp)
                      VALUES (?, ?, ?, ?, ?, ?, ?, ?, ?, ?, ?, ?, ?) RETURNING id
                |sql})
-<<<<<<< HEAD
-            { state_hash = hash |> State_hash.to_string
-=======
-            { state_hash= hash |> State_hash.to_base58_check
->>>>>>> 9dd0c963
+            { state_hash = hash |> State_hash.to_base58_check
             ; parent_id
             ; parent_hash =
                 Protocol_state.previous_state_hash protocol_state
@@ -1144,13 +1140,8 @@
             ; ledger_hash =
                 Protocol_state.blockchain_state protocol_state
                 |> Blockchain_state.staged_ledger_hash
-<<<<<<< HEAD
-                |> Staged_ledger_hash.ledger_hash |> Ledger_hash.to_string
+                |> Staged_ledger_hash.ledger_hash |> Ledger_hash.to_base58_check
             ; height =
-=======
-                |> Staged_ledger_hash.ledger_hash |> Ledger_hash.to_base58_check
-            ; height=
->>>>>>> 9dd0c963
                 consensus_state
                 |> Consensus.Data.Consensus_state.blockchain_length
                 |> Unsigned.UInt32.to_int64
@@ -1459,32 +1450,19 @@
                       global_slot_since_genesis, timestamp)
                      VALUES (?, ?, ?, ?, ?, ?, ?, ?, ?, ?, ?, ?, ?) RETURNING id
                |sql})
-<<<<<<< HEAD
-            { state_hash = block.state_hash |> State_hash.to_string
+            { state_hash = block.state_hash |> State_hash.to_base58_check
             ; parent_id
-            ; parent_hash = block.parent_hash |> State_hash.to_string
-=======
-            { state_hash= block.state_hash |> State_hash.to_base58_check
-            ; parent_id
-            ; parent_hash= block.parent_hash |> State_hash.to_base58_check
->>>>>>> 9dd0c963
+            ; parent_hash = block.parent_hash |> State_hash.to_base58_check
             ; creator_id
             ; block_winner_id
             ; snarked_ledger_hash_id
             ; staking_epoch_data_id
             ; next_epoch_data_id
-<<<<<<< HEAD
-            ; ledger_hash = block.ledger_hash |> Ledger_hash.to_string
+            ; ledger_hash = block.ledger_hash |> Ledger_hash.to_base58_check
             ; height = block.height |> Unsigned.UInt32.to_int64
             ; global_slot_since_hard_fork =
                 block.global_slot_since_hard_fork |> Unsigned.UInt32.to_int64
             ; global_slot_since_genesis =
-=======
-            ; ledger_hash= block.ledger_hash |> Ledger_hash.to_base58_check
-            ; height= block.height |> Unsigned.UInt32.to_int64
-            ; global_slot_since_hard_fork= block.global_slot_since_hard_fork |> Unsigned.UInt32.to_int64
-            ; global_slot_since_genesis=
->>>>>>> 9dd0c963
                 block.global_slot_since_genesis |> Unsigned.UInt32.to_int64
             ; timestamp = block.timestamp |> Block_time.to_int64
             }
