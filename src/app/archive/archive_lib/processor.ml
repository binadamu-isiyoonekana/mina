--- conflicted
+++ resolved
@@ -64,7 +64,6 @@
 end
 
 module Token = struct
-<<<<<<< HEAD
   type t =
     { value : string
     ; owner_public_key_id : int option
@@ -274,334 +273,6 @@
       id
 end
 
-module Zkapp_states = struct
-  let table_name = "zkapp_states"
-
-  let add_if_doesn't_exist (module Conn : CONNECTION)
-      (fps : (Pickles.Backend.Tick.Field.t option, 'n) Vector.vec) =
-    let open Deferred.Result.Let_syntax in
-    let%bind (element_ids : int option array) =
-      Mina_caqti.deferred_result_list_map (Vector.to_list fps)
-        ~f:
-          ( Mina_caqti.add_if_some
-          @@ Zkapp_state_data.add_if_doesn't_exist (module Conn) )
-      >>| Array.of_list
-    in
-    Mina_caqti.select_insert_into_cols ~select:("id", Caqti_type.int)
-      ~table_name
-      ~cols:([ "element_ids" ], Mina_caqti.array_nullable_int_typ)
-      ~tannot:(function "element_ids" -> Some "int[]" | _ -> None)
-      (module Conn)
-      element_ids
-
-  let load (module Conn : CONNECTION) id =
-    Conn.find
-      (Caqti_request.find Caqti_type.int Mina_caqti.array_nullable_int_typ
-         (Mina_caqti.select_cols_from_id ~table_name ~cols:[ "element_ids" ]) )
-      id
-end
-
-module Zkapp_sequence_states = struct
-  let table_name = "zkapp_sequence_states"
-
-  let add_if_doesn't_exist (module Conn : CONNECTION)
-      (fps : (Pickles.Backend.Tick.Field.t, 'n) Vector.vec) =
-    let open Deferred.Result.Let_syntax in
-    let%bind (element_ids : int array) =
-      Mina_caqti.deferred_result_list_map (Vector.to_list fps) ~f:(fun field ->
-          Zkapp_state_data.add_if_doesn't_exist (module Conn) field )
-      >>| Array.of_list
-    in
-    Mina_caqti.select_insert_into_cols ~select:("id", Caqti_type.int)
-      ~table_name
-      ~cols:([ "element_ids" ], Mina_caqti.array_int_typ)
-      ~tannot:(function "element_ids" -> Some "int[]" | _ -> None)
-      (module Conn)
-      element_ids
-
-  let load (module Conn : CONNECTION) id =
-    Conn.find
-      (Caqti_request.find Caqti_type.int Mina_caqti.array_int_typ
-         (Mina_caqti.select_cols_from_id ~table_name ~cols:[ "element_ids" ]) )
-      id
-end
-
-module Zkapp_verification_keys = struct
-  type t = { verification_key : string; hash : string }
-  [@@deriving fields, hlist]
-
-  let typ =
-    Mina_caqti.Type_spec.custom_type ~to_hlist ~of_hlist
-      Caqti_type.[ string; string ]
-
-  let table_name = "zkapp_verification_keys"
-
-  let add_if_doesn't_exist (module Conn : CONNECTION)
-      (vk :
-        ( Pickles.Side_loaded.Verification_key.t
-        , Pickles.Backend.Tick.Field.t )
-        With_hash.t ) =
-    let verification_key =
-      Binable.to_string
-        (module Pickles.Side_loaded.Verification_key.Stable.Latest)
-        vk.data
-      |> Base64.encode_exn
-    in
-    let hash = Pickles.Backend.Tick.Field.to_string vk.hash in
-    let value = { hash; verification_key } in
-    Mina_caqti.select_insert_into_cols ~select:("id", Caqti_type.int)
-      ~table_name ~cols:(Fields.names, typ)
-      (module Conn)
-      value
-
-  let load (module Conn : CONNECTION) id =
-    Conn.find
-      (Caqti_request.find Caqti_type.int typ
-         (Mina_caqti.select_cols_from_id ~table_name ~cols:Fields.names) )
-      id
-end
-
-module Zkapp_permissions = struct
-  let auth_required_typ =
-    let encode = function
-      | Permissions.Auth_required.None ->
-          "none"
-      | Permissions.Auth_required.Either ->
-          "either"
-      | Permissions.Auth_required.Proof ->
-          "proof"
-      | Permissions.Auth_required.Signature ->
-          "signature"
-      | Permissions.Auth_required.Impossible ->
-          "impossible"
-    in
-    let decode = function
-      | "none" ->
-          Result.return Permissions.Auth_required.None
-      | "either" ->
-          Result.return Permissions.Auth_required.Either
-      | "proof" ->
-          Result.return Permissions.Auth_required.Proof
-      | "signature" ->
-          Result.return Permissions.Auth_required.Signature
-      | "impossible" ->
-          Result.return Permissions.Auth_required.Impossible
-      | s ->
-          Result.Error (sprintf "Failed to decode: \"%s\"" s)
-    in
-    Caqti_type.enum ~encode ~decode "zkapp_auth_required_type"
-
-  type t =
-=======
-  type t =
-    { value : string
-    ; owner_public_key_id : int option
-    ; owner_token_id : int option
-    }
-  [@@deriving hlist, fields]
-
-  let typ =
-    Mina_caqti.Type_spec.custom_type ~to_hlist ~of_hlist
-      Caqti_type.[ string; option int; option int ]
-
-  let table_name = "tokens"
-
-  let find_by_id (module Conn : CONNECTION) id =
-    Conn.find
-      (Caqti_request.find Caqti_type.int typ
-         (Mina_caqti.select_cols_from_id ~table_name ~cols:Fields.names) )
-      id
-
-  let make_finder conn_finder req_finder token_id =
-    conn_finder
-      (req_finder Caqti_type.string Caqti_type.int
-         (Mina_caqti.select_cols ~table_name ~select:"id" ~cols:[ "value" ] ()) )
-      (Token_id.to_string token_id)
-
-  let find (module Conn : CONNECTION) = make_finder Conn.find Caqti_request.find
-
-  let find_opt (module Conn : CONNECTION) =
-    make_finder Conn.find_opt Caqti_request.find_opt
-
-  let add_if_doesn't_exist (module Conn : CONNECTION) token_id =
-    let open Deferred.Result.Let_syntax in
-    let value = Token_id.(to_string token_id) in
-    match Token_owners.find_owner token_id with
-    | None ->
-        assert (Token_id.(equal default) token_id) ;
-        Mina_caqti.select_insert_into_cols ~select:("id", Caqti_type.int)
-          ~table_name ~cols:(Fields.names, typ)
-          (module Conn)
-          { value; owner_public_key_id = None; owner_token_id = None }
-    | Some acct_id ->
-        assert (not @@ Token_id.(equal default) token_id) ;
-        (* we can only add this token if its owner exists
-           that means if we add several tokens in a block,
-           we must add them in topologically sorted order
-        *)
-        let%bind owner_public_key_id =
-          let owner_pk = Account_id.public_key acct_id in
-          let%map id = Public_key.add_if_doesn't_exist (module Conn) owner_pk in
-          Some id
-        in
-        let%bind owner_token_id =
-          let owner_tid = Account_id.token_id acct_id in
-          let%map id = find (module Conn) owner_tid in
-          Some id
-        in
-        Mina_caqti.select_insert_into_cols ~select:("id", Caqti_type.int)
-          ~table_name ~cols:(Fields.names, typ)
-          (module Conn)
-          { value; owner_public_key_id; owner_token_id }
-end
-
-module Voting_for = struct
-  type t = string
-
-  let typ = Caqti_type.string
-
-  let table_name = "voting_for"
-
-  let add_if_doesn't_exist (module Conn : CONNECTION) voting_for =
-    Mina_caqti.select_insert_into_cols ~select:("id", Caqti_type.int)
-      ~table_name
-      ~cols:([ "value" ], typ)
-      (module Conn)
-      (State_hash.to_base58_check voting_for)
-
-  let load (module Conn : CONNECTION) id =
-    Conn.find
-      (Caqti_request.find Caqti_type.int Caqti_type.string
-         (Mina_caqti.select_cols_from_id ~table_name ~cols:[ "value" ]) )
-      id
-end
-
-module Token_symbols = struct
-  type t = string
-
-  let typ = Caqti_type.string
-
-  let table_name = "token_symbols"
-
-  let add_if_doesn't_exist (module Conn : CONNECTION) token_symbol =
-    Mina_caqti.select_insert_into_cols ~select:("id", Caqti_type.int)
-      ~table_name
-      ~cols:([ "value" ], typ)
-      (module Conn)
-      token_symbol
-
-  let load (module Conn : CONNECTION) id =
-    Conn.find
-      (Caqti_request.find Caqti_type.int Caqti_type.string
-         (Mina_caqti.select_cols_from_id ~table_name ~cols:[ "value" ]) )
-      id
-end
-
-module Account_identifiers = struct
-  type t = { public_key_id : int; token_id : int } [@@deriving hlist, fields]
-
-  let typ =
-    Mina_caqti.Type_spec.custom_type ~to_hlist ~of_hlist Caqti_type.[ int; int ]
-
-  let table_name = "account_identifiers"
-
-  let add_if_doesn't_exist (module Conn : CONNECTION) account_id =
-    let open Deferred.Result.Let_syntax in
-    let pk = Account_id.public_key account_id in
-    (* this token_id is Token_id.t *)
-    let token_id = Account_id.token_id account_id in
-    let%bind public_key_id = Public_key.add_if_doesn't_exist (module Conn) pk in
-    (* this token_id is a Postgresql table id *)
-    let%bind token_id = Token.add_if_doesn't_exist (module Conn) token_id in
-    let t = { public_key_id; token_id } in
-    Mina_caqti.select_insert_into_cols ~select:("id", Caqti_type.int)
-      ~table_name ~cols:(Fields.names, typ)
-      (module Conn)
-      t
-
-  let find_opt (module Conn : CONNECTION) account_id =
-    let open Deferred.Result.Let_syntax in
-    let pk = Account_id.public_key account_id in
-    match%bind Public_key.find_opt (module Conn) pk with
-    | None ->
-        return None
-    | Some pk_id -> (
-        let token = Account_id.token_id account_id in
-        match%bind Token.find_opt (module Conn) token with
-        | None ->
-            return None
-        | Some tok_id ->
-            Conn.find_opt
-              (Caqti_request.find_opt
-                 Caqti_type.(tup2 int int)
-                 Caqti_type.int
-                 (Mina_caqti.select_cols ~select:"id" ~table_name
-                    ~cols:Fields.names () ) )
-              (pk_id, tok_id) )
-
-  let find (module Conn : CONNECTION) account_id =
-    let open Deferred.Result.Let_syntax in
-    let pk = Account_id.public_key account_id in
-    let%bind public_key_id = Public_key.find (module Conn) pk in
-    let token = Account_id.token_id account_id in
-    let%bind token_id = Token.find (module Conn) token in
-    Conn.find
-      (Caqti_request.find
-         Caqti_type.(tup2 int int)
-         Caqti_type.int
-         (Mina_caqti.select_cols ~select:"id" ~table_name ~cols:Fields.names ()) )
-      (public_key_id, token_id)
-
-  let load (module Conn : CONNECTION) id =
-    Conn.find
-      (Caqti_request.find Caqti_type.int typ
-         (Mina_caqti.select_cols_from_id ~table_name ~cols:Fields.names) )
-      id
-end
-
-module Zkapp_state_data = struct
-  let table_name = "zkapp_state_data"
-
-  let add_if_doesn't_exist (module Conn : CONNECTION)
-      (fp : Pickles.Backend.Tick.Field.t) =
-    Mina_caqti.select_insert_into_cols ~select:("id", Caqti_type.int)
-      ~table_name
-      ~cols:([ "field" ], Caqti_type.string)
-      (module Conn)
-      (Pickles.Backend.Tick.Field.to_string fp)
-
-  let load (module Conn : CONNECTION) id =
-    Conn.find
-      (Caqti_request.find Caqti_type.int Caqti_type.string
-         (Mina_caqti.select_cols_from_id ~table_name ~cols:[ "field" ]) )
-      id
-end
-
-module Zkapp_state_data_array = struct
-  let table_name = "zkapp_state_data_array"
-
-  let add_if_doesn't_exist (module Conn : CONNECTION)
-      (fps : Pickles.Backend.Tick.Field.t array) =
-    let open Deferred.Result.Let_syntax in
-    let%bind (element_ids : int array) =
-      Mina_caqti.deferred_result_list_map (Array.to_list fps)
-        ~f:(Zkapp_state_data.add_if_doesn't_exist (module Conn))
-      >>| Array.of_list
-    in
-    Mina_caqti.select_insert_into_cols ~select:("id", Caqti_type.int)
-      ~table_name
-      ~cols:([ "element_ids" ], Mina_caqti.array_int_typ)
-      ~tannot:(function "element_ids" -> Some "int[]" | _ -> None)
-      (module Conn)
-      element_ids
-
-  let load (module Conn : CONNECTION) id =
-    Conn.find
-      (Caqti_request.find Caqti_type.int Mina_caqti.array_int_typ
-         (Mina_caqti.select_cols_from_id ~table_name ~cols:[ "element_ids" ]) )
-      id
-end
-
 module Zkapp_states_nullable = struct
   type t =
     { element0 : int option
@@ -843,7 +514,6 @@
     Caqti_type.enum ~encode ~decode "zkapp_auth_required_type"
 
   type t =
->>>>>>> 897a81d1
     { edit_state : Permissions.Auth_required.t
     ; send : Permissions.Auth_required.t
     ; receive : Permissions.Auth_required.t
@@ -927,17 +597,10 @@
     let cliff_amount = Currency.Amount.to_string timing_info.cliff_amount in
     let vesting_period =
       timing_info.vesting_period |> Unsigned.UInt32.to_int64
-<<<<<<< HEAD
     in
     let vesting_increment =
       Currency.Amount.to_string timing_info.vesting_increment
     in
-=======
-    in
-    let vesting_increment =
-      Currency.Amount.to_string timing_info.vesting_increment
-    in
->>>>>>> 897a81d1
     let value =
       { initial_minimum_balance
       ; cliff_time
@@ -1012,11 +675,7 @@
     let open Deferred.Result.Let_syntax in
     let%bind app_state_id =
       Vector.map ~f:Zkapp_basic.Set_or_keep.to_option update.app_state
-<<<<<<< HEAD
-      |> Zkapp_states.add_if_doesn't_exist (module Conn)
-=======
       |> Zkapp_states_nullable.add_if_doesn't_exist (module Conn)
->>>>>>> 897a81d1
     in
     let%bind delegate_id =
       Mina_caqti.add_if_zkapp_set
@@ -1181,11 +840,7 @@
     in
     let%bind state_id =
       Vector.map ~f:Zkapp_basic.Or_ignore.to_option acct.state
-<<<<<<< HEAD
-      |> Zkapp_states.add_if_doesn't_exist (module Conn)
-=======
       |> Zkapp_states_nullable.add_if_doesn't_exist (module Conn)
->>>>>>> 897a81d1
     in
     let%bind sequence_state_id =
       Mina_caqti.add_if_zkapp_check
@@ -2783,10 +2438,6 @@
           : Mina_base.Zkapp_account.t ) =
       zkapp_account
     in
-<<<<<<< HEAD
-    let app_state = Vector.map app_state ~f:(fun field -> Some field) in
-=======
->>>>>>> 897a81d1
     let%bind app_state_id =
       Zkapp_states.add_if_doesn't_exist (module Conn) app_state
     in
