(* processor.ml -- database processing for archive node *)

module Archive_rpc = Rpc
open Async
open Core
open Caqti_async
open Mina_base
open Mina_transaction
open Mina_state
open Mina_transition
open Pipe_lib
open Signature_lib
open Pickles_types

let applied_str = "applied"

let failed_str = "failed"

module Public_key = struct
  let find (module Conn : CONNECTION) (t : Public_key.Compressed.t) =
    let public_key = Public_key.Compressed.to_base58_check t in
    Conn.find
      (Caqti_request.find Caqti_type.string Caqti_type.int
         "SELECT id FROM public_keys WHERE value = ?")
      public_key

  let find_opt (module Conn : CONNECTION) (t : Public_key.Compressed.t) =
    let public_key = Public_key.Compressed.to_base58_check t in
    Conn.find_opt
      (Caqti_request.find_opt Caqti_type.string Caqti_type.int
         "SELECT id FROM public_keys WHERE value = ?")
      public_key

  let find_by_id (module Conn : CONNECTION) id =
    Conn.find
      (Caqti_request.find Caqti_type.int Caqti_type.string
         "SELECT value FROM public_keys WHERE id = ?")
      id

  let add_if_doesn't_exist (module Conn : CONNECTION)
      (t : Public_key.Compressed.t) =
    let open Deferred.Result.Let_syntax in
    match%bind find_opt (module Conn) t with
    | Some id ->
        return id
    | None ->
        let public_key = Public_key.Compressed.to_base58_check t in
        Conn.find
          (Caqti_request.find Caqti_type.string Caqti_type.int
             "INSERT INTO public_keys (value) VALUES (?) RETURNING id")
          public_key
end

module Zkapp_state_data = struct
  let table_name = "zkapp_state_data"

  let add_if_doesn't_exist (module Conn : CONNECTION)
      (fp : Pickles.Backend.Tick.Field.t) =
    Mina_caqti.select_insert_into_cols ~select:("id", Caqti_type.int)
      ~table_name
      ~cols:([ "field" ], Caqti_type.string)
      (module Conn)
      (Pickles.Backend.Tick.Field.to_string fp)

  let load (module Conn : CONNECTION) id =
    Conn.find
      (Caqti_request.find Caqti_type.int Caqti_type.string
         (Mina_caqti.select_cols_from_id ~table_name ~cols:[ "field" ]))
      id
end

module Zkapp_state_data_array = struct
  let table_name = "zkapp_state_data_array"

  let add_if_doesn't_exist (module Conn : CONNECTION)
      (fps : Pickles.Backend.Tick.Field.t array) =
    let open Deferred.Result.Let_syntax in
    let%bind (element_ids : int array) =
      Mina_caqti.deferred_result_list_map (Array.to_list fps)
        ~f:(Zkapp_state_data.add_if_doesn't_exist (module Conn))
      >>| Array.of_list
    in
    Mina_caqti.select_insert_into_cols ~select:("id", Caqti_type.int)
      ~table_name
      ~cols:([ "element_ids" ], Mina_caqti.array_int_typ)
      ~tannot:(function "element_ids" -> Some "int[]" | _ -> None)
      (module Conn)
      element_ids

  let load (module Conn : CONNECTION) id =
    Conn.find
      (Caqti_request.find Caqti_type.int Mina_caqti.array_int_typ
         (Mina_caqti.select_cols_from_id ~table_name ~cols:[ "element_ids" ]))
      id
end

module Zkapp_states = struct
  let table_name = "zkapp_states"

  let add_if_doesn't_exist (module Conn : CONNECTION)
      (fps : (Pickles.Backend.Tick.Field.t option, 'n) Vector.vec) =
    let open Deferred.Result.Let_syntax in
    let%bind (element_ids : int option array) =
      Mina_caqti.deferred_result_list_map (Vector.to_list fps)
        ~f:
          ( Mina_caqti.add_if_some
          @@ Zkapp_state_data.add_if_doesn't_exist (module Conn) )
      >>| Array.of_list
    in
    Mina_caqti.select_insert_into_cols ~select:("id", Caqti_type.int)
      ~table_name
      ~cols:([ "element_ids" ], Mina_caqti.array_nullable_int_typ)
      ~tannot:(function "element_ids" -> Some "int[]" | _ -> None)
      (module Conn)
      element_ids

  let load (module Conn : CONNECTION) id =
    Conn.find
      (Caqti_request.find Caqti_type.int Mina_caqti.array_nullable_int_typ
         (Mina_caqti.select_cols_from_id ~table_name ~cols:[ "element_ids" ]))
      id
end

module Zkapp_sequence_states = struct
  let table_name = "zkapp_sequence_states"

  let add_if_doesn't_exist (module Conn : CONNECTION)
      (fps : (Pickles.Backend.Tick.Field.t, 'n) Vector.vec) =
    let open Deferred.Result.Let_syntax in
    let%bind (element_ids : int array) =
      Mina_caqti.deferred_result_list_map (Vector.to_list fps) ~f:(fun field ->
          Zkapp_state_data.add_if_doesn't_exist (module Conn) field)
      >>| Array.of_list
    in
    Mina_caqti.select_insert_into_cols ~select:("id", Caqti_type.int)
      ~table_name
      ~cols:([ "element_ids" ], Mina_caqti.array_int_typ)
      ~tannot:(function "element_ids" -> Some "int[]" | _ -> None)
      (module Conn)
      element_ids

  let load (module Conn : CONNECTION) id =
    Conn.find
      (Caqti_request.find Caqti_type.int Mina_caqti.array_int_typ
         (Mina_caqti.select_cols_from_id ~table_name ~cols:[ "element_ids" ]))
      id
end

module Zkapp_verification_keys = struct
  type t = { verification_key : string; hash : string }
  [@@deriving fields, hlist]

  let typ =
    Mina_caqti.Type_spec.custom_type ~to_hlist ~of_hlist
      Caqti_type.[ string; string ]

  let table_name = "zkapp_verification_keys"

  let add_if_doesn't_exist (module Conn : CONNECTION)
      (vk :
        ( Pickles.Side_loaded.Verification_key.t
        , Pickles.Backend.Tick.Field.t )
        With_hash.t) =
    let verification_key =
      Binable.to_string
        (module Pickles.Side_loaded.Verification_key.Stable.Latest)
        vk.data
      |> Base64.encode_exn
    in
    let hash = Pickles.Backend.Tick.Field.to_string vk.hash in
    let value = { hash; verification_key } in
    Mina_caqti.select_insert_into_cols ~select:("id", Caqti_type.int)
      ~table_name ~cols:(Fields.names, typ)
      (module Conn)
      value

  let load (module Conn : CONNECTION) id =
    Conn.find
      (Caqti_request.find Caqti_type.int typ
         (Mina_caqti.select_cols_from_id ~table_name ~cols:Fields.names))
      id
end

module Zkapp_permissions = struct
  let auth_required_typ =
    let encode = function
      | Permissions.Auth_required.None ->
          "none"
      | Permissions.Auth_required.Either ->
          "either"
      | Permissions.Auth_required.Proof ->
          "proof"
      | Permissions.Auth_required.Signature ->
          "signature"
      | Permissions.Auth_required.Impossible ->
          "impossible"
    in
    let decode = function
      | "none" ->
          Result.return Permissions.Auth_required.None
      | "either" ->
          Result.return Permissions.Auth_required.Either
      | "proof" ->
          Result.return Permissions.Auth_required.Proof
      | "signature" ->
          Result.return Permissions.Auth_required.Signature
      | "impossible" ->
          Result.return Permissions.Auth_required.Impossible
      | s ->
          Result.Error (sprintf "Failed to decode: \"%s\"" s)
    in
    Caqti_type.enum ~encode ~decode "zkapp_auth_required_type"

  type t =
    { edit_state : Permissions.Auth_required.t
    ; send : Permissions.Auth_required.t
    ; receive : Permissions.Auth_required.t
    ; set_delegate : Permissions.Auth_required.t
    ; set_permissions : Permissions.Auth_required.t
    ; set_verification_key : Permissions.Auth_required.t
    ; set_zkapp_uri : Permissions.Auth_required.t
    ; edit_sequence_state : Permissions.Auth_required.t
    ; set_token_symbol : Permissions.Auth_required.t
    ; increment_nonce : Permissions.Auth_required.t
    ; set_voting_for : Permissions.Auth_required.t
    }
  [@@deriving fields, hlist]

  let typ =
    Mina_caqti.Type_spec.custom_type ~to_hlist ~of_hlist
      [ auth_required_typ
      ; auth_required_typ
      ; auth_required_typ
      ; auth_required_typ
      ; auth_required_typ
      ; auth_required_typ
      ; auth_required_typ
      ; auth_required_typ
      ; auth_required_typ
      ; auth_required_typ
      ; auth_required_typ
      ]

  let table_name = "zkapp_permissions"

  let add_if_doesn't_exist (module Conn : CONNECTION) (perms : Permissions.t) =
    let value =
      { edit_state = perms.edit_state
      ; send = perms.send
      ; receive = perms.receive
      ; set_delegate = perms.set_delegate
      ; set_permissions = perms.set_permissions
      ; set_verification_key = perms.set_verification_key
      ; set_zkapp_uri = perms.set_zkapp_uri
      ; edit_sequence_state = perms.edit_sequence_state
      ; set_token_symbol = perms.set_token_symbol
      ; increment_nonce = perms.increment_nonce
      ; set_voting_for = perms.set_voting_for
      }
    in
    Mina_caqti.select_insert_into_cols ~select:("id", Caqti_type.int)
      ~table_name ~cols:(Fields.names, typ)
      (module Conn)
      value

  let load (module Conn : CONNECTION) id =
    Conn.find
      (Caqti_request.find Caqti_type.int typ
         (Mina_caqti.select_cols_from_id ~table_name ~cols:Fields.names))
      id
end

module Zkapp_timing_info = struct
  type t =
    { initial_minimum_balance : int64
    ; cliff_time : int64
    ; cliff_amount : int64
    ; vesting_period : int64
    ; vesting_increment : int64
    }
  [@@deriving fields, hlist]

  let typ =
    Mina_caqti.Type_spec.custom_type ~to_hlist ~of_hlist
      Caqti_type.[ int64; int64; int64; int64; int64 ]

  let table_name = "zkapp_timing_info"

  let add_if_doesn't_exist (module Conn : CONNECTION)
      (timing_info : Party.Update.Timing_info.t) =
    let initial_minimum_balance =
      timing_info.initial_minimum_balance |> Currency.Balance.to_uint64
      |> Unsigned.UInt64.to_int64
    in
    let cliff_time = timing_info.cliff_time |> Unsigned.UInt32.to_int64 in
    let cliff_amount =
      timing_info.cliff_amount |> Currency.Amount.to_uint64
      |> Unsigned.UInt64.to_int64
    in
    let vesting_period =
      timing_info.vesting_period |> Unsigned.UInt32.to_int64
    in
    let vesting_increment =
      timing_info.vesting_increment |> Currency.Amount.to_uint64
      |> Unsigned.UInt64.to_int64
    in
    let value =
      { initial_minimum_balance
      ; cliff_time
      ; cliff_amount
      ; vesting_period
      ; vesting_increment
      }
    in
    Mina_caqti.select_insert_into_cols ~select:("id", Caqti_type.int)
      ~table_name ~cols:(Fields.names, typ)
      (module Conn)
      value

  let load (module Conn : CONNECTION) id =
    Conn.find
      (Caqti_request.find Caqti_type.int typ
         (Mina_caqti.select_cols_from_id ~table_name ~cols:Fields.names))
      id
end

module Zkapp_updates = struct
  type t =
    { app_state_id : int
    ; delegate_id : int option
    ; verification_key_id : int option
    ; permissions_id : int option
    ; zkapp_uri : string option
    ; token_symbol : string option
    ; timing_id : int option
    ; voting_for : string option
    }
  [@@deriving fields, hlist]

  let typ =
    Mina_caqti.Type_spec.custom_type ~to_hlist ~of_hlist
      Caqti_type.
        [ int
        ; option int
        ; option int
        ; option int
        ; option string
        ; option string
        ; option int
        ; option string
        ]

  let table_name = "zkapp_updates"

  let add_if_doesn't_exist (module Conn : CONNECTION) (update : Party.Update.t)
      =
    let open Deferred.Result.Let_syntax in
    let%bind app_state_id =
      Vector.map ~f:Zkapp_basic.Set_or_keep.to_option update.app_state
      |> Zkapp_states.add_if_doesn't_exist (module Conn)
    in
    let%bind delegate_id =
      Mina_caqti.add_if_zkapp_set
        (Public_key.add_if_doesn't_exist (module Conn))
        update.delegate
    in
    let%bind verification_key_id =
      Mina_caqti.add_if_zkapp_set
        (Zkapp_verification_keys.add_if_doesn't_exist (module Conn))
        update.verification_key
    in
    let%bind permissions_id =
      Mina_caqti.add_if_zkapp_set
        (Zkapp_permissions.add_if_doesn't_exist (module Conn))
        update.permissions
    in
    let%bind timing_id =
      Mina_caqti.add_if_zkapp_set
        (Zkapp_timing_info.add_if_doesn't_exist (module Conn))
        update.timing
    in
    let zkapp_uri = Zkapp_basic.Set_or_keep.to_option update.zkapp_uri in
    let token_symbol = Zkapp_basic.Set_or_keep.to_option update.token_symbol in
    let voting_for =
      Option.map ~f:State_hash.to_base58_check
        (Zkapp_basic.Set_or_keep.to_option update.voting_for)
    in
    let value =
      { app_state_id
      ; delegate_id
      ; verification_key_id
      ; permissions_id
      ; zkapp_uri
      ; token_symbol
      ; timing_id
      ; voting_for
      }
    in
    Mina_caqti.select_insert_into_cols ~select:("id", Caqti_type.int)
      ~table_name ~cols:(Fields.names, typ)
      (module Conn)
      value

  let load (module Conn : CONNECTION) id =
    Conn.find
      (Caqti_request.find Caqti_type.int typ
         (Mina_caqti.select_cols_from_id ~table_name ~cols:Fields.names))
      id
end

module Zkapp_balance_bounds = struct
  type t = { balance_lower_bound : int64; balance_upper_bound : int64 }
  [@@deriving fields, hlist]

  let typ =
    Mina_caqti.Type_spec.custom_type ~to_hlist ~of_hlist
      Caqti_type.[ int64; int64 ]

  let table_name = "zkapp_balance_bounds"

  let add_if_doesn't_exist (module Conn : CONNECTION)
      (balance_bounds :
        Currency.Balance.t Mina_base.Zkapp_precondition.Closed_interval.t) =
    let balance_lower_bound =
      balance_bounds.lower |> Currency.Balance.to_uint64
      |> Unsigned.UInt64.to_int64
    in
    let balance_upper_bound =
      balance_bounds.upper |> Currency.Balance.to_uint64
      |> Unsigned.UInt64.to_int64
    in
    let value = { balance_lower_bound; balance_upper_bound } in
    Mina_caqti.select_insert_into_cols ~select:("id", Caqti_type.int)
      ~table_name ~cols:(Fields.names, typ)
      (module Conn)
      value

  let load (module Conn : CONNECTION) id =
    Conn.find
      (Caqti_request.find Caqti_type.int typ
         (Mina_caqti.select_cols_from_id ~table_name ~cols:Fields.names))
      id
end

module Zkapp_nonce_bounds = struct
  type t = { nonce_lower_bound : int64; nonce_upper_bound : int64 }
  [@@deriving fields, hlist]

  let typ =
    Mina_caqti.Type_spec.custom_type ~to_hlist ~of_hlist
      Caqti_type.[ int64; int64 ]

  let table_name = "zkapp_nonce_bounds"

  let add_if_doesn't_exist (module Conn : CONNECTION)
      (nonce_bounds :
        Mina_numbers.Account_nonce.t
        Mina_base.Zkapp_precondition.Closed_interval.t) =
    let nonce_lower_bound = Unsigned.UInt32.to_int64 nonce_bounds.lower in
    let nonce_upper_bound = Unsigned.UInt32.to_int64 nonce_bounds.upper in
    let value = { nonce_lower_bound; nonce_upper_bound } in
    Mina_caqti.select_insert_into_cols ~select:("id", Caqti_type.int)
      ~table_name ~cols:(Fields.names, typ)
      (module Conn)
      value

  let load (module Conn : CONNECTION) id =
    Conn.find
      (Caqti_request.find Caqti_type.int typ
         (Mina_caqti.select_cols_from_id ~table_name ~cols:Fields.names))
      id
end

module Zkapp_precondition_account = struct
  type t =
    { balance_id : int option
    ; nonce_id : int option
    ; receipt_chain_hash : string option
    ; public_key_id : int option
    ; delegate_id : int option
    ; state_id : int
    ; sequence_state_id : int option
    ; proved_state : bool option
    }
  [@@deriving fields, hlist]

  let typ =
    Mina_caqti.Type_spec.custom_type ~to_hlist ~of_hlist
      Caqti_type.
        [ option int
        ; option int
        ; option string
        ; option int
        ; option int
        ; int
        ; option int
        ; option bool
        ]

  let table_name = "zkapp_precondition_accounts"

  let add_if_doesn't_exist (module Conn : CONNECTION)
      (acct : Zkapp_precondition.Account.t) =
    let open Deferred.Result.Let_syntax in
    let%bind balance_id =
      Mina_caqti.add_if_zkapp_check
        (Zkapp_balance_bounds.add_if_doesn't_exist (module Conn))
        acct.balance
    in
    let%bind nonce_id =
      Mina_caqti.add_if_zkapp_check
        (Zkapp_nonce_bounds.add_if_doesn't_exist (module Conn))
        acct.nonce
    in
    let%bind public_key_id =
      Mina_caqti.add_if_zkapp_check
        (Public_key.add_if_doesn't_exist (module Conn))
        acct.public_key
    in
    let%bind delegate_id =
      Mina_caqti.add_if_zkapp_check
        (Public_key.add_if_doesn't_exist (module Conn))
        acct.delegate
    in
    let%bind state_id =
      Vector.map ~f:Zkapp_basic.Or_ignore.to_option acct.state
      |> Zkapp_states.add_if_doesn't_exist (module Conn)
    in
    let%bind sequence_state_id =
      Mina_caqti.add_if_zkapp_check
        (Zkapp_state_data.add_if_doesn't_exist (module Conn))
        acct.sequence_state
    in
    let receipt_chain_hash =
      Zkapp_basic.Or_ignore.to_option acct.receipt_chain_hash
      |> Option.map ~f:Kimchi_backend.Pasta.Basic.Fp.to_string
    in
    let proved_state = Zkapp_basic.Or_ignore.to_option acct.proved_state in
    let value =
      { balance_id
      ; nonce_id
      ; receipt_chain_hash
      ; public_key_id
      ; delegate_id
      ; state_id
      ; sequence_state_id
      ; proved_state
      }
    in
    Mina_caqti.select_insert_into_cols ~select:("id", Caqti_type.int)
      ~table_name ~cols:(Fields.names, typ)
      (module Conn)
      value

  let load (module Conn : CONNECTION) id =
    Conn.find
      (Caqti_request.find Caqti_type.int typ
         (Mina_caqti.select_cols_from_id ~table_name ~cols:Fields.names))
      id
end

module Zkapp_account_precondition = struct
  type t =
    { kind : Party.Account_precondition.Tag.t
    ; account_id : int option
    ; nonce : int64 option
    }
  [@@deriving fields, hlist]

  let zkapp_account_precondition_kind_typ =
    let encode = function
      | Party.Account_precondition.Tag.Full ->
          "full"
      | Party.Account_precondition.Tag.Nonce ->
          "nonce"
      | Party.Account_precondition.Tag.Accept ->
          "accept"
    in
    let decode = function
      | "full" ->
          Result.return Party.Account_precondition.Tag.Full
      | "nonce" ->
          Result.return Party.Account_precondition.Tag.Nonce
      | "accept" ->
          Result.return Party.Account_precondition.Tag.Accept
      | _ ->
          Result.failf "Failed to decode zkapp_account_precondition_kind_typ"
    in
    Caqti_type.enum "zkapp_account_precondition_type" ~encode ~decode

  let typ =
    Mina_caqti.Type_spec.custom_type ~to_hlist ~of_hlist
      Caqti_type.
        [ zkapp_account_precondition_kind_typ; option int; option int64 ]

  let table_name = "zkapp_account_precondition"

  let add_if_doesn't_exist (module Conn : CONNECTION)
      (account_precondition : Party.Account_precondition.t) =
    let open Deferred.Result.Let_syntax in
    let%bind account_id =
      match account_precondition with
      | Party.Account_precondition.Full acct ->
          Zkapp_precondition_account.add_if_doesn't_exist (module Conn) acct
          >>| Option.some
      | _ ->
          return None
    in
    let kind = Party.Account_precondition.tag account_precondition in
    let nonce =
      match account_precondition with
      | Party.Account_precondition.Nonce nonce ->
          Option.some @@ Unsigned.UInt32.to_int64 nonce
      | _ ->
          None
    in
    let value = { kind; account_id; nonce } in
    Mina_caqti.select_insert_into_cols ~select:("id", Caqti_type.int)
      ~table_name ~cols:(Fields.names, typ)
      (module Conn)
      value

  let load (module Conn : CONNECTION) id =
    Conn.find
      (Caqti_request.find Caqti_type.int typ
         (Mina_caqti.select_cols_from_id ~table_name ~cols:Fields.names))
      id
end

module Zkapp_token_id_bounds = struct
  type t = { token_id_lower_bound : string; token_id_upper_bound : string }
  [@@deriving fields, hlist]

  let typ =
    Mina_caqti.Type_spec.custom_type ~to_hlist ~of_hlist
      Caqti_type.[ string; string ]

  let table_name = "zkapp_token_id_bounds"

  let add_if_doesn't_exist (module Conn : CONNECTION)
      (token_id_bounds :
        Token_id.t Mina_base.Zkapp_precondition.Closed_interval.t) =
    let token_id_lower_bound = token_id_bounds.lower |> Token_id.to_string in
    let token_id_upper_bound = token_id_bounds.upper |> Token_id.to_string in
    let value = { token_id_lower_bound; token_id_upper_bound } in
    Mina_caqti.select_insert_into_cols ~select:("id", Caqti_type.int)
      ~table_name ~cols:(Fields.names, typ)
      (module Conn)
      value

  let load (module Conn : CONNECTION) id =
    Conn.find
      (Caqti_request.find Caqti_type.int typ
         (Mina_caqti.select_cols_from_id ~table_name ~cols:Fields.names))
      id
end

module Zkapp_timestamp_bounds = struct
  type t = { timestamp_lower_bound : int64; timestamp_upper_bound : int64 }
  [@@deriving fields, hlist]

  let typ =
    Mina_caqti.Type_spec.custom_type ~to_hlist ~of_hlist
      Caqti_type.[ int64; int64 ]

  let table_name = "zkapp_timestamp_bounds"

  let add_if_doesn't_exist (module Conn : CONNECTION)
      (timestamp_bounds :
        Block_time.t Mina_base.Zkapp_precondition.Closed_interval.t) =
    let timestamp_lower_bound = Block_time.to_int64 timestamp_bounds.lower in
    let timestamp_upper_bound = Block_time.to_int64 timestamp_bounds.upper in
    let value = { timestamp_lower_bound; timestamp_upper_bound } in
    Mina_caqti.select_insert_into_cols ~select:("id", Caqti_type.int)
      ~table_name ~cols:(Fields.names, typ)
      (module Conn)
      value

  let load (module Conn : CONNECTION) id =
    Conn.find
      (Caqti_request.find Caqti_type.int typ
         (Mina_caqti.select_cols_from_id ~table_name ~cols:Fields.names))
      id
end

module Zkapp_length_bounds = struct
  type t = { length_lower_bound : int64; length_upper_bound : int64 }
  [@@deriving fields, hlist]

  let typ =
    Mina_caqti.Type_spec.custom_type ~to_hlist ~of_hlist
      Caqti_type.[ int64; int64 ]

  let table_name = "zkapp_length_bounds"

  let add_if_doesn't_exist (module Conn : CONNECTION)
      (length_bounds :
        Unsigned.uint32 Mina_base.Zkapp_precondition.Closed_interval.t) =
    let length_lower_bound = Unsigned.UInt32.to_int64 length_bounds.lower in
    let length_upper_bound = Unsigned.UInt32.to_int64 length_bounds.upper in
    let value = { length_lower_bound; length_upper_bound } in
    Mina_caqti.select_insert_into_cols ~select:("id", Caqti_type.int)
      ~table_name ~cols:(Fields.names, typ)
      (module Conn)
      value

  let load (module Conn : CONNECTION) id =
    Conn.find
      (Caqti_request.find Caqti_type.int typ
         (Mina_caqti.select_cols_from_id ~table_name ~cols:Fields.names))
      id
end

module Zkapp_amount_bounds = struct
  type t = { amount_lower_bound : int64; amount_upper_bound : int64 }
  [@@deriving fields, hlist]

  let typ =
    Mina_caqti.Type_spec.custom_type ~to_hlist ~of_hlist
      Caqti_type.[ int64; int64 ]

  let table_name = "zkapp_amount_bounds"

  let add_if_doesn't_exist (module Conn : CONNECTION)
      (amount_bounds :
        Currency.Amount.t Mina_base.Zkapp_precondition.Closed_interval.t) =
    let amount_lower_bound =
      Currency.Amount.to_uint64 amount_bounds.lower |> Unsigned.UInt64.to_int64
    in
    let amount_upper_bound =
      Currency.Amount.to_uint64 amount_bounds.upper |> Unsigned.UInt64.to_int64
    in
    let value = { amount_lower_bound; amount_upper_bound } in
    Mina_caqti.select_insert_into_cols ~select:("id", Caqti_type.int)
      ~table_name ~cols:(Fields.names, typ)
      (module Conn)
      value

  let load (module Conn : CONNECTION) id =
    Conn.find
      (Caqti_request.find Caqti_type.int typ
         (Mina_caqti.select_cols_from_id ~table_name ~cols:Fields.names))
      id
end

module Zkapp_global_slot_bounds = struct
  type t = { global_slot_lower_bound : int64; global_slot_upper_bound : int64 }
  [@@deriving fields, hlist]

  let typ =
    Mina_caqti.Type_spec.custom_type ~to_hlist ~of_hlist
      Caqti_type.[ int64; int64 ]

  let table_name = "zkapp_global_slot_bounds"

  let add_if_doesn't_exist (module Conn : CONNECTION)
      (global_slot_bounds :
        Mina_numbers.Global_slot.t
        Mina_base.Zkapp_precondition.Closed_interval.t) =
    let global_slot_lower_bound =
      Mina_numbers.Global_slot.to_uint32 global_slot_bounds.lower
      |> Unsigned.UInt32.to_int64
    in
    let global_slot_upper_bound =
      Mina_numbers.Global_slot.to_uint32 global_slot_bounds.upper
      |> Unsigned.UInt32.to_int64
    in
    let value = { global_slot_lower_bound; global_slot_upper_bound } in
    Mina_caqti.select_insert_into_cols ~select:("id", Caqti_type.int)
      ~table_name ~cols:(Fields.names, typ)
      (module Conn)
      value

  let load (module Conn : CONNECTION) id =
    Conn.find
      (Caqti_request.find Caqti_type.int typ
         (Mina_caqti.select_cols_from_id ~table_name ~cols:Fields.names))
      id
end

module Timing_info = struct
  type t =
    { public_key_id : int
    ; token : string
    ; initial_balance : int64
    ; initial_minimum_balance : int64
    ; cliff_time : int64
    ; cliff_amount : int64
    ; vesting_period : int64
    ; vesting_increment : int64
    }
  [@@deriving hlist]

  let typ =
    Mina_caqti.Type_spec.custom_type ~to_hlist ~of_hlist
      Caqti_type.[ int; string; int64; int64; int64; int64; int64; int64 ]

  let find (module Conn : CONNECTION) (acc : Account.t) =
    let open Deferred.Result.Let_syntax in
    let%bind pk_id = Public_key.find (module Conn) acc.public_key in
    Conn.find
      (Caqti_request.find Caqti_type.int typ
         {sql| SELECT public_key_id, token, initial_balance,
                      initial_minimum_balance, cliff_time, cliff_amount,
                      vesting_period, vesting_increment
               FROM timing_info
               WHERE public_key_id = ?
         |sql})
      pk_id

  let find_by_pk_opt (module Conn : CONNECTION) public_key =
    let open Deferred.Result.Let_syntax in
    let%bind pk_id = Public_key.find (module Conn) public_key in
    Conn.find_opt
      (Caqti_request.find_opt Caqti_type.int typ
         {sql| SELECT public_key_id, token, initial_balance,
                     initial_minimum_balance, cliff_time, cliff_amount,
                     vesting_period, vesting_increment
               FROM timing_info
               WHERE public_key_id = ?
         |sql})
      pk_id

  let add_if_doesn't_exist (module Conn : CONNECTION) (acc : Account.t) =
    let open Deferred.Result.Let_syntax in
    let amount_to_int64 x =
      Unsigned.UInt64.to_int64 (Currency.Amount.to_uint64 x)
    in
    let balance_to_int64 x = amount_to_int64 (Currency.Balance.to_amount x) in
    let slot_to_int64 x =
      Mina_numbers.Global_slot.to_uint32 x |> Unsigned.UInt32.to_int64
    in
    let%bind public_key_id =
      Public_key.add_if_doesn't_exist (module Conn) acc.public_key
    in
    match%bind
      Conn.find_opt
        (Caqti_request.find_opt Caqti_type.int Caqti_type.int
           "SELECT id FROM timing_info WHERE public_key_id = ?")
        public_key_id
    with
    | Some id ->
        return id
    | None ->
        let values =
          let token = Token_id.to_string (Account.token acc) in
          match acc.timing with
          | Timed timing ->
              { public_key_id
              ; token
              ; initial_balance = balance_to_int64 acc.balance
              ; initial_minimum_balance =
                  balance_to_int64 timing.initial_minimum_balance
              ; cliff_time = slot_to_int64 timing.cliff_time
              ; cliff_amount = amount_to_int64 timing.cliff_amount
              ; vesting_period = slot_to_int64 timing.vesting_period
              ; vesting_increment = amount_to_int64 timing.vesting_increment
              }
          | Untimed ->
              let zero = Int64.zero in
              { public_key_id
              ; token
              ; initial_balance = balance_to_int64 acc.balance
              ; initial_minimum_balance = zero
              ; cliff_time = zero
              ; cliff_amount = zero
              ; vesting_period = zero
              ; vesting_increment = zero
              }
        in
        Conn.find
          (Caqti_request.find typ Caqti_type.int
             {sql| INSERT INTO timing_info
                    (public_key_id,token,initial_balance,initial_minimum_balance,
                     cliff_time, cliff_amount, vesting_period, vesting_increment)
                   VALUES (?, ?, ?, ?, ?, ?, ?, ?)
                   RETURNING id
             |sql})
          values
end

module Snarked_ledger_hash = struct
  let find (module Conn : CONNECTION) (t : Frozen_ledger_hash.t) =
    let hash = Frozen_ledger_hash.to_base58_check t in
    Conn.find
      (Caqti_request.find Caqti_type.string Caqti_type.int
         "SELECT id FROM snarked_ledger_hashes WHERE value = ?")
      hash

  let add_if_doesn't_exist (module Conn : CONNECTION) (t : Frozen_ledger_hash.t)
      =
    let open Deferred.Result.Let_syntax in
    let hash = Frozen_ledger_hash.to_base58_check t in
    match%bind
      Conn.find_opt
        (Caqti_request.find_opt Caqti_type.string Caqti_type.int
           "SELECT id FROM snarked_ledger_hashes WHERE value = ?")
        hash
    with
    | Some id ->
        return id
    | None ->
        Conn.find
          (Caqti_request.find Caqti_type.string Caqti_type.int
             "INSERT INTO snarked_ledger_hashes (value) VALUES (?) RETURNING id")
          hash

  let load (module Conn : CONNECTION) id =
    Conn.find
      (Caqti_request.find Caqti_type.int Caqti_type.string
         "SELECT value FROM snarked_ledger_hashes WHERE id = ?")
      id
end

module Zkapp_epoch_ledger = struct
  type t = { hash_id : int option; total_currency_id : int option }
  [@@deriving fields, hlist]

  let typ =
    Mina_caqti.Type_spec.custom_type ~to_hlist ~of_hlist
      Caqti_type.[ option int; option int ]

  let table_name = "zkapp_epoch_ledger"

  let add_if_doesn't_exist (module Conn : CONNECTION)
      (epoch_ledger : _ Epoch_ledger.Poly.t) =
    let open Deferred.Result.Let_syntax in
    let%bind hash_id =
      Mina_caqti.add_if_zkapp_check
        (Snarked_ledger_hash.add_if_doesn't_exist (module Conn))
        epoch_ledger.hash
    in
    let%bind total_currency_id =
      Mina_caqti.add_if_zkapp_check
        (Zkapp_amount_bounds.add_if_doesn't_exist (module Conn))
        epoch_ledger.total_currency
    in
    let value = { hash_id; total_currency_id } in
    Mina_caqti.select_insert_into_cols ~select:("id", Caqti_type.int)
      ~table_name ~cols:(Fields.names, typ)
      (module Conn)
      value

  let load (module Conn : CONNECTION) id =
    Conn.find
      (Caqti_request.find Caqti_type.int typ
         (Mina_caqti.select_cols_from_id ~table_name ~cols:Fields.names))
      id
end

module Zkapp_epoch_data = struct
  type t =
    { epoch_ledger_id : int
    ; epoch_seed : string option
    ; start_checkpoint : string option
    ; lock_checkpoint : string option
    ; epoch_length_id : int option
    }
  [@@deriving fields, hlist]

  let typ =
    Mina_caqti.Type_spec.custom_type ~to_hlist ~of_hlist
      Caqti_type.
        [ int; option string; option string; option string; option int ]

  let table_name = "zkapp_epoch_data"

  let add_if_doesn't_exist (module Conn : CONNECTION)
      (epoch_data : Mina_base.Zkapp_precondition.Protocol_state.Epoch_data.t) =
    let open Deferred.Result.Let_syntax in
    let%bind epoch_ledger_id =
      Zkapp_epoch_ledger.add_if_doesn't_exist (module Conn) epoch_data.ledger
    in
    let%bind epoch_length_id =
      Mina_caqti.add_if_zkapp_check
        (Zkapp_length_bounds.add_if_doesn't_exist (module Conn))
        epoch_data.epoch_length
    in
    let epoch_seed =
      Zkapp_basic.Or_ignore.to_option epoch_data.seed
      |> Option.map ~f:Kimchi_backend.Pasta.Basic.Fp.to_string
    in
    let start_checkpoint =
      Zkapp_basic.Or_ignore.to_option epoch_data.start_checkpoint
      |> Option.map ~f:Kimchi_backend.Pasta.Basic.Fp.to_string
    in
    let lock_checkpoint =
      Zkapp_basic.Or_ignore.to_option epoch_data.lock_checkpoint
      |> Option.map ~f:Kimchi_backend.Pasta.Basic.Fp.to_string
    in
    let value =
      { epoch_ledger_id
      ; epoch_seed
      ; start_checkpoint
      ; lock_checkpoint
      ; epoch_length_id
      }
    in
    Mina_caqti.select_insert_into_cols ~select:("id", Caqti_type.int)
      ~table_name ~cols:(Fields.names, typ)
      (module Conn)
      value

  let load (module Conn : CONNECTION) id =
    Conn.find
      (Caqti_request.find Caqti_type.int typ
         (Mina_caqti.select_cols_from_id ~table_name ~cols:Fields.names))
      id
end

module Zkapp_protocol_state_precondition = struct
  type t =
    { snarked_ledger_hash_id : int option
    ; timestamp_id : int option
    ; blockchain_length_id : int option
    ; min_window_density_id : int option
    ; total_currency_id : int option
    ; curr_global_slot_since_hard_fork : int option
    ; global_slot_since_genesis : int option
    ; staking_epoch_data_id : int
    ; next_epoch_data_id : int
    }
  [@@deriving fields, hlist]

  let typ =
    Mina_caqti.Type_spec.custom_type ~to_hlist ~of_hlist
      Caqti_type.
        [ option int
        ; option int
        ; option int
        ; option int
        ; option int
        ; option int
        ; option int
        ; int
        ; int
        ]

  let table_name = "zkapp_protocol_state_precondition"

  let add_if_doesn't_exist (module Conn : CONNECTION)
      (ps : Mina_base.Zkapp_precondition.Protocol_state.t) =
    let open Deferred.Result.Let_syntax in
    let%bind snarked_ledger_hash_id =
      Mina_caqti.add_if_zkapp_check
        (Snarked_ledger_hash.add_if_doesn't_exist (module Conn))
        ps.snarked_ledger_hash
    in
    let%bind timestamp_id =
      Mina_caqti.add_if_zkapp_check
        (Zkapp_timestamp_bounds.add_if_doesn't_exist (module Conn))
        ps.timestamp
    in
    let%bind blockchain_length_id =
      Mina_caqti.add_if_zkapp_check
        (Zkapp_length_bounds.add_if_doesn't_exist (module Conn))
        ps.blockchain_length
    in
    let%bind min_window_density_id =
      Mina_caqti.add_if_zkapp_check
        (Zkapp_length_bounds.add_if_doesn't_exist (module Conn))
        ps.min_window_density
    in
    let%bind total_currency_id =
      Mina_caqti.add_if_zkapp_check
        (Zkapp_amount_bounds.add_if_doesn't_exist (module Conn))
        ps.total_currency
    in
    let%bind curr_global_slot_since_hard_fork =
      Mina_caqti.add_if_zkapp_check
        (Zkapp_global_slot_bounds.add_if_doesn't_exist (module Conn))
        ps.global_slot_since_hard_fork
    in
    let%bind global_slot_since_genesis =
      Mina_caqti.add_if_zkapp_check
        (Zkapp_global_slot_bounds.add_if_doesn't_exist (module Conn))
        ps.global_slot_since_genesis
    in
    let%bind staking_epoch_data_id =
      Zkapp_epoch_data.add_if_doesn't_exist (module Conn) ps.staking_epoch_data
    in
    let%bind next_epoch_data_id =
      Zkapp_epoch_data.add_if_doesn't_exist (module Conn) ps.next_epoch_data
    in
    let value =
      { snarked_ledger_hash_id
      ; timestamp_id
      ; blockchain_length_id
      ; min_window_density_id
      ; total_currency_id
      ; curr_global_slot_since_hard_fork
      ; global_slot_since_genesis
      ; staking_epoch_data_id
      ; next_epoch_data_id
      }
    in
    Mina_caqti.select_insert_into_cols ~select:("id", Caqti_type.int)
      ~table_name ~cols:(Fields.names, typ)
      (module Conn)
      value

  let load (module Conn : CONNECTION) id =
    Conn.find
      (Caqti_request.find Caqti_type.int typ
         (Mina_caqti.select_cols_from_id ~table_name ~cols:Fields.names))
      id
end

module Zkapp_party_body = struct
  type t =
    { public_key_id : int
    ; update_id : int
    ; token_id : string
    ; balance_change : int64
    ; increment_nonce : bool
    ; events_ids : int array
    ; sequence_events_ids : int array
    ; call_data_id : int
    ; call_depth : int
    ; zkapp_protocol_state_precondition_id : int
    ; zkapp_account_precondition_id : int
    ; use_full_commitment : bool
    }
  [@@deriving fields, hlist]

  let typ =
    Mina_caqti.Type_spec.custom_type ~to_hlist ~of_hlist
      Caqti_type.
        [ int
        ; int
        ; string
        ; int64
        ; bool
        ; Mina_caqti.array_int_typ
        ; Mina_caqti.array_int_typ
        ; int
        ; int
        ; int
        ; int
        ; bool
        ]

  let table_name = "zkapp_party_body"

  let add_if_doesn't_exist (module Conn : CONNECTION) (body : Party.Body.t) =
    let open Deferred.Result.Let_syntax in
    let%bind public_key_id =
      Public_key.add_if_doesn't_exist (module Conn) body.public_key
    in
    let%bind update_id =
      Zkapp_updates.add_if_doesn't_exist (module Conn) body.update
    in
    let increment_nonce = body.increment_nonce in
    let%bind events_ids =
      Mina_caqti.deferred_result_list_map body.events
        ~f:(Zkapp_state_data_array.add_if_doesn't_exist (module Conn))
      >>| Array.of_list
    in
    let%bind sequence_events_ids =
      Mina_caqti.deferred_result_list_map body.sequence_events
        ~f:(Zkapp_state_data_array.add_if_doesn't_exist (module Conn))
      >>| Array.of_list
    in
    let%bind call_data_id =
      Zkapp_state_data.add_if_doesn't_exist (module Conn) body.call_data
    in
    let%bind zkapp_protocol_state_precondition_id =
      Zkapp_protocol_state_precondition.add_if_doesn't_exist
        (module Conn)
        body.protocol_state_precondition
    in
    let%bind zkapp_account_precondition_id =
      Zkapp_account_precondition.add_if_doesn't_exist
        (module Conn)
        body.account_precondition
    in
    let token_id = Token_id.to_string body.token_id in
    let balance_change =
      let magnitude =
        Currency.Amount.to_uint64 body.balance_change.magnitude
        |> Unsigned.UInt64.to_int64
      in
      match body.balance_change.sgn with
      | Sgn.Pos ->
          magnitude
      | Sgn.Neg ->
          Int64.neg magnitude
    in
    let call_depth = body.call_depth in
    let use_full_commitment = body.use_full_commitment in
    let value =
      { public_key_id
      ; update_id
      ; token_id
      ; balance_change
      ; increment_nonce
      ; events_ids
      ; sequence_events_ids
      ; call_data_id
      ; call_depth
      ; zkapp_protocol_state_precondition_id
      ; zkapp_account_precondition_id
      ; use_full_commitment
      }
    in
    Mina_caqti.select_insert_into_cols ~select:("id", Caqti_type.int)
      ~table_name ~cols:(Fields.names, typ)
      ~tannot:(function
        | "events_ids" | "sequence_events_ids" -> Some "int[]" | _ -> None)
      (module Conn)
      value

  let load (module Conn : CONNECTION) id =
    Conn.find
      (Caqti_request.find Caqti_type.int typ
         (Mina_caqti.select_cols_from_id ~table_name ~cols:Fields.names))
      id
end

module Zkapp_party = struct
  type t = { body_id : int; authorization_kind : Control.Tag.t }
  [@@deriving fields, hlist]

  let authorization_kind_typ =
    let encode = function
      | Control.Tag.Proof ->
          "proof"
      | Control.Tag.Signature ->
          "signature"
      | Control.Tag.None_given ->
          "none_given"
    in
    let decode = function
      | "proof" ->
          Result.return Control.Tag.Proof
      | "signature" ->
          Result.return Control.Tag.Signature
      | "none_given" ->
          Result.return Control.Tag.None_given
      | _ ->
          Result.failf "Failed to decode authorization_kind_typ"
    in
    Caqti_type.enum "zkapp_authorization_kind_type" ~encode ~decode

  let typ =
    Mina_caqti.Type_spec.custom_type ~to_hlist ~of_hlist
      Caqti_type.[ int; authorization_kind_typ ]

  let table_name = "zkapp_party"

  let add_if_doesn't_exist (module Conn : CONNECTION) (party : Party.t) =
    let open Deferred.Result.Let_syntax in
    let%bind body_id =
      Zkapp_party_body.add_if_doesn't_exist (module Conn) party.body
    in
    let authorization_kind = Control.tag party.authorization in
    let value = { body_id; authorization_kind } in
    Mina_caqti.select_insert_into_cols ~select:("id", Caqti_type.int)
      ~table_name ~cols:(Fields.names, typ)
      (module Conn)
      value

  let load (module Conn : CONNECTION) id =
    Conn.find
      (Caqti_request.find Caqti_type.int typ
         (Mina_caqti.select_cols_from_id ~table_name ~cols:Fields.names))
      id
end

module Zkapp_fee_payers = struct
  type t = { body_id : int } [@@deriving fields, hlist]

  let typ =
    Mina_caqti.Type_spec.custom_type ~to_hlist ~of_hlist Caqti_type.[ int ]

  let table_name = "zkapp_fee_payers"

  let add_if_doesn't_exist (module Conn : CONNECTION) (fp : Party.Fee_payer.t) =
    let open Deferred.Result.Let_syntax in
    let%bind body_id =
      Zkapp_party_body.add_if_doesn't_exist
        (module Conn)
        (Party.Body.of_fee_payer fp.body)
    in
    let value = { body_id } in
    Mina_caqti.select_insert_into_cols ~select:("id", Caqti_type.int)
      ~table_name ~cols:(Fields.names, typ)
      (module Conn)
      value

  let load (module Conn : CONNECTION) id =
    Conn.find
      (Caqti_request.find Caqti_type.int typ
         (Mina_caqti.select_cols_from_id ~table_name ~cols:Fields.names))
      id
end

module Epoch_data = struct
  type t =
    { seed : string
    ; ledger_hash_id : int
    ; total_currency : int64
    ; start_checkpoint : string
    ; lock_checkpoint : string
    ; epoch_length : int64
    }
  [@@deriving hlist, fields]

  let typ =
    Mina_caqti.Type_spec.custom_type ~to_hlist ~of_hlist
      Caqti_type.[ string; int; int64; string; string; int64 ]

  let add_if_doesn't_exist (module Conn : CONNECTION)
      (t : Mina_base.Epoch_data.Value.t) =
    let open Deferred.Result.Let_syntax in
    let Mina_base.Epoch_ledger.Poly.{ hash; total_currency } =
      Mina_base.Epoch_data.Poly.ledger t
    in
    let%bind ledger_hash_id =
      Snarked_ledger_hash.add_if_doesn't_exist (module Conn) hash
    in
    let seed = t.seed |> Epoch_seed.to_base58_check in
    let total_currency =
      total_currency |> Currency.Amount.to_uint64 |> Unsigned.UInt64.to_int64
    in
    let start_checkpoint = t.start_checkpoint |> State_hash.to_base58_check in
    let lock_checkpoint = t.lock_checkpoint |> State_hash.to_base58_check in
    let epoch_length =
      t.epoch_length |> Mina_numbers.Length.to_uint32
      |> Unsigned.UInt32.to_int64
    in
    match%bind
      Conn.find_opt
        (Caqti_request.find_opt typ Caqti_type.int
           {sql| SELECT id FROM epoch_data
                 WHERE seed = $1
                 AND ledger_hash_id = $2
                 AND total_currency = $3
                 AND start_checkpoint = $4
                 AND lock_checkpoint = $5
                 AND epoch_length = $6
           |sql})
        { seed
        ; ledger_hash_id
        ; total_currency
        ; start_checkpoint
        ; lock_checkpoint
        ; epoch_length
        }
    with
    | Some id ->
        return id
    | None ->
        Mina_caqti.select_insert_into_cols ~select:("id", Caqti_type.int)
          ~table_name:"epoch_data" ~cols:(Fields.names, typ)
          (module Conn)
          { seed
          ; ledger_hash_id
          ; total_currency
          ; start_checkpoint
          ; lock_checkpoint
          ; epoch_length
          }

  let load (module Conn : CONNECTION) id =
    Conn.find
      (Caqti_request.find Caqti_type.int typ
         (Mina_caqti.select_cols_from_id ~table_name:"epoch_data"
            ~cols:Fields.names))
      id
end

module User_command = struct
  module Signed_command = struct
    type t =
      { typ : string
      ; fee_payer_id : int
      ; source_id : int
      ; receiver_id : int
      ; fee_token : string
      ; token : string
      ; nonce : int
      ; amount : int64 option
      ; fee : int64
      ; valid_until : int64 option
      ; memo : string
      ; hash : string
      }
    [@@deriving hlist]

    let typ =
      Mina_caqti.Type_spec.custom_type ~to_hlist ~of_hlist
        Caqti_type.
          [ string
          ; int
          ; int
          ; int
          ; string
          ; string
          ; int
          ; option int64
          ; int64
          ; option int64
          ; string
          ; string
          ]

    let find (module Conn : CONNECTION) ~(transaction_hash : Transaction_hash.t)
        =
      Conn.find_opt
        (Caqti_request.find_opt Caqti_type.string Caqti_type.int
           "SELECT id FROM user_commands WHERE hash = ?")
        (Transaction_hash.to_base58_check transaction_hash)

    let load (module Conn : CONNECTION) ~(id : int) =
      Conn.find
        (Caqti_request.find Caqti_type.int typ
           {sql| SELECT type,fee_payer_id,source_id,receiver_id,
                 fee_token,token,
                 nonce,amount,fee,valid_until,memo,hash
                 FROM user_commands
                 WHERE id = ?
           |sql})
        id

    type balance_public_key_ids =
      { fee_payer_id : int; source_id : int; receiver_id : int }

    let add_balance_public_keys_if_don't_exist (module Conn : CONNECTION)
        (t : Signed_command.t) =
      let open Deferred.Result.Let_syntax in
      let%bind fee_payer_id =
        Public_key.add_if_doesn't_exist
          (module Conn)
          (Signed_command.fee_payer_pk t)
      in
      let%bind source_id =
        Public_key.add_if_doesn't_exist
          (module Conn)
          (Signed_command.source_pk t)
      in
      let%map receiver_id =
        Public_key.add_if_doesn't_exist
          (module Conn)
          (Signed_command.receiver_pk t)
      in
      { fee_payer_id; source_id; receiver_id }

    let add_if_doesn't_exist ?(via = `Ident) (module Conn : CONNECTION)
        (t : Signed_command.t) =
      let open Deferred.Result.Let_syntax in
      let transaction_hash = Transaction_hash.hash_command (Signed_command t) in
      match%bind find (module Conn) ~transaction_hash with
      | Some user_command_id ->
          return user_command_id
      | None ->
          let%bind { fee_payer_id; source_id; receiver_id } =
            add_balance_public_keys_if_don't_exist (module Conn) t
          in
          let valid_until =
            let open Mina_numbers in
            let slot = Signed_command.valid_until t in
            if Global_slot.equal slot Global_slot.max_value then None
            else
              Some
                ( slot |> Mina_numbers.Global_slot.to_uint32
                |> Unsigned.UInt32.to_int64 )
          in
          (* TODO: Converting these uint64s to int64 can overflow; see #5419 *)
          Conn.find
            (Caqti_request.find typ Caqti_type.int
               {sql| INSERT INTO user_commands (type, fee_payer_id, source_id,
                      receiver_id, fee_token, token, nonce, amount, fee,
                      valid_until, memo, hash)
                    VALUES (?::user_command_type, ?, ?, ?, ?, ?, ?, ?, ?, ?, ?, ?)
                    RETURNING id |sql})
            { typ =
                ( match via with
                | `Ident ->
                    Signed_command.tag_string t
                | `Parties ->
                    "zkapp" )
            ; fee_payer_id
            ; source_id
            ; receiver_id
            ; fee_token = Signed_command.fee_token t |> Token_id.to_string
            ; token = Signed_command.token t |> Token_id.to_string
            ; nonce = Signed_command.nonce t |> Unsigned.UInt32.to_int
            ; amount =
                Signed_command.amount t
                |> Core.Option.map ~f:(fun amt ->
                       Currency.Amount.to_uint64 amt |> Unsigned.UInt64.to_int64)
            ; fee =
                ( Signed_command.fee t
                |> fun amt ->
                Currency.Fee.to_uint64 amt |> Unsigned.UInt64.to_int64 )
            ; valid_until
            ; memo =
                Signed_command.memo t |> Signed_command_memo.to_base58_check
            ; hash = transaction_hash |> Transaction_hash.to_base58_check
            }
  end

  module Zkapp_command = struct
    type t =
      { zkapp_fee_payer_id : int
      ; zkapp_other_parties_ids : int array
      ; hash : string
      }
    [@@deriving fields, hlist]

    let typ =
      Mina_caqti.Type_spec.custom_type ~to_hlist ~of_hlist
        Caqti_type.[ int; Mina_caqti.array_int_typ; string ]

    let find_opt (module Conn : CONNECTION)
        ~(transaction_hash : Transaction_hash.t) =
      Conn.find_opt
        ( Caqti_request.find_opt Caqti_type.string Caqti_type.int
        @@ Mina_caqti.select_cols ~select:"id" ~table_name:"zkapp_commands"
             [ "hash" ] )
        (Transaction_hash.to_base58_check transaction_hash)

    let add_if_doesn't_exist (module Conn : CONNECTION) (ps : Parties.t) =
      let open Deferred.Result.Let_syntax in
      let%bind zkapp_fee_payer_id =
        Zkapp_fee_payers.add_if_doesn't_exist (module Conn) ps.fee_payer
      in
      let%bind zkapp_other_parties_ids =
        Mina_caqti.deferred_result_list_map ps.other_parties
          ~f:(Zkapp_party.add_if_doesn't_exist (module Conn))
        >>| Array.of_list
      in
      let hash =
        Transaction_hash.hash_command (Parties ps)
        |> Transaction_hash.to_base58_check
      in
      let value = { zkapp_fee_payer_id; zkapp_other_parties_ids; hash } in
      Mina_caqti.select_insert_into_cols ~select:("id", Caqti_type.int)
        ~table_name:"zkapp_commands" ~cols:(Fields.names, typ)
        ~tannot:(function
          | "zkapp_other_parties_ids" -> Some "int[]" | _ -> None)
        (module Conn)
        value
  end

  let as_signed_command (t : User_command.t) : Mina_base.Signed_command.t =
    match t with
    | Signed_command c ->
        c
    | Parties _ ->
        let `Needs_some_work_for_zkapps_on_mainnet =
          Mina_base.Util.todo_zkapps
        in
        failwith "TODO"

  let via (t : User_command.t) : [ `Parties | `Ident ] =
    match t with Signed_command _ -> `Ident | Parties _ -> `Parties

  let add_if_doesn't_exist conn (t : User_command.t) =
    match t with
    | Signed_command sc ->
        Signed_command.add_if_doesn't_exist conn ~via:(via t) sc
    | Parties ps ->
        Zkapp_command.add_if_doesn't_exist conn ps

  let find conn ~(transaction_hash : Transaction_hash.t) =
    let open Deferred.Result.Let_syntax in
    let%bind signed_command_id =
      Signed_command.find conn ~transaction_hash
      >>| Option.map ~f:(fun id -> `Signed_command_id id)
    in
    let%map zkapp_command_id =
      Zkapp_command.find_opt conn ~transaction_hash
      >>| Option.map ~f:(fun id -> `Zkapp_command_id id)
    in
    Option.first_some signed_command_id zkapp_command_id

  (* meant to work with either a signed command, or a zkapp *)
  let add_extensional (module Conn : CONNECTION)
      (user_cmd : Extensional.User_command.t) =
    let amount_opt_to_int64_opt amt_opt =
      Option.map amt_opt
        ~f:(Fn.compose Unsigned.UInt64.to_int64 Currency.Amount.to_uint64)
    in
    let open Deferred.Result.Let_syntax in
    let%bind fee_payer_id =
      Public_key.add_if_doesn't_exist (module Conn) user_cmd.fee_payer
    in
    let%bind source_id =
      Public_key.add_if_doesn't_exist (module Conn) user_cmd.source
    in
    let%bind receiver_id =
      Public_key.add_if_doesn't_exist (module Conn) user_cmd.receiver
    in
    Conn.find
      (Caqti_request.find Signed_command.typ Caqti_type.int
         {sql| INSERT INTO user_commands (type, fee_payer_id, source_id,
                      receiver_id, fee_token, token, nonce, amount, fee,
                      valid_until, memo, hash)
                    VALUES (?::user_command_type, ?, ?, ?, ?, ?, ?, ?, ?, ?, ?, ?)
                    RETURNING id
         |sql})
      { typ = user_cmd.typ
      ; fee_payer_id
      ; source_id
      ; receiver_id
      ; fee_token = user_cmd.fee_token |> Token_id.to_string
      ; token = user_cmd.token |> Token_id.to_string
      ; nonce = user_cmd.nonce |> Unsigned.UInt32.to_int
      ; amount = user_cmd.amount |> amount_opt_to_int64_opt
      ; fee =
          user_cmd.fee
          |> Fn.compose Unsigned.UInt64.to_int64 Currency.Fee.to_uint64
      ; valid_until =
          Option.map user_cmd.valid_until
            ~f:
              (Fn.compose Unsigned.UInt32.to_int64
                 Mina_numbers.Global_slot.to_uint32)
      ; memo = user_cmd.memo |> Signed_command_memo.to_base58_check
      ; hash = user_cmd.hash |> Transaction_hash.to_base58_check
      }

  let add_extensional_if_doesn't_exist (module Conn : CONNECTION)
      (user_cmd : Extensional.User_command.t) =
    let open Deferred.Result.Let_syntax in
    match%bind find (module Conn) ~transaction_hash:user_cmd.hash with
    | None ->
        add_extensional (module Conn) user_cmd
    | Some (`Signed_command_id user_cmd_id) ->
        return user_cmd_id
    | Some (`Zkapp_command_id _user_cmd_id) ->
        failwith "Unexpected zkapp command"
end

module Internal_command = struct
  type t =
    { typ : string
    ; receiver_id : int
    ; fee : int64
    ; token : string
    ; hash : string
    }

  let typ =
    let encode t = Ok ((t.typ, t.receiver_id, t.fee, t.token), t.hash) in
    let decode ((typ, receiver_id, fee, token), hash) =
      Ok { typ; receiver_id; fee; token; hash }
    in
    let rep = Caqti_type.(tup2 (tup4 string int int64 string) string) in
    Caqti_type.custom ~encode ~decode rep

  let find (module Conn : CONNECTION) ~(transaction_hash : Transaction_hash.t)
      ~(typ : string) =
    Conn.find_opt
      (Caqti_request.find_opt
         Caqti_type.(tup2 string string)
         Caqti_type.int
         "SELECT id FROM internal_commands WHERE hash = $1 AND type = \
          $2::internal_command_type")
      (Transaction_hash.to_base58_check transaction_hash, typ)

  let load (module Conn : CONNECTION) ~(id : int) =
    Conn.find
      (Caqti_request.find Caqti_type.int typ
         {sql| SELECT type,receiver_id,fee,token,hash
               FROM internal_commands
               WHERE id = ?
         |sql})
      id

  let add_extensional_if_doesn't_exist (module Conn : CONNECTION)
      (internal_cmd : Extensional.Internal_command.t) =
    let open Deferred.Result.Let_syntax in
    match%bind
      find
        (module Conn)
        ~transaction_hash:internal_cmd.hash ~typ:internal_cmd.typ
    with
    | Some internal_command_id ->
        return internal_command_id
    | None ->
        let%bind receiver_id =
          Public_key.add_if_doesn't_exist (module Conn) internal_cmd.receiver
        in
        Conn.find
          (Caqti_request.find typ Caqti_type.int
             {sql| INSERT INTO internal_commands
                    (type, receiver_id, fee, token,hash)
                   VALUES (?::internal_command_type, ?, ?, ?, ?)
                   RETURNING id
             |sql})
          { typ = internal_cmd.typ
          ; receiver_id
          ; fee =
              internal_cmd.fee |> Currency.Fee.to_uint64
              |> Unsigned.UInt64.to_int64
          ; token = internal_cmd.token |> Token_id.to_string
          ; hash = internal_cmd.hash |> Transaction_hash.to_base58_check
          }
end

module Fee_transfer = struct
  module Kind = struct
    type t = [ `Normal | `Via_coinbase ]

    let to_string : t -> string = function
      | `Normal ->
          "fee_transfer"
      | `Via_coinbase ->
          "fee_transfer_via_coinbase"
  end

  type t =
    { kind : Kind.t
    ; receiver_id : int
    ; fee : int64
    ; token : string
    ; hash : string
    }

  let typ =
    let encode t =
      let kind = Kind.to_string t.kind in
      Ok ((kind, t.receiver_id, t.fee, t.token), t.hash)
    in
    let decode ((kind, receiver_id, fee, token), hash) =
      let open Result.Let_syntax in
      let%bind kind =
        match kind with
        | "fee_transfer" ->
            return `Normal
        | "fee_transfer_via_coinbase" ->
            return `Via_coinbase
        | s ->
            Result.fail (sprintf "Bad kind %s in decode attempt" s)
      in
      Ok { kind; receiver_id; fee; token; hash }
    in
    let rep = Caqti_type.(tup2 (tup4 string int int64 string) string) in
    Caqti_type.custom ~encode ~decode rep

  let add_if_doesn't_exist (module Conn : CONNECTION)
      (t : Fee_transfer.Single.t) (kind : [ `Normal | `Via_coinbase ]) =
    let open Deferred.Result.Let_syntax in
    let transaction_hash = Transaction_hash.hash_fee_transfer t in
    match%bind
      Internal_command.find
        (module Conn)
        ~transaction_hash ~typ:(Kind.to_string kind)
    with
    | Some internal_command_id ->
        return internal_command_id
    | None ->
        let%bind receiver_id =
          Public_key.add_if_doesn't_exist
            (module Conn)
            (Fee_transfer.Single.receiver_pk t)
        in
        Conn.find
          (Caqti_request.find typ Caqti_type.int
             {sql| INSERT INTO internal_commands
                    (type, receiver_id, fee, token, hash)
                   VALUES (?::internal_command_type, ?, ?, ?, ?)
                   RETURNING id
             |sql})
          { kind
          ; receiver_id
          ; fee =
              Fee_transfer.Single.fee t |> Currency.Fee.to_uint64
              |> Unsigned.UInt64.to_int64
          ; token = Token_id.to_string t.fee_token
          ; hash = transaction_hash |> Transaction_hash.to_base58_check
          }
end

module Coinbase = struct
  type t = { receiver_id : int; amount : int64; hash : string }

  let coinbase_typ = "coinbase"

  let typ =
    let encode t =
      Ok
        ( (coinbase_typ, t.receiver_id, t.amount, Token_id.(to_string default))
        , t.hash )
    in
    let decode ((_, receiver_id, amount, _), hash) =
      Ok { receiver_id; amount; hash }
    in
    let rep = Caqti_type.(tup2 (tup4 string int int64 string) string) in
    Caqti_type.custom ~encode ~decode rep

  let add_if_doesn't_exist (module Conn : CONNECTION) (t : Coinbase.t) =
    let open Deferred.Result.Let_syntax in
    let transaction_hash = Transaction_hash.hash_coinbase t in
    match%bind
      Internal_command.find (module Conn) ~transaction_hash ~typ:coinbase_typ
    with
    | Some internal_command_id ->
        return internal_command_id
    | None ->
        let%bind receiver_id =
          Public_key.add_if_doesn't_exist (module Conn) (Coinbase.receiver_pk t)
        in
        Conn.find
          (Caqti_request.find typ Caqti_type.int
             {sql| INSERT INTO internal_commands
                    (type, receiver_id, fee, token, hash)
                   VALUES (?::internal_command_type, ?, ?, ?, ?)
                   RETURNING id
             |sql})
          { receiver_id
          ; amount =
              Coinbase.amount t |> Currency.Amount.to_uint64
              |> Unsigned.UInt64.to_int64
          ; hash = transaction_hash |> Transaction_hash.to_base58_check
          }
end

module Find_nonce = struct
  let sql_template public_keys_sql_list =
    (* using a string containing the comma-delimited public keys list as an SQL parameter results
       in syntax errors, so we inline that list into the query
    *)
    sprintf
      {sql|
SELECT t.pk_id, MAX(pk), MAX(t.height) as height, MAX(t.nonce) AS nonce FROM
(
WITH RECURSIVE pending_chain_nonce AS (

               (SELECT id, state_hash, parent_id, height, global_slot_since_genesis, timestamp, chain_status

                FROM blocks b
                WHERE id = $1
                LIMIT 1)

                UNION ALL

                SELECT b.id, b.state_hash, b.parent_id, b.height, b.global_slot_since_genesis, b.timestamp, b.chain_status

                FROM blocks b
                INNER JOIN pending_chain_nonce
                ON b.id = pending_chain_nonce.parent_id AND pending_chain_nonce.id <> pending_chain_nonce.parent_id
                AND pending_chain_nonce.chain_status <> 'canonical'

               )

              /* Slot and balance are NULL here */
              SELECT pks.id AS pk_id,pks.value AS pk,full_chain.height,cmds.nonce

              FROM (SELECT
                    id, state_hash, parent_id, height, global_slot_since_genesis, timestamp, chain_status
                    FROM pending_chain_nonce

                    UNION ALL

                    SELECT id, state_hash, parent_id, height, global_slot_since_genesis, timestamp, chain_status

                    FROM blocks b
                    WHERE chain_status = 'canonical') AS full_chain

              INNER JOIN blocks_user_commands busc ON busc.block_id = full_chain.id
              INNER JOIN user_commands        cmds ON cmds.id = busc.user_command_id
              INNER JOIN public_keys          pks  ON pks.id = cmds.source_id

              WHERE pks.value IN (%s)
              AND busc.user_command_id = cmds.id

              ORDER BY (full_chain.height, busc.sequence_no) DESC
            ) t
            GROUP BY t.pk_id LIMIT $2
    |sql}
      public_keys_sql_list

  type t =
    { public_key_id : int; public_key : string; height : int; nonce : int64 }
  [@@deriving hlist]

  let typ =
    let open Mina_caqti.Type_spec in
    let spec = Caqti_type.[ int; string; int; int64 ] in
    let encode t = Ok (hlist_to_tuple spec (to_hlist t)) in
    let decode t = Ok (of_hlist (tuple_to_hlist spec t)) in
    Caqti_type.custom ~encode ~decode (to_rep spec)

  let collect (module Conn : CONNECTION) ~public_keys ~parent_id =
    if List.is_empty public_keys then
      (* SQL query would fail, because `IN ()` is invalid syntax *)
      return @@ Ok []
    else
      let public_keys_sql_list =
        public_keys
        |> List.map ~f:(fun pk ->
               sprintf "'%s'"
                 (Signature_lib.Public_key.Compressed.to_base58_check pk))
        |> String.concat ~sep:","
      in
      Conn.collect_list
        (Caqti_request.collect
           Caqti_type.(tup2 int int)
           typ
           (sql_template public_keys_sql_list))
        (parent_id, List.length public_keys)

  (* INVARIANT: The map is populated with all the public_keys present *)
  let initialize_nonce_map (module Conn : CONNECTION) ~public_keys ~parent_id =
    let open Deferred.Result.Let_syntax in
    let%map ts = collect (module Conn) ~public_keys ~parent_id in
    let alist =
      List.map ts ~f:(fun t ->
          ( Signature_lib.Public_key.Compressed.of_base58_check_exn t.public_key
          , Account.Nonce.of_uint32 Unsigned.UInt32.(of_int64 t.nonce |> succ)
          ))
    in
    let map = Signature_lib.Public_key.Compressed.Map.of_alist_exn alist in
    List.fold public_keys ~init:map ~f:(fun map key ->
        match
          Signature_lib.Public_key.Compressed.Map.add map ~key
            ~data:Account.Nonce.zero
        with
        | `Ok map' ->
            map'
        | `Duplicate ->
            map)
end

module Balance = struct
  type t =
    { id : int
    ; public_key_id : int
    ; balance : int64
    ; block_id : int
    ; block_height : int64
    ; block_sequence_no : int
    ; block_secondary_sequence_no : int
    ; nonce : int64 option
    }
  [@@deriving hlist]

  let typ =
    Mina_caqti.Type_spec.custom_type ~to_hlist ~of_hlist
      Caqti_type.[ int; int; int64; int; int64; int; int; option int64 ]

  let balance_to_int64 (balance : Currency.Balance.t) : int64 =
    balance |> Currency.Balance.to_amount |> Currency.Amount.to_uint64
    |> Unsigned.UInt64.to_int64

  let find (module Conn : CONNECTION) ~(public_key_id : int)
      ~(balance : Currency.Balance.t) ~block_id ~block_height ~block_sequence_no
      ~block_secondary_sequence_no =
    (* TODO: Do we need to query with the nonce here? *)
    Conn.find_opt
      (Caqti_request.find_opt
         Caqti_type.(tup2 (tup2 int int64) (tup4 int int64 int int))
         Caqti_type.int
         {sql| SELECT id FROM balances
               WHERE public_key_id = $1
               AND balance = $2
               AND block_id = $3
               AND block_height = $4
               AND block_sequence_no = $5
               AND block_secondary_sequence_no = $6
         |sql})
      ( (public_key_id, balance_to_int64 balance)
      , (block_id, block_height, block_sequence_no, block_secondary_sequence_no)
      )

  let load (module Conn : CONNECTION) ~(id : int) =
    Conn.find
      (Caqti_request.find Caqti_type.int typ
         {sql| SELECT id, public_key_id, balance,
                      block_id, block_height,
                      block_sequence_no, block_secondary_sequence_no, nonce
               FROM balances
               WHERE id = $1
         |sql})
      id

  let add (module Conn : CONNECTION) ~(public_key_id : int)
      ~(balance : Currency.Balance.t) ~block_id ~block_height ~block_sequence_no
      ~block_secondary_sequence_no ~nonce =
    Conn.find
      (Caqti_request.find
         Caqti_type.(
           tup2 (tup2 int int64) (tup4 int int64 (tup2 int int) (option int64)))
         Caqti_type.int
         {sql| INSERT INTO balances (public_key_id, balance,
                                     block_id, block_height, block_sequence_no, block_secondary_sequence_no, nonce)
               VALUES (?, ?, ?, ?, ?, ?, ?)
               RETURNING id |sql})
      ( (public_key_id, balance_to_int64 balance)
      , ( block_id
        , block_height
        , (block_sequence_no, block_secondary_sequence_no)
        , nonce ) )

  let add_if_doesn't_exist (module Conn : CONNECTION) ~(public_key_id : int)
      ~(balance : Currency.Balance.t) ~block_id ~block_height ~block_sequence_no
      ~block_secondary_sequence_no ~nonce =
    let open Deferred.Result.Let_syntax in
    match%bind
      find
        (module Conn)
        ~public_key_id ~balance ~block_id ~block_height ~block_sequence_no
        ~block_secondary_sequence_no
    with
    | Some balance_id ->
        return balance_id
    | None ->
        add
          (module Conn)
          ~public_key_id ~balance ~block_id ~block_height ~block_sequence_no
          ~block_secondary_sequence_no ~nonce
end

module Block_and_internal_command = struct
  type t =
    { block_id : int
    ; internal_command_id : int
    ; sequence_no : int
    ; secondary_sequence_no : int
    }
  [@@deriving hlist]

  let typ =
    Mina_caqti.Type_spec.custom_type ~to_hlist ~of_hlist
      Caqti_type.[ int; int; int; int ]

  let add (module Conn : CONNECTION) ~block_id ~internal_command_id ~sequence_no
      ~secondary_sequence_no =
    Conn.exec
      (Caqti_request.exec typ
         {sql| INSERT INTO blocks_internal_commands
                (block_id, internal_command_id, sequence_no, secondary_sequence_no
                VALUES (?, ?, ?, ?)
         |sql})
      { block_id; internal_command_id; sequence_no; secondary_sequence_no }

  let find (module Conn : CONNECTION) ~block_id ~internal_command_id
      ~sequence_no ~secondary_sequence_no =
    Conn.find_opt
      (Caqti_request.find_opt
         Caqti_type.(tup4 int int int int)
         Caqti_type.string
         {sql| SELECT 'exists' FROM blocks_internal_commands
               WHERE block_id = $1
               AND internal_command_id = $2
               AND sequence_no = $3
               AND secondary_sequence_no = $4
         |sql})
      (block_id, internal_command_id, sequence_no, secondary_sequence_no)

  let add_if_doesn't_exist (module Conn : CONNECTION) ~block_id
      ~internal_command_id ~sequence_no ~secondary_sequence_no =
    let open Deferred.Result.Let_syntax in
    match%bind
      find
        (module Conn)
        ~block_id ~internal_command_id ~sequence_no ~secondary_sequence_no
    with
    | Some _ ->
        return ()
    | None ->
        add
          (module Conn)
          ~block_id ~internal_command_id ~sequence_no ~secondary_sequence_no
end

module Block_and_signed_command = struct
  type t =
    { block_id : int
    ; user_command_id : int
    ; sequence_no : int
    ; status : string
    ; failure_reason : string option
    }
  [@@deriving hlist]

  let typ =
    Mina_caqti.Type_spec.custom_type ~to_hlist ~of_hlist
      Caqti_type.[ int; int; int; string; option string ]

  let add (module Conn : CONNECTION) ~block_id ~user_command_id ~sequence_no
      ~status ~failure_reason =
    let failure_reason =
      Option.map ~f:Transaction_status.Failure.to_string failure_reason
    in
    Conn.exec
      (Caqti_request.exec typ
         {sql| INSERT INTO blocks_user_commands
                 (block_id,
                 user_command_id,
                 sequence_no,
                 status,
                 failure_reason)
               VALUES (?, ?, ?, ?::user_command_status, ?)
         |sql})
      { block_id; user_command_id; sequence_no; status; failure_reason }

  let add_with_status (module Conn : CONNECTION) ~block_id ~user_command_id
      ~sequence_no ~(status : Transaction_status.t) =
    let status_str, failure_reason =
      match status with
      | Applied ->
          (applied_str, None)
      | Failed failures ->
          (* for signed commands, there's exactly one failure *)
          (failed_str, Some (List.concat failures |> List.hd_exn))
    in
    add
      (module Conn)
      ~block_id ~user_command_id ~sequence_no ~status:status_str ~failure_reason

  let add_if_doesn't_exist (module Conn : CONNECTION) ~block_id ~user_command_id
      ~sequence_no ~(status : string) ~failure_reason =
    let open Deferred.Result.Let_syntax in
    match%bind
      Conn.find_opt
        (Caqti_request.find_opt
           Caqti_type.(tup3 int int int)
           Caqti_type.string
           {sql| SELECT 'exists' FROM blocks_user_commands
                 WHERE block_id = $1
                 AND user_command_id = $2
                 AND sequence_no = $3
           |sql})
        (block_id, user_command_id, sequence_no)
    with
    | Some _ ->
        return ()
    | None ->
        add
          (module Conn)
          ~block_id ~user_command_id ~sequence_no ~status ~failure_reason

  let load (module Conn : CONNECTION) ~block_id ~user_command_id ~sequence_no =
    Conn.find
      (Caqti_request.find
         Caqti_type.(tup3 int int int)
         typ
         {sql| SELECT block_id, user_command_id,
               sequence_no,
               status,failure_reason,
               fee_payer_account_creation_fee_paid,
               receiver_account_creation_fee_paid,
               created_token,
               fee_payer_balance,
               source_balance,
               receiver_balance
               FROM blocks_user_commands
               WHERE block_id = $1
               AND user_command_id = $2
               AND sequence_no = $3
           |sql})
      (block_id, user_command_id, sequence_no)
end

module Zkapp_party_failures = struct
  type t = { index : int; failures : string array } [@@deriving fields, hlist]

  let typ =
    Mina_caqti.Type_spec.custom_type ~to_hlist ~of_hlist
      Caqti_type.[ int; Mina_caqti.array_string_typ ]

  let table_name = "zkapp_party_failures"

  let add_if_doesn't_exist (module Conn : CONNECTION) index failures =
    let failures =
      List.map failures ~f:Transaction_status.Failure.to_string |> Array.of_list
    in
    Mina_caqti.select_insert_into_cols ~select:("id", Caqti_type.int)
      ~table_name
      ~cols:([ "index"; "failures" ], typ)
      (module Conn)
      { index; failures }

  let load (module Conn : CONNECTION) id =
    Conn.find
      (Caqti_request.find Caqti_type.int typ
         (Mina_caqti.select_cols_from_id ~table_name
            ~cols:[ "index"; "failures" ]))
      id
end

module Block_and_zkapp_command = struct
  type t =
    { block_id : int
    ; zkapp_command_id : int
    ; sequence_no : int
    ; status : string
    ; failure_reasons_ids : int array option
    }
  [@@deriving hlist]

  let table_name = "blocks_zkapp_commands"

  let typ =
    Mina_caqti.Type_spec.custom_type ~to_hlist ~of_hlist
      Caqti_type.[ int; int; int; string; option Mina_caqti.array_int_typ ]

  let add_if_doesn't_exist (module Conn : CONNECTION) ~block_id
      ~zkapp_command_id ~sequence_no ~status
      ~(failure_reasons : Transaction_status.Failure.Collection.display option)
      =
    let open Deferred.Result.Let_syntax in
    let%bind failure_reasons_ids =
      match failure_reasons with
      | None ->
          return None
      | Some reasons ->
          let%map failure_reasons_ids_list =
            Mina_caqti.deferred_result_list_map reasons
              ~f:(fun (ndx, failure_reasons) ->
                Zkapp_party_failures.add_if_doesn't_exist
                  (module Conn)
                  ndx failure_reasons)
          in
          Some (Array.of_list failure_reasons_ids_list)
    in
    Mina_caqti.select_insert_into_cols
      ~select:
        ( "block_id, zkapp_command_id, sequence_no"
        , Caqti_type.(tup3 int int int) )
      ~table_name
      ~cols:
        ( [ "block_id"
          ; "zkapp_command_id"
          ; "sequence_no"
          ; "status"
          ; "failure_reasons_ids"
          ]
        , typ )
      (module Conn)
      { block_id; zkapp_command_id; sequence_no; status; failure_reasons_ids }

  let load (module Conn : CONNECTION) ~block_id ~zkapp_command_id ~sequence_no =
    Conn.find
      (Caqti_request.find
         Caqti_type.(tup3 int int int)
         typ
         (Mina_caqti.select_cols_from_id ~table_name
            ~cols:
              [ "block_id"
              ; "zkapp_command_id"
              ; "sequence_no"
              ; "status"
              ; "failure_reasons_ids"
              ]))
      (block_id, zkapp_command_id, sequence_no)
end

module Account_identifiers = struct
  type t = { public_key_id : int; token : string; token_owner : int }
  [@@deriving hlist, fields]

  let typ =
    Mina_caqti.Type_spec.custom_type ~to_hlist ~of_hlist
      Caqti_type.[ int; string; int ]

  let table_name = "account_identifiers"

  let add_if_doesn't_exist (module Conn : CONNECTION) ~account_id ~token_owner =
    let open Deferred.Result.Let_syntax in
    let pk = Account_id.public_key account_id in
    let token = Account_id.token_id account_id |> Token_id.to_string in
    let%bind public_key_id = Public_key.add_if_doesn't_exist (module Conn) pk in
    let t = { public_key_id; token; token_owner } in
    Mina_caqti.select_insert_into_cols ~select:("id", Caqti_type.int)
      ~table_name ~cols:(Fields.names, typ)
      (module Conn)
      t
end

module Zkapp_uri = struct
  type t = string

  let typ = Caqti_type.string

  let table_name = "zkapp_uris"

  let add_if_doesn't_exist (module Conn : CONNECTION) zkapp_uri =
    Mina_caqti.select_insert_into_cols ~select:("id", Caqti_type.int)
      ~table_name
      ~cols:([ "uri" ], typ)
      (module Conn)
      zkapp_uri

  let load (module Conn : CONNECTION) id =
    Conn.find
      (Caqti_request.find Caqti_type.int Caqti_type.string
         (Mina_caqti.select_cols_from_id ~table_name ~cols:[ "uri" ]))
      id
end

module Zkapp_account = struct
  type t =
    { app_state_id : int
    ; verification_key_id : int option
    ; zkapp_version : int64
    ; sequence_state_id : int
    ; last_sequence_slot : int64
    ; proved_state : bool
    ; zkapp_uri_id : int
    }
  [@@deriving fields, hlist]

  let typ =
    Mina_caqti.Type_spec.custom_type ~to_hlist ~of_hlist
      Caqti_type.[ int; option int; int64; int; int64; bool; int ]

  let table_name = "zkapp_accounts"

  (* TODO: when zkapp_uri moved to Zkapp.Account in OCaml, no need to pass it in separately *)
  let add_if_doesn't_exist (module Conn : CONNECTION) zkapp_uri zkapp_account =
    let open Deferred.Result.Let_syntax in
    let ({ app_state
         ; verification_key
         ; zkapp_version
         ; sequence_state
         ; last_sequence_slot
         ; proved_state
         }
          : Mina_base.Zkapp_account.t) =
      zkapp_account
    in
    let app_state = Vector.map app_state ~f:(fun field -> Some field) in
    let%bind app_state_id =
      Zkapp_states.add_if_doesn't_exist (module Conn) app_state
    in
    let%bind verification_key_id =
      Option.value_map verification_key ~default:(return None) ~f:(fun vk ->
          let%map id =
            Zkapp_verification_keys.add_if_doesn't_exist (module Conn) vk
          in
          Some id)
    in
    let zkapp_version = zkapp_version |> Unsigned.UInt32.to_int64 in
    let%bind sequence_state_id =
      Zkapp_sequence_states.add_if_doesn't_exist (module Conn) sequence_state
    in
    let last_sequence_slot =
      Mina_numbers.Global_slot.to_uint32 last_sequence_slot
      |> Unsigned.UInt32.to_int64
    in
    let%bind zkapp_uri_id =
      Zkapp_uri.add_if_doesn't_exist (module Conn) zkapp_uri
    in
    Mina_caqti.select_insert_into_cols ~select:("id", Caqti_type.int)
      ~table_name ~cols:(Fields.names, typ)
      (module Conn)
      { app_state_id
      ; verification_key_id
      ; zkapp_version
      ; sequence_state_id
      ; last_sequence_slot
      ; proved_state
      ; zkapp_uri_id
      }
end

module Accounts_accessed = struct
  type t =
    { ledger_index : int
    ; block_id : int
    ; account_id_id : int
    ; token_symbol : string
    ; balance : int64
    ; nonce : int64
    ; receipt_chain_hash : string
    ; delegate : string option
    ; voting_for : string
    ; timing_id : int
    ; permissions_id : int
    ; zkapp_id : int option
    }
  [@@deriving hlist, fields]

  let typ =
    Mina_caqti.Type_spec.custom_type ~to_hlist ~of_hlist
      Caqti_type.
        [ int
        ; int
        ; int
        ; string
        ; int64
        ; int64
        ; string
        ; option string
        ; string
        ; int
        ; int
        ; option int
        ]

  let table_name = "accounts_accessed"

  let add_if_doesn't_exist (module Conn : CONNECTION) block_id
      (ledger_index, (account : Account.t)) =
    let open Deferred.Result.Let_syntax in
    let account_id = Account_id.create account.public_key account.token_id in
    let%bind account_id_id =
      Account_identifiers.add_if_doesn't_exist
        (module Conn)
        ~account_id ~token_owner:0
      (* TODO!!! TEMP!!!! need to get token owner *)
    in
    let token_symbol = account.token_symbol in
    let balance =
      account.balance |> Currency.Balance.to_uint64 |> Unsigned.UInt64.to_int64
    in
    let nonce =
      account.nonce |> Account.Nonce.to_uint32 |> Unsigned.UInt32.to_int64
    in
    let receipt_chain_hash =
      account.receipt_chain_hash |> Receipt.Chain_hash.to_base58_check
    in
    let delegate =
      Option.map account.delegate
        ~f:Signature_lib.Public_key.Compressed.to_base58_check
    in
    let voting_for = account.voting_for |> State_hash.to_base58_check in
    let%bind timing_id =
      Timing_info.add_if_doesn't_exist (module Conn) account
    in
    let%bind permissions_id =
      Zkapp_permissions.add_if_doesn't_exist (module Conn) account.permissions
    in
    let%bind zkapp_id =
      (* TODO: when zkapp_uri part of Zkapp.Account.t, don't pass it separately here *)
      Option.value_map account.zkapp ~default:(return None) ~f:(fun zkapp ->
          let%map id =
            Zkapp_account.add_if_doesn't_exist
              (module Conn)
              account.zkapp_uri zkapp
          in
          Some id)
    in
    let account_accessed : t =
      { ledger_index
      ; block_id
      ; account_id_id
      ; token_symbol
      ; balance
      ; nonce
      ; receipt_chain_hash
      ; delegate
      ; voting_for
      ; timing_id
      ; permissions_id
      ; zkapp_id
      }
    in
    Mina_caqti.select_insert_into_cols
      ~select:("block_id,account_id", Caqti_type.(tup2 int int))
      ~table_name ~cols:(Fields.names, typ)
      (module Conn)
      account_accessed

  let add_accounts_if_don't_exist (module Conn : CONNECTION) block_id
      (accounts : (int * Account.t) list) =
    let%map results =
      Deferred.List.map accounts ~f:(fun account ->
          add_if_doesn't_exist (module Conn) block_id account)
    in
    Result.all results
end

module Accounts_created = struct
  type t = { block_id : int; account_id_id : int; creation_fee : int64 }
  [@@deriving hlist, fields]

  let typ =
    Mina_caqti.Type_spec.custom_type ~to_hlist ~of_hlist
      Caqti_type.[ int; int; int64 ]

  let table_name = "accounts_created"

  let add_if_doesn't_exist (module Conn : CONNECTION) block_id account_id
      creation_fee =
    let open Deferred.Result.Let_syntax in
    let%bind account_id_id =
      (* TODO: TEMP!!!! -- add real token owner *)
      Account_identifiers.add_if_doesn't_exist
        (module Conn)
        ~account_id ~token_owner:0
    in
    let creation_fee =
      Currency.Fee.to_uint64 creation_fee |> Unsigned.UInt64.to_int64
    in
    let t = { block_id; account_id_id; creation_fee } in
    Mina_caqti.select_insert_into_cols
      ~select:("block_id,public_key_id", Caqti_type.(tup2 int int))
      ~table_name ~cols:(Fields.names, typ)
      (module Conn)
      t

  let add_accounts_created_if_don't_exist (module Conn : CONNECTION) block_id
      accounts_created =
    let%map results =
      Deferred.List.map accounts_created ~f:(fun (pk, creation_fee) ->
          add_if_doesn't_exist (module Conn) block_id pk creation_fee)
    in
    Result.all results
end

module Block = struct
  type t =
    { state_hash : string
    ; parent_id : int option
    ; parent_hash : string
    ; creator_id : int
    ; block_winner_id : int
    ; snarked_ledger_hash_id : int
    ; staking_epoch_data_id : int
    ; next_epoch_data_id : int
    ; min_window_density : int64
    ; total_currency : int64
    ; ledger_hash : string
    ; height : int64
    ; global_slot_since_hard_fork : int64
    ; global_slot_since_genesis : int64
    ; timestamp : int64
    ; chain_status : string
    }
  [@@deriving hlist, fields]

  let typ =
    Mina_caqti.Type_spec.custom_type ~to_hlist ~of_hlist
      Caqti_type.
        [ string
        ; option int
        ; string
        ; int
        ; int
        ; int
        ; int
        ; int
        ; int64
        ; int64
        ; string
        ; int64
        ; int64
        ; int64
        ; int64
        ; string
        ]

  let find (module Conn : CONNECTION) ~(state_hash : State_hash.t) =
    Conn.find
      (Caqti_request.find Caqti_type.string Caqti_type.int
         "SELECT id FROM blocks WHERE state_hash = ?")
      (State_hash.to_base58_check state_hash)

  let find_opt (module Conn : CONNECTION) ~(state_hash : State_hash.t) =
    Conn.find_opt
      (Caqti_request.find_opt Caqti_type.string Caqti_type.int
         "SELECT id FROM blocks WHERE state_hash = ?")
      (State_hash.to_base58_check state_hash)

  let load (module Conn : CONNECTION) ~id =
    Conn.find
      (Caqti_request.find Caqti_type.int typ
         (Mina_caqti.select_cols_from_id ~table_name:"blocks"
            ~cols:Fields.names))
      id

  let add_parts_if_doesn't_exist (module Conn : CONNECTION)
      ~constraint_constants ~protocol_state ~staged_ledger_diff ~hash =
    let open Deferred.Result.Let_syntax in
    match%bind find_opt (module Conn) ~state_hash:hash with
    | Some block_id ->
        return block_id
    | None ->
        let consensus_state = Protocol_state.consensus_state protocol_state in
        let%bind parent_id =
          find_opt
            (module Conn)
            ~state_hash:(Protocol_state.previous_state_hash protocol_state)
        in
        let%bind creator_id =
          Public_key.add_if_doesn't_exist
            (module Conn)
            (Consensus.Data.Consensus_state.block_creator consensus_state)
        in
        let%bind block_winner_id =
          Public_key.add_if_doesn't_exist
            (module Conn)
            (Consensus.Data.Consensus_state.block_stake_winner consensus_state)
        in
        let%bind snarked_ledger_hash_id =
          Snarked_ledger_hash.add_if_doesn't_exist
            (module Conn)
            ( Protocol_state.blockchain_state protocol_state
            |> Blockchain_state.snarked_ledger_hash )
        in
        let%bind staking_epoch_data_id =
          Epoch_data.add_if_doesn't_exist
            (module Conn)
            (Consensus.Data.Consensus_state.staking_epoch_data consensus_state)
        in
        let%bind next_epoch_data_id =
          Epoch_data.add_if_doesn't_exist
            (module Conn)
            (Consensus.Data.Consensus_state.next_epoch_data consensus_state)
        in
        let height =
          consensus_state |> Consensus.Data.Consensus_state.blockchain_length
          |> Unsigned.UInt32.to_int64
        in
        let transactions =
          let coinbase_receiver =
            Consensus.Data.Consensus_state.coinbase_receiver consensus_state
          in
          let supercharge_coinbase =
            Consensus.Data.Consensus_state.supercharge_coinbase consensus_state
          in
          match
            Staged_ledger.Pre_diff_info.get_transactions ~constraint_constants
              ~coinbase_receiver ~supercharge_coinbase staged_ledger_diff
          with
          | Ok transactions ->
              transactions
          | Error e ->
              Error.raise (Staged_ledger.Pre_diff_info.Error.to_error e)
        in
        (* grab all the nonces associated with every public key in all of these
         * transactions for blocks earlier than this one. *)
        let%bind initial_nonce_map :
            ( Account.Nonce.t Signature_lib.Public_key.Compressed.Map.t
            , _ )
            Deferred.Result.t =
          let public_keys =
            transactions
            |> List.map ~f:(fun x -> Transaction.public_keys x.data)
            |> List.concat
          in
          (* if this block is disconnected and doesn't have a parent, the nonce map will need to start empty *)
          match parent_id with
          | None ->
              Deferred.Result.return
                Signature_lib.Public_key.Compressed.Map.empty
          | Some parent_id ->
              Find_nonce.initialize_nonce_map
                (module Conn)
                ~public_keys ~parent_id
        in
        let%bind block_id =
          Conn.find
            (Caqti_request.find typ Caqti_type.int
               {sql| INSERT INTO blocks (state_hash, parent_id, parent_hash,
                      creator_id, block_winner_id,
                      snarked_ledger_hash_id, staking_epoch_data_id, next_epoch_data_id,
                      min_window_density, total_currency,
                      ledger_hash, height, global_slot_since_hard_fork,
                      global_slot_since_genesis, timestamp, chain_status)
                     VALUES (?, ?, ?, ?, ?, ?, ?, ?, ?, ?, ?, ?, ?, ?, ?, ?::chain_status_type) RETURNING id
               |sql})
            { state_hash = hash |> State_hash.to_base58_check
            ; parent_id
            ; parent_hash =
                Protocol_state.previous_state_hash protocol_state
                |> State_hash.to_base58_check
            ; creator_id
            ; block_winner_id
            ; snarked_ledger_hash_id
            ; staking_epoch_data_id
            ; next_epoch_data_id
            ; min_window_density =
                Protocol_state.consensus_state protocol_state
                |> Consensus.Data.Consensus_state.min_window_density
                |> Mina_numbers.Length.to_uint32 |> Unsigned.UInt32.to_int64
            ; total_currency =
                Protocol_state.consensus_state protocol_state
                |> Consensus.Data.Consensus_state.total_currency
                |> Currency.Amount.to_uint64 |> Unsigned.UInt64.to_int64
            ; ledger_hash =
                Protocol_state.blockchain_state protocol_state
                |> Blockchain_state.staged_ledger_hash
                |> Staged_ledger_hash.ledger_hash |> Ledger_hash.to_base58_check
            ; height
            ; global_slot_since_hard_fork =
                Consensus.Data.Consensus_state.curr_global_slot consensus_state
                |> Unsigned.UInt32.to_int64
            ; global_slot_since_genesis =
                consensus_state
                |> Consensus.Data.Consensus_state.global_slot_since_genesis
                |> Unsigned.UInt32.to_int64
            ; timestamp =
                Protocol_state.blockchain_state protocol_state
                |> Blockchain_state.timestamp |> Block_time.to_int64
                (* we don't yet know the chain status for a block we're adding *)
            ; chain_status = Chain_status.(to_string Pending)
            }
        in
        let%bind (_
                   : int
                     * Account.Nonce.t Signature_lib.Public_key.Compressed.Map.t)
            =
          Mina_caqti.deferred_result_list_fold transactions
            ~init:(0, initial_nonce_map) ~f:(fun (sequence_no, nonce_map) ->
            function
            | { Mina_base.With_status.status
              ; data = Transaction.Command command
              } ->
                let user_command =
                  { Mina_base.With_status.status; data = command }
                in
                (* This is the only place we adjust the nonce_map -- we want to modify the public key associated with the fee_payer for this user-command to increment its nonce.
                   Note: Intentionally shadowing `nonce_map` here as we want to pass the updated map. *)
                let nonce_map =
                  Signature_lib.Public_key.Compressed.Map.change
                    initial_nonce_map
                    ( Mina_base.User_command.fee_payer command
                    |> Account_id.public_key )
                    ~f:(fun _ ->
                      Some
                        ( Mina_base.User_command.nonce_exn command
                        |> Unsigned.UInt32.succ ))
                in
                let%bind id =
                  User_command.add_if_doesn't_exist
                    (module Conn)
                    user_command.data
                in
                let%map () =
                  match command with
                  | Signed_command _ ->
                      Block_and_signed_command.add_with_status
                        (module Conn)
                        ~block_id ~user_command_id:id ~sequence_no
                        ~status:user_command.status
                      >>| ignore
                  | Parties _ ->
                      let status, failure_reasons =
                        match user_command.status with
                        | Applied ->
                            (applied_str, None)
                        | Failed failures ->
                            let display =
                              Transaction_status.Failure.Collection.to_display
                                failures
                            in
                            (failed_str, Some display)
                      in
                      Block_and_zkapp_command.add_if_doesn't_exist
                        (module Conn)
                        ~block_id ~zkapp_command_id:id ~sequence_no ~status
                        ~failure_reasons
                      >>| ignore
                in
                (sequence_no + 1, nonce_map)
            | { data = Fee_transfer fee_transfer_bundled; _ } ->
                let fee_transfers =
                  Mina_base.Fee_transfer.to_numbered_list fee_transfer_bundled
                in
                (* balances.receiver1_balance is for receiver of head of fee_transfers
                   balances.receiver2_balance, if it exists, is for receiver of
                     next element of fee_transfers
                *)
                let%bind fee_transfer_infos =
                  Mina_caqti.deferred_result_list_fold fee_transfers ~init:[]
                    ~f:(fun acc (secondary_sequence_no, fee_transfer) ->
                      let%map id =
                        Fee_transfer.add_if_doesn't_exist
                          (module Conn)
                          fee_transfer `Normal
                      in
                      ( id
                      , secondary_sequence_no
                      , fee_transfer.fee
                      , fee_transfer.receiver_pk )
                      :: acc)
                in
                let fee_transfer_infos_with_balances =
                  match fee_transfer_infos with
                  | [ id ] ->
                      [ id ]
                  | [ id2; id1 ] ->
                      (* the fold reverses the order of the infos from the fee transfers *)
                      [ id1; id2 ]
                  | _ ->
                      failwith
                        "Unexpected number of single fee transfers in a fee \
                         transfer transaction"
                in
                let%map () =
                  Mina_caqti.deferred_result_list_fold
                    fee_transfer_infos_with_balances ~init:()
                    ~f:(fun () (fee_transfer_id, secondary_sequence_no, _, _) ->
                      Block_and_internal_command.add
                        (module Conn)
                        ~block_id ~internal_command_id:fee_transfer_id
                        ~sequence_no ~secondary_sequence_no
                      >>| ignore)
                in
                (sequence_no + 1, nonce_map)
            | { data = Coinbase coinbase; _ } ->
                let%bind id =
                  Coinbase.add_if_doesn't_exist (module Conn) coinbase
                in
                let%map () =
                  Block_and_internal_command.add
                    (module Conn)
                    ~block_id ~internal_command_id:id ~sequence_no
                    ~secondary_sequence_no:0
                  >>| ignore
                in
                (sequence_no + 1, nonce_map))
        in
        return block_id

  let add_if_doesn't_exist conn ~constraint_constants
      ({ data = t; hash = { state_hash = hash; _ } } :
        External_transition.t State_hash.With_state_hashes.t) =
    add_parts_if_doesn't_exist conn ~constraint_constants
      ~protocol_state:(External_transition.protocol_state t)
      ~staged_ledger_diff:(External_transition.staged_ledger_diff t)
      ~hash

  let add_from_precomputed conn ~constraint_constants
      (t : External_transition.Precomputed_block.t) =
    add_parts_if_doesn't_exist conn ~constraint_constants
      ~protocol_state:t.protocol_state ~staged_ledger_diff:t.staged_ledger_diff
      ~hash:(Protocol_state.hashes t.protocol_state).state_hash

  let add_from_extensional (module Conn : CONNECTION)
      (block : Extensional.Block.t) =
    let open Deferred.Result.Let_syntax in
    let%bind block_id =
      match%bind find_opt (module Conn) ~state_hash:block.state_hash with
      | Some block_id ->
          return block_id
      | None ->
          let%bind parent_id =
            find_opt (module Conn) ~state_hash:block.parent_hash
          in
          let%bind creator_id =
            Public_key.add_if_doesn't_exist (module Conn) block.creator
          in
          let%bind block_winner_id =
            Public_key.add_if_doesn't_exist (module Conn) block.block_winner
          in
          let%bind snarked_ledger_hash_id =
            Snarked_ledger_hash.add_if_doesn't_exist
              (module Conn)
              block.snarked_ledger_hash
          in
          let%bind staking_epoch_data_id =
            Epoch_data.add_if_doesn't_exist
              (module Conn)
              block.staking_epoch_data
          in
          let%bind next_epoch_data_id =
            Epoch_data.add_if_doesn't_exist (module Conn) block.next_epoch_data
          in
          Conn.find
            (Caqti_request.find typ Caqti_type.int
               {sql| INSERT INTO blocks
                     (state_hash, parent_id, parent_hash,
                      creator_id, block_winner_id,
                      snarked_ledger_hash_id, staking_epoch_data_id,
                      next_epoch_data_id,
                      min_window_density, total_currency,
                      ledger_hash, height, global_slot_since_hard_fork,
                      global_slot_since_genesis, timestamp, chain_status)
                     VALUES (?, ?, ?, ?, ?, ?, ?, ?, ?, ?, ?, ?, ?, ?, ?, ?::chain_status_type)
                     RETURNING id
               |sql})
            { state_hash = block.state_hash |> State_hash.to_base58_check
            ; parent_id
            ; parent_hash = block.parent_hash |> State_hash.to_base58_check
            ; creator_id
            ; block_winner_id
            ; snarked_ledger_hash_id
            ; staking_epoch_data_id
            ; next_epoch_data_id
            ; min_window_density =
                block.min_window_density |> Mina_numbers.Length.to_uint32
                |> Unsigned.UInt32.to_int64
            ; total_currency =
                block.total_currency |> Currency.Amount.to_uint64
                |> Unsigned.UInt64.to_int64
            ; ledger_hash = block.ledger_hash |> Ledger_hash.to_base58_check
            ; height = block.height |> Unsigned.UInt32.to_int64
            ; global_slot_since_hard_fork =
                block.global_slot_since_hard_fork |> Unsigned.UInt32.to_int64
            ; global_slot_since_genesis =
                block.global_slot_since_genesis |> Unsigned.UInt32.to_int64
            ; timestamp = block.timestamp |> Block_time.to_int64
            ; chain_status = Chain_status.to_string block.chain_status
            }
    in
    (* add user commands *)
    let%bind user_cmds_with_ids =
      let%map user_cmd_ids_rev =
        Mina_caqti.deferred_result_list_fold block.user_cmds ~init:[]
          ~f:(fun acc user_cmd ->
            let%map cmd_id =
              User_command.add_extensional_if_doesn't_exist
                (module Conn)
                user_cmd
            in
            cmd_id :: acc)
      in
      List.zip_exn block.user_cmds (List.rev user_cmd_ids_rev)
    in
    (* add user commands to join table *)
    let%bind () =
      Mina_caqti.deferred_result_list_fold user_cmds_with_ids ~init:()
        ~f:(fun () (user_command, user_command_id) ->
          Block_and_signed_command.add_if_doesn't_exist
            (module Conn)
            ~block_id ~user_command_id ~sequence_no:user_command.sequence_no
            ~status:user_command.status
            ~failure_reason:user_command.failure_reason)
    in
    (* add internal commands *)
    let%bind internal_cmds_ids_and_seq_nos =
      let%map internal_cmds_and_ids_rev =
        Mina_caqti.deferred_result_list_fold block.internal_cmds ~init:[]
          ~f:(fun acc internal_cmd ->
            let%map cmd_id =
              Internal_command.add_extensional_if_doesn't_exist
                (module Conn)
                internal_cmd
            in
            (internal_cmd, cmd_id) :: acc)
      in
      let sequence_nos =
        List.map block.internal_cmds ~f:(fun internal_cmd ->
            (internal_cmd.sequence_no, internal_cmd.secondary_sequence_no))
      in
      List.zip_exn (List.rev internal_cmds_and_ids_rev) sequence_nos
    in
    (* add internal commands to join table *)
    let%bind () =
      Mina_caqti.deferred_result_list_fold internal_cmds_ids_and_seq_nos
        ~init:()
        ~f:(fun
             ()
             ( (_internal_command, internal_command_id)
             , (sequence_no, secondary_sequence_no) )
           ->
          Block_and_internal_command.add_if_doesn't_exist
            (module Conn)
            ~block_id ~internal_command_id ~sequence_no ~secondary_sequence_no)
    in
    (* add zkApp commands *)
    let%bind zkapp_cmds_ids_and_seq_nos =
      let%map zkapp_cmds_and_ids_rev =
        Mina_caqti.deferred_result_list_fold block.zkapp_cmds ~init:[]
          ~f:(fun acc ({ parties; _ } as zkapp_cmd) ->
            let%map cmd_id =
              User_command.Zkapp_command.add_if_doesn't_exist
                (module Conn)
                parties
            in
            (zkapp_cmd, cmd_id) :: acc)
      in
      let sequence_nos =
        List.map block.zkapp_cmds ~f:(fun { sequence_no; _ } -> sequence_no)
      in
      List.zip_exn (List.rev zkapp_cmds_and_ids_rev) sequence_nos
    in
    (* add zkapp commands to join table *)
    let%bind () =
      Mina_caqti.deferred_result_list_fold zkapp_cmds_ids_and_seq_nos ~init:()
        ~f:(fun () ((zkapp_command, zkapp_command_id), sequence_no) ->
          let%map _block_id, _cmd_id, _sequence_no =
            Block_and_zkapp_command.add_if_doesn't_exist
              (module Conn)
              ~block_id ~zkapp_command_id ~sequence_no
              ~status:zkapp_command.status
              ~failure_reasons:zkapp_command.failure_reasons
          in
          ())
    in
    (* add accounts accessed *)
    let%bind _block_and_account_ids =
      Accounts_accessed.add_accounts_if_don't_exist
        (module Conn)
        block_id block.accounts_accessed
    in
    (* add accounts created *)
    let%bind _block_and_pk_ids =
      Accounts_created.add_accounts_created_if_don't_exist
        (module Conn)
        block_id block.accounts_created
    in
    return block_id

  let set_parent_id_if_null (module Conn : CONNECTION) ~parent_hash
      ~(parent_id : int) =
    Conn.exec
      (Caqti_request.exec
         Caqti_type.(tup2 int string)
         {sql| UPDATE blocks SET parent_id = ?
               WHERE parent_hash = ?
               AND parent_id IS NULL
         |sql})
      (parent_id, State_hash.to_base58_check parent_hash)

  let get_subchain (module Conn : CONNECTION) ~start_block_id ~end_block_id =
    Conn.collect_list
      (Caqti_request.collect
         Caqti_type.(tup2 int int)
         typ
         {sql| WITH RECURSIVE chain AS (
              SELECT id,state_hash,parent_id,parent_hash,creator_id,block_winner_id,snarked_ledger_hash_id,staking_epoch_data_id,
                     next_epoch_data_id,ledger_hash,height,global_slot,global_slot_since_genesis,timestamp, chain_status
              FROM blocks b WHERE b.id = $1

              UNION ALL

              SELECT b.id,b.state_hash,b.parent_id,b.parent_hash,b.creator_id,b.block_winner_id,b.snarked_ledger_hash_id,b.staking_epoch_data_id,
                     b.next_epoch_data_id,b.ledger_hash,b.height,b.global_slot,b.global_slot_since_genesis,b.timestamp,b.chain_status
              FROM blocks b

              INNER JOIN chain

              ON b.id = chain.parent_id AND (chain.id <> $2 OR b.id = $2)

           )

           SELECT state_hash,parent_id,parent_hash,creator_id,block_winner_id,snarked_ledger_hash_id,staking_epoch_data_id,
                  next_epoch_data_id,ledger_hash,height,global_slot,global_slot_since_genesis,timestamp,chain_status
           FROM chain ORDER BY height ASC
      |sql})
      (end_block_id, start_block_id)

  let get_highest_canonical_block_opt (module Conn : CONNECTION) =
    Conn.find_opt
      (Caqti_request.find_opt Caqti_type.unit
         Caqti_type.(tup2 int int64)
         "SELECT id,height FROM blocks WHERE chain_status='canonical' ORDER BY \
          height DESC LIMIT 1")

  let get_nearest_canonical_block_above (module Conn : CONNECTION) height =
    Conn.find
      (Caqti_request.find Caqti_type.int64
         Caqti_type.(tup2 int int64)
         "SELECT id,height FROM blocks WHERE chain_status='canonical' AND \
          height > ? ORDER BY height ASC LIMIT 1")
      height

  let get_nearest_canonical_block_below (module Conn : CONNECTION) height =
    Conn.find
      (Caqti_request.find Caqti_type.int64
         Caqti_type.(tup2 int int64)
         "SELECT id,height FROM blocks WHERE chain_status='canonical' AND \
          height < ? ORDER BY height DESC LIMIT 1")
      height

  let mark_as_canonical (module Conn : CONNECTION) ~state_hash =
    Conn.exec
      (Caqti_request.exec Caqti_type.string
         "UPDATE blocks SET chain_status='canonical' WHERE state_hash = ?")
      state_hash

  let mark_as_orphaned (module Conn : CONNECTION) ~state_hash ~height =
    Conn.exec
      (Caqti_request.exec
         Caqti_type.(tup2 string int64)
         {sql| UPDATE blocks SET chain_status='orphaned'
               WHERE height = $2
               AND state_hash <> $1
         |sql})
      (state_hash, height)

  (* update chain_status for blocks now known to be canonical or orphaned *)
  let update_chain_status (module Conn : CONNECTION) ~block_id =
    let open Deferred.Result.Let_syntax in
    match%bind get_highest_canonical_block_opt (module Conn) () with
    | None ->
        (* unit tests, no canonical block, can't mark any block as canonical *)
        Deferred.Result.return ()
    | Some (highest_canonical_block_id, greatest_canonical_height) ->
        let k_int64 = Genesis_constants.k |> Int64.of_int in
        let%bind block = load (module Conn) ~id:block_id in
        if
          Int64.( > ) block.height
            (Int64.( + ) greatest_canonical_height k_int64)
        then
          (* a new block, allows marking some pending blocks as canonical *)
          let%bind subchain_blocks =
            get_subchain
              (module Conn)
              ~start_block_id:highest_canonical_block_id ~end_block_id:block_id
          in
          let block_height_less_k_int64 = Int64.( - ) block.height k_int64 in
          (* mark canonical, orphaned blocks in subchain at least k behind the new block *)
          let canonical_blocks =
            List.filter subchain_blocks ~f:(fun subchain_block ->
                Int64.( <= ) subchain_block.height block_height_less_k_int64)
          in
          Mina_caqti.deferred_result_list_fold canonical_blocks ~init:()
            ~f:(fun () block ->
              let%bind () =
                mark_as_canonical (module Conn) ~state_hash:block.state_hash
              in
              mark_as_orphaned
                (module Conn)
                ~state_hash:block.state_hash ~height:block.height)
        else if Int64.( < ) block.height greatest_canonical_height then
          (* a missing block added in the middle of canonical chain *)
          let%bind canonical_block_above_id, _above_height =
            get_nearest_canonical_block_above (module Conn) block.height
          in
          let%bind canonical_block_below_id, _below_height =
            get_nearest_canonical_block_below (module Conn) block.height
          in
          (* we can always find this chain: the genesis block should be marked as canonical, and we've found a
             canonical block above this one *)
          let%bind canonical_blocks =
            get_subchain
              (module Conn)
              ~start_block_id:canonical_block_below_id
              ~end_block_id:canonical_block_above_id
          in
          Mina_caqti.deferred_result_list_fold canonical_blocks ~init:()
            ~f:(fun () block ->
              let%bind () =
                mark_as_canonical (module Conn) ~state_hash:block.state_hash
              in
              mark_as_orphaned
                (module Conn)
                ~state_hash:block.state_hash ~height:block.height)
        else
          (* a block at or above highest canonical block, not high enough to mark any blocks as canonical *)
          Deferred.Result.return ()

  let delete_if_older_than ?height ?num_blocks ?timestamp
      (module Conn : CONNECTION) =
    let open Deferred.Result.Let_syntax in
    let%bind height =
      match (height, num_blocks) with
      | Some height, _ ->
          return height
      | None, Some num_blocks -> (
          match%map
            Conn.find_opt
              (Caqti_request.find_opt Caqti_type.unit Caqti_type.int
                 "SELECT MAX(height) FROM blocks")
              ()
          with
          | Some max_block_height ->
              max_block_height - num_blocks
          | _ ->
              0 )
      | None, None ->
          return 0
    in
    let timestamp = Option.value ~default:Int64.zero timestamp in
    if height > 0 || Int64.(timestamp > 0L) then
      let%bind () =
        (* Delete user commands from old blocks. *)
        Conn.exec
          (Caqti_request.exec
             Caqti_type.(tup2 int int64)
             "DELETE FROM user_commands\n\
              WHERE id IN\n\
              (SELECT user_command_id FROM blocks_user_commands\n\
              INNER JOIN blocks ON blocks.id = block_id\n\
              WHERE (blocks.height < ? OR blocks.timestamp < ?))")
          (height, timestamp)
      in
      let%bind () =
        (* Delete old blocks. *)
        Conn.exec
          (Caqti_request.exec
             Caqti_type.(tup2 int int64)
             "DELETE FROM blocks WHERE blocks.height < ? OR blocks.timestamp < \
              ?")
          (height, timestamp)
      in
      let%bind () =
        (* Delete orphaned internal commands. *)
        Conn.exec
          (Caqti_request.exec Caqti_type.unit
             "DELETE FROM internal_commands\n\
              WHERE id NOT IN\n\
              (SELECT internal_commands.id FROM internal_commands\n\
              INNER JOIN blocks_internal_commands ON\n\
              internal_command_id = internal_commands.id)")
          ()
      in
      let%bind () =
        (* Delete orphaned snarked ledger hashes. *)
        Conn.exec
          (Caqti_request.exec Caqti_type.unit
             "DELETE FROM snarked_ledger_hashes\n\
              WHERE id NOT IN\n\
              (SELECT snarked_ledger_hash_id FROM blocks)")
          ()
      in
      let%bind () =
        (* Delete orphaned public keys. *)
        Conn.exec
          (Caqti_request.exec Caqti_type.unit
             "DELETE FROM public_keys\n\
              WHERE id NOT IN (SELECT fee_payer_id FROM user_commands)\n\
              AND id NOT IN (SELECT source_id FROM user_commands)\n\
              AND id NOT IN (SELECT receiver_id FROM user_commands)\n\
              AND id NOT IN (SELECT receiver_id FROM internal_commands)\n\
              AND id NOT IN (SELECT creator_id FROM blocks)")
          ()
      in
      return ()
    else return ()
end

let retry ~f ~logger ~error_str retries =
  let rec go retry_count =
    match%bind f () with
    | Error e ->
        if retry_count <= 0 then return (Error e)
        else (
          [%log warn] "Error in %s : $error. Retrying..." error_str
            ~metadata:[ ("error", `String (Caqti_error.show e)) ] ;
          let wait_for = Random.float_range 20. 2000. in
          let%bind () = after (Time.Span.of_ms wait_for) in
          go (retry_count - 1) )
    | Ok res ->
        return (Ok res)
  in
  go retries

let add_block_aux ?(retries = 3) ~logger ~pool ~add_block ~hash
    ~delete_older_than ~accounts_accessed ~accounts_created block =
  let state_hash = hash block in
  let add () =
    Caqti_async.Pool.use
      (fun (module Conn : CONNECTION) ->
        let%bind res =
          let open Deferred.Result.Let_syntax in
          let%bind () = Conn.start () in

          [%log info] "Attempting to add block data for $state_hash"
            ~metadata:
              [ ("state_hash", Mina_base.State_hash.to_yojson state_hash) ] ;
          let%bind block_id = add_block (module Conn : CONNECTION) block in
          (* if an existing block has a parent hash that's for the block just added,
             set its parent id
          *)
          let%bind () =
            Block.set_parent_id_if_null
              (module Conn)
              ~parent_hash:(hash block) ~parent_id:block_id
          in
          (* update chain status for existing blocks *)
          let%bind () = Block.update_chain_status (module Conn) ~block_id in
          match delete_older_than with
          | Some num_blocks ->
              Block.delete_if_older_than ~num_blocks (module Conn)
          | None ->
              return ()
        in
        match res with
        | Error e as err ->
            (*Error in the current transaction*)
            [%log warn]
              "Error when adding block data to the database, rolling back \
               transaction: $error"
              ~metadata:[ ("error", `String (Caqti_error.show e)) ] ;
            let%map _ = Conn.rollback () in
            err
        | Ok _ -> (
            (* added block data, now add accounts accessed *)
            match%bind
              Caqti_async.Pool.use
                (fun (module Conn : CONNECTION) ->
                  Block.find (module Conn) ~state_hash)
                pool
            with
            | Error err ->
                [%log warn]
                  "Could not get block id for block just archived; can't store \
                   accounts accessed, rolling back transaction"
                  ~metadata:
                    [ ("block", State_hash.to_yojson state_hash)
                    ; ("error", `String (Caqti_error.show err))
                    ] ;
                Conn.rollback ()
            | Ok block_id -> (
                [%log info]
                  "Adding accounts accessed in block to archive database"
                  ~metadata:
                    [ ("block", State_hash.to_yojson state_hash)
                    ; ( "num_accounts_accessed"
                      , `Int (List.length accounts_accessed) )
                    ] ;
                match%bind
                  Caqti_async.Pool.use
                    (fun (module Conn : CONNECTION) ->
                      Accounts_accessed.add_accounts_if_don't_exist
                        (module Conn)
                        block_id accounts_accessed)
                    pool
                with
                | Error err ->
                    [%log error]
                      "Could not add accounts accessed in block to archive \
                       database, rolling back transaction"
                      ~metadata:
                        [ ("state_hash", State_hash.to_yojson state_hash)
                        ; ("error", `String (Caqti_error.show err))
                        ] ;
                    Conn.rollback ()
                | Ok _block_and_account_ids -> (
                    [%log info]
                      "Adding account creation fees to archive database"
                      ~metadata:
                        [ ("block", State_hash.to_yojson state_hash)
                        ; ( "num_accounts_created"
                          , `Int (List.length accounts_created) )
                        ] ;
                    match%bind
                      Caqti_async.Pool.use
                        (fun (module Conn : CONNECTION) ->
                          Accounts_created.add_accounts_created_if_don't_exist
                            (module Conn)
                            block_id accounts_created)
                        pool
                    with
                    | Ok _block_and_public_key_ids ->
                        [%log info]
                          "Added block data, accounts accessed, and accounts \
                           created for $state_hash, committing transaction"
                          ~metadata:
                            [ ( "state_hash"
                              , Mina_base.State_hash.to_yojson (hash block) )
                            ] ;
                        Conn.commit ()
                    | Error err ->
                        [%log warn]
                          "Could not add account creation fees in block to \
                           archive database, rolling back transaction"
                          ~metadata:
                            [ ("state_hash", State_hash.to_yojson state_hash)
                            ; ("error", `String (Caqti_error.show err))
                            ] ;
                        Conn.rollback () ) ) ))
      pool
  in
  retry ~f:add ~logger ~error_str:"add_block_aux" retries

let add_block_aux_precomputed ~constraint_constants ~logger ?retries ~pool
    ~delete_older_than block =
  add_block_aux ~logger ?retries ~pool ~delete_older_than
    ~add_block:(Block.add_from_precomputed ~constraint_constants)
    ~hash:(fun block ->
      ( block.External_transition.Precomputed_block.protocol_state
      |> Protocol_state.hashes )
        .state_hash)
    ~accounts_accessed:
      block.External_transition.Precomputed_block.accounts_accessed
    ~accounts_created:
      block.External_transition.Precomputed_block.accounts_created block

let add_block_aux_extensional ~logger ?retries ~pool ~delete_older_than block =
  add_block_aux ~logger ?retries ~pool ~delete_older_than
    ~add_block:Block.add_from_extensional
    ~hash:(fun (block : Extensional.Block.t) -> block.state_hash)
    ~accounts_accessed:block.Extensional.Block.accounts_accessed
    ~accounts_created:block.Extensional.Block.accounts_created block

let run pool reader ~constraint_constants ~logger ~delete_older_than :
    unit Deferred.t =
  Strict_pipe.Reader.iter reader ~f:(function
    | Diff.Transition_frontier
        (Breadcrumb_added { block; accounts_accessed; accounts_created; _ })
      -> (
        let add_block = Block.add_if_doesn't_exist ~constraint_constants in
        let hash = State_hash.With_state_hashes.state_hash in
<<<<<<< HEAD
        let state_hash = hash block in
        match%bind
          add_block_aux ~logger ~delete_older_than ~hash ~add_block
            ~accounts_accessed ~accounts_created ~pool block
=======
        match%map
          add_block_aux ~logger ~delete_older_than ~hash ~add_block pool
            (With_hash.map ~f:External_transition.decompose block)
>>>>>>> 6c979a0b
        with
        | Error e ->
            [%log warn]
              ~metadata:
                [ ("block", State_hash.to_yojson state_hash)
                ; ("error", `String (Caqti_error.show e))
                ]
              "Failed to archive block: $block, see $error" ;
            Deferred.unit
        | Ok () ->
            Deferred.unit )
    | Transition_frontier _ ->
        Deferred.unit
    | Transaction_pool { added; removed = _ } ->
        let%map _ =
          Caqti_async.Pool.use
            (fun (module Conn : CONNECTION) ->
              let%map () =
                Deferred.List.iter added ~f:(fun command ->
                    match%map
                      User_command.add_if_doesn't_exist (module Conn) command
                    with
                    | Ok _ ->
                        ()
                    | Error e ->
                        [%log warn]
                          ~metadata:
                            [ ("error", `String (Caqti_error.show e))
                            ; ( "command"
                              , Mina_base.User_command.to_yojson command )
                            ]
                          "Failed to archive user command $command from \
                           transaction pool: $block, see $error")
              in
              Ok ())
            pool
        in
        ())

let add_genesis_accounts ~logger ~(runtime_config_opt : Runtime_config.t option)
    pool =
  match runtime_config_opt with
  | None ->
      Deferred.unit
  | Some runtime_config -> (
      let accounts =
        match Option.map runtime_config.ledger ~f:(fun l -> l.base) with
        | Some (Accounts accounts) ->
            Genesis_ledger_helper.Accounts.to_full accounts
        | Some (Named name) -> (
            match Genesis_ledger.fetch_ledger name with
            | Some (module M) ->
                [%log info] "Found ledger with name $ledger_name"
                  ~metadata:[ ("ledger_name", `String name) ] ;
                Lazy.force M.accounts
            | None ->
                [%log error]
                  "Could not find a built-in ledger named $ledger_name"
                  ~metadata:[ ("ledger_name", `String name) ] ;
                failwith
                  "Could not add genesis accounts: Named ledger not found" )
        | _ ->
            failwith "No accounts found in runtime config file"
      in
      let add_accounts () =
        Caqti_async.Pool.use
          (fun (module Conn : CONNECTION) ->
            let open Deferred.Result.Let_syntax in
            let%bind () = Conn.start () in
            let rec go accounts =
              let open Deferred.Let_syntax in
              match accounts with
              | [] ->
                  Deferred.Result.return ()
              | (_, account) :: accounts' -> (
                  match%bind
                    Timing_info.add_if_doesn't_exist (module Conn) account
                  with
                  | Error e as err ->
                      [%log error]
                        ~metadata:
                          [ ("account", Account.to_yojson account)
                          ; ("error", `String (Caqti_error.show e))
                          ]
                        "Failed to add genesis account: $account, see $error" ;
                      let%map _ = Conn.rollback () in
                      err
                  | Ok _ ->
                      go accounts' )
            in
            let%bind () = go accounts in
            Conn.commit ())
          pool
      in
      match%map
        retry ~f:add_accounts ~logger ~error_str:"add_genesis_accounts" 3
      with
      | Error e ->
          [%log warn] "genesis accounts could not be added"
            ~metadata:[ ("error", `String (Caqti_error.show e)) ] ;
          failwith "Failed to add genesis accounts"
      | Ok () ->
          () )

let create_metrics_server ~logger ~metrics_server_port ~missing_blocks_width
    pool =
  match metrics_server_port with
  | None ->
      return ()
  | Some port ->
      let missing_blocks_width =
        Option.value ~default:Metrics.default_missing_blocks_width
          missing_blocks_width
      in
      let%bind metric_server =
        Mina_metrics.Archive.create_archive_server ~port ~logger ()
      in
      let interval =
        Float.of_int (Mina_compile_config.block_window_duration_ms * 2)
      in
      let rec go () =
        let%bind () =
          Metrics.update pool metric_server ~logger ~missing_blocks_width
        in
        let%bind () = after (Time.Span.of_ms interval) in
        go ()
      in
      go ()

let setup_server ~metrics_server_port ~constraint_constants ~logger
    ~postgres_address ~server_port ~delete_older_than ~runtime_config_opt
    ~missing_blocks_width =
  let where_to_listen =
    Async.Tcp.Where_to_listen.bind_to All_addresses (On_port server_port)
  in
  let reader, writer = Strict_pipe.create ~name:"archive" Synchronous in
  let precomputed_block_reader, precomputed_block_writer =
    Strict_pipe.create ~name:"precomputed_archive_block" Synchronous
  in
  let extensional_block_reader, extensional_block_writer =
    Strict_pipe.create ~name:"extensional_archive_block" Synchronous
  in
  let implementations =
    [ Async.Rpc.Rpc.implement Archive_rpc.t (fun () archive_diff ->
          Strict_pipe.Writer.write writer archive_diff)
    ; Async.Rpc.Rpc.implement Archive_rpc.precomputed_block
        (fun () precomputed_block ->
          Strict_pipe.Writer.write precomputed_block_writer precomputed_block)
    ; Async.Rpc.Rpc.implement Archive_rpc.extensional_block
        (fun () extensional_block ->
          Strict_pipe.Writer.write extensional_block_writer extensional_block)
    ]
  in
  match Caqti_async.connect_pool ~max_size:30 postgres_address with
  | Error e ->
      [%log error]
        "Failed to create a Caqti pool for Postgresql, see error: $error"
        ~metadata:[ ("error", `String (Caqti_error.show e)) ] ;
      Deferred.unit
  | Ok pool ->
      let%bind () = add_genesis_accounts pool ~logger ~runtime_config_opt in
      run ~constraint_constants pool reader ~logger ~delete_older_than
      |> don't_wait_for ;
      Strict_pipe.Reader.iter precomputed_block_reader
        ~f:(fun precomputed_block ->
          match%map
            add_block_aux_precomputed ~logger ~pool ~constraint_constants
              ~delete_older_than precomputed_block
          with
          | Error e ->
              [%log warn]
                "Precomputed block $block could not be archived: $error"
                ~metadata:
                  [ ( "block"
                    , (Protocol_state.hashes precomputed_block.protocol_state)
                        .state_hash |> State_hash.to_yojson )
                  ; ("error", `String (Caqti_error.show e))
                  ]
          | Ok _block_id ->
              ())
      |> don't_wait_for ;
      Strict_pipe.Reader.iter extensional_block_reader
        ~f:(fun extensional_block ->
          match%map
            add_block_aux_extensional ~logger ~pool ~delete_older_than
              extensional_block
          with
          | Error e ->
              [%log warn]
                "Extensional block $block could not be archived: $error"
                ~metadata:
                  [ ( "block"
                    , extensional_block.state_hash |> State_hash.to_yojson )
                  ; ("error", `String (Caqti_error.show e))
                  ]
          | Ok _block_id ->
              ())
      |> don't_wait_for ;
      Deferred.ignore_m
      @@ Tcp.Server.create
           ~on_handler_error:
             (`Call
               (fun _net exn ->
                 [%log error]
                   "Exception while handling TCP server request: $error"
                   ~metadata:
                     [ ("error", `String (Core.Exn.to_string_mach exn))
                     ; ("context", `String "rpc_tcp_server")
                     ]))
           where_to_listen
           (fun address reader writer ->
             let address = Socket.Address.Inet.addr address in
             Async.Rpc.Connection.server_with_close reader writer
               ~implementations:
                 (Async.Rpc.Implementations.create_exn ~implementations
                    ~on_unknown_rpc:`Raise)
               ~connection_state:(fun _ -> ())
               ~on_handshake_error:
                 (`Call
                   (fun exn ->
                     [%log error]
                       "Exception while handling RPC server request from \
                        $address: $error"
                       ~metadata:
                         [ ("error", `String (Core.Exn.to_string_mach exn))
                         ; ("context", `String "rpc_server")
                         ; ( "address"
                           , `String (Unix.Inet_addr.to_string address) )
                         ] ;
                     Deferred.unit)))
      |> don't_wait_for ;
      (*Update archive metrics*)
      create_metrics_server ~logger ~metrics_server_port ~missing_blocks_width
        pool
      |> don't_wait_for ;
      [%log info] "Archive process ready. Clients can now connect" ;
      Async.never ()

module For_test = struct
  let assert_parent_exist ~parent_id ~parent_hash conn =
    let open Deferred.Result.Let_syntax in
    match parent_id with
    | Some id ->
        let%map Block.{ state_hash = actual; _ } = Block.load conn ~id in
        [%test_result: string]
          ~expect:(parent_hash |> State_hash.to_base58_check)
          actual
    | None ->
        failwith "Failed to find parent block in database"
end<|MERGE_RESOLUTION|>--- conflicted
+++ resolved
@@ -3373,18 +3373,12 @@
       -> (
         let add_block = Block.add_if_doesn't_exist ~constraint_constants in
         let hash = State_hash.With_state_hashes.state_hash in
-<<<<<<< HEAD
-        let state_hash = hash block in
-        match%bind
-          add_block_aux ~logger ~delete_older_than ~hash ~add_block
-            ~accounts_accessed ~accounts_created ~pool block
-=======
         match%map
           add_block_aux ~logger ~delete_older_than ~hash ~add_block pool
             (With_hash.map ~f:External_transition.decompose block)
->>>>>>> 6c979a0b
         with
         | Error e ->
+          let state_hash = hash block in
             [%log warn]
               ~metadata:
                 [ ("block", State_hash.to_yojson state_hash)
