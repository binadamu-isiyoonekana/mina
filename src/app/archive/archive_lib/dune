(library
 (name archive_lib)
 (public_name archive_lib)
 (libraries
   ;;opam libraries
   sexplib0
   async_unix
   base64
   async_rpc_kernel
   base.caml
   bin_prot.shape
   async_kernel
   caqti-driver-postgresql
   core
   async
   core_kernel
   caqti
   caqti-async
   async.async_rpc
   integers
   ppx_inline_test.config
   uri
   ;;local libraries
   kimchi_backend
   child_processes
   precomputed_values
   coda_genesis_ledger
   coda_runtime_config
   sgn
   mina_base.util
   kimchi_backend.pasta
   pickles
   pipe_lib
   block_time
   currency
   staged_ledger
   data_hash_lib
   transition_frontier_base
   genesis_ledger_helper
   one_or_two
   mina_caqti
   mina_generators
   mina_base
<<<<<<< HEAD
   mina_ledger
   mina_transition
=======
   mina_block
>>>>>>> cadf90ad
   transition_frontier
   logger
   mina_metrics
   signature_lib
   mina_numbers
   unsigned_extended
   mina_state
   pickles_types
   pickles.backend
   with_hash
   mina_base.import
   consensus
   genesis_constants
   genesis_ledger_helper.lib
   mina_compile_config
   verifier
   quickcheck_lib
   snark_params
   mina_transaction
 )
 (inline_tests)
 (modes native)
 (instrumentation (backend bisect_ppx))
 (preprocess (pps ppx_coda ppx_version ppx_jane ppx_custom_printf h_list.ppx)))<|MERGE_RESOLUTION|>--- conflicted
+++ resolved
@@ -41,12 +41,8 @@
    mina_caqti
    mina_generators
    mina_base
-<<<<<<< HEAD
    mina_ledger
-   mina_transition
-=======
    mina_block
->>>>>>> cadf90ad
    transition_frontier
    logger
    mina_metrics
