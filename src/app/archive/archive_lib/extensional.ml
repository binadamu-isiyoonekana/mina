(* extensional.ml -- extensional representations of archive db data *)

open Core_kernel
open Mina_base
open Signature_lib

(* the tables in the archive db uses foreign keys to refer to other
   tables; the types here fills in the data from those other tables, using
   their native OCaml types to assure the validity of the data
*)

module User_command = struct
  (* for `typ` and `status`, a string is enough
     in any case, there aren't existing string conversions for the
     original OCaml types

     The versioned modules in Transaction_hash.Stable don't have yojson functions
     it would be difficult to add them, so we just use the ones for the
      top-level Transaction.t
  *)
  type t =
    { sequence_no : int
    ; typ : string
    ; fee_payer : Public_key.Compressed.Stable.Latest.t
    ; source : Public_key.Compressed.Stable.Latest.t
    ; receiver : Public_key.Compressed.Stable.Latest.t
    ; fee_token : Token_id.Stable.Latest.t
    ; token : Token_id.Stable.Latest.t
    ; nonce : Account.Nonce.Stable.Latest.t
    ; amount : Currency.Amount.Stable.Latest.t option
    ; fee : Currency.Fee.Stable.Latest.t
    ; valid_until : Mina_numbers.Global_slot.Stable.Latest.t option
    ; memo : Signed_command_memo.Stable.Latest.t
    ; hash : Transaction_hash.Stable.Latest.t
          [@to_yojson Transaction_hash.to_yojson]
          [@of_yojson Transaction_hash.of_yojson]
    ; status : string
    ; failure_reason : Transaction_status.Failure.Stable.Latest.t option
    ; source_balance : Currency.Balance.Stable.Latest.t option
    ; fee_payer_account_creation_fee_paid :
        Currency.Amount.Stable.Latest.t option
    ; fee_payer_balance : Currency.Balance.Stable.Latest.t
    ; receiver_account_creation_fee_paid :
        Currency.Amount.Stable.Latest.t option
    ; receiver_balance : Currency.Balance.Stable.Latest.t option
    ; created_token : Token_id.Stable.Latest.t option
    }
  [@@deriving yojson, equal, bin_io_unversioned]
end

module Internal_command = struct
  (* for `typ`, a string is enough
     no existing string conversion for the original OCaml type
  *)
  type t =
    { sequence_no : int
    ; secondary_sequence_no : int
    ; typ : string
    ; receiver : Public_key.Compressed.Stable.Latest.t
<<<<<<< HEAD
=======
    ; receiver_account_creation_fee_paid :
        Currency.Amount.Stable.Latest.t option
>>>>>>> 9f8d8fb7
    ; receiver_balance : Currency.Balance.Stable.Latest.t
    ; fee : Currency.Fee.Stable.Latest.t
    ; token : Token_id.Stable.Latest.t
    ; hash : Transaction_hash.Stable.Latest.t
          [@to_yojson Transaction_hash.to_yojson]
          [@of_yojson Transaction_hash.of_yojson]
    }
  [@@deriving yojson, equal, bin_io_unversioned]
end

module Block = struct
  type t =
    { state_hash : State_hash.Stable.Latest.t
    ; parent_hash : State_hash.Stable.Latest.t
    ; creator : Public_key.Compressed.Stable.Latest.t
    ; block_winner : Public_key.Compressed.Stable.Latest.t
    ; snarked_ledger_hash : Frozen_ledger_hash.Stable.Latest.t
    ; staking_epoch_seed : Epoch_seed.Stable.Latest.t
    ; staking_epoch_ledger_hash : Frozen_ledger_hash.Stable.Latest.t
    ; next_epoch_seed : Epoch_seed.Stable.Latest.t
    ; next_epoch_ledger_hash : Frozen_ledger_hash.Stable.Latest.t
    ; ledger_hash : Ledger_hash.Stable.Latest.t
    ; height : Unsigned_extended.UInt32.Stable.Latest.t
    ; global_slot : Mina_numbers.Global_slot.Stable.Latest.t
    ; global_slot_since_genesis : Mina_numbers.Global_slot.Stable.Latest.t
    ; timestamp : Block_time.Stable.Latest.t
    ; user_cmds : User_command.t list
    ; internal_cmds : Internal_command.t list
    }
  [@@deriving yojson, equal, bin_io_unversioned]
end<|MERGE_RESOLUTION|>--- conflicted
+++ resolved
@@ -57,11 +57,8 @@
     ; secondary_sequence_no : int
     ; typ : string
     ; receiver : Public_key.Compressed.Stable.Latest.t
-<<<<<<< HEAD
-=======
     ; receiver_account_creation_fee_paid :
         Currency.Amount.Stable.Latest.t option
->>>>>>> 9f8d8fb7
     ; receiver_balance : Currency.Balance.Stable.Latest.t
     ; fee : Currency.Fee.Stable.Latest.t
     ; token : Token_id.Stable.Latest.t
