(* extensional.ml -- extensional representations of archive db data *)

open Core_kernel
open Mina_base
open Mina_transaction
open Signature_lib

(* the tables in the archive db uses foreign keys to refer to other
   tables; the types here fills in the data from those other tables, using
   their native OCaml types to assure the validity of the data
*)

module User_command = struct
  (* for `typ` and `status`, a string is enough
     in any case, there aren't existing string conversions for the
     original OCaml types

     The versioned modules in Transaction_hash.Stable don't have yojson functions
     it would be difficult to add them, so we just use the ones for the
      top-level Transaction.t
  *)
  type t =
    { sequence_no : int
    ; typ : string
    ; fee_payer : Account_id.Stable.Latest.t
    ; source : Account_id.Stable.Latest.t
    ; receiver : Account_id.Stable.Latest.t
    ; nonce : Account.Nonce.Stable.Latest.t
    ; amount : Currency.Amount.Stable.Latest.t option
    ; fee : Currency.Fee.Stable.Latest.t
    ; valid_until : Mina_numbers.Global_slot.Stable.Latest.t option
    ; memo : Signed_command_memo.Stable.Latest.t
    ; hash : Transaction_hash.Stable.Latest.t
          [@to_yojson Transaction_hash.to_yojson]
          [@of_yojson Transaction_hash.of_yojson]
    ; status : string
    ; failure_reason : Transaction_status.Failure.Stable.Latest.t option
    }
  [@@deriving yojson, equal, bin_io_unversioned]
end

module Internal_command = struct
  (* for `typ`, a string is enough
     no existing string conversion for the original OCaml type
  *)
  type t =
    { sequence_no : int
    ; secondary_sequence_no : int
    ; typ : string
    ; receiver : Account_id.Stable.Latest.t
    ; fee : Currency.Fee.Stable.Latest.t
    ; hash : Transaction_hash.Stable.Latest.t
          [@to_yojson Transaction_hash.to_yojson]
          [@of_yojson Transaction_hash.of_yojson]
    }
  [@@deriving yojson, equal, bin_io_unversioned]
end

(* for fee payer, other parties, authorizations are omitted; signatures, proofs not in archive db *)
module Zkapp_command = struct
  type t =
    { sequence_no : int
    ; fee_payer : Party.Body.Fee_payer.Stable.Latest.t
    ; other_parties : Party.Body.Wire.Stable.Latest.t list
    ; memo : Signed_command_memo.Stable.Latest.t
    ; hash : Transaction_hash.Stable.Latest.t
          [@to_yojson Transaction_hash.to_yojson]
          [@of_yojson Transaction_hash.of_yojson]
    ; status : string
    ; failure_reasons : Transaction_status.Failure.Collection.display option
    }
  [@@deriving yojson, equal, bin_io_unversioned]
end

module Block = struct
<<<<<<< HEAD
  (* in accounts_accessed, the int is the ledger index *)
=======
  (* in accounts_accessed, the int is the ledger index
     in tokens_used, the account id is the token owner
  *)
>>>>>>> 2a77cca7
  type t =
    { state_hash : State_hash.Stable.Latest.t
    ; parent_hash : State_hash.Stable.Latest.t
    ; creator : Public_key.Compressed.Stable.Latest.t
    ; block_winner : Public_key.Compressed.Stable.Latest.t
    ; snarked_ledger_hash : Frozen_ledger_hash.Stable.Latest.t
    ; staking_epoch_data : Mina_base.Epoch_data.Value.Stable.Latest.t
    ; next_epoch_data : Mina_base.Epoch_data.Value.Stable.Latest.t
    ; min_window_density : Mina_numbers.Length.Stable.Latest.t
    ; total_currency : Currency.Amount.Stable.Latest.t
    ; ledger_hash : Ledger_hash.Stable.Latest.t
    ; height : Unsigned_extended.UInt32.Stable.Latest.t
    ; global_slot_since_hard_fork : Mina_numbers.Global_slot.Stable.Latest.t
    ; global_slot_since_genesis : Mina_numbers.Global_slot.Stable.Latest.t
    ; timestamp : Block_time.Stable.Latest.t
    ; user_cmds : User_command.t list
    ; internal_cmds : Internal_command.t list
    ; zkapp_cmds : Zkapp_command.t list
    ; chain_status : Chain_status.t
    ; accounts_accessed : (int * Account.Stable.Latest.t) list
    ; accounts_created :
        (Account_id.Stable.Latest.t * Currency.Fee.Stable.Latest.t) list
<<<<<<< HEAD
          (* TODO: list of created token ids and owners *)
=======
    ; tokens_used :
        (Token_id.Stable.Latest.t * Account_id.Stable.Latest.t option) list
>>>>>>> 2a77cca7
    }
  [@@deriving yojson, equal, bin_io_unversioned]
end<|MERGE_RESOLUTION|>--- conflicted
+++ resolved
@@ -73,13 +73,9 @@
 end
 
 module Block = struct
-<<<<<<< HEAD
-  (* in accounts_accessed, the int is the ledger index *)
-=======
   (* in accounts_accessed, the int is the ledger index
      in tokens_used, the account id is the token owner
   *)
->>>>>>> 2a77cca7
   type t =
     { state_hash : State_hash.Stable.Latest.t
     ; parent_hash : State_hash.Stable.Latest.t
@@ -102,12 +98,8 @@
     ; accounts_accessed : (int * Account.Stable.Latest.t) list
     ; accounts_created :
         (Account_id.Stable.Latest.t * Currency.Fee.Stable.Latest.t) list
-<<<<<<< HEAD
-          (* TODO: list of created token ids and owners *)
-=======
     ; tokens_used :
         (Token_id.Stable.Latest.t * Account_id.Stable.Latest.t option) list
->>>>>>> 2a77cca7
     }
   [@@deriving yojson, equal, bin_io_unversioned]
 end