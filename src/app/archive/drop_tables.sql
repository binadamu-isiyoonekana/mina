/* delete all relations and types from the archive database

   it is not necessary to explicitly drop indexes, they're removed when dropping the relation
    containing the indexed column
*/

DROP TABLE blocks_internal_commands;

DROP TABLE blocks_user_commands;

DROP TABLE blocks_zkapp_commands;

DROP TABLE zkapp_party_failures;

DROP TABLE accounts_accessed;

DROP TABLE accounts_created;

DROP TABLE blocks;

DROP TYPE chain_status_type;

DROP TABLE epoch_data;

DROP TABLE internal_commands;

DROP TYPE internal_command_type;

DROP TABLE user_commands;

DROP TYPE user_command_type;

DROP TYPE transaction_status;

DROP TABLE zkapp_commands;

DROP TABLE zkapp_fee_payer_body;

DROP TABLE zkapp_other_party;

DROP TABLE zkapp_other_party_body;

DROP TYPE call_type_type;

DROP TABLE zkapp_updates;

DROP TABLE zkapp_network_precondition;

DROP TABLE zkapp_account_precondition;

DROP TABLE zkapp_precondition_accounts;

DROP TABLE zkapp_accounts;

DROP TABLE zkapp_epoch_data;

DROP TABLE zkapp_epoch_ledger;

DROP TABLE zkapp_permissions;

DROP TABLE zkapp_state_data_array;

<<<<<<< HEAD
=======
DROP TABLE zkapp_states_nullable;

>>>>>>> a5d2b57c
DROP TABLE zkapp_states;

DROP TABLE zkapp_state_data;

DROP TABLE zkapp_timing_info;

DROP TABLE zkapp_verification_keys;

DROP TABLE zkapp_amount_bounds;

DROP TABLE zkapp_balance_bounds;

DROP TABLE zkapp_length_bounds;

DROP TABLE zkapp_global_slot_bounds;

DROP TABLE zkapp_nonce_bounds;

DROP TABLE zkapp_timestamp_bounds;

DROP TABLE zkapp_token_id_bounds;

DROP TYPE zkapp_auth_required_type;

DROP TYPE zkapp_authorization_kind_type;

DROP TYPE zkapp_precondition_type;

DROP TABLE snarked_ledger_hashes;

DROP TABLE timing_info;

DROP TABLE account_identifiers;

DROP TABLE zkapp_sequence_states;

DROP TABLE zkapp_uris;

DROP TABLE tokens;

DROP TABLE public_keys;

DROP TABLE zkapp_events;

DROP TABLE token_symbols;

DROP TABLE voting_for;<|MERGE_RESOLUTION|>--- conflicted
+++ resolved
@@ -60,11 +60,8 @@
 
 DROP TABLE zkapp_state_data_array;
 
-<<<<<<< HEAD
-=======
 DROP TABLE zkapp_states_nullable;
 
->>>>>>> a5d2b57c
 DROP TABLE zkapp_states;
 
 DROP TABLE zkapp_state_data;
