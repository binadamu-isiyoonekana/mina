CREATE TABLE public_keys
( id    serial PRIMARY KEY
, value text   NOT NULL UNIQUE
);

CREATE INDEX idx_public_keys_value ON public_keys(value);

CREATE TABLE snarked_ledger_hashes
( id    serial PRIMARY KEY
, value text   NOT NULL UNIQUE
);

CREATE INDEX idx_snarked_ledger_hashes_value ON snarked_ledger_hashes(value);

CREATE TYPE user_command_type AS ENUM ('payment', 'delegation', 'create_token', 'create_account', 'mint_tokens');

CREATE TYPE user_command_status AS ENUM ('applied', 'failed');

CREATE TABLE user_commands
( id             serial              PRIMARY KEY
, type           user_command_type   NOT NULL
, fee_payer_id   int                 NOT NULL REFERENCES public_keys(id)
, source_id      int                 NOT NULL REFERENCES public_keys(id)
, receiver_id    int                 NOT NULL REFERENCES public_keys(id)
, fee_token      bigint              NOT NULL
, token          bigint              NOT NULL
, nonce          bigint              NOT NULL
, amount         bigint
, fee            bigint              NOT NULL
, memo           text                NOT NULL
, hash           text                NOT NULL UNIQUE
, status         user_command_status
, failure_reason text
, fee_payer_account_creation_fee_paid  bigint
, receiver_account_creation_fee_paid   bigint
, created_token  bigint
);

CREATE TYPE internal_command_type AS ENUM ('fee_transfer_via_coinbase', 'fee_transfer', 'coinbase');

CREATE TABLE internal_commands
( id          serial                PRIMARY KEY
, type        internal_command_type NOT NULL
, receiver_id int                   NOT NULL REFERENCES public_keys(id)
, fee         bigint                NOT NULL
, token       bigint                NOT NULL
, hash        text                  NOT NULL UNIQUE
);

CREATE TABLE blocks
( id                     serial PRIMARY KEY
, state_hash             text   NOT NULL UNIQUE
<<<<<<< HEAD
, parent_id              int    NOT NULL        REFERENCES blocks(id) ON DELETE SET NULL
=======
, parent_id              int    NOT NULL        REFERENCES blocks(id)
>>>>>>> 88a077f9
, creator_id             int    NOT NULL        REFERENCES public_keys(id)
, snarked_ledger_hash_id int    NOT NULL        REFERENCES snarked_ledger_hashes(id)
, ledger_hash            text   NOT NULL
, height                 bigint NOT NULL
, global_slot            bigint NOT NULL
, timestamp              bigint NOT NULL
);

CREATE INDEX idx_blocks_state_hash ON blocks(state_hash);
CREATE INDEX idx_blocks_creator_id ON blocks(creator_id);
CREATE INDEX idx_blocks_height     ON blocks(height);

CREATE TABLE blocks_user_commands
( block_id        int NOT NULL REFERENCES blocks(id) ON DELETE CASCADE
, user_command_id int NOT NULL REFERENCES user_commands(id) ON DELETE CASCADE
, sequence_no     int NOT NULL
, PRIMARY KEY (block_id, user_command_id)
);

CREATE TABLE blocks_internal_commands
( block_id              int NOT NULL REFERENCES blocks(id) ON DELETE CASCADE
, internal_command_id   int NOT NULL REFERENCES internal_commands(id) ON DELETE CASCADE
, sequence_no           int NOT NULL
<<<<<<< HEAD
, secondary_sequence_no int NOT NULL
=======
, secondary_sequence_no int
>>>>>>> 88a077f9
, PRIMARY KEY (block_id, internal_command_id, sequence_no, secondary_sequence_no)
);<|MERGE_RESOLUTION|>--- conflicted
+++ resolved
@@ -50,11 +50,7 @@
 CREATE TABLE blocks
 ( id                     serial PRIMARY KEY
 , state_hash             text   NOT NULL UNIQUE
-<<<<<<< HEAD
-, parent_id              int    NOT NULL        REFERENCES blocks(id) ON DELETE SET NULL
-=======
 , parent_id              int    NOT NULL        REFERENCES blocks(id)
->>>>>>> 88a077f9
 , creator_id             int    NOT NULL        REFERENCES public_keys(id)
 , snarked_ledger_hash_id int    NOT NULL        REFERENCES snarked_ledger_hashes(id)
 , ledger_hash            text   NOT NULL
@@ -78,10 +74,6 @@
 ( block_id              int NOT NULL REFERENCES blocks(id) ON DELETE CASCADE
 , internal_command_id   int NOT NULL REFERENCES internal_commands(id) ON DELETE CASCADE
 , sequence_no           int NOT NULL
-<<<<<<< HEAD
 , secondary_sequence_no int NOT NULL
-=======
-, secondary_sequence_no int
->>>>>>> 88a077f9
 , PRIMARY KEY (block_id, internal_command_id, sequence_no, secondary_sequence_no)
 );