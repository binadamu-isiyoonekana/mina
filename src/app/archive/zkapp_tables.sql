/* zkapp_tables.sql -- support tables for Zkapp commands */

/* Several of the tables below support the following convention, related
   to NULL values.

   In OCaml, some Zkapp-related types use the constructors Check, which takes a value,
   and Ignore, which is nullary. In columns following the convention, a NULL means Ignore, while
   non-NULL means Check.

   Similarly, in OCaml, there are the constructors Set, which takes a value, and
   Keep, which is nullary. NULL means Keep, and non-NULL means Set.

   The tables that follow this convention have a comment "NULL convention".
*/

/* the string representation of an algebraic field */
CREATE TABLE zkapp_state_data
( id                       serial           PRIMARY KEY
, field                    text             NOT NULL UNIQUE
);

/* Variable-width arrays of algebraic fields, given as
   id's from zkapp_state_data

   Postgresql does not allow enforcing that the array elements are
   foreign keys

   The elements of the array are NOT NULL (not enforced by Postgresql)

*/
CREATE TABLE zkapp_state_data_array
( id                       serial  PRIMARY KEY
, element_ids              int[]   NOT NULL
);

/* Fixed-width arrays of algebraic fields, given as id's from
   zkapp_state_data

   Any element of the array may be NULL, per the NULL convention
*/
CREATE TABLE zkapp_states_nullable
( id                       serial           PRIMARY KEY
, element0                 int              REFERENCES zkapp_state_data(id)
, element1                 int		    REFERENCES zkapp_state_data(id)
, element2                 int		    REFERENCES zkapp_state_data(id)
, element3                 int		    REFERENCES zkapp_state_data(id)
, element4                 int		    REFERENCES zkapp_state_data(id)
, element5                 int		    REFERENCES zkapp_state_data(id)
, element6                 int		    REFERENCES zkapp_state_data(id)
, element7                 int		    REFERENCES zkapp_state_data(id)
);

/* like zkapp_states_nullable, but elements are not NULL */
CREATE TABLE zkapp_states
( id                       serial           PRIMARY KEY
, element0                 int              NOT NULL REFERENCES zkapp_state_data(id)
, element1                 int              NOT NULL REFERENCES zkapp_state_data(id)
, element2                 int              NOT NULL REFERENCES zkapp_state_data(id)
, element3                 int              NOT NULL REFERENCES zkapp_state_data(id)
, element4                 int              NOT NULL REFERENCES zkapp_state_data(id)
, element5                 int              NOT NULL REFERENCES zkapp_state_data(id)
, element6                 int              NOT NULL REFERENCES zkapp_state_data(id)
, element7                 int              NOT NULL REFERENCES zkapp_state_data(id)
);

/* like zkapp_states, but for sequence states */
CREATE TABLE zkapp_sequence_states
( id                       serial           PRIMARY KEY
, element0                 int              NOT NULL REFERENCES zkapp_state_data(id)
, element1                 int              NOT NULL REFERENCES zkapp_state_data(id)
, element2                 int              NOT NULL REFERENCES zkapp_state_data(id)
, element3                 int              NOT NULL REFERENCES zkapp_state_data(id)
, element4                 int              NOT NULL REFERENCES zkapp_state_data(id)
);

/* the element_ids are non-NULL, and refer to zkapp_state_data_array
   that is, they represent a list of arrays of field elements
*/
CREATE TABLE zkapp_events
( id                       serial           PRIMARY KEY
, element_ids              int[]            NOT NULL
);

/* field elements derived from verification keys */
CREATE TABLE zkapp_verification_key_hashes
( id                                    serial          PRIMARY KEY
, value                                 text            NOT NULL UNIQUE
);

CREATE TABLE zkapp_verification_keys
( id                       serial           PRIMARY KEY
, verification_key         text             NOT NULL UNIQUE
, hash_id                  int              NOT NULL UNIQUE REFERENCES zkapp_verification_key_hashes(id)
);

CREATE TYPE zkapp_auth_required_type AS ENUM ('none', 'either', 'proof', 'signature', 'both', 'impossible');

CREATE TABLE zkapp_permissions
( id                       serial                PRIMARY KEY
, edit_state               zkapp_auth_required_type    NOT NULL
, send                     zkapp_auth_required_type    NOT NULL
, receive                  zkapp_auth_required_type    NOT NULL
, access                   zkapp_auth_required_type    NOT NULL
, set_delegate             zkapp_auth_required_type    NOT NULL
, set_permissions          zkapp_auth_required_type    NOT NULL
, set_verification_key     zkapp_auth_required_type    NOT NULL
, set_zkapp_uri            zkapp_auth_required_type    NOT NULL
, edit_sequence_state      zkapp_auth_required_type    NOT NULL
, set_token_symbol         zkapp_auth_required_type    NOT NULL
, increment_nonce          zkapp_auth_required_type    NOT NULL
, set_voting_for           zkapp_auth_required_type    NOT NULL
);

CREATE TABLE zkapp_timing_info
( id                       serial  PRIMARY KEY
, initial_minimum_balance  text    NOT NULL
, cliff_time               bigint  NOT NULL
, cliff_amount             text    NOT NULL
, vesting_period           bigint  NOT NULL
, vesting_increment        text    NOT NULL
);

CREATE TABLE zkapp_uris
( id                 serial  PRIMARY KEY
, value              text    NOT NULL UNIQUE
);

/* NULL convention */
CREATE TABLE zkapp_updates
( id                       serial           PRIMARY KEY
, app_state_id             int              NOT NULL REFERENCES zkapp_states_nullable(id)
, delegate_id              int              REFERENCES public_keys(id)
, verification_key_id      int              REFERENCES zkapp_verification_keys(id)
, permissions_id           int              REFERENCES zkapp_permissions(id)
, zkapp_uri_id             int              REFERENCES zkapp_uris(id)
, token_symbol_id          int              REFERENCES token_symbols(id)
, timing_id                int              REFERENCES zkapp_timing_info(id)
, voting_for_id            int              REFERENCES voting_for(id)
);

CREATE TABLE zkapp_balance_bounds
( id                       serial           PRIMARY KEY
, balance_lower_bound      text             NOT NULL
, balance_upper_bound      text             NOT NULL
);

CREATE TABLE zkapp_nonce_bounds
( id                       serial           PRIMARY KEY
, nonce_lower_bound        bigint           NOT NULL
, nonce_upper_bound        bigint           NOT NULL
);

CREATE TYPE zkapp_precondition_type AS ENUM ('full', 'nonce', 'accept');

/* NULL convention */
CREATE TABLE zkapp_account_precondition_values
( id                       serial                 PRIMARY KEY
, balance_id               int                    REFERENCES zkapp_balance_bounds(id)
, nonce_id                 int                    REFERENCES zkapp_nonce_bounds(id)
, receipt_chain_hash       text
, delegate_id              int                    REFERENCES public_keys(id)
, state_id                 int        NOT NULL    REFERENCES zkapp_states_nullable(id)
, sequence_state_id        int                    REFERENCES zkapp_state_data(id)
, proved_state             boolean
, is_new                   boolean
);

/* invariants: precondition_account id is not NULL iff kind is 'full'
               nonce is not NULL iff kind is 'nonce'
*/
CREATE TABLE zkapp_account_precondition
( id                       serial                            PRIMARY KEY
, kind                     zkapp_precondition_type           NOT NULL
, account_precondition_values_id  int                               REFERENCES zkapp_account_precondition_values(id)
, nonce                    bigint
);

CREATE TABLE zkapp_accounts
( id                   serial  PRIMARY KEY
, app_state_id         int     NOT NULL  REFERENCES zkapp_states(id)
, verification_key_id  int               REFERENCES zkapp_verification_keys(id)
, zkapp_version        bigint  NOT NULL
, sequence_state_id    int     NOT NULL  REFERENCES zkapp_sequence_states(id)
, last_sequence_slot   bigint  NOT NULL
, proved_state         bool    NOT NULL
, zkapp_uri_id         int     NOT NULL  REFERENCES zkapp_uris(id)
);

CREATE TABLE zkapp_token_id_bounds
( id                       serial           PRIMARY KEY
, token_id_lower_bound     text             NOT NULL
, token_id_upper_bound     text             NOT NULL
);

CREATE TABLE zkapp_length_bounds
( id                       serial          PRIMARY KEY
, length_lower_bound       bigint          NOT NULL
, length_upper_bound       bigint          NOT NULL
);

CREATE TABLE zkapp_amount_bounds
( id                       serial          PRIMARY KEY
, amount_lower_bound       text            NOT NULL
, amount_upper_bound       text            NOT NULL
);

CREATE TABLE zkapp_global_slot_bounds
( id                       serial          PRIMARY KEY
, global_slot_lower_bound  bigint          NOT NULL
, global_slot_upper_bound  bigint          NOT NULL
);

/* NULL convention */
CREATE TABLE zkapp_epoch_ledger
( id                       serial          PRIMARY KEY
, hash_id                  int             REFERENCES snarked_ledger_hashes(id)
, total_currency_id        int             REFERENCES zkapp_amount_bounds(id)
);

/* NULL convention */
CREATE TABLE zkapp_epoch_data
( id                       serial          PRIMARY KEY
, epoch_ledger_id          int             REFERENCES zkapp_epoch_ledger(id)
, epoch_seed               text
, start_checkpoint         text
, lock_checkpoint          text
, epoch_length_id          int             REFERENCES zkapp_length_bounds(id)
);

/* NULL convention */
CREATE TABLE zkapp_network_precondition
( id                               serial                         NOT NULL PRIMARY KEY
, snarked_ledger_hash_id           int                            REFERENCES snarked_ledger_hashes(id)
, blockchain_length_id             int                            REFERENCES zkapp_length_bounds(id)
, min_window_density_id            int                            REFERENCES zkapp_length_bounds(id)
/* omitting 'last_vrf_output' for now, it's the unit value in OCaml */
, total_currency_id                int                            REFERENCES zkapp_amount_bounds(id)
, global_slot_since_genesis        int                            REFERENCES zkapp_global_slot_bounds(id)
, staking_epoch_data_id            int                            REFERENCES zkapp_epoch_data(id)
, next_epoch_data_id               int                            REFERENCES zkapp_epoch_data(id)
);

/* events_ids and actions_ids indicate a list of ids in
   zkapp_state_data_array.
*/
CREATE TABLE zkapp_fee_payer_body
( id                                    serial    PRIMARY KEY
, account_identifier_id                 int       NOT NULL REFERENCES account_identifiers(id)
, fee                                   text      NOT NULL
, valid_until                           bigint
, nonce                                 bigint    NOT NULL
);

CREATE TYPE call_type AS ENUM ('call', 'delegate_call');

CREATE TYPE authorization_kind_type AS ENUM ('None_given', 'Signature', 'Proof');

/* events_ids and actions_ids indicate a list of ids in
   zkapp_state_data_array.

   invariant: verification_key_hash_id is not NULL iff authorization_kind = Proof
   in OCaml, the verification key hash is stored with the Proof authorization kind
   here, they're kept separate so we can use an enum type
*/
CREATE TABLE zkapp_account_update_body
( id                                    serial          PRIMARY KEY
, account_identifier_id                 int             NOT NULL  REFERENCES account_identifiers(id)
, update_id                             int             NOT NULL  REFERENCES zkapp_updates(id)
, balance_change                        text            NOT NULL
, increment_nonce                       boolean         NOT NULL
, events_id                             int             NOT NULL  REFERENCES zkapp_events(id)
, actions_id                            int             NOT NULL  REFERENCES zkapp_events(id)
, call_data_id                          int             NOT NULL  REFERENCES zkapp_state_data(id)
, call_depth                            int             NOT NULL
<<<<<<< HEAD
, zkapp_network_precondition_id  int                    NOT NULL  REFERENCES zkapp_network_precondition(id)
=======
, zkapp_network_precondition_id         int             NOT NULL  REFERENCES zkapp_network_precondition(id)
>>>>>>> d7dad23d
, zkapp_account_precondition_id         int             NOT NULL  REFERENCES zkapp_account_precondition(id)
, zkapp_valid_while_precondition_id     int                       REFERENCES zkapp_global_slot_bounds(id)
, use_full_commitment                   boolean         NOT NULL
, implicit_account_creation_fee         boolean         NOT NULL
, call_type                             call_type       NOT NULL
, authorization_kind                    authorization_kind_type NOT NULL
, verification_key_hash_id              int                       REFERENCES zkapp_verification_key_hashes(id)
);

/* possible future enhancement: add NULLable authorization column for proofs and signatures */
CREATE TABLE zkapp_account_update
( id                       serial                          PRIMARY KEY
, body_id                  int                             NOT NULL REFERENCES zkapp_account_update_body(id)
);

/* a list of of failures for an account update in a zkApp
   the index is the index into the `account_updates`
*/
CREATE TABLE zkapp_account_update_failures
( id       serial    PRIMARY KEY
, index    int       NOT NULL
, failures text[]    NOT NULL
);<|MERGE_RESOLUTION|>--- conflicted
+++ resolved
@@ -272,11 +272,7 @@
 , actions_id                            int             NOT NULL  REFERENCES zkapp_events(id)
 , call_data_id                          int             NOT NULL  REFERENCES zkapp_state_data(id)
 , call_depth                            int             NOT NULL
-<<<<<<< HEAD
-, zkapp_network_precondition_id  int                    NOT NULL  REFERENCES zkapp_network_precondition(id)
-=======
 , zkapp_network_precondition_id         int             NOT NULL  REFERENCES zkapp_network_precondition(id)
->>>>>>> d7dad23d
 , zkapp_account_precondition_id         int             NOT NULL  REFERENCES zkapp_account_precondition(id)
 , zkapp_valid_while_precondition_id     int                       REFERENCES zkapp_global_slot_bounds(id)
 , use_full_commitment                   boolean         NOT NULL
