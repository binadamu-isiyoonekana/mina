<<<<<<< HEAD
module Scalars = Graphql_lib.Scalars
=======
module Serializing = Graphql_lib.Serializing
>>>>>>> 4ce5b608

module Get_options_metadata =
[%graphql
{|
    query get_options_metadata($sender: PublicKey!, $token_id: TokenId, $receiver_key: PublicKey!) {
      bestChain(maxLength: 5) {
        transactions {
          userCommands {
            fee
          }
        }
      }

      receiver: account(publicKey: $receiver_key, token: $token_id) {
        nonce
      }

      account(publicKey: $sender, token: $token_id) {
        balance {
          blockHeight
          stateHash
        }
        nonce
      }
      daemonStatus {
        chainId
      }
      initialPeers
     }
|}]

module Send_payment =
[%graphql
{|
  mutation send($from: PublicKey!, $to_: PublicKey!, $token: UInt64,
                $amount: UInt64!, $fee: UInt64!, $validUntil: UInt64,
                $memo: String, $nonce: UInt32!, $signature: String!) {
    sendPayment(signature: {rawSignature: $signature}, input:
                  {from: $from, to:$to_, token:$token, amount:$amount,
                  fee:$fee, validUntil: $validUntil, memo: $memo, nonce:$nonce}) {
      payment {
        hash
      }
  }}
  |}]

module Send_delegation =
[%graphql
{|
mutation ($sender: PublicKey!,
          $receiver: PublicKey!,
          $fee: UInt64!,
          $nonce: UInt32!,
          $memo: String,
          $signature: String!) {
  sendDelegation(signature: {rawSignature: $signature}, input:
    {from: $sender, to: $receiver, fee: $fee, memo: $memo, nonce: $nonce}) {
    delegation {
      hash
    }
  }
}
|}]

(* Avoid shadowing graphql_ppx functions *)
open Core_kernel
open Async
open Rosetta_lib

(* Rosetta_models.Currency shadows our Currency so we "save" it as MinaCurrency first *)
module Mina_currency = Currency
open Rosetta_models
module Signature = Mina_base.Signature
module Transaction = Rosetta_lib.Transaction
module Public_key = Signature_lib.Public_key
module Signed_command_payload = Mina_base.Signed_command_payload
module User_command = Mina_base.User_command
module Signed_command = Mina_base.Signed_command
module Transaction_hash = Mina_transaction.Transaction_hash

module Options = struct
  type t =
    { sender : Public_key.Compressed.t
    ; token_id : string
    ; receiver : Public_key.Compressed.t
    ; valid_until : Unsigned_extended.UInt32.t option
    ; memo : string option
    }

  module Raw = struct
    type t =
      { sender : string
      ; token_id : string
      ; receiver : string
      ; valid_until : string option [@default None]
      ; memo : string option [@default None]
      }
    [@@deriving yojson]
  end

  let to_json t =
    { Raw.sender = Public_key.Compressed.to_base58_check t.sender
    ; token_id = t.token_id
    ; receiver = Public_key.Compressed.to_base58_check t.receiver
    ; valid_until =
        Option.map ~f:Unsigned_extended.UInt32.to_string t.valid_until
    ; memo = t.memo
    }
    |> Raw.to_yojson

  let of_json r =
    Raw.of_yojson r
    |> Result.map_error ~f:(fun e ->
           Errors.create ~context:"Options of_json" (`Json_parse (Some e)))
    |> Result.bind ~f:(fun (r : Raw.t) ->
           let open Result.Let_syntax in
           let error which e =
              Errors.create
                ~context:("Options of_json bad public key (" ^ which ^ ")")
                (`Json_parse (Some (Core_kernel.Error.to_string_hum e)))
           in
           let%bind sender =
             Public_key.Compressed.of_base58_check r.sender
             |> Result.map_error ~f:(error "sender")
           in
           let%map receiver =
             Public_key.Compressed.of_base58_check r.receiver
             |> Result.map_error ~f:(error "receiver")
           in
           { sender
           ; token_id = r.token_id
           ; receiver
           ; valid_until =
               Option.map ~f:Unsigned_extended.UInt32.of_string r.valid_until
           ; memo = r.memo
           })
end

(* TODO: unify handling of json between this and Options (above) and everything else in rosetta *)
module Metadata_data = struct
  type t =
    { sender : string
    ; nonce : Unsigned_extended.UInt32.t
    ; token_id : string
    ; receiver : string
    ; account_creation_fee : Unsigned_extended.UInt64.t option [@default None]
    ; valid_until : Unsigned_extended.UInt32.t option [@default None]
    ; memo : string option [@default None]
    }
  [@@deriving yojson]

  let create ~nonce ~sender ~token_id ~receiver ~account_creation_fee
      ~valid_until ~memo =
    { sender = Public_key.Compressed.to_base58_check sender
    ; nonce
    ; token_id
    ; receiver = Public_key.Compressed.to_base58_check receiver
    ; account_creation_fee
    ; valid_until
    ; memo
    }

  let of_json r =
    of_yojson r
    |> Result.map_error ~f:(fun e ->
           Errors.create ~context:"Options of_json" (`Json_parse (Some e)))
end

module Derive = struct
  module Env = struct
    module T (M : Monad_fail.S) = struct
      type t = { lift : 'a 'e. ('a, 'e) Result.t -> ('a, 'e) M.t }
    end

    module Real = T (Deferred.Result)
    module Mock = T (Result)

    let real : Real.t = { lift = Deferred.return }

    let mock : Mock.t = { lift = Fn.id }
  end

  module Impl (M : Monad_fail.S) = struct
    module Token_id_decode = Amount_of.Token_id.T (M)

    let handle ~(env : Env.T(M).t) (req : Construction_derive_request.t) =
      let open M.Let_syntax in
      let hex_bytes = req.public_key.hex_bytes in
      let%bind pk_compressed =
        let pk_or_error =
          try Ok (Rosetta_coding.Coding.to_public_key_compressed hex_bytes)
          with exn -> Error (Core_kernel.Error.of_exn exn)
        in
        env.lift
        @@ Result.map_error
             ~f:(fun _ -> Errors.create `Malformed_public_key)
             pk_or_error
      in
      let%map token_id = Token_id_decode.decode req.metadata in
      { Construction_derive_response.address = None
      ; account_identifier =
          Some
            (User_command_info.account_id
               (`Pk (Public_key.Compressed.to_base58_check pk_compressed))
               (`Token_id (Option.value ~default:Amount_of.Token_id.default token_id)))
      ; metadata = None
      }
  end

  module Real = Impl (Deferred.Result)
  module Mock = Impl (Result)
end

module Metadata = struct
  module Env = struct
    module T (M : Monad_fail.S) = struct
      type 'gql t =
        { gql :
               ?token_id:string
            -> address:Public_key.Compressed.t
            -> receiver:Public_key.Compressed.t
            -> unit
            -> ('gql, Errors.t) M.t
        ; validate_network_choice :
               network_identifier:Network_identifier.t
            -> graphql_uri:Uri.t
            -> (unit, Errors.t) M.t
        ; lift : 'a 'e. ('a, 'e) Result.t -> ('a, 'e) M.t
        }
    end

    module Real = T (Deferred.Result)
    module Mock = T (Result)

    let real : graphql_uri:Uri.t -> 'gql Real.t =
     fun ~graphql_uri ->
      { gql =
          (fun ?token_id:_ ~address ~receiver () ->
            Graphql.query
              Get_options_metadata.(make @@ makeVariables
                 ~sender:
                   (`String (Public_key.Compressed.to_base58_check address))
                   (* for now, nonce is based on the fee payer's account using the default token,
                      per @mrmr1993
                   *)
                 ~token_id:
                   (`String Mina_base.Token_id.(default |> to_string))
                   (* WAS:
                      ( match token_id with
                      | Some x ->
                          `String (Unsigned.UInt64.to_string x)
                      | None ->
                          `Null )
                   *)
                 ~receiver_key:
                   (`String (Public_key.Compressed.to_base58_check receiver))
                 ())
              graphql_uri)
      ; validate_network_choice = Network.Validate_choice.Real.validate
      ; lift = Deferred.return
      }
  end

  (* Invariant: fees is sorted *)
  module type Field_like = sig
    type t

    val of_int : int -> t

    val ( + ) : t -> t -> t

    val ( - ) : t -> t -> t

    val ( * ) : t -> t -> t

    val ( / ) : t -> t -> t
  end

  let suggest_fee (type a) (module F : Field_like with type t = a) fees =
    let len = Array.length fees in
    let med = fees.(len / 2) in
    let iqr =
      let threeq = fees.(3 * len / 4) in
      let oneq = fees.(len / 4) in
      F.(threeq - oneq)
    in
    let open F in
    med + (iqr / of_int 2)

  let%test_unit "suggest_fee is reasonable" =
    let sugg =
      suggest_fee (module Int) [| 100; 200; 300; 400; 500; 600; 700; 800 |]
    in
    [%test_eq: int] sugg 700

  module Impl (M : Monad_fail.S) = struct
    let handle ~graphql_uri ~(env : 'gql Env.T(M).t)
        (req : Construction_metadata_request.t) =
      let open M.Let_syntax in
      let%bind req_options =
        match req.options with
        | Some options ->
            M.return options
        | None ->
            M.fail (Errors.create `No_options_provided)
      in
      let%bind options = Options.of_json req_options |> env.lift in
      let%bind res =
        env.gql ~token_id:options.token_id ~address:options.sender
          ~receiver:options.receiver ()
      in
      let%bind () =
        env.validate_network_choice ~network_identifier:req.network_identifier
          ~graphql_uri
      in
      let%bind account =
        match res.Get_options_metadata.account with
        | None ->
            M.fail
              (Errors.create
                 (`Account_not_found
                   (Public_key.Compressed.to_base58_check options.sender)))
        | Some account ->
            M.return account
      in
      let nonce =
        Option.map
          ~f:(fun nonce -> Unsigned.UInt32.of_string nonce)
          account.nonce
        |> Option.value ~default:Unsigned.UInt32.zero
      in
      (* suggested fee *)
      (* Take the median of all the fees in blocks and add a bit extra using
       * the interquartile range *)
      let%map suggested_fee =
        let%map fees =
          match res.bestChain with
          | Some chain ->
              let a =
                Array.fold chain ~init:[] ~f:(fun fees block ->
                    Array.fold block.transactions.userCommands ~init:fees
                      ~f:(fun fees cmd -> cmd.fee :: fees))
                |> Array.of_list
              in
              Array.sort a ~compare:Unsigned_extended.UInt64.compare ;
              M.return a
          | None ->
              M.fail (Errors.create `Chain_info_missing)
        in
        Amount_of.mina
          (suggest_fee
             ( module struct
               include Unsigned_extended.UInt64
               include Infix
             end )
             fees)
      in
      (* minimum fee : Pull this from the compile constants *)
      let amount_metadata =
        `Assoc
          [ ( "minimum_fee"
            , Amount.to_yojson
                (Amount_of.mina
                   (Mina_currency.Fee.to_uint64
                      Mina_compile_config.minimum_user_command_fee)) )
          ]
      in
      let receiver_exists =
        Option.is_some res.receiver
      in
      let constraint_constants =
        Genesis_constants.Constraint_constants.compiled
      in
      { Construction_metadata_response.metadata =
          Metadata_data.create ~sender:options.Options.sender
            ~token_id:options.Options.token_id ~nonce ~receiver:options.receiver
            ~account_creation_fee:
              ( if receiver_exists then None
              else
                Some
                  (Mina_currency.Fee.to_uint64
                     constraint_constants.account_creation_fee) )
            ~valid_until:options.valid_until
            ~memo:options.memo
          |> Metadata_data.to_yojson
      ; suggested_fee =
          [ { suggested_fee with metadata = Some amount_metadata } ]
      }
  end

  module Real = Impl (Deferred.Result)
  module Mock = Impl (Result)
end

module Preprocess = struct
  module Metadata = struct
    type t = { valid_until : Unsigned_extended.UInt32.t option [@default None]; memo: string option [@default None] }
    [@@deriving yojson]

    let of_json r =
      of_yojson r
      |> Result.map_error ~f:(fun e ->
             Errors.create ~context:"Preprocess metadata of_json"
               (`Json_parse (Some e)))
  end

  module Env = struct
    module T (M : Monad_fail.S) = struct
      type t = { lift : 'a 'e. ('a, 'e) Result.t -> ('a, 'e) M.t }
    end

    module Real = T (Deferred.Result)
    module Mock = T (Result)

    let real : Real.t = { lift = Deferred.return }

    let mock : Mock.t = { lift = Fn.id }
  end

  module Impl (M : Monad_fail.S) = struct
    let lift_reason_validation_to_errors ~(env : Env.T(M).t) t =
      Result.map_error t ~f:(fun reasons ->
          Errors.create (`Operations_not_valid reasons))
      |> env.lift

    let handle ~(env : Env.T(M).t) (req : Construction_preprocess_request.t) =
      let open M.Let_syntax in
      let%bind metadata =
        match req.metadata with
        | Some json ->
            Metadata.of_json json |> env.lift |> M.map ~f:Option.return
        | None ->
            M.return None
      in
      let%bind partial_user_command =
        User_command_info.of_operations req.operations
        |> lift_reason_validation_to_errors ~env
      in
      let key (`Pk pk) =
        Public_key.Compressed.of_base58_check pk
        |> Result.map_error ~f:(fun _ ->
               Errors.create `Public_key_format_not_valid)
        |> env.lift
      in
      let%bind sender =
        key partial_user_command.User_command_info.Partial.source
      in
      let%map receiver =
        key partial_user_command.User_command_info.Partial.receiver
      in
      { Construction_preprocess_response.options =
          Some
            (Options.to_json
               { Options.sender
               ; token_id = (match  partial_user_command.User_command_info.Partial.token
                             with `Token_id s -> s)
               ; receiver
               ; valid_until = Option.bind ~f:(fun m -> m.valid_until) metadata
               ; memo = Option.bind ~f:(fun m -> m.memo) metadata
               })
      ; required_public_keys = []
      }
  end

  module Real = Impl (Deferred.Result)
  module Mock = Impl (Result)
end

module Payloads = struct
  module Env = struct
    module T (M : Monad_fail.S) = struct
      type t = { lift : 'a 'e. ('a, 'e) Result.t -> ('a, 'e) M.t }
    end

    module Real = T (Deferred.Result)
    module Mock = T (Result)

    let real : Real.t = { lift = Deferred.return }

    let mock : Mock.t = { lift = Fn.id }
  end

  module Impl (M : Monad_fail.S) = struct
    let lift_reason_validation_to_errors ~(env : Env.T(M).t) t =
      Result.map_error t ~f:(fun reasons ->
          Errors.create (`Operations_not_valid reasons))
      |> env.lift

    let handle ~(env : Env.T(M).t) (req : Construction_payloads_request.t) =
      let open M.Let_syntax in
      let%bind metadata =
        match req.metadata with
        | Some json ->
            Metadata_data.of_json json |> env.lift
        | None ->
            M.fail
              (Errors.create
                 ~context:"Metadata is required for payloads request"
                 (`Json_parse None))
      in
      let%bind partial_user_command =
        User_command_info.of_operations ?valid_until:metadata.valid_until
        ?memo:metadata.memo
          req.operations
        |> lift_reason_validation_to_errors ~env
      in
      let%bind () =
        let (`Pk pk) = partial_user_command.User_command_info.Partial.source in
        Public_key.Compressed.of_base58_check pk
        |> Result.map_error ~f:(fun _ ->
               Errors.create ~context:"compression" `Public_key_format_not_valid)
        |> Result.bind ~f:(fun pk ->
               Result.of_option (Public_key.decompress pk)
                 ~error:
                   (Errors.create ~context:"decompression"
                      `Public_key_format_not_valid))
        |> Result.map ~f:Rosetta_coding.Coding.of_public_key
        |> Result.map ~f:ignore
        |> env.lift
      in
      let%bind user_command_payload =
        User_command_info.Partial.to_user_command_payload ~nonce:metadata.nonce
          partial_user_command
        |> env.lift
      in
      let random_oracle_input = Signed_command.to_input_legacy user_command_payload in
      let%map unsigned_transaction_string =
        { Transaction.Unsigned.random_oracle_input
        ; command = partial_user_command
        ; nonce = metadata.nonce
        }
        |> Transaction.Unsigned.render
        |> Result.map ~f:Transaction.Unsigned.Rendered.to_yojson
        |> Result.map ~f:Yojson.Safe.to_string
        |> env.lift
      in
      { Construction_payloads_response.unsigned_transaction =
          unsigned_transaction_string
      ; payloads =
          [ { Signing_payload.address = None
            ; account_identifier =
                Some
                  (User_command_info.account_id
                     partial_user_command.User_command_info.Partial.source
                     partial_user_command.User_command_info.Partial.token)
            ; hex_bytes = Hex.Safe.to_hex unsigned_transaction_string
            ; signature_type = Some "schnorr_poseidon"
            }
          ]
      }
  end

  module Real = Impl (Deferred.Result)
  module Mock = Impl (Result)
end

module Combine = struct
  module Env = struct
    module T (M : Monad_fail.S) = struct
      type t = { lift : 'a 'e. ('a, 'e) Result.t -> ('a, 'e) M.t }
    end

    module Real = T (Deferred.Result)
    module Mock = T (Result)

    let real : Real.t = { lift = Deferred.return }

    let mock : Mock.t = { lift = Fn.id }
  end

  module Impl (M : Monad_fail.S) = struct
    let handle ~(env : Env.T(M).t) (req : Construction_combine_request.t) =
      let open M.Let_syntax in
      let%bind json =
        try M.return (Yojson.Safe.from_string req.unsigned_transaction)
        with _ -> M.fail (Errors.create (`Json_parse None))
      in
      let%bind unsigned_transaction =
        Transaction.Unsigned.Rendered.of_yojson json
        |> Result.map_error ~f:(fun e -> Errors.create (`Json_parse (Some e)))
        |> Result.bind ~f:Transaction.Unsigned.of_rendered
        |> env.lift
      in
      (* TODO: validate that public key is correct w.r.t. signature for this transaction *)
      let%bind signature =
        match req.signatures with
        | s :: _ ->
            Transaction.Signature.decode s.hex_bytes
            |> env.lift
        | _ ->
            M.fail (Errors.create `Signature_missing)
      in
      let signed_transaction_full =
        { Transaction.Signed.signature
        ; nonce = unsigned_transaction.nonce
        ; command = unsigned_transaction.command
        }
      in
      let%map rendered =
        Transaction.Signed.render signed_transaction_full |> env.lift
      in
      let signed_transaction =
        Transaction.Signed.Rendered.to_yojson rendered |> Yojson.Safe.to_string
      in
      { Construction_combine_response.signed_transaction }
  end

  module Real = Impl (Deferred.Result)
  module Mock = Impl (Result)
end

module Parse = struct
  module Env = struct
    module T (M : Monad_fail.S) = struct
      type t =
        { verify_payment_signature :
               network_identifier:Rosetta_models.Network_identifier.t
            -> payment:Transaction.Unsigned.Rendered.Payment.t
            -> signature:Mina_base.Signature.t
            -> unit
            -> (bool, Errors.t) M.t
        ; lift : 'a 'e. ('a, 'e) Result.t -> ('a, 'e) M.t
        }
    end

    module Real = T (Deferred.Result)
    module Mock = T (Result)

    let real : Real.t =
      { verify_payment_signature =
          (fun ~network_identifier ~payment ~signature () ->
            let open Deferred.Result in
            let open Deferred.Result.Let_syntax in
            let parse_pk ~which s =
              match Public_key.Compressed.of_base58_check s with
              | Ok pk ->
                  return pk
              | Error e ->
                  Deferred.Result.fail
                    (Errors.create
                       ~context:
                         (sprintf
                            "Parsing verify_payment_signature, bad %s public \
                             key"
                            which)
                       (`Json_parse (Some (Core_kernel.Error.to_string_hum e))))
            in
            let%bind source_pk = parse_pk ~which:"source" payment.from in
            let%bind receiver_pk = parse_pk ~which:"receiver" payment.to_ in
            let body =
              Signed_command_payload.Body.Payment
                { source_pk
                ; receiver_pk
                ; amount = Mina_currency.Amount.of_uint64 payment.amount
                }
            in
            let fee_payer_pk = source_pk in
            let fee = Mina_currency.Fee.of_uint64 payment.fee in
            let signer = fee_payer_pk in
            let valid_until =
              Option.map payment.valid_until
                ~f:Mina_numbers.Global_slot.of_uint32
            in
            let nonce = payment.nonce in
            let%map memo =
              match payment.memo with
              | None -> return User_command_info.Signed_command_memo.empty
              | Some str ->
                (match
                  User_command_info.Signed_command_memo.create_from_string str
                 with
                 | Error _ -> fail (Errors.create `Memo_invalid )
                 | Ok m -> return m)
            in
            let payload =
              Signed_command_payload.create ~fee ~fee_payer_pk ~nonce
                ~valid_until ~memo ~body
            in
            (* choose signature verification based on network *)
            let signature_kind : Mina_signature_kind.t =
              if String.equal network_identifier.network "mainnet" then
                Mainnet
              else Testnet
            in
            Option.is_some @@
              Signed_command.create_with_signature_checked ~signature_kind
                signature signer payload )
      ; lift = Deferred.return
      }
  end

  module Impl (M : Monad_fail.S) = struct
    let handle ~(env : Env.T(M).t) (req : Construction_parse_request.t) =
      let open M.Let_syntax in
      let%bind json =
        try M.return (Yojson.Safe.from_string req.transaction)
        with _ -> M.fail (Errors.create (`Json_parse None))
      in
      let%map operations, account_identifier_signers, meta =
        let meta_of_command (cmd : User_command_info.Partial.t) =
          { Preprocess.Metadata.memo = cmd.memo
          ; valid_until = cmd.valid_until
          }
        in
        match req.signed with
        | true ->
            let%bind signed_rendered_transaction =
              Transaction.Signed.Rendered.of_yojson json
              |> Result.map_error ~f:(fun e ->
                     Errors.create (`Json_parse (Some e)))
              |> env.lift
            in
            let%bind signed_transaction =
              Transaction.Signed.of_rendered signed_rendered_transaction
              |> env.lift
            in
            let%map () =
              match signed_rendered_transaction.payment with
              | Some payment ->
                  (* Only perform signature validation on payments. *)
                  let%bind res =
                    env.verify_payment_signature
                      ~network_identifier:req.network_identifier ~payment
                      ~signature:signed_transaction.signature ()
                  in
                  if res then M.return ()
                  else M.fail (Errors.create `Signature_invalid)
              | None ->
                  M.return ()
            in
            ( User_command_info.to_operations ~failure_status:None
                signed_transaction.command
            , [ User_command_info.account_id signed_transaction.command.source
                  signed_transaction.command.token
              ]
            , meta_of_command signed_transaction.command)
        | false ->
            let%map unsigned_transaction =
              Transaction.Unsigned.Rendered.of_yojson json
              |> Result.map_error ~f:(fun e ->
                     Errors.create (`Json_parse (Some e)))
              |> Result.bind ~f:Transaction.Unsigned.of_rendered
              |> env.lift
            in
            ( User_command_info.to_operations ~failure_status:None
                unsigned_transaction.command
            , []
            , meta_of_command unsigned_transaction.command)
      in
      { Construction_parse_response.operations
      ; signers = []
      ; account_identifier_signers
      ; metadata =
        match (meta.memo, meta.valid_until) with
        | None, None -> None
        | _ -> Some (Preprocess.Metadata.to_yojson meta)
      }
  end

  module Real = Impl (Deferred.Result)
  module Mock = Impl (Result)
end

module Hash = struct
  module Env = struct
    module T (M : Monad_fail.S) = struct
      type t = { lift : 'a 'e. ('a, 'e) Result.t -> ('a, 'e) M.t }
    end

    module Real = T (Deferred.Result)
    module Mock = T (Result)

    let real : Real.t = { lift = Deferred.return }

    let mock : Mock.t = { lift = Fn.id }
  end

  module Impl (M : Monad_fail.S) = struct
    let handle ~(env : Env.T(M).t) (req : Construction_hash_request.t) =
      let open M.Let_syntax in
      let%bind json =
        try M.return (Yojson.Safe.from_string req.signed_transaction)
        with _ -> M.fail (Errors.create (`Json_parse None))
      in
      let%bind signed_transaction =
        Transaction.Signed.Rendered.of_yojson json
        |> Result.map_error ~f:(fun e -> Errors.create (`Json_parse (Some e)))
        |> Result.bind ~f:Transaction.Signed.of_rendered
        |> env.lift
      in
      let%bind signer =
        let (`Pk pk) = signed_transaction.command.source in
        Public_key.Compressed.of_base58_check pk
        |> Result.map_error ~f:(fun _ ->
               Errors.create ~context:"compression" `Public_key_format_not_valid)
        |> Result.bind ~f:(fun pk ->
               Result.of_option (Public_key.decompress pk)
                 ~error:
                   (Errors.create ~context:"decompression"
                      `Public_key_format_not_valid))
        |> Result.map_error ~f:(fun _ -> Errors.create `Malformed_public_key)
        |> env.lift
      in
      let%map payload =
        User_command_info.Partial.to_user_command_payload
          ~nonce:signed_transaction.nonce signed_transaction.command
        |> env.lift
      in
      let full_command =
        { Signed_command.Poly.payload
        ; signature = signed_transaction.signature
        ; signer
        }
      in
      let hash =
        Transaction_hash.hash_command (User_command.Signed_command full_command)
        |> Transaction_hash.to_base58_check
      in
      Transaction_identifier_response.create
        (Transaction_identifier.create hash)
  end

  module Real = Impl (Deferred.Result)
  module Mock = Impl (Result)
end

module Submit = struct
  module Sql = struct
    module Transaction_exists = struct
      type t =
        { nonce: int64
        ; source: string
        ; receiver: string
        ; amount: int64
        ; fee: int64
        }
      [@@deriving hlist]

      let typ =
        let open Mina_caqti.Type_spec in
        let spec =
          Caqti_type.[int64; string; string; int64; int64]
        in
        let encode t = Ok (hlist_to_tuple spec (to_hlist t)) in
        let decode t = Ok (of_hlist (tuple_to_hlist spec t)) in
        Caqti_type.custom ~encode ~decode (to_rep spec)

      let query =
        Caqti_request.find_opt
          typ
          Caqti_type.string
          {sql| SELECT uc.id FROM user_commands uc
                INNER JOIN public_keys AS pks ON pks.id = uc.source_id
                INNER JOIN public_keys AS pkr ON pkr.id = uc.receiver_id
                WHERE uc.nonce = $1
                AND pks.value = $2
                AND pkr.value = $3
                AND uc.amount = $4
                AND uc.fee = $5 |sql}

      let run (module Conn : Caqti_async.CONNECTION) ~nonce ~source ~receiver ~amount ~fee =
        let open Unsigned_extended in
        Conn.find_opt
          query
          { nonce = (UInt32.to_int64 nonce)
          ; source
          ; receiver
          ; amount = (UInt64.to_int64 amount)
          ; fee = (UInt64.to_int64 fee) }
        |> Deferred.Result.map ~f:Option.is_some
    end
  end


  module Env = struct
    module T (M : Monad_fail.S) = struct
      type ( 'gql_payment
           , 'gql_delegation
           , 'gql_create_token
           , 'gql_create_token_account
           , 'gql_mint_tokens )
           t =
        { gql_payment :
               payment:Transaction.Unsigned.Rendered.Payment.t
            -> signature:string
            -> unit
            -> ('gql_payment, Errors.t) M.t
              (* TODO: Validate network choice with separate query *)
        ; gql_delegation :
               delegation:Transaction.Unsigned.Rendered.Delegation.t
            -> signature:string
            -> unit
            -> ('gql_delegation, Errors.t) M.t
        ; db_transaction_exists:
               nonce:Unsigned_extended.UInt32.t
            -> source:string
            -> receiver:string
            -> amount:Unsigned_extended.UInt64.t
            -> fee:Unsigned_extended.UInt64.t
            -> (bool, Errors.t) M.t
        ; lift : 'a 'e. ('a, 'e) Result.t -> ('a, 'e) M.t
        }
    end

    module Real = T (Deferred.Result)
    module Mock = T (Result)

    let real :
           db:(module Caqti_async.CONNECTION)
        -> graphql_uri:Uri.t
        -> ( 'gql_payment
           , 'gql_delegation
           , 'gql_create_token
           , 'gql_create_token_account
           , 'gql_mint_tokens )
           Real.t =
      let uint64 x = `String (Unsigned.UInt64.to_string x) in
      let uint32 x = `String (Unsigned.UInt32.to_string x) in
      fun ~db ~graphql_uri ->
        { gql_payment =
            (fun ~payment ~signature () ->
              Graphql.query_and_catch
                Send_payment.(make @@ makeVariables ~from:(`String payment.from)
                   ~to_:(`String payment.to_) ~token:(`String payment.token)
                   ~amount:(uint64 payment.amount) ~fee:(uint64 payment.fee)
                   ?validUntil:(Option.map ~f:uint32 payment.valid_until)
                   ?memo:payment.memo ~nonce:(uint32 payment.nonce) ~signature
                   ())
                graphql_uri)
        ; gql_delegation =
            (fun ~delegation ~signature () ->
              Graphql.query
                Send_delegation.(make @@ makeVariables ~sender:(`String delegation.delegator)
                   ~receiver:(`String delegation.new_delegate)
                   ~fee:
                     (uint64 delegation.fee)
                   (* TODO: Enable these when graphql supports sending validUntil for these transactions *)
                   (* ?validUntil:(Option.map ~f:uint32 delegation.valid_until) *)
                   ?memo:delegation.memo ~nonce:(uint32 delegation.nonce)
                   ~signature ())
                graphql_uri)
        ; db_transaction_exists = (fun ~nonce ~source ~receiver ~amount ~fee ->
          Sql.Transaction_exists.run db ~nonce ~source ~receiver ~amount ~fee |> Errors.Lift.sql )
        ; lift = Deferred.return
        }
  end

  module Impl (M : Monad_fail.S) = struct

    (* HACK: Sometimes we get bad nonce submit errors but they're really
     * duplicates. The daemon doesn't store enough information to tell the
     * difference. In order to disambiguate, we'll keep a cache of recent 100
     * successfully submitted transactions here. *)
    module Cache = struct
      (* Since size is just 100, we can just linearly scan an array to find
       * hits. *)
      let size = 100

      type t = { buf : Transaction.Signed.t option array; mutable idx : int }

      let create () =
        { buf = Array.init size ~f:(fun _i -> None)
        ; idx = 0
        }

      let add t txn =
        t.buf.(t.idx) <- Some txn;
        t.idx <- ((t.idx + 1) mod size)

      let find t txn =
        Array.find t.buf ~f:(fun x -> [%equal: Transaction.Signed.t option] (Some txn) x)

      let mem t txn =
        Option.is_some (find t txn)
    end

    let submitted_cache = lazy (Cache.create ())

    let handle
        ~(env :
           ( 'gql_payment
           , 'gql_delegation
           , 'gql_create_token
           , 'gql_create_token_account
           , 'gql_mint_tokens )
           Env.T(M).t) (req : Construction_submit_request.t) =
      let open M.Let_syntax in
      let%bind json =
        try M.return (Yojson.Safe.from_string req.signed_transaction)
        with _ -> M.fail (Errors.create (`Json_parse None))
      in
      let%bind signed_transaction =
        Transaction.Signed.Rendered.of_yojson json
        |> Result.map_error ~f:(fun e -> Errors.create (`Json_parse (Some e)))
        |> env.lift
      in
      let%bind txn =
        Transaction.Signed.of_rendered signed_transaction
        |> env.lift
      in
      let%map hash =
        match
          ( signed_transaction.payment
          , signed_transaction.stake_delegation
)
        with
        | Some payment, None->
            (
            match%bind
            env.gql_payment ~payment ~signature:signed_transaction.signature
              ()
            with
            | `Successful res ->
               let cache = Lazy.force submitted_cache in
               Cache.add cache txn;
               M.return res.Send_payment.sendPayment.payment.hash
            | `Failed e ->
               let cache = Lazy.force submitted_cache in
               if
                 ([%equal: Errors.Variant.t] (Errors.kind e) `Transaction_submit_bad_nonce) &&
                   Cache.mem cache txn
               then
                 M.fail (Errors.create `Transaction_submit_duplicate)
               else
                 (
                 let cmd = txn.command in
                 match%bind
                   env.db_transaction_exists
                     ~nonce:txn.nonce
                     ~source:(let (`Pk s) = cmd.source in s)
                     ~receiver:(let (`Pk r) = cmd.receiver in r)
                     ~amount:
                        (Option.value
                          ~default:Unsigned_extended.UInt64.zero cmd.amount)
                     ~fee:cmd.fee
                 with
                 | true ->
                   M.fail (Errors.create `Transaction_submit_duplicate)
                 | false ->
                   M.fail e ) )
        | None, Some delegation->
            let%map res =
              env.gql_delegation ~delegation
                ~signature:signed_transaction.signature ()
            in
            res.Send_delegation.sendDelegation.delegation.hash
        | _ ->
            M.fail
              (Errors.create
                 ~context:
                   "Must have one of payment, stakeDelegation"
                 (`Json_parse None))
      in
      Transaction_identifier_response.create
        (Transaction_identifier.create hash)
  end

  module Real = Impl (Deferred.Result)
  module Mock = Impl (Result)
end

let router
  ~get_graphql_uri_or_error ~(with_db:(db:(module Caqti_async.CONNECTION) ->
 (Yojson.Safe.t, [> `App of Errors.t ]) Deferred.Result.t) ->
('a, [> `Page_not_found ]) Deferred.Result.t)
 ~logger
  (route : string list) body =
  [%log debug] "Handling /construction/ $route"
    ~metadata:[ ("route", `List (List.map route ~f:(fun s -> `String s))) ] ;
  let open Deferred.Result.Let_syntax in
  [%log info] "Construction query" ~metadata:[("query",body)];
  match route with
  | [ "derive" ] ->
      let%bind req =
        Errors.Lift.parse ~context:"Request"
        @@ Construction_derive_request.of_yojson body
        |> Errors.Lift.wrap
      in
      let%map res =
        Derive.Real.handle ~env:Derive.Env.real req |> Errors.Lift.wrap
      in
      Construction_derive_response.to_yojson res
  | [ "preprocess" ] ->
      let%bind req =
        Errors.Lift.parse ~context:"Request"
        @@ Construction_preprocess_request.of_yojson body
        |> Errors.Lift.wrap
      in
      let%map res =
        Preprocess.Real.handle ~env:Preprocess.Env.real req |> Errors.Lift.wrap
      in
      Construction_preprocess_response.to_yojson res
  | [ "metadata" ] ->
      let%bind req =
        Errors.Lift.parse ~context:"Request"
        @@ Construction_metadata_request.of_yojson body
        |> Errors.Lift.wrap
      in
      let%bind graphql_uri = get_graphql_uri_or_error () in
      let%map res =
        Metadata.Real.handle ~graphql_uri
          ~env:(Metadata.Env.real ~graphql_uri)
          req
        |> Errors.Lift.wrap
      in
      Construction_metadata_response.to_yojson res
  | [ "payloads" ] ->
      let%bind req =
        Errors.Lift.parse ~context:"Request"
        @@ Construction_payloads_request.of_yojson body
        |> Errors.Lift.wrap
      in
      let%map res =
        Payloads.Real.handle ~env:Payloads.Env.real req |> Errors.Lift.wrap
      in
      Construction_payloads_response.to_yojson res
  | [ "combine" ] ->
      let%bind req =
        Errors.Lift.parse ~context:"Request"
        @@ Construction_combine_request.of_yojson body
        |> Errors.Lift.wrap
      in
      let%map res =
        Combine.Real.handle ~env:Combine.Env.real req |> Errors.Lift.wrap
      in
      Construction_combine_response.to_yojson res
  | [ "parse" ] ->
      let%bind req =
        Errors.Lift.parse ~context:"Request"
        @@ Construction_parse_request.of_yojson body
        |> Errors.Lift.wrap
      in
      let%map res =
        Parse.Real.handle ~env:Parse.Env.real req |> Errors.Lift.wrap
      in
      Construction_parse_response.to_yojson res
  | [ "hash" ] ->
      let%bind req =
        Errors.Lift.parse ~context:"Request"
        @@ Construction_hash_request.of_yojson body
        |> Errors.Lift.wrap
      in
      let%map res =
        Hash.Real.handle ~env:Hash.Env.real req |> Errors.Lift.wrap
      in
      Transaction_identifier_response.to_yojson res
  | [ "submit" ] ->
    let%bind graphql_uri = get_graphql_uri_or_error () in
    with_db (fun ~db ->
        let%bind req =
          Errors.Lift.parse ~context:"Request"
          @@ Construction_submit_request.of_yojson body
          |> Errors.Lift.wrap
        in
        let%map res =
          Submit.Real.handle ~env:(Submit.Env.real ~db ~graphql_uri) req
          |> Errors.Lift.wrap
        in
        Transaction_identifier_response.to_yojson res)
  | _ ->
      Deferred.Result.fail `Page_not_found<|MERGE_RESOLUTION|>--- conflicted
+++ resolved
@@ -1,8 +1,4 @@
-<<<<<<< HEAD
 module Scalars = Graphql_lib.Scalars
-=======
-module Serializing = Graphql_lib.Serializing
->>>>>>> 4ce5b608
 
 module Get_options_metadata =
 [%graphql
