open Core_kernel
open Async
open Models

module Get_coinbase =
[%graphql
{|
  query {
    daemonStatus {
      peers
    }
    initialPeers
    genesisConstants {
      coinbase @bsDecoder(fn: "Decoders.uint64")
    }
  }
|}]

let account_id (`Pk pk) token_id =
  { Account_identifier.address= pk
  ; sub_account= None
  ; metadata= Some (Amount_of.Token_id.encode token_id) }

module Block_query = struct
  type t = ([`Height of int64], [`Hash of string]) These.t option

  module T (M : Monad_fail.S) = struct
    let of_partial_identifier (identifier : Partial_block_identifier.t) =
      match (identifier.index, identifier.hash) with
      | None, None ->
          M.return None
      | Some index, None ->
          M.return (Some (`This (`Height index)))
      | None, Some hash ->
          M.return (Some (`That (`Hash hash)))
      | Some index, Some hash ->
          M.return (Some (`Those (`Height index, `Hash hash)))
  end
end

module Op = struct
  type 'a t = {label: 'a; related_to: 'a option} [@@deriving eq]

  let build ~a_eq ~plan ~f =
    List.mapi plan ~f:(fun i op ->
        let operation_identifier i =
          {Operation_identifier.index= Int64.of_int_exn i; network_index= None}
        in
        let related_operations =
          match op.related_to with
          | Some relate ->
              List.findi plan ~f:(fun _ a -> a_eq relate a.label)
              |> Option.map ~f:(fun (i, _) -> operation_identifier i)
              |> Option.to_list
          | None ->
              []
        in
        f ~related_operations ~operation_identifier:(operation_identifier i) op
    )
end

(* TODO: Populate postgres DB with at least one of each kind of transaction and then make sure ops make sense: #5501 *)
module User_command_info = struct
  module Kind = struct
    type t =
      [`Payment | `Delegation | `Create_token | `Create_account | `Mint_tokens]
  end

  module Account_creation_fees_paid = struct
    type t =
      | By_no_one
      | By_fee_payer of Unsigned.UInt64.t
      | By_receiver of Unsigned.UInt64.t
    [@@deriving eq]
  end

  module Failure_status = struct
    type t = [`Applied of Account_creation_fees_paid.t | `Failed of string]
    [@@deriving eq]
  end

  type t =
    { kind: Kind.t
    ; fee_payer: [`Pk of string]
    ; source: [`Pk of string]
    ; receiver: [`Pk of string]
    ; fee_token: Unsigned.UInt64.t
    ; token: Unsigned.UInt64.t
    ; fee: Unsigned.UInt64.t
    ; nonce: Unsigned.UInt32.t
    ; amount: Unsigned.UInt64.t option
    ; hash: string
    ; failure_status: Failure_status.t option }

  let to_operations (t : t) : Operation.t list =
    (* First build a plan. The plan specifies all operations ahead of time so
     * we can later compute indices and relations when we're building the full
     * models.
     *
     * For now, relations will be defined only on the two sides of a given
     * transfer. ie. Source decreases, and receiver increases.
    *)
    let plan : 'a Op.t list =
      (* The dec side of a user command's fee transfer is here *)
      (* TODO: Relate fee_payer_dec here with fee_receiver_inc in internal commands *)
      ( if not Unsigned.UInt64.(equal t.fee zero) then
        [{Op.label= `Fee_payer_dec; related_to= None}]
      else [] )
      @ ( match t.failure_status with
        | Some (`Applied (Account_creation_fees_paid.By_receiver amount)) ->
            [ { Op.label= `Account_creation_fee_via_payment amount
              ; related_to= None } ]
        | Some (`Applied (Account_creation_fees_paid.By_fee_payer amount)) ->
            [ { Op.label= `Account_creation_fee_via_fee_payer amount
              ; related_to= None } ]
        | _ ->
            [] )
      @
      match t.kind with
      | `Payment -> (
        (* When amount is not none, we move the amount from source to receiver *)
        match t.amount with
        | Some amount ->
            [ {Op.label= `Payment_source_dec amount; related_to= None}
            ; { Op.label= `Payment_receiver_inc amount
              ; related_to= Some (`Payment_source_dec amount) } ]
        | None ->
            [] )
      | `Delegation ->
          [{Op.label= `Delegate_change; related_to= None}]
      | `Create_token ->
          [{Op.label= `Create_token; related_to= None}]
      | `Create_account ->
          [] (* Covered by account creation fee *)
      | `Mint_tokens -> (
        (* When amount is not none, the amount goes to receiver's account *)
        match t.amount with
        | Some amount ->
            [{Op.label= `Mint_tokens amount; related_to= None}]
        | None ->
            [] )
    in
    Op.build
      ~a_eq:
        [%eq:
          [ `Fee_payer_dec
          | `Payment_source_dec of Unsigned.UInt64.t
          | `Payment_receiver_inc of Unsigned.UInt64.t ]] ~plan
      ~f:(fun ~related_operations ~operation_identifier op ->
        let status, metadata =
          match (op.label, t.failure_status) with
          (* If we're looking at mempool transactions, it's always pending *)
          | _, None ->
              (Operation_statuses.name `Pending, None)
          (* Fee transfers always succeed even if the command fails, if it's in a block. *)
          | `Fee_payer_dec, _ ->
              (Operation_statuses.name `Success, None)
          | _, Some (`Applied _) ->
              (Operation_statuses.name `Success, None)
          | _, Some (`Failed reason) ->
              ( Operation_statuses.name `Failed
              , Some (`Assoc [("reason", `String reason)]) )
        in
        let merge_metadata m1 m2 =
          match (m1, m2) with
          | None, None ->
              None
          | Some x, None | None, Some x ->
              Some x
          | Some (`Assoc xs), Some (`Assoc ys) ->
              Some (`Assoc (xs @ ys))
          | _ ->
              failwith "Unexpected pattern"
        in
        match op.label with
        | `Fee_payer_dec ->
            { Operation.operation_identifier
            ; related_operations
            ; status
            ; account= Some (account_id t.fee_payer t.fee_token)
            ; _type= Operation_types.name `Fee_payer_dec
            ; amount= Some Amount_of.(negated @@ token t.fee_token t.fee)
            ; coin_change= None
            ; metadata }
        | `Payment_source_dec amount ->
            { Operation.operation_identifier
            ; related_operations
            ; status
            ; account= Some (account_id t.source t.token)
            ; _type= Operation_types.name `Payment_source_dec
            ; amount= Some Amount_of.(negated @@ token t.token amount)
            ; coin_change= None
            ; metadata }
        | `Payment_receiver_inc amount ->
            { Operation.operation_identifier
            ; related_operations
            ; status
            ; account= Some (account_id t.receiver t.token)
            ; _type= Operation_types.name `Payment_receiver_inc
            ; amount= Some (Amount_of.token t.token amount)
            ; coin_change= None
            ; metadata }
        | `Account_creation_fee_via_payment account_creation_fee ->
            { Operation.operation_identifier
            ; related_operations
            ; status
            ; account= Some (account_id t.receiver t.token)
            ; _type= Operation_types.name `Account_creation_fee_via_payment
            ; amount= Some Amount_of.(negated @@ coda account_creation_fee)
            ; coin_change= None
            ; metadata }
        | `Account_creation_fee_via_fee_payer account_creation_fee ->
            { Operation.operation_identifier
            ; related_operations
            ; status
            ; account= Some (account_id t.fee_payer t.fee_token)
            ; _type= Operation_types.name `Account_creation_fee_via_fee_payer
            ; amount= Some Amount_of.(negated @@ coda account_creation_fee)
            ; coin_change= None
            ; metadata }
        | `Create_token ->
            { Operation.operation_identifier
            ; related_operations
            ; status
            ; account= None
            ; _type= Operation_types.name `Create_token
            ; amount= None
            ; coin_change= None
            ; metadata }
        | `Delegate_change ->
            { Operation.operation_identifier
            ; related_operations
            ; status
            ; account= Some (account_id t.source Amount_of.Token_id.default)
            ; _type= Operation_types.name `Delegate_change
            ; amount= None
            ; coin_change= None
            ; metadata=
                merge_metadata metadata
                  (Some
                     (`Assoc
                       [ ( "delegate_change_target"
                         , `String
                             (let (`Pk r) = t.receiver in
                              r) ) ])) }
        | `Mint_tokens amount ->
            { Operation.operation_identifier
            ; related_operations
            ; status
            ; account= Some (account_id t.receiver t.token)
            ; _type= Operation_types.name `Mint_tokens
            ; amount= Some (Amount_of.token t.token amount)
            ; coin_change= None
            ; metadata=
                merge_metadata metadata
                  (Some
                     (`Assoc
                       [ ( "token_owner_pk"
                         , `String
                             (let (`Pk r) = t.source in
                              r) ) ])) } )

  let dummies =
    [ { kind= `Payment (* default token *)
      ; fee_payer= `Pk "Alice"
      ; source= `Pk "Alice"
      ; token= Unsigned.UInt64.of_int 1
      ; fee= Unsigned.UInt64.of_int 2_000_000_000
      ; receiver= `Pk "Bob"
      ; fee_token= Unsigned.UInt64.of_int 1
      ; nonce= Unsigned.UInt32.of_int 3
      ; amount= Some (Unsigned.UInt64.of_int 2_000_000_000)
      ; failure_status= Some (`Applied Account_creation_fees_paid.By_no_one)
      ; hash= "TXN_1_HASH" }
    ; { kind= `Payment (* new account created *)
      ; fee_payer= `Pk "Alice"
      ; source= `Pk "Alice"
      ; token= Unsigned.UInt64.of_int 1
      ; fee= Unsigned.UInt64.of_int 2_000_000_000
      ; receiver= `Pk "Bob"
      ; fee_token= Unsigned.UInt64.of_int 1
      ; nonce= Unsigned.UInt32.of_int 3
      ; amount= Some (Unsigned.UInt64.of_int 2_000_000_000)
      ; failure_status=
          Some
            (`Applied
              (Account_creation_fees_paid.By_receiver
                 (Unsigned.UInt64.of_int 1_000_000)))
      ; hash= "TXN_1new_HASH" }
    ; { kind= `Payment (* failed payment *)
      ; fee_payer= `Pk "Alice"
      ; source= `Pk "Alice"
      ; token= Unsigned.UInt64.of_int 1
      ; fee= Unsigned.UInt64.of_int 2_000_000_000
      ; receiver= `Pk "Bob"
      ; fee_token= Unsigned.UInt64.of_int 1
      ; nonce= Unsigned.UInt32.of_int 3
      ; amount= Some (Unsigned.UInt64.of_int 2_000_000_000)
      ; failure_status= Some (`Failed "Failure")
      ; hash= "TXN_1fail_HASH" }
    ; { kind= `Payment (* custom token *)
      ; fee_payer= `Pk "Alice"
      ; source= `Pk "Alice"
      ; token= Unsigned.UInt64.of_int 3
      ; fee= Unsigned.UInt64.of_int 2_000_000_000
      ; receiver= `Pk "Bob"
      ; fee_token= Unsigned.UInt64.of_int 1
      ; nonce= Unsigned.UInt32.of_int 3
      ; amount= Some (Unsigned.UInt64.of_int 2_000_000_000)
      ; failure_status= Some (`Applied Account_creation_fees_paid.By_no_one)
      ; hash= "TXN_1a_HASH" }
    ; { kind= `Payment (* custom fee-token *)
      ; fee_payer= `Pk "Alice"
      ; source= `Pk "Alice"
      ; token= Unsigned.UInt64.of_int 1
      ; fee= Unsigned.UInt64.of_int 2_000_000_000
      ; receiver= `Pk "Bob"
      ; fee_token= Unsigned.UInt64.of_int 3
      ; nonce= Unsigned.UInt32.of_int 3
      ; amount= Some (Unsigned.UInt64.of_int 2_000_000_000)
      ; failure_status= Some (`Applied Account_creation_fees_paid.By_no_one)
      ; hash= "TXN_1b_HASH" }
    ; { kind= `Delegation
      ; fee_payer= `Pk "Alice"
      ; source= `Pk "Alice"
      ; token= Unsigned.UInt64.of_int 1
      ; fee= Unsigned.UInt64.of_int 2_000_000_000
      ; receiver= `Pk "Bob"
      ; fee_token= Unsigned.UInt64.of_int 1
      ; nonce= Unsigned.UInt32.of_int 3
      ; amount= None
      ; failure_status= Some (`Applied Account_creation_fees_paid.By_no_one)
      ; hash= "TXN_2_HASH" }
    ; { kind= `Create_token (* no new account *)
      ; fee_payer= `Pk "Alice"
      ; source= `Pk "Alice"
      ; token= Unsigned.UInt64.of_int 1
      ; fee= Unsigned.UInt64.of_int 2_000_000_000
      ; receiver= `Pk "Bob"
      ; fee_token= Unsigned.UInt64.of_int 1
      ; nonce= Unsigned.UInt32.of_int 3
      ; amount= None
      ; failure_status= Some (`Applied Account_creation_fees_paid.By_no_one)
      ; hash= "TXN_3a_HASH" }
    ; { kind= `Create_token (* new account fee *)
      ; fee_payer= `Pk "Alice"
      ; source= `Pk "Alice"
      ; token= Unsigned.UInt64.of_int 1
      ; fee= Unsigned.UInt64.of_int 2_000_000_000
      ; receiver= `Pk "Bob"
      ; fee_token= Unsigned.UInt64.of_int 1
      ; nonce= Unsigned.UInt32.of_int 3
      ; amount= None
      ; failure_status=
          Some
            (`Applied
              (Account_creation_fees_paid.By_fee_payer
                 (Unsigned.UInt64.of_int 3_000)))
      ; hash= "TXN_3b_HASH" }
    ; { kind= `Create_account
      ; fee_payer= `Pk "Alice"
      ; source= `Pk "Alice"
      ; token= Unsigned.UInt64.of_int 1
      ; fee= Unsigned.UInt64.of_int 2_000_000_000
      ; receiver= `Pk "Bob"
      ; fee_token= Unsigned.UInt64.of_int 1
      ; nonce= Unsigned.UInt32.of_int 3
      ; amount= None
      ; failure_status= Some (`Applied Account_creation_fees_paid.By_no_one)
      ; hash= "TXN_4_HASH" }
    ; { kind= `Mint_tokens
      ; fee_payer= `Pk "Alice"
      ; source= `Pk "Alice"
      ; token= Unsigned.UInt64.of_int 10
      ; fee= Unsigned.UInt64.of_int 2_000_000_000
      ; receiver= `Pk "Bob"
      ; fee_token= Unsigned.UInt64.of_int 1
      ; nonce= Unsigned.UInt32.of_int 3
      ; amount= Some (Unsigned.UInt64.of_int 30_000)
      ; failure_status= Some (`Applied Account_creation_fees_paid.By_no_one)
      ; hash= "TXN_5_HASH" } ]
end

module Internal_command_info = struct
  module Kind = struct
    type t = [`Coinbase | `Fee_transfer] [@@deriving eq]
  end

  type t =
    { kind: Kind.t
    ; receiver: [`Pk of string]
    ; fee: Unsigned.UInt64.t
    ; token: Unsigned.UInt64.t
    ; hash: string }

  let to_operations ~coinbase (t : t) : Operation.t list =
    (* We choose to represent the dec-side of fee transfers from txns from the
     * canonical user command that created them so we are able consistently
     * produce more balance changing operations in the mempool or a block.
     * *)
    let plan : 'a Op.t list =
      match t.kind with
      | `Coinbase ->
          (* The coinbase transaction is really incrementing by the coinbase
         * amount and then decrementing by the fees paid. *)
          [ {Op.label= `Coinbase_inc; related_to= None}
          ; {Op.label= `Fee_payer_dec; related_to= Some `Coinbase_inc} ]
      | `Fee_transfer ->
          [{Op.label= `Fee_receiver_inc; related_to= None}]
    in
    Op.build ~a_eq:[%eq: [`Coinbase_inc | `Fee_payer_dec | `Fee_receiver_inc]]
      ~plan ~f:(fun ~related_operations ~operation_identifier op ->
        (* All internal commands succeed if they're in blocks *)
        let status = Operation_statuses.name `Success in
        match op.label with
        | `Coinbase_inc ->
            { Operation.operation_identifier
            ; related_operations
            ; status
            ; account= Some (account_id t.receiver Amount_of.Token_id.default)
            ; _type= Operation_types.name `Coinbase_inc
            ; amount= Some (Amount_of.coda coinbase)
            ; coin_change= None
            ; metadata= None }
        | `Fee_payer_dec ->
            { Operation.operation_identifier
            ; related_operations
            ; status
            ; account= Some (account_id t.receiver Amount_of.Token_id.default)
            ; _type= Operation_types.name `Fee_payer_dec
            ; amount= Some Amount_of.(negated (coda t.fee))
            ; coin_change= None
            ; metadata= None }
        | `Fee_receiver_inc ->
            { Operation.operation_identifier
            ; related_operations
            ; status
            ; account= Some (account_id t.receiver t.token)
            ; _type= Operation_types.name `Fee_receiver_inc
            ; amount= Some (Amount_of.token t.token t.fee)
            ; coin_change= None
            ; metadata= None } )

  let dummies =
    [ { kind= `Coinbase
      ; receiver= `Pk "Eve"
      ; fee= Unsigned.UInt64.of_int 20_000_000_000
      ; token= Unsigned.UInt64.of_int 1
      ; hash= "COINBASE_1" }
    ; { kind= `Fee_transfer
      ; receiver= `Pk "Alice"
      ; fee= Unsigned.UInt64.of_int 30_000_000_000
      ; token= Unsigned.UInt64.of_int 1
      ; hash= "FEE_TRANSFER" } ]
end

module Block_info = struct
  type t =
    { block_identifier: Block_identifier.t
    ; parent_block_identifier: Block_identifier.t
    ; creator: [`Pk of string]
    ; timestamp: int64
    ; internal_info: Internal_command_info.t list
    ; user_commands: User_command_info.t list }

  let creator_metadata {creator= `Pk pk; _} = `Assoc [("creator", `String pk)]

  let dummy =
    { block_identifier=
        Block_identifier.create (Int64.of_int_exn 4) "STATE_HASH_BLOCK"
    ; creator= `Pk "Alice"
    ; parent_block_identifier=
        Block_identifier.create (Int64.of_int_exn 3) "STATE_HASH_PARENT"
    ; timestamp= Int64.of_int_exn 1594937771
    ; internal_info= Internal_command_info.dummies
    ; user_commands= User_command_info.dummies }
end

module Sql = struct
  module Block = struct
    module Extras = struct
      let creator x = `Pk x

      let typ = Caqti_type.string
    end

    let typ = Caqti_type.(tup3 int Archive_lib.Processor.Block.typ Extras.typ)

    let query_height =
      Caqti_request.find_opt Caqti_type.int64 typ
        (* According to the clarification of the Rosetta spec here
         * https://community.rosetta-api.org/t/querying-block-by-just-its-index/84/3 ,
         * it is important to select only the block on the canonical chain for a
         * given height, and not an arbitrary one.
         *
         * This query recursively traverses the blockchain from the longest tip
         * backwards until it reaches a block of the given height. *)
        {|
WITH RECURSIVE chain AS (
  SELECT id, state_hash, parent_id, creator_id, snarked_ledger_hash_id, ledger_hash, height, timestamp, coinbase_id FROM blocks b WHERE height = (select MAX(height) from blocks)

  UNION ALL

  SELECT b.id, b.state_hash, b.parent_id, b.creator_id, b.snarked_ledger_hash_id, b.ledger_hash, b.height, b.timestamp, b.coinbase_id FROM blocks b
  INNER JOIN chain
  ON b.id = chain.parent_id
) SELECT c.id, c.state_hash, c.parent_id, c.creator_id, c.snarked_ledger_hash_id, c.ledger_hash, c.height, c.timestamp, c.coinbase_id, pk.value as creator FROM chain c
  INNER JOIN public_keys pk
  ON pk.id = c.creator_id
  WHERE c.height = ?
      |}

    let query_hash =
      Caqti_request.find_opt Caqti_type.string typ
        {| SELECT b.id, b.state_hash, b.parent_id, b.creator_id, b.snarked_ledger_hash_id, b.ledger_hash, b.height, b.timestamp, b.coinbase_id, pk.value as creator FROM blocks b
        INNER JOIN public_keys pk
        ON pk.id = b.creator_id
        WHERE b.state_hash = ? |}

    let query_both =
      Caqti_request.find_opt
        Caqti_type.(tup2 string int64)
        typ
        {| SELECT b.id, b.state_hash, b.parent_id, b.creator_id, b.snarked_ledger_hash_id, b.ledger_hash, b.height, b.timestamp, b.coinbase_id, pk.value as creator FROM blocks b
        INNER JOIN public_keys pk
        ON pk.id = b.creator_id
        WHERE b.state_hash = ? AND b.height = ? |}

    let query_by_id =
      Caqti_request.find_opt Caqti_type.int typ
        {| SELECT b.id, b.state_hash, b.parent_id, b.creator_id, b.snarked_ledger_hash_id, b.ledger_hash, b.height, b.timestamp, b.coinbase_id, pk.value as creator FROM blocks b
        INNER JOIN public_keys pk
        ON pk.id = b.creator_id
        WHERE b.id = ? |}

    let query_best =
      Caqti_request.find_opt Caqti_type.unit typ
        {|
SELECT b.id, b.state_hash, b.parent_id, b.creator_id, b.snarked_ledger_hash_id, b.ledger_hash, b.height, b.timestamp, b.coinbase_id, pk.value as creator FROM blocks b
      INNER JOIN public_keys pk
      ON pk.id = b.creator_id
      WHERE b.height = (select MAX(b.height) from blocks b)
        |}

    let run_by_id (module Conn : Caqti_async.CONNECTION) id =
      Conn.find_opt query_by_id id

    let run (module Conn : Caqti_async.CONNECTION) = function
      | Some (`This (`Height h)) ->
          Conn.find_opt query_height h
      | Some (`That (`Hash h)) ->
          Conn.find_opt query_hash h
      | Some (`Those (`Height height, `Hash hash)) ->
          Conn.find_opt query_both (hash, height)
      | None ->
          Conn.find_opt query_best ()
  end

  module User_commands = struct
    module Extras = struct
      let fee_payer_account_creation_fee_paid (x, _, _, _) = x

      let receiver_account_creation_fee_paid (_, y, _, _) = y

      let created_token (_, _, z, _) = z

      let fee_payer (_, _, _, (x, _, _)) = `Pk x

      let source (_, _, _, (_, y, _)) = `Pk y

      let receiver (_, _, _, (_, _, z)) = `Pk z

      let typ =
        Caqti_type.(
          tup4 (option int64) (option int64) (option int64)
            (tup3 string string string))
    end

    let typ =
      Caqti_type.(tup3 int Archive_lib.Processor.User_command.typ Extras.typ)

    let query =
      Caqti_request.collect Caqti_type.int typ
<<<<<<< HEAD
        {| SELECT u.id, u.type, u.fee_payer_id, u.source_id, u.receiver_id, u.fee_token, u.token, u.nonce, u.amount, u.fee, u.memo, u.hash, u.status, u.failure_reason, u.fee_payer_account_creation_fee_paid, u.receiver_account_creation_fee_paid, u.created_token, pk1.value as fee_payer, pk2.value as source, pk3.value as receiver FROM user_commands u
        LEFT JOIN blocks_user_commands ON blocks_user_commands.block_id = ? 
=======
        {| SELECT u.id, u.type, u.fee_payer_id, u.source_id, u.receiver_id, u.fee_token, u.token, u.nonce, u.amount, u.fee, u.memo, u.hash, u.status, u.failure_reason, u.fee_payer_account_creation_fee_paid, u.receiver_account_creation_fee_paid, u.created_token, pk1.value as fee_payer, pk2.value as receiver, pk3.value as source FROM user_commands u
        LEFT JOIN blocks_user_commands ON blocks_user_commands.block_id = ?
>>>>>>> 824747aa
        INNER JOIN public_keys pk1 ON pk1.id = u.fee_payer_id
        INNER JOIN public_keys pk2 ON pk2.id = u.source_id
        INNER JOIN public_keys pk3 ON pk3.id = u.receiver_id
      |}

    let run (module Conn : Caqti_async.CONNECTION) id =
      Conn.collect_list query id
  end

  module Internal_commands = struct
    module Extras = struct
      let receiver x = `Pk x

      let typ = Caqti_type.string
    end

    let typ =
      Caqti_type.(
        tup3 int Archive_lib.Processor.Internal_command.typ Extras.typ)

    let query =
      Caqti_request.collect Caqti_type.int typ
        {| SELECT i.id, i.type, i.receiver_id, i.fee, i.token, i.hash, pk.value as receiver FROM internal_commands i
        LEFT JOIN blocks_internal_commands ON blocks_internal_commands.block_id = ?
        INNER JOIN public_keys pk ON pk.id = i.receiver_id
      |}

    let run (module Conn : Caqti_async.CONNECTION) id =
      Conn.collect_list query id
  end

  let run (module Conn : Caqti_async.CONNECTION) input =
    let module M = struct
      include Deferred.Result

      module List = struct
        let map ~f =
          List.fold ~init:(return []) ~f:(fun acc x ->
              let open Let_syntax in
              let%bind xs = acc in
              let%map y = f x in
              y :: xs )
      end
    end in
    let open M.Let_syntax in
    let%bind block_id, raw_block, block_extras =
      match%bind
        Block.run (module Conn) input
        |> Errors.Lift.sql ~context:"Finding block"
      with
      | None ->
          M.fail (Errors.create `Block_missing)
      | Some (block_id, raw_block, block_extras) ->
          M.return (block_id, raw_block, block_extras)
    in
    let%bind parent_id =
      match raw_block.parent_id with
      | None ->
          M.fail
            (Errors.create ~context:"Parent block is null because genesis"
               `Block_missing)
      | Some id ->
          M.return id
    in
    let%bind raw_parent_block, _parent_block_extras =
      match%bind
        Block.run_by_id (module Conn) parent_id
        |> Errors.Lift.sql ~context:"Finding parent block"
      with
      | None ->
          M.fail (Errors.create ~context:"Parent block" `Block_missing)
      | Some (_, raw_parent_block, parent_block_extras) ->
          M.return (raw_parent_block, parent_block_extras)
    in
    let%bind raw_user_commands =
      User_commands.run (module Conn) block_id
      |> Errors.Lift.sql ~context:"Finding user commands within block"
    in
    let%bind raw_internal_commands =
      Internal_commands.run (module Conn) block_id
      |> Errors.Lift.sql ~context:"Finding internal commands within block"
    in
    let%bind internal_commands =
      M.List.map raw_internal_commands ~f:(fun (_, ic, extras) ->
          let%map kind =
            match ic.Archive_lib.Processor.Internal_command.typ with
            | "fee_transfer" ->
                M.return `Fee_transfer
            | "coinbase" ->
                M.return `Coinbase
            | other ->
                M.fail
                  (Errors.create
                     ~context:
                       (sprintf
                          "The archive database is storing internal commands \
                           with %s; this is neither fee_transfer nor \
                           coinbase. Please report a bug!"
                          other)
                     `Invariant_violation)
          in
          { Internal_command_info.kind
          ; receiver= Internal_commands.Extras.receiver extras
          ; fee= Unsigned.UInt64.of_int ic.fee
          ; token= Unsigned.UInt64.of_int64 ic.token
          ; hash= ic.hash } )
    in
    let%map user_commands =
      M.List.map raw_user_commands ~f:(fun (_, uc, extras) ->
          let open M.Let_syntax in
          let%bind kind =
            match uc.Archive_lib.Processor.User_command.typ with
            | "payment" ->
                M.return `Payment
            | "delegation" ->
                M.return `Delegation
            | "create_token" ->
                M.return `Create_token
            | "create_account" ->
                M.return `Create_account
            | "mint_tokens" ->
                M.return `Mint_tokens
            | other ->
                M.fail
                  (Errors.create
                     ~context:
                       (sprintf
                          "The archive database is storing user commands with \
                           %s; this is not a known type. Please report a bug!"
                          other)
                     `Invariant_violation)
          in
          let%map failure_status =
            match uc.failure_reason with
            | None -> (
              match
                ( User_commands.Extras.fee_payer_account_creation_fee_paid
                    extras
                , User_commands.Extras.receiver_account_creation_fee_paid
                    extras )
              with
              | None, None ->
                  M.return
                  @@ `Applied
                       User_command_info.Account_creation_fees_paid.By_no_one
              | Some fee_payer, None ->
                  M.return
                  @@ `Applied
                       (User_command_info.Account_creation_fees_paid
                        .By_fee_payer
                          (Unsigned.UInt64.of_int64 fee_payer))
              | None, Some receiver ->
                  M.return
                  @@ `Applied
                       (User_command_info.Account_creation_fees_paid
                        .By_receiver
                          (Unsigned.UInt64.of_int64 receiver))
              | Some _, Some _ ->
                  M.fail
                    (Errors.create
                       ~context:
                         "The archive database is storing creation fees paid \
                          by two different pks. This is impossible."
                       `Invariant_violation) )
            | Some status ->
                M.return @@ `Failed status
          in
          { User_command_info.kind
          ; fee_payer= User_commands.Extras.fee_payer extras
          ; source= User_commands.Extras.source extras
          ; receiver= User_commands.Extras.receiver extras
          ; fee_token= Unsigned.UInt64.of_int uc.fee_token
          ; token= Unsigned.UInt64.of_int uc.token
          ; nonce= Unsigned.UInt32.of_int uc.nonce
          ; amount= Option.map ~f:Unsigned.UInt64.of_int uc.amount
          ; fee= Unsigned.UInt64.of_int uc.fee
          ; hash= uc.hash
          ; failure_status= Some failure_status } )
    in
    { Block_info.block_identifier=
        { Block_identifier.index= Int64.of_int raw_block.height
        ; hash= raw_block.state_hash }
    ; creator= Block.Extras.creator block_extras
    ; parent_block_identifier=
        { Block_identifier.index= Int64.of_int raw_parent_block.height
        ; hash= raw_parent_block.state_hash }
    ; timestamp= raw_block.timestamp
    ; internal_info= internal_commands
    ; user_commands }
end

module Specific = struct
  module Env = struct
    (* All side-effects go in the env so we can mock them out later *)
    module T (M : Monad_fail.S) = struct
      type 'gql t =
        { gql: unit -> ('gql, Errors.t) M.t
        ; db_block: Block_query.t -> (Block_info.t, Errors.t) M.t
        ; validate_network_choice: 'gql Network.Validate_choice.Impl(M).t }
    end

    (* The real environment does things asynchronously *)
    module Real = T (Deferred.Result)

    (* But for tests, we want things to go fast *)
    module Mock = T (Result)

    let real :
        db:(module Caqti_async.CONNECTION) -> graphql_uri:Uri.t -> 'gql Real.t
        =
     fun ~db ~graphql_uri ->
      { gql= (fun () -> Graphql.query (Get_coinbase.make ()) graphql_uri)
      ; db_block=
          (fun query ->
            let (module Conn : Caqti_async.CONNECTION) = db in
            Sql.run (module Conn) query )
      ; validate_network_choice= Network.Validate_choice.Real.validate }

    let mock : 'gql Mock.t =
      { gql=
          (fun () ->
            Result.return
            @@ object
                 method genesisConstants =
                   object
                     method coinbase = Unsigned.UInt64.of_int 20_000_000_000
                   end
               end )
          (* TODO: Add variants to cover every branch *)
      ; db_block= (fun _query -> Result.return @@ Block_info.dummy)
      ; validate_network_choice= Network.Validate_choice.Mock.succeed }
  end

  module Impl (M : Monad_fail.S) = struct
    module Query = Block_query.T (M)

    let handle :
           env:'gql Env.T(M).t
        -> Block_request.t
        -> (Block_response.t, Errors.t) M.t =
     fun ~env req ->
      let open M.Let_syntax in
      let%bind query = Query.of_partial_identifier req.block_identifier in
      let%bind res = env.gql () in
      let%bind () =
        env.validate_network_choice ~network_identifier:req.network_identifier
          ~gql_response:res
      in
      let coinbase = (res#genesisConstants)#coinbase in
      let%map block_info = env.db_block query in
      { Block_response.block=
          { Block.block_identifier= block_info.block_identifier
          ; parent_block_identifier= block_info.parent_block_identifier
          ; timestamp= block_info.timestamp
          ; transactions=
              List.map block_info.internal_info ~f:(fun info ->
                  { Transaction.transaction_identifier=
                      {Transaction_identifier.hash= info.hash}
                  ; operations=
                      Internal_command_info.to_operations ~coinbase info
                  ; metadata= None } )
              @ List.map block_info.user_commands ~f:(fun info ->
                    { Transaction.transaction_identifier=
                        {Transaction_identifier.hash= info.hash}
                    ; operations= User_command_info.to_operations info
                    ; metadata= None } )
          ; metadata= Some (Block_info.creator_metadata block_info) }
      ; other_transactions= [] }
  end

  module Real = Impl (Deferred.Result)

  let%test_module "blocks" =
    ( module struct
      module Mock = Impl (Result)

      (* This test intentionally fails as there has not been time to implement
     * it properly yet *)
      (*
      let%test_unit "all dummies" =
        Test.assert_ ~f:Block_response.to_yojson
          ~expected:
            (Mock.handle ~env:Env.mock
               (Block_request.create
                  (Network_identifier.create "x" "y")
                  (Partial_block_identifier.create ())))
          ~actual:(Result.fail (Errors.create (`Json_parse None)))
    *)
    end )
end

let router ~graphql_uri ~logger ~db (route : string list) body =
  let (module Db : Caqti_async.CONNECTION) = db in
  let open Async.Deferred.Result.Let_syntax in
  [%log debug] "Handling /block/ $route"
    ~metadata:[("route", `List (List.map route ~f:(fun s -> `String s)))] ;
  match route with
  | [] | [""] ->
      let%bind req =
        Errors.Lift.parse ~context:"Request" @@ Block_request.of_yojson body
        |> Errors.Lift.wrap
      in
      let%map res =
        Specific.Real.handle ~env:(Specific.Env.real ~db ~graphql_uri) req
        |> Errors.Lift.wrap
      in
      Block_response.to_yojson res
  (* Note: We do not need to implement /block/transaction endpoint because we
   * don't return any "other_transactions" *)
  | _ ->
      Deferred.Result.fail `Page_not_found<|MERGE_RESOLUTION|>--- conflicted
+++ resolved
@@ -581,13 +581,8 @@
 
     let query =
       Caqti_request.collect Caqti_type.int typ
-<<<<<<< HEAD
         {| SELECT u.id, u.type, u.fee_payer_id, u.source_id, u.receiver_id, u.fee_token, u.token, u.nonce, u.amount, u.fee, u.memo, u.hash, u.status, u.failure_reason, u.fee_payer_account_creation_fee_paid, u.receiver_account_creation_fee_paid, u.created_token, pk1.value as fee_payer, pk2.value as source, pk3.value as receiver FROM user_commands u
-        LEFT JOIN blocks_user_commands ON blocks_user_commands.block_id = ? 
-=======
-        {| SELECT u.id, u.type, u.fee_payer_id, u.source_id, u.receiver_id, u.fee_token, u.token, u.nonce, u.amount, u.fee, u.memo, u.hash, u.status, u.failure_reason, u.fee_payer_account_creation_fee_paid, u.receiver_account_creation_fee_paid, u.created_token, pk1.value as fee_payer, pk2.value as receiver, pk3.value as source FROM user_commands u
         LEFT JOIN blocks_user_commands ON blocks_user_commands.block_id = ?
->>>>>>> 824747aa
         INNER JOIN public_keys pk1 ON pk1.id = u.fee_payer_id
         INNER JOIN public_keys pk2 ON pk2.id = u.source_id
         INNER JOIN public_keys pk3 ON pk3.id = u.receiver_id
