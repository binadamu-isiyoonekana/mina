open Core
open Async
open Mina_base
module Ledger = Mina_ledger.Ledger

let constraint_constants = Genesis_constants.Constraint_constants.compiled

let proof_level = Genesis_constants.Proof_level.Full

let underToCamel s = String.lowercase s |> Mina_graphql.Reflection.underToCamel

let graphql_zkapp_command (zkapp_command : Zkapp_command.t) =
  sprintf
    {|
mutation MyMutation {
  __typename
  sendZkapp(input: { zkappCommand: %s })
}
    |}
    (Zkapp_command.arg_query_string zkapp_command)

let parse_field_element_or_hash_string s ~f =
  match Or_error.try_with (fun () -> Snark_params.Tick.Field.of_string s) with
  | Ok field ->
      f field
  | Error e1 ->
      Error.raise (Error.tag ~tag:"Expected a field element" e1)

let vk_and_prover =
  lazy
    (Transaction_snark.For_tests.create_trivial_snapp ~constraint_constants ())

let gen_proof ?(zkapp_account = None) (zkapp_command : Zkapp_command.t) =
  let ledger = Ledger.create ~depth:constraint_constants.ledger_depth () in
  let _v =
    let id =
      zkapp_command.fee_payer.body.public_key
      |> fun pk -> Account_id.create pk Token_id.default
    in
    Ledger.get_or_create_account ledger id
      (Account.create id Currency.Balance.(of_mina_int_exn 1_000))
    |> Or_error.ok_exn
  in
  let _v =
    Option.value_map zkapp_account ~default:() ~f:(fun pk ->
        let `VK vk, `Prover _ = Lazy.force vk_and_prover in
        let id = Account_id.create pk Token_id.default in
        Ledger.get_or_create_account ledger id
          { (Account.create id Currency.Balance.(of_mina_int_exn 1_000)) with
            permissions =
              { Permissions.user_default with
                edit_state = Proof
              ; set_verification_key = Proof
              ; set_zkapp_uri = Proof
              ; set_token_symbol = Proof
              }
          ; zkapp =
              Some { Zkapp_account.default with verification_key = Some vk }
          }
        |> Or_error.ok_exn |> ignore )
  in
  let consensus_constants =
    Consensus.Constants.create ~constraint_constants
      ~protocol_constants:Genesis_constants.compiled.protocol
  in
  let state_body =
    let compile_time_genesis =
      let open Staged_ledger_diff in
      (*not using Precomputed_values.for_unit_test because of dependency cycle*)
      Mina_state.Genesis_protocol_state.t
        ~genesis_ledger:Genesis_ledger.(Packed.t for_unit_tests)
        ~genesis_epoch_data:Consensus.Genesis_epoch_data.for_unit_tests
        ~constraint_constants ~consensus_constants ~genesis_body_reference
    in
    compile_time_genesis.data |> Mina_state.Protocol_state.body
  in
  let global_slot =
    Mina_state.Protocol_state.Body.consensus_state state_body
    |> Consensus.Data.Consensus_state.global_slot_since_genesis
    |> Mina_numbers.Global_slot.succ
  in
  let state_body_hash = Mina_state.Protocol_state.Body.hash state_body in
  let pending_coinbase_init_stack = Pending_coinbase.Stack.empty in
  let pending_coinbase_state_stack =
    { Transaction_snark.Pending_coinbase_stack_state.source =
        pending_coinbase_init_stack
    ; target =
        Pending_coinbase.Stack.push_state state_body_hash global_slot
          pending_coinbase_init_stack
    }
  in
  let witnesses =
    let second_pass_ledger =
      let new_mask =
        Mina_ledger.Ledger.Mask.create
          ~depth:(Mina_ledger.Ledger.depth ledger)
          ()
      in
      Mina_ledger.Ledger.register_mask ledger new_mask
    in
    let _partial_stmt =
      Mina_ledger.Ledger.apply_transaction_first_pass ~constraint_constants
        ~txn_state_view:(Mina_state.Protocol_state.Body.view state_body)
        second_pass_ledger
        (Mina_transaction.Transaction.Command (Zkapp_command zkapp_command))
      |> Or_error.ok_exn
    in
    Transaction_snark.zkapp_command_witnesses_exn ~constraint_constants
<<<<<<< HEAD
      ~state_body ~fee_excess:Currency.Amount.Signed.zero
=======
      ~global_slot ~state_body ~fee_excess:Currency.Amount.Signed.zero
      (`Ledger ledger)
>>>>>>> 7df96fc9
      [ ( `Pending_coinbase_init_stack pending_coinbase_init_stack
        , `Pending_coinbase_of_statement pending_coinbase_state_stack
        , `Ledger ledger
        , `Ledger second_pass_ledger
        , zkapp_command )
      ]
  in
  let open Async.Deferred.Let_syntax in
  let module T = Transaction_snark.Make (struct
    let constraint_constants = constraint_constants

    let proof_level = proof_level
  end) in
  let%map _ =
    Async.Deferred.List.fold ~init:((), ()) (List.rev witnesses)
      ~f:(fun _ ((witness, spec, statement) as w) ->
        printf "%s"
          (sprintf
             !"current witness \
               %{sexp:(Transaction_witness.Zkapp_command_segment_witness.t * \
               Transaction_snark.Zkapp_command_segment.Basic.t * \
               Transaction_snark.Statement.With_sok.t) }%!"
             w ) ;
        let%map _ = T.of_zkapp_command_segment_exn ~statement ~witness ~spec in
        ((), ()) )
  in
  ()

let generate_zkapp_txn (keypair : Signature_lib.Keypair.t) (ledger : Ledger.t)
    ~zkapp_kp =
  let open Deferred.Let_syntax in
  let receiver =
    Quickcheck.random_value Signature_lib.Public_key.Compressed.gen
  in
  let spec =
    { Mina_transaction_logic.For_tests.Transaction_spec.sender =
        (keypair, Account.Nonce.zero)
    ; fee = Currency.Fee.of_mina_int_exn 10
    ; receiver
    ; amount = Currency.Amount.of_mina_int_exn 10 (*10 Mina*)
    }
  in
  let consensus_constants =
    Consensus.Constants.create ~constraint_constants
      ~protocol_constants:Genesis_constants.compiled.protocol
  in
  let open Staged_ledger_diff in
  let compile_time_genesis =
    (*not using Precomputed_values.for_unit_test because of dependency cycle*)
    Mina_state.Genesis_protocol_state.t
      ~genesis_ledger:Genesis_ledger.(Packed.t for_unit_tests)
      ~genesis_epoch_data:Consensus.Genesis_epoch_data.for_unit_tests
      ~constraint_constants ~consensus_constants ~genesis_body_reference
  in
  let protocol_state_predicate =
    let protocol_state_predicate_view =
      Mina_state.Protocol_state.Body.view compile_time_genesis.data.body
    in
    Mina_generators.Zkapp_command_generators.gen_protocol_state_precondition
      protocol_state_predicate_view
    |> Base_quickcheck.Generator.generate ~size:1
         ~random:(Splittable_random.State.create Random.State.default)
  in
  let%bind zkapp_command =
    Transaction_snark.For_tests.create_trivial_predicate_snapp
      ~constraint_constants ~protocol_state_predicate spec ledger
      ~snapp_kp:zkapp_kp
  in
  printf "ZkApp transaction yojson: %s\n\n%!"
    (Zkapp_command.to_yojson zkapp_command |> Yojson.Safe.to_string) ;
  printf "(ZkApp transaction graphQL input %s\n\n%!"
    (graphql_zkapp_command zkapp_command) ;
  printf "Updated accounts\n" ;
  List.iter (Ledger.to_list ledger) ~f:(fun acc ->
      printf "Account: %s\n%!"
        ( Genesis_ledger_helper_lib.Accounts.Single.of_account acc None
        |> Runtime_config.Accounts.Single.to_yojson |> Yojson.Safe.to_string ) ) ;
  let state_body =
    compile_time_genesis.data |> Mina_state.Protocol_state.body
  in
  let global_slot =
    Mina_state.Protocol_state.Body.consensus_state state_body
    |> Consensus.Data.Consensus_state.global_slot_since_genesis
    |> Mina_numbers.Global_slot.succ
  in
  let state_body_hash = Mina_state.Protocol_state.Body.hash state_body in
  let pending_coinbase_init_stack = Pending_coinbase.Stack.empty in
  let pending_coinbase_state_stack =
    { Transaction_snark.Pending_coinbase_stack_state.source =
        pending_coinbase_init_stack
    ; target =
        Pending_coinbase.Stack.push_state state_body_hash global_slot
          pending_coinbase_init_stack
    }
  in
  let witnesses =
    let second_pass_ledger =
      let new_mask =
        Mina_ledger.Ledger.Mask.create
          ~depth:(Mina_ledger.Ledger.depth ledger)
          ()
      in
      Mina_ledger.Ledger.register_mask ledger new_mask
    in
    let _partial_stmt =
      Mina_ledger.Ledger.apply_transaction_first_pass ~constraint_constants
        ~txn_state_view:(Mina_state.Protocol_state.Body.view state_body)
        second_pass_ledger
        (Mina_transaction.Transaction.Command (Zkapp_command zkapp_command))
      |> Or_error.ok_exn
    in
    Transaction_snark.zkapp_command_witnesses_exn ~constraint_constants
<<<<<<< HEAD
      ~state_body ~fee_excess:Currency.Amount.Signed.zero
=======
      ~global_slot ~state_body ~fee_excess:Currency.Amount.Signed.zero
      (`Ledger ledger)
>>>>>>> 7df96fc9
      [ ( `Pending_coinbase_init_stack pending_coinbase_init_stack
        , `Pending_coinbase_of_statement pending_coinbase_state_stack
        , `Ledger ledger
        , `Ledger second_pass_ledger
        , zkapp_command )
      ]
  in
  let open Async.Deferred.Let_syntax in
  let module T = Transaction_snark.Make (struct
    let constraint_constants = constraint_constants

    let proof_level = proof_level
  end) in
  let%map _ =
    Async.Deferred.List.fold ~init:((), ()) (List.rev witnesses)
      ~f:(fun _ ((witness, spec, statement) as w) ->
        printf "%s"
          (sprintf
             !"current witness \
               %{sexp:(Transaction_witness.Zkapp_command_segment_witness.t * \
               Transaction_snark.Zkapp_command_segment.Basic.t * \
               Transaction_snark.Statement.With_sok.t) }%!"
             w ) ;
        let%map _ = T.of_zkapp_command_segment_exn ~statement ~witness ~spec in
        ((), ()) )
  in
  ()

module App_state = struct
  type t = Snark_params.Tick.Field.t

  let of_string str : t Zkapp_basic.Set_or_keep.t =
    match str with
    | "" ->
        Zkapp_basic.Set_or_keep.Keep
    | _ ->
        parse_field_element_or_hash_string str ~f:(fun result ->
            Zkapp_basic.Set_or_keep.Set result )
end

module Events = struct
  type t = Snark_params.Tick.Field.t

  let of_string_array (arr : string Array.t) =
    Array.map arr ~f:(fun s ->
        match s with
        | "" ->
            Snark_params.Tick.Field.zero
        | _ ->
            parse_field_element_or_hash_string s ~f:Fn.id )
end

module Util = struct
  let keypair_of_file ?(which = "Fee Payer") f =
    printf "%s keyfile\n" which ;
    Secrets.Keypair.Terminal_stdin.read_exn ~which f

  let snapp_keypair_of_file = keypair_of_file ~which:"Zkapp Account"

  let print_snapp_transaction ~debug zkapp_command =
    if debug then (
      printf
        !"Zkapp_command sexp:\n %{sexp: Zkapp_command.t}\n\n%!"
        zkapp_command ;
      printf "Zkapp transaction yojson:\n %s\n\n%!"
        (Zkapp_command.to_yojson zkapp_command |> Yojson.Safe.to_string) ;
      printf "Zkapp transaction graphQL input %s\n\n%!"
        (graphql_zkapp_command zkapp_command) )
    else printf "%s\n%!" (graphql_zkapp_command zkapp_command)

  let memo =
    Option.value_map ~default:Signed_command_memo.empty ~f:(fun m ->
        Signed_command_memo.create_from_string_exn m )

  let app_state_of_list lst =
    let app_state = List.map ~f:App_state.of_string lst in
    List.append app_state
      (List.init
         (8 - List.length app_state)
         ~f:(fun _ -> Zkapp_basic.Set_or_keep.Keep) )
    |> Zkapp_state.V.of_list_exn

  let sequence_state_of_list array_lst : Snark_params.Tick.Field.t array list =
    List.map ~f:Events.of_string_array array_lst

  let auth_of_string s : Permissions.Auth_required.t =
    match String.lowercase s with
    | "none" ->
        None
    | "proof" ->
        Proof
    | "signature" ->
        Signature
    | "either" ->
        Either
    | "impossible" ->
        Impossible
    | _ ->
        failwith (sprintf "Invalid authorization: %s" s)
end

let test_zkapp_with_genesis_ledger_main keyfile zkapp_keyfile config_file () =
  let open Deferred.Let_syntax in
  let%bind keypair = Util.keypair_of_file keyfile in
  let%bind zkapp_kp = Util.snapp_keypair_of_file zkapp_keyfile in
  let%bind ledger =
    let%map config_json = Genesis_ledger_helper.load_config_json config_file in
    let runtime_config =
      Or_error.ok_exn config_json
      |> Runtime_config.of_yojson |> Result.ok_or_failwith
    in
    let accounts =
      let config = Option.value_exn runtime_config.Runtime_config.ledger in
      match config.base with
      | Accounts accounts ->
          lazy (Genesis_ledger_helper.Accounts.to_full accounts)
      | _ ->
          failwith "Invalid genesis ledger, does not contain the accounts"
    in
    let packed =
      Genesis_ledger_helper.Ledger.packed_genesis_ledger_of_accounts
        ~depth:constraint_constants.ledger_depth accounts
    in
    Lazy.force (Genesis_ledger.Packed.t packed)
  in
  generate_zkapp_txn keypair ledger ~zkapp_kp

let create_zkapp_account ~debug ~sender ~sender_nonce ~fee ~fee_payer
    ~fee_payer_nonce ~zkapp_keyfile ~amount ~memo =
  let open Deferred.Let_syntax in
  let%bind sender_keypair = Util.keypair_of_file sender in
  let%bind fee_payer_keypair = Util.keypair_of_file fee_payer in
  let%bind zkapp_keypair = Util.snapp_keypair_of_file zkapp_keyfile in
  let spec =
    { Transaction_snark.For_tests.Deploy_snapp_spec.sender =
        (sender_keypair, sender_nonce)
    ; fee
    ; fee_payer = Some (fee_payer_keypair, fee_payer_nonce)
    ; amount
    ; zkapp_account_keypairs = [ zkapp_keypair ]
    ; memo = Util.memo memo
    ; new_zkapp_account = true
    ; snapp_update = Account_update.Update.dummy
    ; preconditions = None
    ; authorization_kind = Signature
    }
  in
  let zkapp_command =
    Transaction_snark.For_tests.deploy_snapp ~default_permissions:true
      ~constraint_constants spec
  in
  let%map () = if debug then gen_proof zkapp_command else return () in
  zkapp_command

let upgrade_zkapp ~debug ~keyfile ~fee ~nonce ~memo ~zkapp_keyfile
    ~verification_key ~zkapp_uri ~auth =
  let open Deferred.Let_syntax in
  let%bind keypair = Util.keypair_of_file keyfile in
  let%bind zkapp_account_keypair = Util.snapp_keypair_of_file zkapp_keyfile in
  let verification_key =
    let data =
      match Side_loaded_verification_key.of_base64 verification_key with
      | Ok vk_data ->
          vk_data
      | Error err ->
          failwith (Error.to_string_hum err)
    in
    let hash = Zkapp_account.digest_vk data in
    Zkapp_basic.Set_or_keep.Set { With_hash.data; hash }
  in
  let spec =
    { Transaction_snark.For_tests.Update_states_spec.sender = (keypair, nonce)
    ; fee
    ; fee_payer = None
    ; receivers = []
    ; amount = Currency.Amount.zero
    ; zkapp_account_keypairs = [ zkapp_account_keypair ]
    ; memo = Util.memo memo
    ; new_zkapp_account = false
    ; snapp_update =
        { Account_update.Update.dummy with verification_key; zkapp_uri }
    ; current_auth = auth
    ; call_data = Snark_params.Tick.Field.zero
    ; events = []
    ; actions = []
    ; preconditions = None
    }
  in
  let%bind zkapp_command =
    let `VK _, `Prover zkapp_prover = Lazy.force vk_and_prover in
    Transaction_snark.For_tests.update_states ~zkapp_prover
      ~constraint_constants spec
  in
  let%map () =
    if debug then
      gen_proof zkapp_command
        ~zkapp_account:
          (Some
             (Signature_lib.Public_key.compress zkapp_account_keypair.public_key)
          )
    else return ()
  in
  zkapp_command

let transfer_funds ~debug ~sender ~sender_nonce ~fee ~fee_payer ~fee_payer_nonce
    ~memo ~receivers =
  let open Deferred.Let_syntax in
  let%bind receivers = receivers in
  let amount =
    List.fold ~init:Currency.Amount.zero receivers ~f:(fun acc (_, a) ->
        Option.value_exn (Currency.Amount.add acc a) )
  in
  let%bind sender_keypair = Util.keypair_of_file sender in
  let%bind fee_payer_keypair = Util.keypair_of_file fee_payer in
  let spec =
    { Transaction_snark.For_tests.Multiple_transfers_spec.sender =
        (sender_keypair, sender_nonce)
    ; fee
    ; fee_payer = Some (fee_payer_keypair, fee_payer_nonce)
    ; receivers
    ; amount
    ; zkapp_account_keypairs = []
    ; memo = Util.memo memo
    ; new_zkapp_account = false
    ; snapp_update = Account_update.Update.dummy
    ; call_data = Snark_params.Tick.Field.zero
    ; events = []
    ; actions = []
    ; preconditions = None
    }
  in
  let zkapp_command = Transaction_snark.For_tests.multiple_transfers spec in
  let%map () =
    if debug then gen_proof zkapp_command ~zkapp_account:None else return ()
  in
  zkapp_command

let update_state ~debug ~keyfile ~fee ~nonce ~memo ~zkapp_keyfile ~app_state =
  let open Deferred.Let_syntax in
  let%bind keypair = Util.keypair_of_file keyfile in
  let%bind zkapp_keypair = Util.snapp_keypair_of_file zkapp_keyfile in
  let app_state = Util.app_state_of_list app_state in
  let spec =
    { Transaction_snark.For_tests.Update_states_spec.sender = (keypair, nonce)
    ; fee
    ; fee_payer = None
    ; receivers = []
    ; amount = Currency.Amount.zero
    ; zkapp_account_keypairs = [ zkapp_keypair ]
    ; memo = Util.memo memo
    ; new_zkapp_account = false
    ; snapp_update = { Account_update.Update.dummy with app_state }
    ; current_auth = Permissions.Auth_required.Signature
    ; call_data = Snark_params.Tick.Field.zero
    ; events = []
    ; actions = []
    ; preconditions = None
    }
  in
  let%bind zkapp_command =
    let `VK _, `Prover zkapp_prover = Lazy.force vk_and_prover in
    Transaction_snark.For_tests.update_states ~zkapp_prover
      ~constraint_constants spec
  in
  let%map () =
    if debug then
      gen_proof zkapp_command
        ~zkapp_account:
          (Some (Signature_lib.Public_key.compress zkapp_keypair.public_key))
    else return ()
  in
  zkapp_command

let update_zkapp_uri ~debug ~keyfile ~fee ~nonce ~memo ~snapp_keyfile ~zkapp_uri
    ~auth =
  let open Deferred.Let_syntax in
  let%bind keypair = Util.keypair_of_file keyfile in
  let%bind zkapp_account_keypair = Util.snapp_keypair_of_file snapp_keyfile in
  let zkapp_uri = Zkapp_basic.Set_or_keep.Set zkapp_uri in
  let spec =
    { Transaction_snark.For_tests.Update_states_spec.sender = (keypair, nonce)
    ; fee
    ; fee_payer = None
    ; receivers = []
    ; amount = Currency.Amount.zero
    ; zkapp_account_keypairs = [ zkapp_account_keypair ]
    ; memo = Util.memo memo
    ; new_zkapp_account = false
    ; snapp_update = { Account_update.Update.dummy with zkapp_uri }
    ; current_auth = auth
    ; call_data = Snark_params.Tick.Field.zero
    ; events = []
    ; actions = []
    ; preconditions = None
    }
  in
  let%bind zkapp_command =
    let `VK _, `Prover zkapp_prover = Lazy.force vk_and_prover in
    Transaction_snark.For_tests.update_states ~zkapp_prover
      ~constraint_constants spec
  in
  let%map () =
    if debug then
      gen_proof zkapp_command
        ~zkapp_account:
          (Some
             (Signature_lib.Public_key.compress zkapp_account_keypair.public_key)
          )
    else return ()
  in
  zkapp_command

let update_sequence_state ~debug ~keyfile ~fee ~nonce ~memo ~zkapp_keyfile
    ~sequence_state =
  let open Deferred.Let_syntax in
  let%bind keypair = Util.keypair_of_file keyfile in
  let%bind zkapp_keypair = Util.snapp_keypair_of_file zkapp_keyfile in
  let actions = Util.sequence_state_of_list sequence_state in
  let spec =
    { Transaction_snark.For_tests.Update_states_spec.sender = (keypair, nonce)
    ; fee
    ; fee_payer = None
    ; receivers = []
    ; amount = Currency.Amount.zero
    ; zkapp_account_keypairs = [ zkapp_keypair ]
    ; memo = Util.memo memo
    ; new_zkapp_account = false
    ; snapp_update = Account_update.Update.dummy
    ; current_auth = Permissions.Auth_required.Signature
    ; call_data = Snark_params.Tick.Field.zero
    ; events = []
    ; actions
    ; preconditions = None
    }
  in
  let%bind zkapp_command =
    let `VK _, `Prover zkapp_prover = Lazy.force vk_and_prover in
    Transaction_snark.For_tests.update_states ~zkapp_prover
      ~constraint_constants spec
  in
  let%map () =
    if debug then
      gen_proof zkapp_command
        ~zkapp_account:
          (Some (Signature_lib.Public_key.compress zkapp_keypair.public_key))
    else return ()
  in
  zkapp_command

let update_token_symbol ~debug ~keyfile ~fee ~nonce ~memo ~snapp_keyfile
    ~token_symbol ~auth =
  let open Deferred.Let_syntax in
  let%bind keypair = Util.keypair_of_file keyfile in
  let%bind zkapp_account_keypair = Util.snapp_keypair_of_file snapp_keyfile in
  let token_symbol = Zkapp_basic.Set_or_keep.Set token_symbol in
  let spec =
    { Transaction_snark.For_tests.Update_states_spec.sender = (keypair, nonce)
    ; fee
    ; fee_payer = None
    ; receivers = []
    ; amount = Currency.Amount.zero
    ; zkapp_account_keypairs = [ zkapp_account_keypair ]
    ; memo = Util.memo memo
    ; new_zkapp_account = false
    ; snapp_update = { Account_update.Update.dummy with token_symbol }
    ; current_auth = auth
    ; call_data = Snark_params.Tick.Field.zero
    ; events = []
    ; actions = []
    ; preconditions = None
    }
  in
  let%bind zkapp_command =
    let `VK _, `Prover zkapp_prover = Lazy.force vk_and_prover in
    Transaction_snark.For_tests.update_states ~zkapp_prover
      ~constraint_constants spec
  in
  let%map () =
    if debug then
      gen_proof zkapp_command
        ~zkapp_account:
          (Some
             (Signature_lib.Public_key.compress zkapp_account_keypair.public_key)
          )
    else return ()
  in
  zkapp_command

let update_permissions ~debug ~keyfile ~fee ~nonce ~memo ~zkapp_keyfile
    ~permissions ~current_auth =
  let open Deferred.Let_syntax in
  let%bind keypair = Util.keypair_of_file keyfile in
  let%bind zkapp_keypair = Util.snapp_keypair_of_file zkapp_keyfile in
  let spec =
    { Transaction_snark.For_tests.Update_states_spec.sender = (keypair, nonce)
    ; fee
    ; fee_payer = None
    ; receivers = []
    ; amount = Currency.Amount.zero
    ; zkapp_account_keypairs = [ zkapp_keypair ]
    ; memo = Util.memo memo
    ; new_zkapp_account = false
    ; snapp_update = { Account_update.Update.dummy with permissions }
    ; current_auth
    ; call_data = Snark_params.Tick.Field.zero
    ; events = []
    ; actions = []
    ; preconditions = None
    }
  in
  let%bind zkapp_command =
    let `VK _, `Prover zkapp_prover = Lazy.force vk_and_prover in
    Transaction_snark.For_tests.update_states ~zkapp_prover
      ~constraint_constants spec
  in
  (*Util.print_snapp_transaction zkapp_command ;*)
  let%map () =
    if debug then
      gen_proof zkapp_command
        ~zkapp_account:
          (Some (Signature_lib.Public_key.compress zkapp_keypair.public_key))
    else return ()
  in
  zkapp_command

let%test_module "ZkApps test transaction" =
  ( module struct
    let execute mina schema query =
      match Graphql_parser.parse query with
      | Ok doc ->
          let%map res = Graphql_async.Schema.execute schema mina doc in
          Ok res
      | Error e ->
          Deferred.return (Error e)

    let print_diff_yojson ?(path = []) expected got =
      let success = ref true in
      let rec go path expected got =
        let print_unexpected () =
          success := false ;
          printf "At path %s:\nExpected:\n%s\nGot:\n%s\n"
            (String.concat ~sep:"." (List.rev path))
            (Yojson.Safe.to_string expected)
            (Yojson.Safe.to_string got)
        in
        match (expected, got) with
        | `Null, `Null ->
            ()
        | `Bool b1, `Bool b2 when Bool.equal b1 b2 ->
            ()
        | `Int i1, `Int i2 when Int.equal i1 i2 ->
            ()
        | `Intlit s1, `Intlit s2 when String.equal s1 s2 ->
            ()
        | `Float f1, `Float f2 when Float.equal f1 f2 ->
            ()
        | `String s1, `String s2 when String.equal s1 s2 ->
            ()
        | `Assoc l1, `Assoc l2 ->
            let rec go_assoc l1 l2 =
              match (l1, l2) with
              | [], [] ->
                  ()
              | (s1, x1) :: l1, (s2, x2) :: l2 when String.equal s1 s2 ->
                  go (s1 :: path) x1 x2 ;
                  go_assoc l1 l2
              | (s1, x1) :: l1, (s2, x2) :: l2 ->
                  (* NB: Assumes that fields appear in the same order. *)
                  go (s1 :: path) x1 `Null ;
                  go (s2 :: path) `Null x2 ;
                  go_assoc l1 l2
              | (s1, x1) :: l1, [] ->
                  go (s1 :: path) x1 `Null ;
                  go_assoc l1 []
              | [], (s2, x2) :: l2 ->
                  go (s2 :: path) `Null x2 ;
                  go_assoc [] l2
            in
            go_assoc l1 l2
        | `List l1, `List l2 | `Tuple l1, `Tuple l2 ->
            let rec go_list i l1 l2 =
              match (l1, l2) with
              | [], [] ->
                  ()
              | x1 :: l1, x2 :: l2 ->
                  go (string_of_int i :: path) x1 x2 ;
                  go_list (i + 1) l1 l2
              | x1 :: l1, [] ->
                  go (string_of_int i :: path) x1 `Null ;
                  go_list (i + 1) l1 []
              | [], x2 :: l2 ->
                  go (string_of_int i :: path) `Null x2 ;
                  go_list (i + 1) [] l2
            in
            go_list 0 l1 l2
        | `Variant (s1, x1), `Variant (s2, x2) when String.equal s1 s2 -> (
            match (x1, x2) with
            | None, None ->
                ()
            | Some x1, None ->
                go ("0" :: path) x1 `Null
            | None, Some x2 ->
                go ("0" :: path) `Null x2
            | Some x1, Some x2 ->
                go ("0" :: path) x1 x2 )
        | _ ->
            print_unexpected ()
      in
      go path expected got ; !success

    let hit_server (zkapp_command : Zkapp_command.t) query =
      let typ = Mina_graphql.Types.Input.SendZkappInput.arg_typ.arg_typ in
      let query_top_level =
        Graphql_async.Schema.(
          io_field "sendZkapp" ~typ:(non_null string)
            ~args:Arg.[ arg "input" ~typ:(non_null typ) ]
            ~doc:"sample query"
            ~resolve:(fun _ () (zkapp_command' : Zkapp_command.t) ->
              let ok_fee_payer =
                print_diff_yojson ~path:[ "fee_payer" ]
                  (Account_update.Fee_payer.to_yojson zkapp_command.fee_payer)
                  (Account_update.Fee_payer.to_yojson zkapp_command'.fee_payer)
              in
              let _, ok_account_updates =
                Zkapp_command.Call_forest.Tree.fold_forest2_exn ~init:(0, true)
                  zkapp_command.account_updates zkapp_command.account_updates
                  ~f:(fun (i, ok) expected got ->
                    ( i + 1
                    , print_diff_yojson
                        ~path:[ string_of_int i; "account_updates" ]
                        (Account_update.to_yojson expected)
                        (Account_update.to_yojson got)
                      && ok ) )
              in
              if ok_fee_payer && ok_account_updates then return (Ok "Passed")
              else return (Error "invalid snapp transaction generated") ))
      in
      let schema =
        Graphql_async.Schema.(
          schema [] ~mutations:[ query_top_level ] ~subscriptions:[])
      in
      let%map res = execute () schema query in
      match res with
      | Ok res -> (
          match res with
          | Ok (`Response data) ->
              Ok (data |> Yojson.Basic.to_string)
          | Ok (`Stream _reader) ->
              Error "Unexpected response"
          | Error e ->
              Error (Yojson.Basic.to_string e) )
      | Error e ->
          Error e

    let%test_unit "zkapps transaction graphql round trip" =
      Quickcheck.test ~trials:20
        (Mina_generators.User_command_generators.zkapp_command_with_ledger ())
        ~f:(fun (user_cmd, _, _, _) ->
          match user_cmd with
          | Zkapp_command p ->
              let p = Zkapp_command.Valid.forget p in
              let q = graphql_zkapp_command p in
              Async.Thread_safe.block_on_async_exn (fun () ->
                  match%map hit_server p q with
                  | Ok _res ->
                      ()
                  | Error e ->
                      printf
                        "Invalid graphql query %s for zkapp_command \
                         transaction %s. Error %s"
                        q
                        (Zkapp_command.to_yojson p |> Yojson.Safe.to_string)
                        e ;
                      failwith "Invalid graphql query" )
          | Signed_command _ ->
              failwith "Expected a Zkapp_command command" )
  end )<|MERGE_RESOLUTION|>--- conflicted
+++ resolved
@@ -100,18 +100,14 @@
     in
     let _partial_stmt =
       Mina_ledger.Ledger.apply_transaction_first_pass ~constraint_constants
+        ~global_slot
         ~txn_state_view:(Mina_state.Protocol_state.Body.view state_body)
         second_pass_ledger
         (Mina_transaction.Transaction.Command (Zkapp_command zkapp_command))
       |> Or_error.ok_exn
     in
     Transaction_snark.zkapp_command_witnesses_exn ~constraint_constants
-<<<<<<< HEAD
-      ~state_body ~fee_excess:Currency.Amount.Signed.zero
-=======
       ~global_slot ~state_body ~fee_excess:Currency.Amount.Signed.zero
-      (`Ledger ledger)
->>>>>>> 7df96fc9
       [ ( `Pending_coinbase_init_stack pending_coinbase_init_stack
         , `Pending_coinbase_of_statement pending_coinbase_state_stack
         , `Ledger ledger
@@ -218,18 +214,14 @@
     in
     let _partial_stmt =
       Mina_ledger.Ledger.apply_transaction_first_pass ~constraint_constants
+        ~global_slot
         ~txn_state_view:(Mina_state.Protocol_state.Body.view state_body)
         second_pass_ledger
         (Mina_transaction.Transaction.Command (Zkapp_command zkapp_command))
       |> Or_error.ok_exn
     in
     Transaction_snark.zkapp_command_witnesses_exn ~constraint_constants
-<<<<<<< HEAD
-      ~state_body ~fee_excess:Currency.Amount.Signed.zero
-=======
       ~global_slot ~state_body ~fee_excess:Currency.Amount.Signed.zero
-      (`Ledger ledger)
->>>>>>> 7df96fc9
       [ ( `Pending_coinbase_init_stack pending_coinbase_init_stack
         , `Pending_coinbase_of_statement pending_coinbase_state_stack
         , `Ledger ledger
