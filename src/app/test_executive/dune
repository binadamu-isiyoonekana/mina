--- conflicted
+++ resolved
@@ -2,12 +2,6 @@
   (name test_executive)
   (libraries
     core_kernel yojson cmdliner file_system currency coda_base
-<<<<<<< HEAD
-    genesis_ledger_helper runtime_config signature_lib secrets integration_test_lib
-    integration_test_cloud_engine)
-  (preprocess (pps ppx_jane ppx_deriving_yojson ppx_coda ppx_version)))
-=======
     runtime_config signature_lib secrets integration_test_lib
     integration_test_cloud_engine bash_colors)
-  (preprocess (pps ppx_coda ppx_jane ppx_deriving_yojson ppx_version)))
->>>>>>> daf42f5d
+  (preprocess (pps ppx_coda ppx_jane ppx_deriving_yojson ppx_coda ppx_version)))