--- conflicted
+++ resolved
@@ -42,12 +42,9 @@
    integers
    user_command_input
    participating_state
-<<<<<<< HEAD
-   network_pool
-=======
    sgn
    parties_builder
->>>>>>> c639ebf6
+   network_pool
  )
  (instrumentation (backend bisect_ppx))
  (preprocess (pps ppx_coda ppx_jane ppx_deriving_yojson ppx_coda ppx_version)))