open Core
open Async
open Integration_test_lib

module Make (Inputs : Intf.Test.Inputs_intf) = struct
  open Inputs
  open Engine
  open Dsl

  open Test_common.Make (Inputs)

  (* TODO: find a way to avoid this type alias (first class module signatures restrictions make this tricky) *)
  type network = Network.t

  type node = Network.Node.t

  type dsl = Dsl.t

  let config =
    let open Test_config in
    { default with
      k = 2
    ; requires_graphql = true
    ; genesis_ledger =
        [ { account_name = "node-a-key"; balance = "1000"; timing = Untimed }
        ; { account_name = "node-b-key"; balance = "1000"; timing = Untimed }
        ; { account_name = "node-c-key"; balance = "0"; timing = Untimed }
        ]
    ; block_producers =
        [ { node_name = "node-a"; account_name = "node-a-key" }
        ; { node_name = "node-b"; account_name = "node-b-key" }
        ; { node_name = "node-c"; account_name = "node-c-key" }
        ]
    }

  (*
     There are 3 cases of bootstrap that we need to test:

     1: short bootstrap-- bootstrap where node has been down for less than 2k+1 blocks
     2: medium bootstrap-- bootstrap where node has been down for more than 2k+1 blocks, OR equivalently when the blockchain is longer than 2k+1 blocks and a node goes down and resets to a fresh state, thereby resetting at the genesis block, before reconnecting to the network
     3: long bootstrap-- bootstrap where node has been down for more than 42k slots (2 epochs) where each epoch emitted at least 1 parallel scan state proof
  *)

  (* this test is the medium bootstrap test *)

  let run network t =
    let open Network in
    let open Malleable_error.Let_syntax in
    let logger = Logger.create () in
    let all_mina_nodes = Network.all_mina_nodes network in
    let%bind () =
      section_hard "Wait for nodes to initialize"
        (wait_for t
<<<<<<< HEAD
           (Wait_condition.nodes_to_initialize (Core.String.Map.data all_nodes)) )
=======
           (Wait_condition.nodes_to_initialize (Core.String.Map.data all_mina_nodes)) )
>>>>>>> da92b065
    in
    let node_a =
      Core.String.Map.find_exn (Network.block_producers network) "node-a"
    in
    let node_b =
      Core.String.Map.find_exn (Network.block_producers network) "node-b"
    in
    let node_c =
      Core.String.Map.find_exn (Network.block_producers network) "node-c"
    in
    let%bind () =
      section_hard "blocks are produced"
        (wait_for t (Wait_condition.blocks_to_be_produced 1))
    in
    let%bind () =
      section_hard "restart node after 2k+1, ie 5, blocks"
        (let%bind () = Node.stop node_c in
         [%log info] "%s stopped, will now wait for blocks to be produced"
           (Node.id node_c) ;
         let%bind () = wait_for t (Wait_condition.blocks_to_be_produced 5) in
         let%bind () = Node.start ~fresh_state:true node_c in
         [%log info]
           "%s started again, will now wait for this node to initialize"
           (Node.id node_c) ;
         let%bind () = wait_for t (Wait_condition.node_to_initialize node_c) in
         wait_for t
           (Wait_condition.nodes_to_synchronize [ node_a; node_b; node_c ]) )
    in
    let%bind () =
      section_hard "network is fully connected after one node was restarted"
        (let%bind () = Malleable_error.lift (after (Time.Span.of_sec 240.0)) in
         let%bind final_connectivity_data =
           fetch_connectivity_data ~logger (Core.String.Map.data all_nodes)
         in
         assert_peers_completely_connected final_connectivity_data )
    in
    let%bind () =
      section_hard "blocks are produced"
        (wait_for t (Wait_condition.blocks_to_be_produced 1))
    in
    let%bind () =
      section_hard "restart node with the same state after 1 block"
        (let%bind () = Node.stop node_c in
         [%log info] "%s stopped, will now wait for blocks to be produced"
           (Node.id node_c) ;
         let%bind () = wait_for t (Wait_condition.blocks_to_be_produced 1) in
         let%bind () = Node.start ~fresh_state:false node_c in
         [%log info]
           "%s started again on same data, will now wait for this node to \
            initialize"
           (Node.id node_c) ;
         let%bind () =
           wait_for t
             (Wait_condition.transition_frontier_loaded_from_persistence
                ~fresh_data:false ~sync_needed:false )
         in
         let%bind () = wait_for t (Wait_condition.node_to_initialize node_c) in
         wait_for t
           (Wait_condition.nodes_to_synchronize [ node_a; node_b; node_c ]) )
    in

    section_hard "network is fully connected after one node was restarted"
      (let%bind () = Malleable_error.lift (after (Time.Span.of_sec 240.0)) in
       let%bind final_connectivity_data =
         fetch_connectivity_data ~logger (Core.String.Map.data all_mina_nodes)
       in
       assert_peers_completely_connected final_connectivity_data )
end<|MERGE_RESOLUTION|>--- conflicted
+++ resolved
@@ -51,11 +51,7 @@
     let%bind () =
       section_hard "Wait for nodes to initialize"
         (wait_for t
-<<<<<<< HEAD
-           (Wait_condition.nodes_to_initialize (Core.String.Map.data all_nodes)) )
-=======
            (Wait_condition.nodes_to_initialize (Core.String.Map.data all_mina_nodes)) )
->>>>>>> da92b065
     in
     let node_a =
       Core.String.Map.find_exn (Network.block_producers network) "node-a"
