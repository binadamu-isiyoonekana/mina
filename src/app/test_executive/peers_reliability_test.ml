--- conflicted
+++ resolved
@@ -26,15 +26,9 @@
         ; { account_name = "node-c-key"; balance = "0"; timing = Untimed }
         ]
     ; block_producers =
-<<<<<<< HEAD
         [ { node_name = "node-a"; account_name = "node-a-key" }
         ; { node_name = "node-b"; account_name = "node-b-key" }
         ; { node_name = "node-c"; account_name = "node-c-key" }
-=======
-        [ { balance = "700000"; timing = Untimed }
-        ; { balance = "700000"; timing = Untimed }
-        ; { balance = "800000"; timing = Untimed }
->>>>>>> 409dda08
         ]
     }
 
@@ -50,7 +44,6 @@
               (List.map (Core.String.Map.data all_nodes) ~f:(fun n ->
                    `String (Node.id n) ) ) )
         ] ;
-<<<<<<< HEAD
     let%bind () =
       wait_for t
         (Wait_condition.nodes_to_initialize (Core.String.Map.data all_nodes))
@@ -63,16 +56,12 @@
     in
     let node_c =
       Core.String.Map.find_exn (Network.block_producers network) "node-c"
-=======
-    let[@warning "-8"] [ node_a; node_b; node_c ] =
-      Network.block_producers network
->>>>>>> 409dda08
     in
     (* witness the node_c frontier load on initialization *)
     let%bind () =
       wait_for t @@ Wait_condition.persisted_frontier_loaded node_c
     in
-    let%bind () = wait_for t (Wait_condition.nodes_to_initialize all_nodes) in
+    let%bind () = wait_for t (Wait_condition.nodes_to_initialize (Core.String.Map.data all_nodes)) in
     let%bind initial_connectivity_data =
       fetch_connectivity_data ~logger (Core.String.Map.data all_nodes)
     in
