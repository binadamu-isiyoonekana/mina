--- conflicted
+++ resolved
@@ -58,14 +58,11 @@
   ; ("delegation", (module Delegation_test.Make : Intf.Test.Functor_intf))
   ; ("gossip-consis", (module Gossip_consistency.Make : Intf.Test.Functor_intf))
   ; ("medium-bootstrap", (module Medium_bootstrap.Make : Intf.Test.Functor_intf))
-<<<<<<< HEAD
-=======
   ; ("zkapps", (module Zkapps.Make : Intf.Test.Functor_intf))
   ; ("zkapps-timing", (module Zkapps_timing.Make : Intf.Test.Functor_intf))
   ; ("zkapps-nonce", (module Zkapps_nonce_test.Make : Intf.Test.Functor_intf))
   ; ( "verification-key"
     , (module Verification_key_update.Make : Intf.Test.Functor_intf) )
->>>>>>> a3deaab7
   ; ( "block-prod-prio"
     , (module Block_production_priority.Make : Intf.Test.Functor_intf) )
   ; ("snarkyjs", (module Snarkyjs.Make : Intf.Test.Functor_intf))
