--- conflicted
+++ resolved
@@ -244,11 +244,7 @@
                       , zkapp_command_insufficient_funds
                       , zkapp_command_insufficient_replace_fee
                       , zkapp_command_insufficient_fee
-<<<<<<< HEAD
-                      , zkapp_command_single_account_update ) =
-=======
                       , zkapp_command_cross_network_replay ) =
->>>>>>> 009f13d1
       let amount = Currency.Amount.zero in
       let nonce = Account.Nonce.of_int 1 in
       let memo =
@@ -344,11 +340,7 @@
           spec_insufficient_fee
       in
 
-<<<<<<< HEAD
-      let%map.Deferred zkapp_command_single_account_update =
-=======
       let%map.Deferred zkapp_command_cross_network_replay =
->>>>>>> 009f13d1
         let spec : Transaction_snark.For_tests.Single_account_update_spec.t =
           { fee
           ; fee_payer = (fish2_kp, nonce)
@@ -370,11 +362,7 @@
       , zkapp_command_insufficient_funds
       , zkapp_command_insufficient_replace_fee
       , zkapp_command_insufficient_fee
-<<<<<<< HEAD
-      , zkapp_command_single_account_update )
-=======
       , zkapp_command_cross_network_replay )
->>>>>>> 009f13d1
     in
     let zkapp_command_invalid_signature =
       let p = zkapp_command_update_all in
@@ -768,11 +756,7 @@
       section_hard "Send a zkapp with a different chain id"
         (send_invalid_zkapp ~logger
            (Network.Node.get_ingress_uri node)
-<<<<<<< HEAD
-           zkapp_command_single_account_update "Verification_failed" )
-=======
            zkapp_command_cross_network_replay "Verification_failed" )
->>>>>>> 009f13d1
     in
     let%bind () =
       section_hard "Send a zkapp with an insufficient fee"
