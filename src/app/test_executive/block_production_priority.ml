open Core
open Integration_test_lib

module Make (Inputs : Intf.Test.Inputs_intf) = struct
  open Inputs
  open Engine
  open Dsl

  open Test_common.Make (Inputs)

  (* TODO: find a way to avoid this type alias (first class module signatures restrictions make this tricky) *)
  type network = Network.t

  type node = Network.Node.t

  type dsl = Dsl.t

  let num_extra_keys = 1000

  let num_sender_nodes = 4

  let config =
    let open Test_config in
    { default with
      requires_graphql = true
    ; genesis_ledger =
        [ { Test_Account.account_name = "receiver-key"
          ; balance = "9999999"
          ; timing = Untimed
          }
        ; { account_name = "empty-bp-key"; balance = "0"; timing = Untimed }
        ; { account_name = "snark-node-key"; balance = "0"; timing = Untimed }
          (* ; { account_name = "sender_account1"
               ; balance = "10000"
               ; timing = Untimed
               }
             ; { account_name = "sender_account2"
               ; balance = "10000"
               ; timing = Untimed
               }
             ; { account_name = "sender_account3"
               ; balance = "10000"
               ; timing = Untimed
               }
             ; { account_name = "sender_account4"
               ; balance = "10000"
               ; timing = Untimed
               } *)
        ]
        @ List.init 1000 ~f:(fun i ->
              let i_str = Int.to_string i in
              { Test_Account.account_name =
                  String.concat [ "sender-account"; i_str ]
              ; balance = "10000"
              ; timing = Untimed
              } )
    ; block_producers =
<<<<<<< HEAD
        [ { node_name = "receiver"; account_name = "receiver-key" }
        ; { node_name = "empty_node-1"; account_name = "empty-bp-key" }
        ; { node_name = "empty_node-2"; account_name = "empty-bp-key" }
        ; { node_name = "empty_node-3"; account_name = "empty-bp-key" }
        ; { node_name = "empty_node-4"; account_name = "empty-bp-key" }
        ]
    ; snark_coordinator =
        Some
          { node_name = "snark-node"
          ; account_name = "snark-node-key"
          ; worker_nodes = 25
          }
=======
        { Wallet.balance = "9999999"; timing = Untimed }
        :: List.init (num_sender_nodes + 1)
             ~f:(const { Wallet.balance = "0"; timing = Untimed })
    ; num_snark_workers = 25
    ; extra_genesis_accounts =
        List.init num_extra_keys ~f:(fun _ ->
            { Wallet.balance = "1000"; timing = Untimed } )
>>>>>>> 409dda08
    ; txpool_max_size = 10_000_000
    ; snark_worker_fee = "0.0001"
    }

  let fee = Currency.Fee.of_nanomina_int_exn 10_000_000

  let amount = Currency.Amount.of_nanomina_int_exn 10_000_000

  let tx_delay_ms = 500

  let num_slots = 15

  let min_resulting_blocks = 12

  let run network t =
    let open Malleable_error.Let_syntax in
    let logger = Logger.create () in
<<<<<<< HEAD
    (* let%bind receiver, senders =
         match Network.block_producers network with
         | [] ->
             Malleable_error.hard_error_string "no block producers"
         | [ r ] ->
             (* Sender and receiver are the same node *)
             return (r, [ r ])
         | r :: rs ->
             return (r, rs)
       in *)
    let receiver =
      Core.String.Map.find_exn (Network.block_producers network) "receiver"
=======
    (* Receiver receives transactions and produces blocks,
       senders send transactions and retrieve blocks, observer is shutdown
       at the start and is launched at the end to run the catchup. *)
    let%bind receiver, observer, senders =
      match Network.block_producers network with
      | receiver :: observer :: rs ->
          return (receiver, observer, rs)
      | _ ->
          Malleable_error.hard_error_string "no block producer / observer"
>>>>>>> 409dda08
    in
    let%bind receiver_pub_key = pub_key_of_node receiver in
    let empty_bps =
      Core.String.Map.remove (Network.block_producers network) "receiver"
      |> Core.String.Map.data
    in
    (* let sender_account1 =
         Core.String.Map.find_exn
           (Network.genesis_keypairs network)
           "sender_account1"
       in
       let sender_account2 =
         Core.String.Map.find_exn
           (Network.genesis_keypairs network)
           "sender_account2"
       in
       let sender_account3 =
         Core.String.Map.find_exn
           (Network.genesis_keypairs network)
           "sender_account3"
       in
       let sender_account4 =
         Core.String.Map.find_exn
           (Network.genesis_keypairs network)
           "sender_account4"
       in *)
    (* let sender_kps =
         [ sender_account1; sender_account2; sender_account3; sender_account4 ]
       in *)
    let rec map_remove_keys map ~(keys : string list) =
      match keys with
      | [] ->
          map
      | hd :: tl ->
          map_remove_keys (Core.String.Map.remove map hd) ~keys:tl
    in
    let sender_kps =
      map_remove_keys
        (Network.genesis_keypairs network)
        ~keys:[ "receiver-key"; "empty-bp-key"; "snark-node-key" ]
      |> Core.String.Map.data
    in
    let sender_priv_keys =
      List.map sender_kps ~f:(fun kp -> kp.keypair.private_key)
    in
    let pk_to_string = Signature_lib.Public_key.Compressed.to_base58_check in
    [%log info] "receiver: %s" (pk_to_string receiver_pub_key) ;
    let%bind () =
      Malleable_error.List.iter sender_kps ~f:(fun s ->
          let pk = s.keypair.public_key |> Signature_lib.Public_key.compress in
          return ([%log info] "sender: %s" (pk_to_string pk)) )
    in
    let window_ms =
      (Network.constraint_constants network).block_window_duration_ms
    in
    let all_nodes = Network.all_nodes network in
    let%bind () =
<<<<<<< HEAD
      wait_for t
        (Wait_condition.nodes_to_initialize (Core.String.Map.data all_nodes))
=======
      section_hard "wait for nodes to initialize"
        (Malleable_error.List.iter
           (Network.all_nodes network)
           ~f:(Fn.compose (wait_for t) Wait_condition.node_to_initialize) )
>>>>>>> 409dda08
    in
    let%bind () =
      section_hard "wait for 3 blocks to be produced (warm-up)"
        (wait_for t (Wait_condition.blocks_to_be_produced 3))
    in
    let%bind () =
      section_hard "stop observer"
        (let%map () = Network.Node.stop observer in
         [%log info]
           "Observer %s stopped, will now wait for blocks to be produced"
           (Network.Node.id observer) )
    in
    let end_t =
      Time.add (Time.now ())
        (Time.Span.of_ms @@ float_of_int (num_slots * window_ms))
    in
    let%bind () =
      section_hard "spawn transaction sending"
<<<<<<< HEAD
        (let num_payments = num_slots * window_ms / tx_delay_ms in
=======
        (let num_senders = List.length senders in
         let sender_keys =
           List.map ~f:snd
           @@ Fn.flip List.take num_extra_keys
           @@ List.drop
                (Array.to_list @@ Lazy.force @@ Key_gen.Sample_keypairs.keypairs)
                (num_senders + 2)
         in
         let num_sender_keys = List.length sender_keys in
         let keys_per_sender = num_sender_keys / num_senders in
         let%bind () =
           Malleable_error.ok_if_true ~error_type:`Hard
             ~error:(Error.of_string "not enough sender keys")
             (keys_per_sender > 0)
         in
         let num_payments = num_slots * window_ms / tx_delay_ms in
>>>>>>> 409dda08
         let repeat_count = Unsigned.UInt32.of_int num_payments in
         let repeat_delay_ms = Unsigned.UInt32.of_int tx_delay_ms in
         let num_sender_keys = List.length sender_priv_keys in
         let keys_per_sender = num_sender_keys / List.length empty_bps in
         [%log info]
           "will now send %d payments from as many accounts.  %d nodes will \
            send %d payments each from distinct keys"
           num_payments (List.length empty_bps) keys_per_sender ;
         Malleable_error.List.fold ~init:sender_priv_keys empty_bps
           ~f:(fun keys node ->
             let keys0, rest = List.split_n keys keys_per_sender in
             Network.Node.must_send_test_payments ~repeat_count ~repeat_delay_ms
               ~logger ~senders:keys0 ~receiver_pub_key ~amount ~fee node
             >>| const rest )
         >>| const ()
         (* Malleable_error.List.iter empty_bps ~f:(fun node ->
             Network.Node.must_send_test_payments ~repeat_count ~repeat_delay_ms
               ~logger ~senders:sender_priv_keys ~receiver_pub_key ~amount ~fee
               node ) *) )
      (* let%bind () =
         section_hard "spawn transaction sending"
           (let num_senders = List.length senders in
            let sender_keys =
              List.map ~f:snd
              @@ List.drop
                   ( Array.to_list @@ Lazy.force
                   @@ Mina_base.Sample_keypairs.keypairs )
                   (num_senders + 2)
            in
            let num_sender_keys = List.length sender_keys in
            let keys_per_sender = num_sender_keys / num_senders in
            let%bind () =
              Malleable_error.ok_if_true ~error_type:`Hard
                ~error:(Error.of_string "not enough sender keys")
                (keys_per_sender > 0)
            in
            let num_payments = num_slots * window_ms / tx_delay_ms in
            let repeat_count = Unsigned.UInt32.of_int num_payments in
            let repeat_delay_ms = Unsigned.UInt32.of_int tx_delay_ms in
            [%log info] "will now send %d payments" num_payments ;
            Malleable_error.List.fold ~init:sender_keys senders
              ~f:(fun keys node ->
                let keys0, rest = List.split_n keys keys_per_sender in
                Network.Node.must_send_test_payments ~repeat_count ~repeat_delay_ms
                  ~logger ~senders:keys0 ~receiver_pub_key ~amount ~fee node
                >>| const rest )
            >>| const () ) *)
    in
    let%bind () =
      section "wait for payments to be processed"
        Async.(at end_t >>= const Malleable_error.ok_unit)
    in
    let ok_if_true s =
      Malleable_error.ok_if_true ~error:(Error.of_string s) ~error_type:`Soft
    in
    let%bind () =
      section "checked produced blocks"
        (let%bind blocks =
           Network.Node.must_get_best_chain ~logger ~max_length:(2 * num_slots)
             receiver
         in
         let%bind () =
           ok_if_true "not enough blocks"
             Mina_stdlib.List.Length.Compare.(blocks >= min_resulting_blocks)
         in
         let tx_counts =
           Array.of_list
           @@ List.drop_while ~f:(( = ) 0)
           @@ List.map ~f:(fun b -> b.command_transaction_count) blocks
         in
         Array.sort ~compare tx_counts ;
         let non_zero_tx_counts = Array.length tx_counts in
         let tx_counts_med =
           ( tx_counts.(non_zero_tx_counts / 2)
           + tx_counts.((non_zero_tx_counts - 1) / 2) )
           / 2
         in
         let res_num_payments = Array.fold ~init:0 ~f:( + ) tx_counts in
         [%log info] "Total %d payments in blocks, see $blocks for details"
           res_num_payments
           ~metadata:
             [ ( "blocks"
               , `List
                   (List.map blocks ~f:(fun b ->
                        `Tuple
                          [ `String b.state_hash
                          ; `Int b.command_transaction_count
                          ; `String b.creator_pk
                          ] ) ) )
             ] ;
         (* TODO Use protocol constants to derive 125 *)
         ok_if_true "blocks are not full (median test)" (tx_counts_med = 125) )
    in
    let get_metrics node =
      Async_kernel.Deferred.bind
        (Network.Node.get_metrics ~logger node)
        ~f:Malleable_error.or_hard_error
    in
    let%bind () =
      section "check metrics of tx receiver node"
        (let%bind { block_production_delay = rcv_delay; _ } =
           get_metrics receiver
         in
         let rcv_delay_rest =
           List.fold ~init:0 ~f:( + ) @@ List.drop rcv_delay 1
         in
         (* First two slots might be delayed because of test's bootstrap, so we have 2 as a threshold *)
         ok_if_true "block production was delayed" (rcv_delay_rest <= 2) )
    in
<<<<<<< HEAD
    section "retrieve metrics of tx sender nodes"
      (* We omit the result because we just want to query the txn sending nodes to see some useful
          output in test logs *)
      (Malleable_error.List.iter empty_bps
         ~f:
           (Fn.compose Malleable_error.soften_error
              (Fn.compose Malleable_error.ignore_m get_metrics) ) )
=======
    let%bind () =
      section "retrieve metrics of tx sender nodes"
        (* We omit the result because we just want to query senders to see some useful
            output in test logs *)
        (Malleable_error.List.iter senders
           ~f:
             (Fn.compose Malleable_error.soften_error
                (Fn.compose Malleable_error.ignore_m get_metrics) ) )
    in
    section "catchup observer"
      (let%bind () = Network.Node.start ~fresh_state:false observer in
       [%log info]
         "Observer %s started again, will now wait for this node to initialize"
         (Network.Node.id observer) ;
       let%bind () = wait_for t (Wait_condition.node_to_initialize observer) in
       wait_for t
         ( Wait_condition.nodes_to_synchronize [ receiver; observer ]
         |> Wait_condition.with_timeouts
              ~soft_timeout:(Network_time_span.Slots 3)
              ~hard_timeout:
                (Network_time_span.Literal
                   (Time.Span.of_ms (15. *. 60. *. 1000.)) ) ) )
>>>>>>> 409dda08
end<|MERGE_RESOLUTION|>--- conflicted
+++ resolved
@@ -15,9 +15,9 @@
 
   type dsl = Dsl.t
 
-  let num_extra_keys = 1000
-
-  let num_sender_nodes = 4
+  (* let num_extra_keys = 1000 *)
+
+  (* let num_sender_nodes = 4 *)
 
   let config =
     let open Test_config in
@@ -55,12 +55,12 @@
               ; timing = Untimed
               } )
     ; block_producers =
-<<<<<<< HEAD
         [ { node_name = "receiver"; account_name = "receiver-key" }
         ; { node_name = "empty_node-1"; account_name = "empty-bp-key" }
         ; { node_name = "empty_node-2"; account_name = "empty-bp-key" }
         ; { node_name = "empty_node-3"; account_name = "empty-bp-key" }
         ; { node_name = "empty_node-4"; account_name = "empty-bp-key" }
+        ; { node_name = "observer"; account_name = "empty-bp-key" }
         ]
     ; snark_coordinator =
         Some
@@ -68,15 +68,6 @@
           ; account_name = "snark-node-key"
           ; worker_nodes = 25
           }
-=======
-        { Wallet.balance = "9999999"; timing = Untimed }
-        :: List.init (num_sender_nodes + 1)
-             ~f:(const { Wallet.balance = "0"; timing = Untimed })
-    ; num_snark_workers = 25
-    ; extra_genesis_accounts =
-        List.init num_extra_keys ~f:(fun _ ->
-            { Wallet.balance = "1000"; timing = Untimed } )
->>>>>>> 409dda08
     ; txpool_max_size = 10_000_000
     ; snark_worker_fee = "0.0001"
     }
@@ -94,34 +85,17 @@
   let run network t =
     let open Malleable_error.Let_syntax in
     let logger = Logger.create () in
-<<<<<<< HEAD
-    (* let%bind receiver, senders =
-         match Network.block_producers network with
-         | [] ->
-             Malleable_error.hard_error_string "no block producers"
-         | [ r ] ->
-             (* Sender and receiver are the same node *)
-             return (r, [ r ])
-         | r :: rs ->
-             return (r, rs)
-       in *)
     let receiver =
       Core.String.Map.find_exn (Network.block_producers network) "receiver"
-=======
-    (* Receiver receives transactions and produces blocks,
-       senders send transactions and retrieve blocks, observer is shutdown
-       at the start and is launched at the end to run the catchup. *)
-    let%bind receiver, observer, senders =
-      match Network.block_producers network with
-      | receiver :: observer :: rs ->
-          return (receiver, observer, rs)
-      | _ ->
-          Malleable_error.hard_error_string "no block producer / observer"
->>>>>>> 409dda08
+    in
+    let observer =
+      Core.String.Map.find_exn (Network.block_producers network) "observer"
     in
     let%bind receiver_pub_key = pub_key_of_node receiver in
     let empty_bps =
-      Core.String.Map.remove (Network.block_producers network) "receiver"
+      Core.String.Map.remove
+        (Core.String.Map.remove (Network.block_producers network) "receiver")
+        "observer"
       |> Core.String.Map.data
     in
     (* let sender_account1 =
@@ -175,15 +149,8 @@
     in
     let all_nodes = Network.all_nodes network in
     let%bind () =
-<<<<<<< HEAD
       wait_for t
         (Wait_condition.nodes_to_initialize (Core.String.Map.data all_nodes))
-=======
-      section_hard "wait for nodes to initialize"
-        (Malleable_error.List.iter
-           (Network.all_nodes network)
-           ~f:(Fn.compose (wait_for t) Wait_condition.node_to_initialize) )
->>>>>>> 409dda08
     in
     let%bind () =
       section_hard "wait for 3 blocks to be produced (warm-up)"
@@ -202,26 +169,7 @@
     in
     let%bind () =
       section_hard "spawn transaction sending"
-<<<<<<< HEAD
         (let num_payments = num_slots * window_ms / tx_delay_ms in
-=======
-        (let num_senders = List.length senders in
-         let sender_keys =
-           List.map ~f:snd
-           @@ Fn.flip List.take num_extra_keys
-           @@ List.drop
-                (Array.to_list @@ Lazy.force @@ Key_gen.Sample_keypairs.keypairs)
-                (num_senders + 2)
-         in
-         let num_sender_keys = List.length sender_keys in
-         let keys_per_sender = num_sender_keys / num_senders in
-         let%bind () =
-           Malleable_error.ok_if_true ~error_type:`Hard
-             ~error:(Error.of_string "not enough sender keys")
-             (keys_per_sender > 0)
-         in
-         let num_payments = num_slots * window_ms / tx_delay_ms in
->>>>>>> 409dda08
          let repeat_count = Unsigned.UInt32.of_int num_payments in
          let repeat_delay_ms = Unsigned.UInt32.of_int tx_delay_ms in
          let num_sender_keys = List.length sender_priv_keys in
@@ -331,20 +279,11 @@
          (* First two slots might be delayed because of test's bootstrap, so we have 2 as a threshold *)
          ok_if_true "block production was delayed" (rcv_delay_rest <= 2) )
     in
-<<<<<<< HEAD
-    section "retrieve metrics of tx sender nodes"
-      (* We omit the result because we just want to query the txn sending nodes to see some useful
-          output in test logs *)
-      (Malleable_error.List.iter empty_bps
-         ~f:
-           (Fn.compose Malleable_error.soften_error
-              (Fn.compose Malleable_error.ignore_m get_metrics) ) )
-=======
     let%bind () =
       section "retrieve metrics of tx sender nodes"
         (* We omit the result because we just want to query senders to see some useful
             output in test logs *)
-        (Malleable_error.List.iter senders
+        (Malleable_error.List.iter empty_bps
            ~f:
              (Fn.compose Malleable_error.soften_error
                 (Fn.compose Malleable_error.ignore_m get_metrics) ) )
@@ -362,5 +301,4 @@
               ~hard_timeout:
                 (Network_time_span.Literal
                    (Time.Span.of_ms (15. *. 60. *. 1000.)) ) ) )
->>>>>>> 409dda08
 end