(* js_util.ml -- types and transformers for Javascript *)

open Js_of_ocaml
open Snark_params.Tick
open Mina_base
module Global_slot = Mina_numbers.Global_slot
module Memo = Signed_command_memo

let raise_js_error s = Js.raise_js_error (new%js Js.error_constr (Js.string s))

type string_js = Js.js_string Js.t

type keypair_js =
  < privateKey : string_js Js.readonly_prop
  ; publicKey : string_js Js.readonly_prop >
  Js.t

type payload_common_js =
  < fee : string_js Js.prop
  ; feePayer : string_js Js.prop
  ; nonce : string_js Js.prop
  ; validUntil : string_js Js.prop
  ; memo : string_js Js.prop >
  Js.t

type payload_fee_payer_party_js =
  < fee : string_js Js.prop
  ; feePayer : string_js Js.prop
  ; nonce : string_js Js.prop
  ; memo : string_js Js.prop >
  Js.t

let payload_of_fee_payer_party_js
    (fee_payer_party_js : payload_fee_payer_party_js) : Party.Fee_payer.t =
  let fee_payer_pk =
    fee_payer_party_js##.feePayer
    |> Js.to_string |> Signature_lib.Public_key.of_base58_check_decompress_exn
  in
  let fee =
    fee_payer_party_js##.fee |> Js.to_string |> Currency.Fee.of_string
  in
  let nonce =
    fee_payer_party_js##.nonce |> Js.to_string
    |> Mina_numbers.Account_nonce.of_string
  in
  { Party.Fee_payer.body =
      { public_key = fee_payer_pk
      ; update = Party.Update.noop
<<<<<<< HEAD
      ; token_id = ()
      ; balance_change = fee
      ; increment_nonce = ()
      ; events = []
      ; sequence_events = []
      ; call_data = Field.zero
      ; call_depth = 0
      ; protocol_state_precondition = Zkapp_precondition.Protocol_state.accept
      ; account_precondition = nonce
      ; use_full_commitment = ()
      ; caller = ()
=======
      ; fee
      ; events = []
      ; sequence_events = []
      ; protocol_state_precondition = Zkapp_precondition.Protocol_state.accept
      ; nonce
>>>>>>> 392c8fa1
      }
  ; authorization = Signature.dummy
  }

let payload_common_of_js (payload_common_js : payload_common_js) =
  let fee_js = payload_common_js##.fee in
  let fee = Js.to_string fee_js |> Currency.Fee.of_string in
  let fee_payer_pk =
    payload_common_js##.feePayer
    |> Js.to_string |> Signature_lib.Public_key.of_base58_check_decompress_exn
  in
  let nonce_js = payload_common_js##.nonce in
  let nonce = Js.to_string nonce_js |> Mina_numbers.Account_nonce.of_string in
  let valid_until_js = payload_common_js##.validUntil in
  let valid_until = Js.to_string valid_until_js |> Global_slot.of_string in
  let memo_js = payload_common_js##.memo in
  let memo = Js.to_string memo_js |> Memo.create_from_string_exn in
  Signed_command_payload.Common.Poly.
    { fee; fee_payer_pk; nonce; valid_until; memo }

type payment_payload_js =
  < source : string_js Js.prop
  ; receiver : string_js Js.prop
  ; amount : string_js Js.prop >
  Js.t

type payment_js =
  < common : payload_common_js Js.prop
  ; paymentPayload : payment_payload_js Js.prop >
  Js.t

let payment_body_of_js payment_payload =
  let source_pk =
    payment_payload##.source |> Js.to_string
    |> Signature_lib.Public_key.of_base58_check_decompress_exn
  in
  let receiver_pk =
    payment_payload##.receiver |> Js.to_string
    |> Signature_lib.Public_key.of_base58_check_decompress_exn
  in
  let amount =
    payment_payload##.amount |> Js.to_string |> Currency.Amount.of_string
  in
  Signed_command_payload.Body.Payment
    Payment_payload.Poly.{ source_pk; receiver_pk; amount }

let payload_of_payment_js payment_js : Signed_command_payload.t =
  let common = payload_common_of_js payment_js##.common in
  let body = payment_body_of_js payment_js##.paymentPayload in
  Signed_command_payload.Poly.{ common; body }

type stake_delegation_payload_js =
  < delegator : string_js Js.prop ; newDelegate : string_js Js.prop > Js.t

type stake_delegation_js =
  < common : payload_common_js Js.prop
  ; delegationPayload : stake_delegation_payload_js Js.prop >
  Js.t

let stake_delegation_body_of_js delegation_payload =
  let delegator =
    Js.to_string delegation_payload##.delegator
    |> Signature_lib.Public_key.of_base58_check_decompress_exn
  in
  let new_delegate =
    Js.to_string delegation_payload##.newDelegate
    |> Signature_lib.Public_key.of_base58_check_decompress_exn
  in
  Signed_command_payload.Body.Stake_delegation
    (Set_delegate { delegator; new_delegate })

let payload_of_stake_delegation_js payment_js : Signed_command_payload.t =
  let common = payload_common_of_js payment_js##.common in
  let body = stake_delegation_body_of_js payment_js##.delegationPayload in
  Signed_command_payload.Poly.{ common; body }

type signature_js =
  < field : string_js Js.readonly_prop ; scalar : string_js Js.readonly_prop >
  Js.t

let signature_to_js_object ((field, scalar) : Signature.t) =
  object%js
    val field = Field.to_string field |> Js.string

    val scalar = Inner_curve.Scalar.to_string scalar |> Js.string
  end

let signature_of_js_object (signature_js : signature_js) : Signature.t =
  let field = signature_js##.field |> Js.to_string |> Field.of_string in
  let scalar =
    signature_js##.scalar |> Js.to_string |> Inner_curve.Scalar.of_string
  in
  (field, scalar)

type signed_string =
  < string : string_js Js.readonly_prop
  ; signer : string_js Js.readonly_prop
  ; signature : signature_js Js.readonly_prop >
  Js.t

type signed_payment =
  < payment : payment_js Js.readonly_prop
  ; sender : string_js Js.readonly_prop
  ; signature : signature_js Js.readonly_prop >
  Js.t

type signed_stake_delegation =
  < stakeDelegation : stake_delegation_js Js.readonly_prop
  ; sender : string_js Js.readonly_prop
  ; signature : signature_js Js.readonly_prop >
  Js.t

let signature_kind_of_string_js network_js fname : Mina_signature_kind.t =
  match Js.to_string network_js |> Base.String.lowercase with
  | "mainnet" ->
      Mainnet
  | "testnet" ->
      Testnet
  | s ->
      raise_js_error
        (Core_kernel.sprintf
           "%s: expected network to be mainnet or testnet, got: %s" fname s)<|MERGE_RESOLUTION|>--- conflicted
+++ resolved
@@ -46,25 +46,11 @@
   { Party.Fee_payer.body =
       { public_key = fee_payer_pk
       ; update = Party.Update.noop
-<<<<<<< HEAD
-      ; token_id = ()
-      ; balance_change = fee
-      ; increment_nonce = ()
-      ; events = []
-      ; sequence_events = []
-      ; call_data = Field.zero
-      ; call_depth = 0
-      ; protocol_state_precondition = Zkapp_precondition.Protocol_state.accept
-      ; account_precondition = nonce
-      ; use_full_commitment = ()
-      ; caller = ()
-=======
       ; fee
       ; events = []
       ; sequence_events = []
       ; protocol_state_precondition = Zkapp_precondition.Protocol_state.accept
       ; nonce
->>>>>>> 392c8fa1
       }
   ; authorization = Signature.dummy
   }
