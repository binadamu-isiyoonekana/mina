(* client_sdk.ml *)

[%%import "/src/config.mlh"]

open Js_of_ocaml
open Signature_lib
open Mina_base
open Mina_transaction
open Rosetta_lib
open Rosetta_coding
open Js_util

let _ =
  Js.export "minaSDK"
    (object%js (_self)
       (** public key corresponding to a private key *)
       method publicKeyOfPrivateKey (sk_base58_check_js : string_js) =
         let sk =
           Js.to_string sk_base58_check_js |> Private_key.of_base58_check_exn
         in
         Public_key.(
           of_private_key_exn sk |> compress |> Compressed.to_base58_check
           |> Js.string)

       (** generate a private key, public key pair *)
       method genKeys =
         let sk = Private_key.create () in
         let sk_str_js = sk |> Private_key.to_base58_check |> Js.string in
         let pk_str_js = _self##publicKeyOfPrivateKey sk_str_js in
         object%js
           val privateKey = sk_str_js

           val publicKey = pk_str_js
         end

       (** generate a parties fee payer and sign other parties with the fee payer account *)
       method signParty (parties_js : string_js)
           (fee_payer_party_js : payload_fee_payer_party_js)
           (sk_base58_check_js : string_js) =
         let other_parties_json =
           parties_js |> Js.to_string |> Yojson.Safe.from_string
         in
         let other_parties = Parties.other_parties_of_json other_parties_json in
         let other_parties =
           Parties.Call_forest.of_parties_list
<<<<<<< HEAD
             ~party_depth:(fun (p : Party.t) -> p.data.body.call_depth)
             other_parties
           |> Parties.Call_forest.accumulate_hashes
                ~hash_party:(fun (p : Party.t) ->
                  Parties.Digest.Party.create p.data)
=======
             ~party_depth:(fun (p : Party.Preconditioned.t) ->
               p.body.call_depth)
             other_parties_data
           |> Parties.Call_forest.accumulate_hashes_predicated
>>>>>>> 380f4654
         in
         let other_parties_hash = Parties.Call_forest.hash other_parties in
         let protocol_state_predicate_hash =
           Zkapp_precondition.Protocol_state.digest
             Zkapp_precondition.Protocol_state.accept
         in
         let memo =
           fee_payer_party_js##.memo |> Js.to_string
           |> Memo.create_from_string_exn
         in
         let commitment : Parties.Transaction_commitment.t =
           Parties.Transaction_commitment.create ~other_parties_hash
             ~protocol_state_predicate_hash
             ~memo_hash:(Signed_command_memo.hash memo)
         in
         let fee_payer = payload_of_fee_payer_party_js fee_payer_party_js in
         let full_commitment =
           Parties.Transaction_commitment.with_fee_payer commitment
             ~fee_payer_hash:
<<<<<<< HEAD
               (Parties.Digest.Party.create
                  (Party.Predicated.of_fee_payer fee_payer.data))
=======
               Party.Preconditioned.(digest (of_fee_payer fee_payer.data))
>>>>>>> 380f4654
         in
         let sk =
           Js.to_string sk_base58_check_js |> Private_key.of_base58_check_exn
         in
         let fee_payer =
           let fee_payer_signature_auth =
             Signature_lib.Schnorr.Chunked.sign sk
               (Random_oracle.Input.Chunked.field full_commitment)
           in
           { fee_payer with authorization = fee_payer_signature_auth }
         in
         { Parties.fee_payer; other_parties; memo }
         |> Parties.parties_to_json |> Yojson.Safe.to_string

       (** return public key associated with private key in raw hex format for Rosetta *)
       method rawPublicKeyOfPrivateKey (sk_base58_check_js : string_js) =
         let sk =
           Js.to_string sk_base58_check_js |> Private_key.of_base58_check_exn
         in
         Public_key.of_private_key_exn sk |> Coding.of_public_key |> Js.string

       (** return public key in raw hex format for Rosetta *)
       method rawPublicKeyOfPublicKey (pk_base58_check_js : string_js) =
         let pk =
           Js.to_string pk_base58_check_js
           |> Public_key.of_base58_check_decompress_exn
         in
         Coding.of_public_key_compressed pk |> Js.string

       (** return public key, given that key in raw hex format for Rosetta *)
       method publicKeyOfRawPublicKey (pk_raw_js : string_js) =
         let pk_raw_str = Js.to_string pk_raw_js in
         Coding.to_public_key_compressed pk_raw_str
         |> Public_key.Compressed.to_base58_check |> Js.string

       (** is the public key valid and derivable from private key; can
           the private key be used to sign a transaction?
       *)
       method validKeypair (keypair_js : keypair_js) =
         let sk_base58_check = Js.to_string keypair_js##.privateKey in
         let pk_base58_check = Js.to_string keypair_js##.publicKey in
         let derived_pk =
           Js.to_string @@ _self##publicKeyOfPrivateKey keypair_js##.privateKey
         in
         if not (String.equal pk_base58_check derived_pk) then
           raise_js_error "Public key not derivable from private key"
         else
           let sk = Private_key.of_base58_check_exn sk_base58_check in
           let pk =
             Public_key.Compressed.of_base58_check_exn pk_base58_check
             |> Public_key.decompress_exn
           in
           let dummy_payload = Mina_base.Signed_command_payload.dummy in
           let signature =
             Mina_base.Signed_command.sign_payload sk dummy_payload
           in
           let message =
             Mina_base.Signed_command.to_input_legacy dummy_payload
           in
           let verified =
             Schnorr.Legacy.verify signature
               (Snark_params.Tick.Inner_curve.of_affine pk)
               message
           in
           if verified then Js._true
           else raise_js_error "Could not sign a transaction with private key"

       (** sign arbitrary string with private key *)
       method signString (network_js : string_js)
           (sk_base58_check_js : string_js) (str_js : string_js) : signed_string
           =
         let sk_base58_check = Js.to_string sk_base58_check_js in
         let sk = Private_key.of_base58_check_exn sk_base58_check in
         let str = Js.to_string str_js in
         let signature_kind =
           signature_kind_of_string_js network_js "signString"
         in
         let signature =
           String_sign.sign ~signature_kind sk str |> signature_to_js_object
         in
         let publicKey = _self##publicKeyOfPrivateKey sk_base58_check_js in
         object%js
           val string = str_js

           val signer = publicKey

           val signature = signature
         end

       (** verify signature of arbitrary string signed with signString *)
       method verifyStringSignature (network_js : string_js)
           (signed_string : signed_string) : bool Js.t =
         let signature = signature_of_js_object signed_string##.signature in
         let signature_kind =
           signature_kind_of_string_js network_js "verify_StringSignature"
         in
         let pk =
           signed_string##.signer |> Js.to_string
           |> Public_key.Compressed.of_base58_check_exn
           |> Public_key.decompress_exn
         in
         let str = Js.to_string signed_string##.string in
         if String_sign.verify ~signature_kind signature pk str then Js._true
         else Js._false

       (** sign payment transaction payload with private key *)
       method signPayment (network_js : string_js)
           (sk_base58_check_js : string_js) (payment_js : payment_js)
           : signed_payment =
         let signature_kind =
           signature_kind_of_string_js network_js "signPayment"
         in
         let sk_base58_check = Js.to_string sk_base58_check_js in
         let sk = Private_key.of_base58_check_exn sk_base58_check in
         let payload = payload_of_payment_js payment_js in
         let signature =
           Signed_command.sign_payload ~signature_kind sk payload
           |> signature_to_js_object
         in
         let publicKey = _self##publicKeyOfPrivateKey sk_base58_check_js in
         object%js
           val payment = payment_js

           val sender = publicKey

           val signature = signature
         end

       (** verify signed payments *)
       method verifyPaymentSignature (network_js : string_js)
           (signed_payment : signed_payment) : bool Js.t =
         let signature_kind =
           signature_kind_of_string_js network_js "verifyPaymentSignature"
         in
         let payload : Signed_command_payload.t =
           payload_of_payment_js signed_payment##.payment
         in
         let signer =
           signed_payment##.sender |> Js.to_string
           |> Public_key.Compressed.of_base58_check_exn
           |> Public_key.decompress_exn
         in
         let signature = signature_of_js_object signed_payment##.signature in
         let signed = Signed_command.Poly.{ payload; signer; signature } in
         if Signed_command.check_signature ~signature_kind signed then Js._true
         else Js._false

       method hashPayment (signed_payment : signed_payment) : Js.js_string Js.t
           =
         let payload : Signed_command_payload.t =
           payload_of_payment_js signed_payment##.payment
         in
         let signer =
           signed_payment##.sender |> Js.to_string
           |> Public_key.Compressed.of_base58_check_exn
           |> Public_key.decompress_exn
         in
         Transaction_hash.hash_signed_command
           { payload; signer; signature = Signature.dummy }
         |> Transaction_hash.to_base58_check |> Js.string

       (** sign payment transaction payload with private key *)
       method signStakeDelegation (network_js : string_js)
           (sk_base58_check_js : string_js)
           (stake_delegation_js : stake_delegation_js) : signed_stake_delegation
           =
         let signature_kind =
           signature_kind_of_string_js network_js "signStakeDelegation"
         in
         let sk_base58_check = Js.to_string sk_base58_check_js in
         let sk = Private_key.of_base58_check_exn sk_base58_check in
         let payload = payload_of_stake_delegation_js stake_delegation_js in
         let signature =
           Signed_command.sign_payload ~signature_kind sk payload
           |> signature_to_js_object
         in
         let publicKey = _self##publicKeyOfPrivateKey sk_base58_check_js in
         object%js
           val stakeDelegation = stake_delegation_js

           val sender = publicKey

           val signature = signature
         end

       (** verify signed delegations *)
       method verifyStakeDelegationSignature (network_js : string_js)
           (signed_stake_delegation : signed_stake_delegation) : bool Js.t =
         let signature_kind =
           signature_kind_of_string_js network_js
             "verifyStakeDelegationSignature"
         in
         let payload : Signed_command_payload.t =
           payload_of_stake_delegation_js
             signed_stake_delegation##.stakeDelegation
         in
         let signer =
           signed_stake_delegation##.sender
           |> Js.to_string |> Public_key.Compressed.of_base58_check_exn
           |> Public_key.decompress_exn
         in
         let signature =
           signature_of_js_object signed_stake_delegation##.signature
         in
         let signed = Signed_command.Poly.{ payload; signer; signature } in
         if Signed_command.check_signature ~signature_kind signed then Js._true
         else Js._false

       method hashStakeDelegation
           (signed_stake_delegation : signed_stake_delegation)
           : Js.js_string Js.t =
         let payload : Signed_command_payload.t =
           payload_of_stake_delegation_js
             signed_stake_delegation##.stakeDelegation
         in
         let signer =
           signed_stake_delegation##.sender
           |> Js.to_string |> Public_key.Compressed.of_base58_check_exn
           |> Public_key.decompress_exn
         in
         Transaction_hash.hash_signed_command
           { payload; signer; signature = Signature.dummy }
         |> Transaction_hash.to_base58_check |> Js.string

       (** sign a transaction in Rosetta rendered format *)
       method signRosettaTransaction (sk_base58_check_js : string_js)
           (unsignedRosettaTxn : string_js) =
         let sk_base58_check = Js.to_string sk_base58_check_js in
         let sk = Private_key.of_base58_check_exn sk_base58_check in
         let unsigned_txn_json =
           Js.to_string unsignedRosettaTxn |> Yojson.Safe.from_string
         in
         let make_error err =
           let json = `Assoc [ ("error", `String err) ] in
           Js.string (Yojson.Safe.to_string json)
         in
         let make_signed_transaction command nonce =
           let payload_or_err =
             command
             |> Rosetta_lib.User_command_info.Partial.to_user_command_payload
                  ~nonce
           in
           match payload_or_err with
           | Ok payload -> (
               let signature = Signed_command.sign_payload sk payload in
               let signed_txn =
                 Transaction.Signed.{ command; nonce; signature }
               in
               match Transaction.Signed.render signed_txn with
               | Ok signed ->
                   let json = Transaction.Signed.Rendered.to_yojson signed in
                   let json' = `Assoc [ ("data", json) ] in
                   Js.string (Yojson.Safe.to_string json')
               | Error errs ->
                   make_error (Rosetta_lib.Errors.show errs) )
           | Error errs ->
               make_error (Rosetta_lib.Errors.show errs)
         in
         match Transaction.Unsigned.Rendered.of_yojson unsigned_txn_json with
         | Ok
             { random_oracle_input = _
             ; signer_input = _
             ; payment = Some payment
             ; stake_delegation = None
             } ->
             let command = Transaction.Unsigned.of_rendered_payment payment in
             make_signed_transaction command payment.nonce
         | Ok
             { random_oracle_input = _
             ; signer_input = _
             ; payment = None
             ; stake_delegation = Some delegation
             } ->
             let command =
               Transaction.Unsigned.of_rendered_delegation delegation
             in
             make_signed_transaction command delegation.nonce
         | Ok _ ->
             make_error
               "Unsigned transaction must contain a payment or a delegation, \
                exclusively"
         | Error msg ->
             make_error msg

       method signedRosettaTransactionToSignedCommand
           (signedRosettaTxn : string_js) =
         let signed_txn_json =
           Js.to_string signedRosettaTxn |> Yojson.Safe.from_string
         in
         let result_json =
           match Transaction.to_mina_signed signed_txn_json with
           | Ok signed_cmd ->
               let cmd_json = Signed_command.to_yojson signed_cmd in
               `Assoc [ ("data", cmd_json) ]
           | Error err ->
               let open Core_kernel in
               let err_msg =
                 sprintf
                   "Could not parse JSON for signed Rosetta transaction: %s"
                   (Error.to_string_hum err)
               in
               `Assoc [ ("error", `String err_msg) ]
         in
         Js.string (Yojson.Safe.to_string result_json)

       method hashBytearray = Poseidon_hash.hash_bytearray

       method hashFieldElems = Poseidon_hash.hash_field_elems

       val hashOrder =
         let open Core_kernel in
         let field_order_bytes =
           let bits_to_bytes bits =
             let byte_of_bits bs =
               List.foldi bs ~init:0 ~f:(fun i acc b ->
                   if b then acc lor (1 lsl i) else acc)
               |> Char.of_int_exn
             in
             List.map
               (List.groupi bits ~break:(fun i _ _ -> i mod 8 = 0))
               ~f:byte_of_bits
             |> String.of_char_list
           in
           bits_to_bytes
             (List.init Snark_params.Tick.Field.size_in_bits ~f:(fun i ->
                  Bigint.(
                    equal
                      (shift_right Snark_params.Tick.Field.size i land one)
                      one)))
         in
         Hex.encode @@ field_order_bytes

       method runUnitTests () : bool Js.t = Coding.run_unit_tests () ; Js._true
    end)<|MERGE_RESOLUTION|>--- conflicted
+++ resolved
@@ -43,18 +43,11 @@
          let other_parties = Parties.other_parties_of_json other_parties_json in
          let other_parties =
            Parties.Call_forest.of_parties_list
-<<<<<<< HEAD
              ~party_depth:(fun (p : Party.t) -> p.data.body.call_depth)
              other_parties
            |> Parties.Call_forest.accumulate_hashes
                 ~hash_party:(fun (p : Party.t) ->
                   Parties.Digest.Party.create p.data)
-=======
-             ~party_depth:(fun (p : Party.Preconditioned.t) ->
-               p.body.call_depth)
-             other_parties_data
-           |> Parties.Call_forest.accumulate_hashes_predicated
->>>>>>> 380f4654
          in
          let other_parties_hash = Parties.Call_forest.hash other_parties in
          let protocol_state_predicate_hash =
@@ -74,12 +67,8 @@
          let full_commitment =
            Parties.Transaction_commitment.with_fee_payer commitment
              ~fee_payer_hash:
-<<<<<<< HEAD
                (Parties.Digest.Party.create
-                  (Party.Predicated.of_fee_payer fee_payer.data))
-=======
-               Party.Preconditioned.(digest (of_fee_payer fee_payer.data))
->>>>>>> 380f4654
+                  (Party.Preconditioned.of_fee_payer fee_payer.data))
          in
          let sk =
            Js.to_string sk_base58_check_js |> Private_key.of_base58_check_exn
