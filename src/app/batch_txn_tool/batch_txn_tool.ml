--- conflicted
+++ resolved
@@ -192,13 +192,8 @@
     else fun () -> Deferred.return ()
   in
 
-<<<<<<< HEAD
-  (* constants regarding send amount and fees *)
-  let base_send_amount = Currency.Amount.of_formatted_string "0" in
-=======
   (* contants regarding send amount and fees *)
   let base_send_amount = Currency.Amount.of_mina_string_exn "0" in
->>>>>>> 42372591
   let fee_amount =
     match txn_fee_option with
     | None ->
@@ -244,33 +239,8 @@
   let origin_pub_key =
     origin_keypair.public_key |> Signature_lib.Public_key.compress
   in
-<<<<<<< HEAD
   let%bind returner_keypair =
     get_keypair ~logger returner_secret_key_path returner_secret_key_pw_option
-=======
-
-  (* helper function that uses graphql command to get the nonce of a node*)
-  let get_nonce pk =
-    Format.printf
-      "txn burst tool: using graphql to get the nonce of the account= %s, \
-       using graphql target node= %s@."
-      (pk_to_str pk) graphql_target_node ;
-    let%bind nonce =
-      let%bind querry_result =
-        get_account_data ~graphql_target_node ~public_key:pk
-      in
-      match querry_result with
-      | Ok n ->
-          return n
-      | Error _ ->
-          Format.printf "txn burst tool: could not get nonce of pk= %s@."
-            (pk_to_str pk) ;
-          exit 1
-    in
-    Format.printf "txn burst tool: nonce obtained, nonce= %d@."
-      (UInt32.to_int nonce) ;
-    return nonce
->>>>>>> 42372591
   in
 
   (* helper function that sends a transaction*)
