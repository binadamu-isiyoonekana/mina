(* replayer.ml -- replay transactions from archive node database *)

open Core
open Async
open Mina_base
module Ledger = Mina_ledger.Ledger
module Processor = Archive_lib.Processor
module Load_data = Archive_lib.Load_data

(* identify a target block B containing staking and next epoch ledgers
   to be used in a hard fork, by giving its state hash

   from B, we choose a predecessor block B_fork, which is the block to
   fork from

   we replay all commands, one by one, from the genesis block through
   B_fork

   when the Merkle root of the replay ledger matches one of the
   epoch ledger hashes, we make a copy of the replay ledger to
   become that target epoch ledger

   when all commands from a block have been replayed, we verify
   that the Merkle root of the replay ledger matches the stored
   ledger hash in the archive database
*)

type input =
  { target_epoch_ledgers_state_hash : State_hash.t option [@default None]
  ; start_slot_since_genesis : int64 [@default 0L]
  ; genesis_ledger : Runtime_config.Ledger.t
  }
[@@deriving yojson]

type output =
  { target_epoch_ledgers_state_hash : State_hash.t
  ; target_fork_state_hash : State_hash.t
  ; target_genesis_ledger : Runtime_config.Ledger.t
  ; target_epoch_data : Runtime_config.Epoch_data.t
  }
[@@deriving yojson]

type command_type = [ `Internal_command | `User_command | `Zkapp_command ]

module type Get_command_ids = sig
  val run :
       Caqti_async.connection
    -> state_hash:string
    -> start_slot:int64
    -> (int list, [> Caqti_error.call_or_retrieve ]) Deferred.Result.t
end

type balance_block_data =
  { block_id : int
  ; block_height : int64
  ; sequence_no : int
  ; secondary_sequence_no : int
  }

let error_count = ref 0

let constraint_constants = Genesis_constants.Constraint_constants.compiled

let proof_level = Genesis_constants.Proof_level.Full

let json_ledger_hash_of_ledger ledger =
  Ledger_hash.to_yojson @@ Ledger.merkle_root ledger

let create_ledger_as_list ledger =
  List.map (Ledger.to_list ledger) ~f:(fun acc ->
      Genesis_ledger_helper.Accounts.Single.of_account acc None )

let create_output ~target_epoch_ledgers_state_hash ~target_fork_state_hash
    ~ledger ~staking_epoch_ledger ~staking_seed ~next_epoch_ledger ~next_seed
    (input_genesis_ledger : Runtime_config.Ledger.t) =
  let genesis_ledger_as_list = create_ledger_as_list ledger in
  let target_genesis_ledger =
    { input_genesis_ledger with base = Accounts genesis_ledger_as_list }
  in
  let staking_epoch_ledger_as_list =
    create_ledger_as_list staking_epoch_ledger
  in
  let next_epoch_ledger_as_list = create_ledger_as_list next_epoch_ledger in
  let target_staking_epoch_data : Runtime_config.Epoch_data.Data.t =
    let ledger =
      { input_genesis_ledger with base = Accounts staking_epoch_ledger_as_list }
    in
    { ledger; seed = staking_seed }
  in
  let target_next_epoch_data : Runtime_config.Epoch_data.Data.t =
    let ledger =
      { input_genesis_ledger with base = Accounts next_epoch_ledger_as_list }
    in
    { ledger; seed = next_seed }
  in
  let target_epoch_data : Runtime_config.Epoch_data.t =
    { staking = target_staking_epoch_data; next = Some target_next_epoch_data }
  in
  { target_fork_state_hash
  ; target_epoch_ledgers_state_hash
  ; target_genesis_ledger
  ; target_epoch_data
  }

let create_replayer_checkpoint ~ledger ~start_slot_since_genesis : input =
  let accounts = create_ledger_as_list ledger in
  let genesis_ledger : Runtime_config.Ledger.t =
    { base = Accounts accounts
    ; num_accounts = None
    ; balances = []
    ; hash = None
    ; name = None
    ; add_genesis_winner = Some true
    }
  in
  { target_epoch_ledgers_state_hash = None
  ; start_slot_since_genesis
  ; genesis_ledger
  }

(* map from global slots (since genesis) to state hash, ledger hash pairs *)
let global_slot_hashes_tbl : (Int64.t, State_hash.t * Ledger_hash.t) Hashtbl.t =
  Int64.Table.create ()

(* the starting slot may not have a block, so there may not be an entry in the table
    of hashes
   look at the predecessor slots until we find an entry
   this search should only happen on the start slot, all other slots
    come from commands in blocks, for which we have an entry in the table
*)
let get_slot_hashes ~logger slot =
  let rec go curr_slot =
    if Int64.is_negative curr_slot then (
      [%log fatal]
        "Could not find state and ledger hashes for slot %Ld, despite trying \
         all predecessor slots"
        slot ;
      Core.exit 1 ) ;
    match Hashtbl.find global_slot_hashes_tbl curr_slot with
    | None ->
        [%log info]
          "State and ledger hashes not available at slot since genesis %Ld, \
           will try predecessor slot"
          curr_slot ;
        go (Int64.pred curr_slot)
    | Some hashes ->
        hashes
  in
  go slot

let process_block_infos_of_state_hash ~logger pool state_hash ~f =
  match%bind
    Caqti_async.Pool.use (fun db -> Sql.Block_info.run db state_hash) pool
  with
  | Ok block_infos ->
      f block_infos
  | Error msg ->
      [%log error] "Error getting block information for state hash"
        ~metadata:
          [ ("error", `String (Caqti_error.show msg))
          ; ("state_hash", `String state_hash)
          ] ;
      exit 1

let update_epoch_ledger ~logger ~name ~ledger ~epoch_ledger epoch_ledger_hash =
  let epoch_ledger_hash = Ledger_hash.of_base58_check_exn epoch_ledger_hash in
  let curr_ledger_hash = Ledger.merkle_root ledger in
  if Frozen_ledger_hash.equal epoch_ledger_hash curr_ledger_hash then (
    [%log info]
      "Creating %s epoch ledger from ledger with Merkle root matching epoch \
       ledger hash %s"
      name
      (Ledger_hash.to_base58_check epoch_ledger_hash) ;
    (* Ledger.copy doesn't actually copy, roll our own here *)
    let accounts = Ledger.to_list ledger in
    let epoch_ledger = Ledger.create ~depth:(Ledger.depth ledger) () in
    List.iter accounts ~f:(fun account ->
        let pk = Account.public_key account in
        let token = Account.token account in
        let account_id = Account_id.create pk token in
        match Ledger.get_or_create_account epoch_ledger account_id account with
        | Ok (`Added, _loc) ->
            ()
        | Ok (`Existed, _loc) ->
            failwithf
              "When creating epoch ledger, account with public key %s and \
               token %s already existed"
              (Signature_lib.Public_key.Compressed.to_string pk)
              (Token_id.to_string token) ()
        | Error err ->
            Error.tag_arg err
              "When creating epoch ledger, error when adding account"
              (("public_key", pk), ("token", token))
              [%sexp_of:
                (string * Signature_lib.Public_key.Compressed.t)
                * (string * Token_id.t)]
            |> Error.raise ) ;
    epoch_ledger )
  else epoch_ledger

let update_staking_epoch_data ~logger pool ~ledger ~last_block_id
    ~staking_epoch_ledger ~staking_seed =
  let query_db = Mina_caqti.query pool in
  let%bind state_hash =
    query_db ~f:(fun db -> Sql.Block.get_state_hash db last_block_id)
  in
  let%bind staking_epoch_id =
    query_db ~f:(fun db ->
        Sql.Epoch_data.get_staking_epoch_data_id db state_hash )
  in
  let%map { epoch_ledger_hash; epoch_data_seed } =
    query_db ~f:(fun db -> Sql.Epoch_data.get_epoch_data db staking_epoch_id)
  in
  let ledger =
    update_epoch_ledger ~logger ~name:"staking" ~ledger
      ~epoch_ledger:!staking_epoch_ledger epoch_ledger_hash
  in
  staking_epoch_ledger := ledger ;
  staking_seed := epoch_data_seed

let update_next_epoch_data ~logger pool ~ledger ~last_block_id
    ~next_epoch_ledger ~next_seed =
  let query_db = Mina_caqti.query pool in
  let%bind state_hash =
    query_db ~f:(fun db -> Sql.Block.get_state_hash db last_block_id)
  in
  let%bind next_epoch_id =
    query_db ~f:(fun db -> Sql.Epoch_data.get_next_epoch_data_id db state_hash)
  in
  let%map { epoch_ledger_hash; epoch_data_seed } =
    query_db ~f:(fun db -> Sql.Epoch_data.get_epoch_data db next_epoch_id)
  in
  let ledger =
    update_epoch_ledger ~logger ~name:"next" ~ledger
      ~epoch_ledger:!next_epoch_ledger epoch_ledger_hash
  in
  next_epoch_ledger := ledger ;
  next_seed := epoch_data_seed

(* cache of fee transfers for coinbases *)
module Fee_transfer_key = struct
  module T = struct
    type t = int64 * int * int [@@deriving hash, sexp, compare]
  end

  type t = T.t

  include Hashable.Make (T)
end

let fee_transfer_tbl : (Fee_transfer_key.t, Coinbase_fee_transfer.t) Hashtbl.t =
  Fee_transfer_key.Table.create ()

let cache_fee_transfer_via_coinbase pool (internal_cmd : Sql.Internal_command.t)
    =
  match internal_cmd.typ with
  | "fee_transfer_via_coinbase" ->
      let%map receiver_pk = Load_data.pk_of_id pool internal_cmd.receiver_id in
      let fee =
        Currency.Fee.of_uint64 (Unsigned.UInt64.of_int64 internal_cmd.fee)
      in
      let fee_transfer = Coinbase_fee_transfer.create ~receiver_pk ~fee in
      Hashtbl.add_exn fee_transfer_tbl
        ~key:
          ( internal_cmd.global_slot_since_genesis
          , internal_cmd.sequence_no
          , internal_cmd.secondary_sequence_no )
        ~data:fee_transfer
  | _ ->
      Deferred.unit

module User_command_helpers = struct
  let body_of_sql_user_cmd pool
      ({ typ; source_id; receiver_id; amount; global_slot_since_genesis; _ } :
        Sql.User_command.t ) : Signed_command_payload.Body.t Deferred.t =
    let open Signed_command_payload.Body in
    let open Deferred.Let_syntax in
    let%bind source_pk = Load_data.pk_of_id pool source_id in
    let%map receiver_pk = Load_data.pk_of_id pool receiver_id in
    let amount =
      Option.map amount
        ~f:(Fn.compose Currency.Amount.of_uint64 Unsigned.UInt64.of_int64)
    in
    (* possibilities from user_command_type enum in SQL schema *)
    match typ with
    | "payment" ->
        if Option.is_none amount then
          failwithf "Payment at global slot since genesis %Ld has NULL amount"
            global_slot_since_genesis () ;
        let amount = Option.value_exn amount in
        Payment Payment_payload.Poly.{ source_pk; receiver_pk; amount }
    | "delegation" ->
        Stake_delegation
          (Stake_delegation.Set_delegate
             { delegator = source_pk; new_delegate = receiver_pk } )
    | _ ->
        failwithf "Invalid user command type: %s" typ ()
end

(* internal commands in result are remaining internal commands to process

   in most cases, those are the input list `ics`
   when we combine fee transfers, it's the tail of `ics`
*)
let internal_cmds_to_transaction ~logger ~pool (ic : Sql.Internal_command.t)
    (ics : Sql.Internal_command.t list) :
    (Mina_transaction.Transaction.t option * Sql.Internal_command.t list)
    Deferred.t =
  [%log info]
    "Converting internal command (%s) with global slot since genesis %Ld, \
     sequence number %d, and secondary sequence number %d to transaction"
    ic.typ ic.global_slot_since_genesis ic.sequence_no ic.secondary_sequence_no ;
  let fee_transfer_of_cmd (cmd : Sql.Internal_command.t) =
    if not (String.equal cmd.typ "fee_transfer") then
      failwithf "Expected fee transfer, got: %s" cmd.typ () ;
    let fee = Currency.Fee.of_uint64 (Unsigned.UInt64.of_int64 cmd.fee) in
    let%map receiver_pk = Load_data.pk_of_id pool cmd.receiver_id in
    let fee_token = Token_id.default in
    Fee_transfer.Single.create ~receiver_pk ~fee ~fee_token
  in
  match ics with
  | ic2 :: ics2
    when Int64.equal ic.global_slot_since_genesis ic2.global_slot_since_genesis
         && Int.equal ic.sequence_no ic2.sequence_no
         && String.equal ic.typ "fee_transfer"
         && String.equal ic.typ ic2.typ -> (
      (* combining situation 2
         two fee transfer commands with same global slot since genesis, sequence number
      *)
      [%log info]
        "Combining two fee transfers at global slot since genesis %Ld with \
         sequence number %d"
        ic.global_slot_since_genesis ic.sequence_no ;
      let%bind fee_transfer1 = fee_transfer_of_cmd ic in
      let%map fee_transfer2 = fee_transfer_of_cmd ic2 in
      match Fee_transfer.create fee_transfer1 (Some fee_transfer2) with
      | Ok ft ->
          (Some (Mina_transaction.Transaction.Fee_transfer ft), ics2)
      | Error err ->
          Error.tag err ~tag:"Could not create combined fee transfer"
          |> Error.raise )
  | _ -> (
      match ic.typ with
      | "fee_transfer" -> (
          let%map fee_transfer = fee_transfer_of_cmd ic in
          match Fee_transfer.create fee_transfer None with
          | Ok ft ->
              (Some (Mina_transaction.Transaction.Fee_transfer ft), ics)
          | Error err ->
              Error.tag err ~tag:"Could not create fee transfer" |> Error.raise
          )
      | "coinbase" -> (
          let fee = Currency.Fee.of_uint64 (Unsigned.UInt64.of_int64 ic.fee) in
          let amount =
            Currency.Fee.to_uint64 fee |> Currency.Amount.of_uint64
          in
          (* combining situation 1: add cached coinbase fee transfer, if it exists *)
          let fee_transfer =
            Hashtbl.find fee_transfer_tbl
              ( ic.global_slot_since_genesis
              , ic.sequence_no
              , ic.secondary_sequence_no )
          in
          if Option.is_some fee_transfer then
            [%log info]
              "Coinbase transaction at global slot since genesis %Ld, sequence \
               number %d, and secondary sequence number %d contains a fee \
               transfer"
              ic.global_slot_since_genesis ic.sequence_no
              ic.secondary_sequence_no ;
          let%map receiver = Load_data.pk_of_id pool ic.receiver_id in
          match Coinbase.create ~amount ~receiver ~fee_transfer with
          | Ok cb ->
              (Some (Mina_transaction.Transaction.Coinbase cb), ics)
          | Error err ->
              Error.tag err ~tag:"Could not create coinbase" |> Error.raise )
      | "fee_transfer_via_coinbase" ->
          (* handled in the coinbase case *)
          return (None, ics)
      | ty ->
          failwithf "Unknown internal command type: %s" ty () )

let user_command_to_transaction ~logger ~pool ~ledger (cmd : Sql.User_command.t)
    : Mina_transaction.Transaction.t Deferred.t =
  [%log info]
    "Converting user command (%s) with nonce %Ld, global slot since genesis \
     %Ld, and sequence number %d to transaction"
    cmd.typ cmd.nonce cmd.global_slot_since_genesis cmd.sequence_no ;
  let%bind body = User_command_helpers.body_of_sql_user_cmd pool cmd in
  let%bind fee_payer_pk = Load_data.pk_of_id pool cmd.fee_payer_id in
  let memo = Signed_command_memo.of_base58_check_exn cmd.memo in
  let valid_until =
    Option.map cmd.valid_until ~f:(fun slot ->
        Mina_numbers.Global_slot.of_uint32 @@ Unsigned.UInt32.of_int64 slot )
  in
  let payload =
    Signed_command_payload.create
      ~fee:(Currency.Fee.of_uint64 @@ Unsigned.UInt64.of_int64 cmd.fee)
      ~fee_payer_pk
      ~nonce:(Unsigned.UInt32.of_int64 cmd.nonce)
      ~valid_until ~memo ~body
  in
  (* when applying the transaction, there's a check that the fee payer and
     signer keys are the same; since this transaction was accepted, we know
     those keys are the same
  *)
  let signer = Signature_lib.Public_key.decompress_exn fee_payer_pk in
  let signed_cmd =
    Signed_command.Poly.{ payload; signer; signature = Signature.dummy }
  in
  let user_cmd = User_command.Signed_command signed_cmd in
  return @@ Mina_transaction.Transaction.Command user_cmd

let get_parent_state_view ~pool block_id =
  let%bind state_view =
    let query_db = Mina_caqti.query pool in
    let%bind parent_id =
      query_db ~f:(fun db -> Sql.Block.get_parent_id db block_id)
    in
    let%bind parent_block =
      query_db ~f:(fun db -> Processor.Block.load db ~id:parent_id)
    in
    let%bind snarked_ledger_hash_str =
      query_db ~f:(fun db ->
          Sql.Snarked_ledger_hashes.run db parent_block.snarked_ledger_hash_id )
    in
    let snarked_ledger_hash =
      Frozen_ledger_hash.of_base58_check_exn snarked_ledger_hash_str
    in
    let blockchain_length =
      parent_block.height |> Unsigned.UInt32.of_int64
      |> Mina_numbers.Length.of_uint32
    in
    let min_window_density =
      parent_block.min_window_density |> Unsigned.UInt32.of_int64
      |> Mina_numbers.Length.of_uint32
    in
<<<<<<< HEAD
    (* TODO : this will change *)
    let last_vrf_output = () in
=======
>>>>>>> f28a81db
    let total_currency =
      Currency.Amount.of_string parent_block.total_currency
    in
    let global_slot_since_genesis =
      parent_block.global_slot_since_genesis |> Unsigned.UInt32.of_int64
      |> Mina_numbers.Global_slot.of_uint32
    in
    let epoch_data_of_raw_epoch_data (raw_epoch_data : Processor.Epoch_data.t) :
        Mina_base.Epoch_data.Value.t Deferred.t =
      let%bind hash_str =
        query_db ~f:(fun db ->
            Sql.Snarked_ledger_hashes.run db raw_epoch_data.ledger_hash_id )
      in
      let hash = Frozen_ledger_hash.of_base58_check_exn hash_str in
      let total_currency =
        Currency.Amount.of_string raw_epoch_data.total_currency
      in
      let ledger = { Mina_base.Epoch_ledger.Poly.hash; total_currency } in
      let seed = raw_epoch_data.seed |> Epoch_seed.of_base58_check_exn in
      let start_checkpoint =
        raw_epoch_data.start_checkpoint |> State_hash.of_base58_check_exn
      in
      let lock_checkpoint =
        raw_epoch_data.lock_checkpoint |> State_hash.of_base58_check_exn
      in
      let epoch_length =
        raw_epoch_data.epoch_length |> Unsigned.UInt32.of_int64
        |> Mina_numbers.Length.of_uint32
      in
      return
        { Mina_base.Epoch_data.Poly.ledger
        ; seed
        ; start_checkpoint
        ; lock_checkpoint
        ; epoch_length
        }
    in
    let%bind staking_epoch_raw =
      query_db ~f:(fun db ->
          Processor.Epoch_data.load db parent_block.staking_epoch_data_id )
    in
    let%bind (staking_epoch_data : Mina_base.Epoch_data.Value.t) =
      epoch_data_of_raw_epoch_data staking_epoch_raw
    in
    let%bind next_epoch_raw =
      query_db ~f:(fun db ->
          Processor.Epoch_data.load db parent_block.staking_epoch_data_id )
    in
    let%bind next_epoch_data = epoch_data_of_raw_epoch_data next_epoch_raw in
    return
      { Zkapp_precondition.Protocol_state.Poly.snarked_ledger_hash
      ; blockchain_length
      ; min_window_density
<<<<<<< HEAD
      ; last_vrf_output
=======
>>>>>>> f28a81db
      ; total_currency
      ; global_slot_since_genesis
      ; staking_epoch_data
      ; next_epoch_data
      }
  in
  return state_view

let zkapp_command_to_transaction ~logger ~pool (cmd : Sql.Zkapp_command.t) :
    Mina_transaction.Transaction.t Deferred.t =
  let query_db = Mina_caqti.query pool in
  (* use dummy authorizations *)
  let%bind (fee_payer : Account_update.Fee_payer.t) =
    let%map (body : Account_update.Body.Fee_payer.t) =
      Load_data.get_fee_payer_body ~pool cmd.zkapp_fee_payer_body_id
    in
    ({ body; authorization = Signature.dummy } : Account_update.Fee_payer.t)
  in
  let nonce_str = Mina_numbers.Account_nonce.to_string fee_payer.body.nonce in
  [%log info]
    "Converting zkApp command with fee payer nonce %s, global slot since \
     genesis %Ld, and sequence number %d to transaction"
    nonce_str cmd.global_slot_since_genesis cmd.sequence_no ;
  let%bind (account_updates : Account_update.Simple.t list) =
    Deferred.List.map (Array.to_list cmd.zkapp_account_updates_ids)
      ~f:(fun id ->
        let%bind { body_id } =
          query_db ~f:(fun db -> Processor.Zkapp_account_update.load db id)
        in
        let%map body =
          Archive_lib.Load_data.get_account_update_body ~pool body_id
        in
        let (authorization : Control.t) =
          match body.authorization_kind with
          | Proof _ ->
              Proof Proof.transaction_dummy
          | Signature ->
              Signature Signature.dummy
          | None_given ->
              None_given
        in
        ({ body; authorization } : Account_update.Simple.t) )
  in
  let memo = Signed_command_memo.of_base58_check_exn cmd.memo in
  let zkapp_command =
    Zkapp_command.of_simple { fee_payer; account_updates; memo }
  in
  return
  @@ Mina_transaction.Transaction.Command
       (User_command.Zkapp_command zkapp_command)

let find_canonical_chain ~logger pool slot =
  (* find longest canonical chain
     a slot may represent several blocks, only one of which can be on canonical chain
     starting with max slot, look for chain, decrementing slot until chain found
  *)
  let query_db = Mina_caqti.query pool in
  let find_state_hash_chain state_hash =
    match%map query_db ~f:(fun db -> Sql.Block.get_chain db state_hash) with
    | [] ->
        [%log info] "Block with state hash %s is not along canonical chain"
          state_hash ;
        None
    | _ ->
        Some state_hash
  in
  let%bind state_hashes =
    query_db ~f:(fun db -> Sql.Block.get_state_hashes_by_slot db slot)
  in
  Deferred.List.find_map state_hashes ~f:find_state_hash_chain

let try_slot ~logger pool slot =
  let num_tries = 5 in
  let rec go ~slot ~tries_left =
    if tries_left <= 0 then (
      [%log fatal] "Could not find canonical chain after trying %d slots"
        num_tries ;
      Core_kernel.exit 1 ) ;
    match%bind find_canonical_chain ~logger pool slot with
    | None ->
        go ~slot:(slot - 1) ~tries_left:(tries_left - 1)
    | Some state_hash ->
        [%log info]
          "Found possible canonical chain to target state hash %s at slot %d"
          state_hash slot ;
        return state_hash
  in
  go ~slot ~tries_left:num_tries

let main ~input_file ~output_file_opt ~archive_uri ~continue_on_error () =
  let logger = Logger.create () in
  let json = Yojson.Safe.from_file input_file in
  let input =
    match input_of_yojson json with
    | Ok inp ->
        inp
    | Error msg ->
        failwith
          (sprintf "Could not parse JSON in input file \"%s\": %s" input_file
             msg )
  in
  let archive_uri = Uri.of_string archive_uri in
  match Caqti_async.connect_pool ~max_size:128 archive_uri with
  | Error e ->
      [%log fatal]
        ~metadata:[ ("error", `String (Caqti_error.show e)) ]
        "Failed to create a Caqti pool for Postgresql" ;
      exit 1
  | Ok pool -> (
      [%log info] "Successfully created Caqti pool for Postgresql" ;
      (* load from runtime config in same way as daemon
         except that we don't consider loading from a tar file
      *)
      let query_db = Mina_caqti.query pool in
      let%bind padded_accounts =
        match
          Genesis_ledger_helper.Ledger.padded_accounts_from_runtime_config_opt
            ~logger ~proof_level input.genesis_ledger
            ~ledger_name_prefix:"genesis_ledger"
        with
        | None ->
            [%log fatal]
              "Could not load accounts from input runtime genesis ledger" ;
            exit 1
        | Some accounts ->
            return accounts
      in
      let packed_ledger =
        Genesis_ledger_helper.Ledger.packed_genesis_ledger_of_accounts
          ~depth:constraint_constants.ledger_depth padded_accounts
      in
      let ledger = Lazy.force @@ Genesis_ledger.Packed.t packed_ledger in
      let epoch_ledgers_state_hash_opt =
        Option.map input.target_epoch_ledgers_state_hash
          ~f:State_hash.to_base58_check
      in
      let%bind target_state_hash =
        match epoch_ledgers_state_hash_opt with
        | Some epoch_ledgers_state_hash ->
            [%log info] "Retrieving fork block state_hash" ;
            query_db ~f:(fun db ->
                Sql.Parent_block.get_parent_state_hash db
                  epoch_ledgers_state_hash )
        | None ->
            [%log info]
              "Searching for block with greatest height on canonical chain" ;
            let%bind max_slot =
              query_db ~f:(fun db -> Sql.Block.get_max_slot db ())
            in
            [%log info] "Maximum global slot since genesis in blocks is %d"
              max_slot ;
            try_slot ~logger pool max_slot
      in
      [%log info] "Loading block information using target state hash" ;
      let%bind block_ids =
        process_block_infos_of_state_hash ~logger pool target_state_hash
          ~f:(fun block_infos ->
            let ids = List.map block_infos ~f:(fun { id; _ } -> id) in
            (* build mapping from global slots to state and ledger hashes *)
            List.iter block_infos
              ~f:(fun { global_slot_since_genesis; state_hash; ledger_hash; _ }
                 ->
                Hashtbl.add_exn global_slot_hashes_tbl
                  ~key:global_slot_since_genesis
                  ~data:
                    ( State_hash.of_base58_check_exn state_hash
                    , Ledger_hash.of_base58_check_exn ledger_hash ) ) ;
            return (Int.Set.of_list ids) )
      in
      (* check that genesis block is in chain to target hash
         assumption: genesis block occupies global slot 0
      *)
      if Int64.Table.mem global_slot_hashes_tbl Int64.zero then
        [%log info]
          "Block chain leading to target state hash includes genesis block, \
           length = %d"
          (Int.Set.length block_ids)
      else (
        [%log fatal]
          "Block chain leading to target state hash does not include genesis \
           block" ;
        Core_kernel.exit 1 ) ;
      (* some mutable state, less painful than passing epoch ledgers throughout *)
      let staking_epoch_ledger = ref ledger in
      let next_epoch_ledger = ref ledger in
      let%bind staking_seed, next_seed =
        let slots = Int64.Table.keys global_slot_hashes_tbl in
        let least_slot =
          Option.value_exn @@ List.min_elt slots ~compare:Int64.compare
        in
        let state_hash, _ledger_hash =
          Int64.Table.find_exn global_slot_hashes_tbl least_slot
        in
        let%bind { staking_epoch_data_id; next_epoch_data_id; _ } =
          let%bind block_id =
            query_db ~f:(fun db -> Processor.Block.find db ~state_hash)
          in
          query_db ~f:(fun db -> Processor.Block.load db ~id:block_id)
        in
        let%bind { epoch_data_seed = staking_seed; _ } =
          query_db ~f:(fun db ->
              Sql.Epoch_data.get_epoch_data db staking_epoch_data_id )
        in
        let%map { epoch_data_seed = next_seed; _ } =
          query_db ~f:(fun db ->
              Sql.Epoch_data.get_epoch_data db next_epoch_data_id )
        in
        (ref staking_seed, ref next_seed)
      in
      (* end mutable state *)
      let get_command_ids (module Command_ids : Get_command_ids) name =
        match%bind
          Caqti_async.Pool.use
            (fun db ->
              Command_ids.run db ~state_hash:target_state_hash
                ~start_slot:input.start_slot_since_genesis )
            pool
        with
        | Ok ids ->
            return ids
        | Error msg ->
            [%log error] "Error getting %s command ids" name
              ~metadata:[ ("error", `String (Caqti_error.show msg)) ] ;
            exit 1
      in
      [%log info] "Loading internal command ids" ;
      let%bind internal_cmd_ids =
        get_command_ids (module Sql.Internal_command_ids) "internal"
      in
      [%log info] "Loading user command ids" ;
      let%bind user_cmd_ids =
        get_command_ids (module Sql.User_command_ids) "user"
      in
      [%log info] "Loading zkApp command ids" ;
      let%bind zkapp_cmd_ids =
        get_command_ids (module Sql.Zkapp_command_ids) "zkApp"
      in
      [%log info]
        "Obtained %d user command ids, %d internal command ids, and %d zkApp \
         command ids"
        (List.length user_cmd_ids)
        (List.length internal_cmd_ids)
        (List.length zkapp_cmd_ids) ;
      [%log info] "Loading internal commands" ;
      let%bind unsorted_internal_cmds_list =
        Deferred.List.map internal_cmd_ids ~f:(fun id ->
            let open Deferred.Let_syntax in
            match%map
              Caqti_async.Pool.use
                (fun db -> Sql.Internal_command.run db id)
                pool
            with
            | Ok [] ->
                failwithf "Could not find any internal commands with id: %d" id
                  ()
            | Ok internal_cmds ->
                internal_cmds
            | Error msg ->
                failwithf
                  "Error querying for internal commands with id %d, error %s" id
                  (Caqti_error.show msg) () )
      in
      let unsorted_internal_cmds = List.concat unsorted_internal_cmds_list in
      (* filter out internal commands in blocks not along chain from target state hash *)
      let filtered_internal_cmds =
        List.filter unsorted_internal_cmds ~f:(fun cmd ->
            Int.Set.mem block_ids cmd.block_id )
      in
      [%log info] "Will replay %d internal commands"
        (List.length filtered_internal_cmds) ;
      let sorted_internal_cmds =
        List.sort filtered_internal_cmds ~compare:(fun ic1 ic2 ->
            let tuple (ic : Sql.Internal_command.t) =
              ( ic.global_slot_since_genesis
              , ic.sequence_no
              , ic.secondary_sequence_no )
            in
            let cmp = [%compare: int64 * int * int] (tuple ic1) (tuple ic2) in
            if cmp = 0 then
              match (ic1.typ, ic2.typ) with
              | "coinbase", "fee_transfer_via_coinbase" ->
                  -1
              | "fee_transfer_via_coinbase", "coinbase" ->
                  1
              | _ ->
                  failwith
                    "Two internal commands have the same global slot since \
                     genesis %Ld, sequence no %d, and secondary sequence no \
                     %d, but are not a coinbase and fee transfer via coinbase"
            else cmp )
      in
      (* populate cache of fee transfer via coinbase items *)
      [%log info] "Populating fee transfer via coinbase cache" ;
      let%bind () =
        Deferred.List.iter sorted_internal_cmds
          ~f:(cache_fee_transfer_via_coinbase pool)
      in
      [%log info] "Loading user commands" ;
      let%bind (unsorted_user_cmds_list : Sql.User_command.t list list) =
        Deferred.List.map user_cmd_ids ~f:(fun id ->
            let open Deferred.Let_syntax in
            match%map
              Caqti_async.Pool.use (fun db -> Sql.User_command.run db id) pool
            with
            | Ok [] ->
                failwithf "Expected at least one user command with id %d" id ()
            | Ok user_cmds ->
                user_cmds
            | Error msg ->
                failwithf
                  "Error querying for user commands with id %d, error %s" id
                  (Caqti_error.show msg) () )
      in
      let unsorted_user_cmds = List.concat unsorted_user_cmds_list in
      (* filter out user commands in blocks not along chain from target state hash *)
      let filtered_user_cmds =
        List.filter unsorted_user_cmds ~f:(fun cmd ->
            Int.Set.mem block_ids cmd.block_id )
      in
      [%log info] "Will replay %d user commands"
        (List.length filtered_user_cmds) ;
      let sorted_user_cmds =
        List.sort filtered_user_cmds ~compare:(fun uc1 uc2 ->
            let tuple (uc : Sql.User_command.t) =
              (uc.global_slot_since_genesis, uc.sequence_no)
            in
            [%compare: int64 * int] (tuple uc1) (tuple uc2) )
      in
      [%log info] "Loading zkApp commands" ;
      let%bind unsorted_zkapp_cmds_list =
        Deferred.List.map zkapp_cmd_ids ~f:(fun id ->
            let open Deferred.Let_syntax in
            match%map
              Caqti_async.Pool.use (fun db -> Sql.Zkapp_command.run db id) pool
            with
            | Ok [] ->
                failwithf "Expected at least one zkApp command with id %d" id ()
            | Ok zkapp_cmds ->
                zkapp_cmds
            | Error msg ->
                failwithf
                  "Error querying for zkApp commands with id %d, error %s" id
                  (Caqti_error.show msg) () )
      in
      let unsorted_zkapp_cmds = List.concat unsorted_zkapp_cmds_list in
      let filtered_zkapp_cmds =
        List.filter unsorted_zkapp_cmds ~f:(fun (cmd : Sql.Zkapp_command.t) ->
            Int64.( >= ) cmd.global_slot_since_genesis
              input.start_slot_since_genesis
            && Int.Set.mem block_ids cmd.block_id )
      in
      [%log info] "Will replay %d zkApp commands"
        (List.length filtered_zkapp_cmds) ;
      let sorted_zkapp_cmds =
        List.sort filtered_zkapp_cmds ~compare:(fun sc1 sc2 ->
            let tuple (sc : Sql.Zkapp_command.t) =
              (sc.global_slot_since_genesis, sc.sequence_no)
            in
            [%compare: int64 * int] (tuple sc1) (tuple sc2) )
      in
      (* apply commands in global slot, sequence order *)
      let rec apply_commands ~last_global_slot_since_genesis ~last_block_id
          ~(block_txns : Mina_transaction.Transaction.t list)
          (internal_cmds : Sql.Internal_command.t list)
          (user_cmds : Sql.User_command.t list)
          (zkapp_cmds : Sql.Zkapp_command.t list) =
        let state_hash, expected_ledger_hash =
          get_slot_hashes ~logger last_global_slot_since_genesis
        in
        let check_ledger_hash_at_slot () =
          if Ledger_hash.equal (Ledger.merkle_root ledger) expected_ledger_hash
          then
            [%log info]
              "Applied all commands at global slot since genesis %Ld, got \
               expected ledger hash"
              ~metadata:
                [ ("ledger_hash", json_ledger_hash_of_ledger ledger)
                ; ("state_hash", State_hash.to_yojson state_hash)
                ; ( "global_slot_since_genesis"
                  , `String (Int64.to_string last_global_slot_since_genesis) )
                ; ("block_id", `Int last_block_id)
                ]
              last_global_slot_since_genesis
          else (
            [%log error]
              "Applied all commands at global slot since genesis %Ld, ledger \
               hash differs from expected ledger hash"
              ~metadata:
                [ ("ledger_hash", json_ledger_hash_of_ledger ledger)
                ; ( "expected_ledger_hash"
                  , Ledger_hash.to_yojson expected_ledger_hash )
                ; ("state_hash", State_hash.to_yojson state_hash)
                ; ( "global_slot_since_genesis"
                  , `String (Int64.to_string last_global_slot_since_genesis) )
                ]
              last_global_slot_since_genesis ;
            if continue_on_error then incr error_count else Core_kernel.exit 1 )
        in
        let check_account_accessed () =
          [%log info] "Checking accounts accessed in block just processed"
            ~metadata:
              [ ("state_hash", State_hash.to_yojson state_hash)
              ; ( "global_slot_since_genesis"
                , `String (Int64.to_string last_global_slot_since_genesis) )
              ; ("block_id", `Int last_block_id)
              ] ;
          let%bind accounts_accessed_db =
            query_db ~f:(fun db ->
                Processor.Accounts_accessed.all_from_block db last_block_id )
          in
          let%bind accounts_created_db =
            query_db ~f:(fun db ->
                Processor.Accounts_created.all_from_block db last_block_id )
          in
          [%log info]
            "Verifying that accounts created are also deemed accessed in block \
             with global slot since genesis %Ld"
            last_global_slot_since_genesis ;
          (* every account created in preceding block is an accessed account in preceding block *)
          List.iter accounts_created_db
            ~f:(fun { account_identifier_id = acct_id_created; _ } ->
              if
                Option.is_none
                  (List.find accounts_accessed_db
                     ~f:(fun { account_identifier_id = acct_id_accessed; _ } ->
                       acct_id_accessed = acct_id_created ) )
              then (
                [%log error] "Created account not present in accessed accounts"
                  ~metadata:
                    [ ("created_account_identifier_id", `Int acct_id_created)
                    ; ("state_hash", State_hash.to_yojson state_hash)
                    ; ( "global_slot_since_genesis"
                      , `String (Int64.to_string last_global_slot_since_genesis)
                      )
                    ; ("block_id", `Int last_block_id)
                    ] ;
                if continue_on_error then incr error_count
                else Core_kernel.exit 1 ) ) ;
          [%log info]
            "Verifying balances and nonces for accounts accessed in block with \
             global slot since genesis %Ld"
            last_global_slot_since_genesis ;
          let%map accounts_accessed =
            Deferred.List.map accounts_accessed_db
              ~f:(Archive_lib.Load_data.get_account_accessed ~pool)
          in
          List.iter accounts_accessed
            ~f:(fun (index, { public_key; token_id; balance; nonce; _ }) ->
              let account_id = Account_id.create public_key token_id in
              let index_in_ledger =
                Ledger.index_of_account_exn ledger account_id
              in
              if index <> index_in_ledger then (
                [%log error]
                  "Index in ledger does not match index in account accessed"
                  ~metadata:
                    [ ("index_in_ledger", `Int index_in_ledger)
                    ; ("index_in_account_accessed", `Int index)
                    ] ;
                if continue_on_error then incr error_count
                else Core_kernel.exit 1 ) ;
              match Ledger.location_of_account ledger account_id with
              | None ->
                  [%log error] "Accessed account not in ledger"
                    ~metadata:
                      [ ("account_id", Account_id.to_yojson account_id) ] ;
                  if continue_on_error then incr error_count
                  else Core_kernel.exit 1
              | Some loc ->
                  let account_in_ledger =
                    match Ledger.get ledger loc with
                    | Some acct ->
                        acct
                    | None ->
                        (* should be unreachable *)
                        failwith
                          "Account not in ledger, even though there's a \
                           location for it"
                  in
                  let balance_in_ledger = account_in_ledger.balance in
                  if not (Currency.Balance.equal balance balance_in_ledger) then (
                    [%log error]
                      "Balance in ledger does not match balance in account \
                       accessed"
                      ~metadata:
                        [ ("account_id", Account_id.to_yojson account_id)
                        ; ( "balance_in_ledger"
                          , Currency.Balance.to_yojson balance_in_ledger )
                        ; ( "balance_in_account_accessed"
                          , Currency.Balance.to_yojson balance )
                        ] ;
                    if continue_on_error then incr error_count
                    else Core_kernel.exit 1 ) ;
                  let nonce_in_ledger = account_in_ledger.nonce in
                  if
                    not (Mina_numbers.Account_nonce.equal nonce nonce_in_ledger)
                  then (
                    [%log error]
                      "Nonce in ledger does not match nonce in account accessed"
                      ~metadata:
                        [ ("account_id", Account_id.to_yojson account_id)
                        ; ( "nonce_in_ledger"
                          , Mina_numbers.Account_nonce.to_yojson nonce_in_ledger
                          )
                        ; ( "nonce_in_account_accessed"
                          , Mina_numbers.Account_nonce.to_yojson nonce )
                        ] ;
                    if continue_on_error then incr error_count
                    else Core_kernel.exit 1 ) )
        in
        let log_state_hash_on_next_slot curr_global_slot_since_genesis =
          let state_hash, _ledger_hash =
            get_slot_hashes ~logger curr_global_slot_since_genesis
          in
          [%log info]
            ~metadata:
              [ ("state_hash", `String (State_hash.to_base58_check state_hash))
              ]
            "Starting processing of commands in block with state_hash \
             $state_hash at global slot since genesis %Ld"
            curr_global_slot_since_genesis
        in
        let run_transactions_on_slot_change block_txns =
          let state_hash, _ledger_hash =
            get_slot_hashes ~logger last_global_slot_since_genesis
          in
          let rec count_txns ~signed_count ~zkapp_count ~fee_transfer_count
              ~coinbase_count = function
            | [] ->
                [%log info]
                  "Replaying transactions in block with state hash $state_hash"
                  ~metadata:
                    [ ("state_hash", State_hash.to_yojson state_hash)
                    ; ( "global_slot_since_genesis"
                      , `String (Int64.to_string last_global_slot_since_genesis)
                      )
                    ; ("block_id", `Int last_block_id)
                    ; ("no_signed_commands", `Int signed_count)
                    ; ("no_zkapp_commands", `Int zkapp_count)
                    ; ("no_fee_transfers", `Int fee_transfer_count)
                    ; ("no_coinbases", `Int coinbase_count)
                    ]
            | txn :: txns -> (
                match txn with
                | Mina_transaction.Transaction.Command cmd -> (
                    match cmd with
                    | User_command.Signed_command _ ->
                        count_txns ~signed_count:(signed_count + 1) ~zkapp_count
                          ~fee_transfer_count ~coinbase_count txns
                    | Zkapp_command _ ->
                        count_txns ~signed_count ~zkapp_count:(zkapp_count + 1)
                          ~fee_transfer_count ~coinbase_count txns )
                | Fee_transfer _ ->
                    count_txns ~signed_count ~zkapp_count
                      ~fee_transfer_count:(fee_transfer_count + 1)
                      ~coinbase_count txns
                | Coinbase _ ->
                    count_txns ~signed_count ~zkapp_count ~fee_transfer_count
                      ~coinbase_count:(coinbase_count + 1) txns )
          in
          let run_transactions () =
            count_txns ~signed_count:0 ~zkapp_count:0 ~fee_transfer_count:0
              ~coinbase_count:0 block_txns ;
            let%bind txn_state_view =
              get_parent_state_view ~pool last_block_id
            in
            let apply_transaction_phases txns =
              let%bind phase_1s =
                Deferred.List.mapi txns ~f:(fun n txn ->
                    match
                      Ledger.apply_transaction_first_pass ~constraint_constants
                        ~global_slot:
                          (Mina_numbers.Global_slot.of_uint32
                             (Unsigned.UInt32.of_int64
                                last_global_slot_since_genesis ) )
                        ~txn_state_view ledger txn
                    with
                    | Ok partially_applied ->
                        let%bind () =
                          update_staking_epoch_data ~logger pool ~last_block_id
                            ~ledger ~staking_epoch_ledger ~staking_seed
                        in
                        let%map () =
                          update_next_epoch_data ~logger pool ~last_block_id
                            ~ledger ~next_epoch_ledger ~next_seed
                        in
                        partially_applied
                    | Error err ->
                        [%log error]
                          "Error during Phase 1 application of transaction %d \
                           (0-based) in block with state hash $state_hash"
                          n
                          ~metadata:
                            [ ("state_hash", State_hash.to_yojson state_hash)
                            ; ( "transaction"
                              , Mina_transaction.Transaction.to_yojson txn )
                            ; ("error", `String (Error.to_string_hum err))
                            ] ;
                        Error.raise err )
              in
              Deferred.List.iter phase_1s ~f:(fun partial ->
                  match Ledger.apply_transaction_second_pass ledger partial with
                  | Ok _applied ->
                      let%bind () =
                        update_staking_epoch_data ~logger pool ~last_block_id
                          ~ledger ~staking_epoch_ledger ~staking_seed
                      in
                      update_next_epoch_data ~logger pool ~last_block_id ~ledger
                        ~next_epoch_ledger ~next_seed
                  | Error err ->
                      (* must be a zkApp *)
                      ( match partial with
                      | Ledger.Transaction_partially_applied.Zkapp_command
                          zk_partial ->
                          let cmd = zk_partial.command in
                          [%log error]
                            "Error during Phase 2 application of \
                             partially-applied zkApp in block with state hash \
                             $state_hash"
                            ~metadata:
                              [ ("state_hash", State_hash.to_yojson state_hash)
                              ; ("zkapp_command", Zkapp_command.to_yojson cmd)
                              ; ("error", `String (Error.to_string_hum err))
                              ]
                      | _ ->
                          failwith
                            "Unexpected phase 2 failure of non-zkApp command" ) ;
                      Error.raise err )
            in
            apply_transaction_phases (List.rev block_txns)
          in
          if List.is_empty block_txns then (
            [%log info]
              "No transactions to run for block with state hash $state_hash"
              ~metadata:
                [ ("state_hash", State_hash.to_yojson state_hash)
                ; ( "global_slot_since_genesis"
                  , `String (Int64.to_string last_global_slot_since_genesis) )
                ; ("block_id", `Int last_block_id)
                ] ;
            Deferred.unit )
          else
            let%bind () = run_transactions () in
            check_ledger_hash_at_slot () ;
            let%map () = check_account_accessed () in
            log_state_hash_on_next_slot last_global_slot_since_genesis
        in
        (* a sequence is a command type, slot, sequence number triple *)
        let get_internal_cmd_sequence (ic : Sql.Internal_command.t) =
          (`Internal_command, ic.global_slot_since_genesis, ic.sequence_no)
        in
        let get_user_cmd_sequence (uc : Sql.User_command.t) =
          (`User_command, uc.global_slot_since_genesis, uc.sequence_no)
        in
        let get_zkapp_cmd_sequence (sc : Sql.Zkapp_command.t) =
          (`Zkapp_command, sc.global_slot_since_genesis, sc.sequence_no)
        in
        let command_type_of_sequences seqs =
          let compare (_cmd_ty1, slot1, seq_no1) (_cmd_ty2, slot2, seq_no2) =
            [%compare: int64 * int] (slot1, seq_no1) (slot2, seq_no2)
          in
          let sorted_seqs = List.sort seqs ~compare in
          let cmd_ty, _slot, _seq_no = List.hd_exn sorted_seqs in
          cmd_ty
        in
        let check_for_complete_block ~cmd_global_slot_since_genesis =
          if
            Int64.( > ) cmd_global_slot_since_genesis
              last_global_slot_since_genesis
          then
            let%map () = run_transactions_on_slot_change block_txns in
            []
          else return block_txns
        in
        match (internal_cmds, user_cmds, zkapp_cmds) with
        | [], [], [] ->
            (* all done *)
            let%bind _ =
              check_for_complete_block
                ~cmd_global_slot_since_genesis:Int64.max_value
            in
            Deferred.return
              ( last_global_slot_since_genesis
              , staking_epoch_ledger
              , staking_seed
              , next_epoch_ledger
              , next_seed )
        | ic :: ics, [], [] ->
            (* only internal commands *)
            let%bind block_txns0 =
              check_for_complete_block
                ~cmd_global_slot_since_genesis:ic.global_slot_since_genesis
            in
            let%bind block_txns, ics' =
              let%map txn, ics' =
                internal_cmds_to_transaction ~logger ~pool ic ics
              in
              ( Option.value_map txn ~default:block_txns0 ~f:(fun txn ->
                    txn :: block_txns0 )
              , ics' )
            in
            apply_commands ~block_txns
              ~last_global_slot_since_genesis:ic.global_slot_since_genesis
              ~last_block_id:ic.block_id ics' user_cmds zkapp_cmds
        | [], uc :: ucs, [] ->
            (* only user commands *)
            let%bind block_txns =
              check_for_complete_block
                ~cmd_global_slot_since_genesis:uc.global_slot_since_genesis
            in
            let%bind txn =
              user_command_to_transaction ~logger ~pool ~ledger uc
            in
            apply_commands ~block_txns:(txn :: block_txns)
              ~last_global_slot_since_genesis:uc.global_slot_since_genesis
              ~last_block_id:uc.block_id internal_cmds ucs zkapp_cmds
        | [], [], zkc :: zkcs ->
            (* only zkApp commands *)
            let%bind block_txns =
              check_for_complete_block
                ~cmd_global_slot_since_genesis:zkc.global_slot_since_genesis
            in
            let%bind txn = zkapp_command_to_transaction ~logger ~pool zkc in
            apply_commands ~block_txns:(txn :: block_txns)
              ~last_global_slot_since_genesis:zkc.global_slot_since_genesis
              ~last_block_id:zkc.block_id internal_cmds user_cmds zkcs
        | [], uc :: ucs, zkc :: zkcs -> (
            (* no internal commands *)
            let seqs =
              [ get_user_cmd_sequence uc; get_zkapp_cmd_sequence zkc ]
            in
            match command_type_of_sequences seqs with
            | `User_command ->
                let%bind block_txns =
                  check_for_complete_block
                    ~cmd_global_slot_since_genesis:uc.global_slot_since_genesis
                in
                let%bind txn =
                  user_command_to_transaction ~logger ~pool ~ledger uc
                in
                apply_commands ~block_txns:(txn :: block_txns)
                  ~last_global_slot_since_genesis:uc.global_slot_since_genesis
                  ~last_block_id:uc.block_id internal_cmds ucs zkapp_cmds
            | `Zkapp_command ->
                let%bind block_txns =
                  check_for_complete_block
                    ~cmd_global_slot_since_genesis:zkc.global_slot_since_genesis
                in
                let%bind txn = zkapp_command_to_transaction ~logger ~pool zkc in
                apply_commands ~block_txns:(txn :: block_txns)
                  ~last_global_slot_since_genesis:zkc.global_slot_since_genesis
                  ~last_block_id:zkc.block_id internal_cmds user_cmds zkcs )
        | ic :: ics, [], zkc :: zkcs -> (
            (* no user commands *)
            let seqs =
              [ get_internal_cmd_sequence ic; get_zkapp_cmd_sequence zkc ]
            in
            match command_type_of_sequences seqs with
            | `Internal_command ->
                let%bind block_txns0 =
                  check_for_complete_block
                    ~cmd_global_slot_since_genesis:ic.global_slot_since_genesis
                in
                let%bind block_txns, ics' =
                  let%map txn, ics' =
                    internal_cmds_to_transaction ~logger ~pool ic ics
                  in
                  ( Option.value_map txn ~default:block_txns0 ~f:(fun txn ->
                        txn :: block_txns0 )
                  , ics' )
                in
                apply_commands ~block_txns
                  ~last_global_slot_since_genesis:ic.global_slot_since_genesis
                  ~last_block_id:ic.block_id ics' user_cmds zkapp_cmds
            | `Zkapp_command ->
                let%bind block_txns =
                  check_for_complete_block
                    ~cmd_global_slot_since_genesis:zkc.global_slot_since_genesis
                in
                let%bind txn = zkapp_command_to_transaction ~logger ~pool zkc in
                apply_commands ~block_txns:(txn :: block_txns)
                  ~last_global_slot_since_genesis:zkc.global_slot_since_genesis
                  ~last_block_id:zkc.block_id internal_cmds user_cmds zkcs )
        | ic :: ics, uc :: ucs, [] -> (
            (* no zkApp commands *)
            let seqs =
              [ get_internal_cmd_sequence ic; get_user_cmd_sequence uc ]
            in
            match command_type_of_sequences seqs with
            | `Internal_command ->
                let%bind block_txns0 =
                  check_for_complete_block
                    ~cmd_global_slot_since_genesis:ic.global_slot_since_genesis
                in
                let%bind block_txns, ics' =
                  let%map txn, ics' =
                    internal_cmds_to_transaction ~logger ~pool ic ics
                  in
                  ( Option.value_map txn ~default:block_txns0 ~f:(fun txn ->
                        txn :: block_txns0 )
                  , ics' )
                in
                apply_commands ~block_txns
                  ~last_global_slot_since_genesis:ic.global_slot_since_genesis
                  ~last_block_id:ic.block_id ics' user_cmds zkapp_cmds
            | `User_command ->
                let%bind block_txns =
                  check_for_complete_block
                    ~cmd_global_slot_since_genesis:uc.global_slot_since_genesis
                in
                let%bind txn =
                  user_command_to_transaction ~logger ~pool ~ledger uc
                in
                apply_commands ~block_txns:(txn :: block_txns)
                  ~last_global_slot_since_genesis:uc.global_slot_since_genesis
                  ~last_block_id:uc.block_id internal_cmds ucs zkapp_cmds )
        | ic :: ics, uc :: ucs, zkc :: zkcs -> (
            (* internal, user, and zkApp commands *)
            let seqs =
              [ get_internal_cmd_sequence ic
              ; get_user_cmd_sequence uc
              ; get_zkapp_cmd_sequence zkc
              ]
            in
            match command_type_of_sequences seqs with
            | `Internal_command ->
                let%bind block_txns0 =
                  check_for_complete_block
                    ~cmd_global_slot_since_genesis:ic.global_slot_since_genesis
                in
                let%bind block_txns, ics' =
                  let%map txn, ics' =
                    internal_cmds_to_transaction ~logger ~pool ic ics
                  in
                  ( Option.value_map txn ~default:block_txns0 ~f:(fun txn ->
                        txn :: block_txns0 )
                  , ics' )
                in
                apply_commands ~block_txns
                  ~last_global_slot_since_genesis:ic.global_slot_since_genesis
                  ~last_block_id:ic.block_id ics' user_cmds zkapp_cmds
            | `User_command ->
                let%bind block_txns =
                  check_for_complete_block
                    ~cmd_global_slot_since_genesis:uc.global_slot_since_genesis
                in
                let%bind txn =
                  user_command_to_transaction ~logger ~pool ~ledger uc
                in
                apply_commands ~block_txns:(txn :: block_txns)
                  ~last_global_slot_since_genesis:uc.global_slot_since_genesis
                  ~last_block_id:uc.block_id internal_cmds ucs zkapp_cmds
            | `Zkapp_command ->
                let%bind block_txns =
                  check_for_complete_block
                    ~cmd_global_slot_since_genesis:zkc.global_slot_since_genesis
                in
                let%bind txn = zkapp_command_to_transaction ~logger ~pool zkc in
                apply_commands ~block_txns:(txn :: block_txns)
                  ~last_global_slot_since_genesis:zkc.global_slot_since_genesis
                  ~last_block_id:zkc.block_id internal_cmds user_cmds zkcs )
      in
      let%bind unparented_ids =
        query_db ~f:(fun db -> Sql.Block.get_unparented db ())
      in
      let genesis_block_id =
        match List.filter unparented_ids ~f:(Int.Set.mem block_ids) with
        | [ id ] ->
            id
        | _ ->
            failwith "Expected only the genesis block to have an unparented id"
      in
      let%bind start_slot_since_genesis =
        let%map slot_opt =
          query_db ~f:(fun db ->
              Sql.Block.get_next_slot db input.start_slot_since_genesis )
        in
        match slot_opt with
        | Some slot ->
            slot
        | None ->
            failwithf
              "There is no slot in the database greater than equal to the \
               start slot %Ld given in the input file"
              input.start_slot_since_genesis ()
      in
      if
        not
          (Int64.equal start_slot_since_genesis input.start_slot_since_genesis)
      then
        [%log info]
          "Starting with next available global slot in the archive database"
          ~metadata:
            [ ( "input_start_slot"
              , `String (Int64.to_string input.start_slot_since_genesis) )
            ; ( "available_start_slot"
              , `String (Int64.to_string start_slot_since_genesis) )
            ] ;
      [%log info] "At start global slot %Ld, ledger hash"
        start_slot_since_genesis
        ~metadata:[ ("ledger_hash", json_ledger_hash_of_ledger ledger) ] ;
      let%bind ( last_global_slot_since_genesis
               , staking_epoch_ledger
               , staking_seed
               , next_epoch_ledger
               , next_seed ) =
        apply_commands ~block_txns:[]
          ~last_global_slot_since_genesis:start_slot_since_genesis
          ~last_block_id:genesis_block_id sorted_internal_cmds sorted_user_cmds
          sorted_zkapp_cmds
      in
      match input.target_epoch_ledgers_state_hash with
      | None ->
          (* start replaying at the slot after the one we've just finished with *)
          let start_slot_since_genesis =
            Int64.succ last_global_slot_since_genesis
          in
          let replayer_checkpoint =
            create_replayer_checkpoint ~ledger ~start_slot_since_genesis
            |> input_to_yojson |> Yojson.Safe.pretty_to_string
          in
          let checkpoint_file =
            sprintf "replayer-checkpoint-%Ld.json" start_slot_since_genesis
          in
          [%log info] "Writing checkpoint file"
            ~metadata:[ ("checkpoint_file", `String checkpoint_file) ] ;
          return
          @@ Out_channel.with_file checkpoint_file ~f:(fun oc ->
                 Out_channel.output_string oc replayer_checkpoint )
      | Some target_epoch_ledgers_state_hash -> (
          match output_file_opt with
          | None ->
              [%log info] "Output file not supplied, not writing output" ;
              return ()
          | Some output_file ->
              if Int.equal !error_count 0 then (
                [%log info] "Writing output to $output_file"
                  ~metadata:[ ("output_file", `String output_file) ] ;
                let output =
                  create_output ~target_epoch_ledgers_state_hash
                    ~target_fork_state_hash:
                      (State_hash.of_base58_check_exn target_state_hash)
                    ~ledger ~staking_epoch_ledger:!staking_epoch_ledger
                    ~staking_seed:!staking_seed
                    ~next_epoch_ledger:!next_epoch_ledger ~next_seed:!next_seed
                    input.genesis_ledger
                  |> output_to_yojson |> Yojson.Safe.pretty_to_string
                in
                return
                @@ Out_channel.with_file output_file ~f:(fun oc ->
                       Out_channel.output_string oc output ) )
              else (
                [%log error] "There were %d errors, not writing output"
                  !error_count ;
                exit 1 ) ) )

let () =
  Command.(
    run
      (let open Let_syntax in
      Command.async ~summary:"Replay transactions from Mina archive database"
        (let%map input_file =
           Param.flag "--input-file"
             ~doc:"file File containing the genesis ledger"
             Param.(required string)
         and output_file_opt =
           Param.flag "--output-file"
             ~doc:"file File containing the resulting ledger"
             Param.(optional string)
         and archive_uri =
           Param.flag "--archive-uri"
             ~doc:
               "URI URI for connecting to the archive database (e.g., \
                postgres://$USER@localhost:5432/archiver)"
             Param.(required string)
         and continue_on_error =
           Param.flag "--continue-on-error"
             ~doc:"Continue processing after errors" Param.no_arg
         in
         main ~input_file ~output_file_opt ~archive_uri ~continue_on_error )))<|MERGE_RESOLUTION|>--- conflicted
+++ resolved
@@ -435,11 +435,6 @@
       parent_block.min_window_density |> Unsigned.UInt32.of_int64
       |> Mina_numbers.Length.of_uint32
     in
-<<<<<<< HEAD
-    (* TODO : this will change *)
-    let last_vrf_output = () in
-=======
->>>>>>> f28a81db
     let total_currency =
       Currency.Amount.of_string parent_block.total_currency
     in
@@ -493,10 +488,6 @@
       { Zkapp_precondition.Protocol_state.Poly.snarked_ledger_hash
       ; blockchain_length
       ; min_window_density
-<<<<<<< HEAD
-      ; last_vrf_output
-=======
->>>>>>> f28a81db
       ; total_currency
       ; global_slot_since_genesis
       ; staking_epoch_data
