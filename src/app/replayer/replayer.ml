(* replayer.ml -- replay transactions from archive node database *)

open Core
open Async
open Mina_base
module Ledger = Mina_ledger.Ledger
module Processor = Archive_lib.Processor
<<<<<<< HEAD
=======
module Load_data = Archive_lib.Load_data
>>>>>>> 392c8fa1

(* identify a target block B containing staking and next epoch ledgers
   to be used in a hard fork, by giving its state hash

   from B, we choose a predecessor block B_fork, which is the block to
   fork from

   we replay all commands, one by one, from the genesis block through
   B_fork

   when the Merkle root of the replay ledger matches one of the
   epoch ledger hashes, we make a copy of the replay ledger to
   become that target epoch ledger

   when all commands from a block have been replayed, we verify
   that the Merkle root of the replay ledger matches the stored
   ledger hash in the archive database

*)

type input =
  { target_epoch_ledgers_state_hash : State_hash.t option [@default None]
  ; start_slot_since_genesis : int64 [@default 0L]
  ; genesis_ledger : Runtime_config.Ledger.t
  }
[@@deriving yojson]

type output =
  { target_epoch_ledgers_state_hash : State_hash.t
  ; target_fork_state_hash : State_hash.t
  ; target_genesis_ledger : Runtime_config.Ledger.t
  ; target_epoch_data : Runtime_config.Epoch_data.t
  }
[@@deriving yojson]

type command_type = [ `Internal_command | `User_command | `Zkapp_command ]

module type Get_command_ids = sig
  val run :
       Caqti_async.connection
    -> state_hash:string
    -> start_slot:int64
    -> (int list, [> Caqti_error.call_or_retrieve ]) Deferred.Result.t
end

type balance_block_data =
  { block_id : int
  ; block_height : int64
  ; sequence_no : int
  ; secondary_sequence_no : int
  }

let error_count = ref 0

let constraint_constants = Genesis_constants.Constraint_constants.compiled

let proof_level = Genesis_constants.Proof_level.Full

let json_ledger_hash_of_ledger ledger =
  Ledger_hash.to_yojson @@ Ledger.merkle_root ledger

let create_ledger_as_list ledger =
  List.map (Ledger.to_list ledger) ~f:(fun acc ->
      Genesis_ledger_helper.Accounts.Single.of_account acc None)

let create_output ~target_fork_state_hash ~target_epoch_ledgers_state_hash
    ~ledger ~staking_epoch_ledger ~staking_seed ~next_epoch_ledger ~next_seed
    (input_genesis_ledger : Runtime_config.Ledger.t) =
  let genesis_ledger_as_list = create_ledger_as_list ledger in
  let target_genesis_ledger =
    { input_genesis_ledger with base = Accounts genesis_ledger_as_list }
  in
  let staking_epoch_ledger_as_list =
    create_ledger_as_list staking_epoch_ledger
  in
  let next_epoch_ledger_as_list = create_ledger_as_list next_epoch_ledger in
  let target_staking_epoch_data : Runtime_config.Epoch_data.Data.t =
    let ledger =
      { input_genesis_ledger with base = Accounts staking_epoch_ledger_as_list }
    in
    { ledger; seed = staking_seed }
  in
  let target_next_epoch_data : Runtime_config.Epoch_data.Data.t =
    let ledger =
      { input_genesis_ledger with base = Accounts next_epoch_ledger_as_list }
    in
    { ledger; seed = next_seed }
  in
  let target_epoch_data : Runtime_config.Epoch_data.t =
    { staking = target_staking_epoch_data; next = Some target_next_epoch_data }
  in
  { target_fork_state_hash
  ; target_epoch_ledgers_state_hash
  ; target_genesis_ledger
  ; target_epoch_data
  }

let create_replayer_checkpoint ~ledger ~start_slot_since_genesis : input =
  let accounts = create_ledger_as_list ledger in
  let genesis_ledger : Runtime_config.Ledger.t =
    { base = Accounts accounts
    ; num_accounts = None
    ; balances = []
    ; hash = None
    ; name = None
    ; add_genesis_winner = Some true
    }
  in
  { target_epoch_ledgers_state_hash = None
  ; start_slot_since_genesis
  ; genesis_ledger
  }

(* map from global slots (since genesis) to state hash, ledger hash pairs *)
let global_slot_hashes_tbl : (Int64.t, State_hash.t * Ledger_hash.t) Hashtbl.t =
  Int64.Table.create ()

(* the starting slot may not have a block, so there may not be an entry in the table
    of hashes
   look at the predecessor slots until we find an entry
   this search should only happen on the start slot, all other slots
    come from commands in blocks, for which we have an entry in the table
*)
let get_slot_hashes ~logger slot =
  let rec go curr_slot =
    if Int64.is_negative curr_slot then (
      [%log fatal]
        "Could not find state and ledger hashes for slot %Ld, despite trying \
         all predecessor slots"
        slot ;
      Core.exit 1 ) ;
    match Hashtbl.find global_slot_hashes_tbl curr_slot with
    | None ->
        [%log info]
          "State and ledger hashes not available at slot since genesis %Ld, \
           will try predecessor slot"
          curr_slot ;
        go (Int64.pred curr_slot)
    | Some hashes ->
        hashes
  in
  go slot

(* cache of account identifiers *)
let account_identifier_tbl : (int, Account_id.t) Hashtbl.t = Int.Table.create ()

let account_identifer_of_id pool account_identifier_id : Account_id.t Deferred.t
    =
  let open Deferred.Let_syntax in
  match Hashtbl.find account_identifier_tbl account_identifier_id with
  | Some acct_id ->
      return acct_id
  | None ->
      (* not in cache, consult database *)
      let%map acct_id =
        Load_data.account_identifier_of_id pool account_identifier_id
      in
      Hashtbl.add_exn account_identifier_tbl ~key:account_identifier_id
        ~data:acct_id ;
      acct_id

let internal_command_to_balance_block_data
    (internal_cmd : Sql.Internal_command.t) =
  { block_id = internal_cmd.block_id
  ; block_height = internal_cmd.block_height
  ; sequence_no = internal_cmd.sequence_no
  ; secondary_sequence_no = internal_cmd.secondary_sequence_no
  }

let user_command_to_balance_block_data (user_cmd : Sql.User_command.t) =
  { block_id = user_cmd.block_id
  ; block_height = user_cmd.block_height
  ; sequence_no = user_cmd.sequence_no
  ; secondary_sequence_no = 0
  }

let process_block_infos_of_state_hash ~logger pool state_hash ~f =
  match%bind
    Caqti_async.Pool.use (fun db -> Sql.Block_info.run db state_hash) pool
  with
  | Ok block_infos ->
      f block_infos
  | Error msg ->
      [%log error] "Error getting block information for state hash"
        ~metadata:
          [ ("error", `String (Caqti_error.show msg))
          ; ("state_hash", `String state_hash)
          ] ;
      exit 1

let update_epoch_ledger ~logger ~name ~ledger ~epoch_ledger epoch_ledger_hash =
  let epoch_ledger_hash = Ledger_hash.of_base58_check_exn epoch_ledger_hash in
  let curr_ledger_hash = Ledger.merkle_root ledger in
  if Frozen_ledger_hash.equal epoch_ledger_hash curr_ledger_hash then (
    [%log info]
      "Creating %s epoch ledger from ledger with Merkle root matching epoch \
       ledger hash %s"
      name
      (Ledger_hash.to_base58_check epoch_ledger_hash) ;
    (* Ledger.copy doesn't actually copy, roll our own here *)
    let accounts = Ledger.to_list ledger in
    let epoch_ledger = Ledger.create ~depth:(Ledger.depth ledger) () in
    List.iter accounts ~f:(fun account ->
        let pk = Account.public_key account in
        let token = Account.token account in
        let account_id = Account_id.create pk token in
        match Ledger.get_or_create_account epoch_ledger account_id account with
        | Ok (`Added, _loc) ->
            ()
        | Ok (`Existed, _loc) ->
            failwithf
              "When creating epoch ledger, account with public key %s and \
               token %s already existed"
              (Signature_lib.Public_key.Compressed.to_string pk)
              (Token_id.to_string token) ()
        | Error err ->
            Error.tag_arg err
              "When creating epoch ledger, error when adding account"
              (("public_key", pk), ("token", token))
              [%sexp_of:
                (string * Signature_lib.Public_key.Compressed.t)
                * (string * Token_id.t)]
            |> Error.raise) ;
    epoch_ledger )
  else epoch_ledger

let update_staking_epoch_data ~logger pool ~ledger ~last_block_id
    ~staking_epoch_ledger =
  let query_db = Mina_caqti.query pool in
  let%bind state_hash =
    query_db ~f:(fun db -> Sql.Block.get_state_hash db last_block_id)
  in
  let%bind staking_epoch_id =
    query_db ~f:(fun db ->
        Sql.Epoch_data.get_staking_epoch_data_id db state_hash)
  in
  let%map { epoch_ledger_hash; epoch_data_seed } =
    query_db ~f:(fun db -> Sql.Epoch_data.get_epoch_data db staking_epoch_id)
  in
  let ledger =
    update_epoch_ledger ~logger ~name:"staking" ~ledger
      ~epoch_ledger:staking_epoch_ledger epoch_ledger_hash
  in
  (ledger, epoch_data_seed)

let update_next_epoch_data ~logger pool ~ledger ~last_block_id
    ~next_epoch_ledger =
  let query_db = Mina_caqti.query pool in
  let%bind state_hash =
    query_db ~f:(fun db -> Sql.Block.get_state_hash db last_block_id)
  in
  let%bind next_epoch_id =
    query_db ~f:(fun db -> Sql.Epoch_data.get_next_epoch_data_id db state_hash)
  in
  let%map { epoch_ledger_hash; epoch_data_seed } =
    query_db ~f:(fun db -> Sql.Epoch_data.get_epoch_data db next_epoch_id)
  in
  let ledger =
    update_epoch_ledger ~logger ~name:"next" ~ledger
      ~epoch_ledger:next_epoch_ledger epoch_ledger_hash
  in
  (ledger, epoch_data_seed)

(* cache of fee transfers for coinbases *)
module Fee_transfer_key = struct
  module T = struct
    type t = int64 * int * int [@@deriving hash, sexp, compare]
  end

  type t = T.t

  include Hashable.Make (T)
end

let fee_transfer_tbl : (Fee_transfer_key.t, Coinbase_fee_transfer.t) Hashtbl.t =
  Fee_transfer_key.Table.create ()

let cache_fee_transfer_via_coinbase pool (internal_cmd : Sql.Internal_command.t)
    =
  match internal_cmd.typ with
  | "fee_transfer_via_coinbase" ->
      let%map receiver_acct_id =
        Load_data.account_identifier_of_id pool internal_cmd.receiver_id
      in
      let receiver_pk = Account_id.public_key receiver_acct_id in
      let fee =
        Currency.Fee.of_uint64 (Unsigned.UInt64.of_int64 internal_cmd.fee)
      in
      let fee_transfer = Coinbase_fee_transfer.create ~receiver_pk ~fee in
      Hashtbl.add_exn fee_transfer_tbl
        ~key:
          ( internal_cmd.global_slot_since_genesis
          , internal_cmd.sequence_no
          , internal_cmd.secondary_sequence_no )
        ~data:fee_transfer
  | _ ->
      Deferred.unit

<<<<<<< HEAD
(* balance_block_data come from a loaded internal or user command, which
    includes data from the blocks table and
   - for internal commands, the tables internal_commands and blocks_internals_commands
   - for user commands, the tables user_commands and blocks_user_commands
     we compare those against the same-named values in the balances row
*)
let verify_balance ~logger ~pool ~ledger ~who ~balance_id ~pk_id ~token
    ~balance_block_data ~set_nonces ~repair_nonces ~continue_on_error :
    unit Deferred.t =
  let%bind pk = pk_of_pk_id pool pk_id in
  let%bind balance_info = balance_info_of_id pool ~id:balance_id in
  let token = Token_id.of_string token in
  let account_id = Account_id.create pk token in
  let account =
    match Ledger.location_of_account ledger account_id with
    | Some loc -> (
        match Ledger.get ledger loc with
        | Some account ->
            account
        | None ->
            failwithf
              "Could not find account in ledger for public key %s and token id \
               %s"
              (Signature_lib.Public_key.Compressed.to_base58_check pk)
              (Token_id.to_string token) () )
    | None ->
        failwithf
          "Could not get location of account for public key %s and token id %s"
          (Signature_lib.Public_key.Compressed.to_base58_check pk)
          (Token_id.to_string token) ()
  in
  let actual_balance = account.balance in
  let claimed_balance =
    balance_info.balance |> Unsigned.UInt64.of_int64
    |> Currency.Balance.of_uint64
  in
  if not (Currency.Balance.equal actual_balance claimed_balance) then (
    [%log error] "Claimed balance does not match actual balance in ledger"
      ~metadata:
        [ ("who", `String who)
        ; ("claimed_balance", Currency.Balance.to_yojson claimed_balance)
        ; ("actual_balance", Currency.Balance.to_yojson actual_balance)
        ] ;
    if continue_on_error then incr error_count else Core_kernel.exit 1 ) ;
  let { block_id; block_height; sequence_no; secondary_sequence_no } =
    balance_block_data
  in
  if not (block_id = balance_info.block_id) then (
    [%log error]
      "Block id from command does not match block id in balances table"
      ~metadata:
        [ ("who", `String who)
        ; ("block_id_command", `Int block_id)
        ; ("block_id_balances", `Int balance_info.block_id)
        ] ;
    if continue_on_error then incr error_count else Core_kernel.exit 1 ) ;
  if not (Int64.equal block_height balance_info.block_height) then (
    [%log error]
      "Block height from command does not match block height in balances table"
      ~metadata:
        [ ("who", `String who)
        ; ("block_height_command", `String (Int64.to_string block_height))
        ; ( "block_height_balances"
          , `String (Int64.to_string balance_info.block_height) )
        ] ;
    if continue_on_error then incr error_count else Core_kernel.exit 1 ) ;
  if not (sequence_no = balance_info.block_sequence_no) then (
    [%log error]
      "Sequence no from command does not match sequence no in balances table"
      ~metadata:
        [ ("who", `String who)
        ; ("block_sequence_no_command", `Int sequence_no)
        ; ("block_sequence_no_balances", `Int balance_info.block_sequence_no)
        ] ;
    if continue_on_error then incr error_count else Core_kernel.exit 1 ) ;
  if not (secondary_sequence_no = balance_info.block_secondary_sequence_no) then (
    [%log error]
      "Secondary sequence no from command does not match secondary sequence no \
       in balances table"
      ~metadata:
        [ ("who", `String who)
        ; ("block_secondary_sequence_no_command", `Int secondary_sequence_no)
        ; ( "block_secondary_sequence_no_balances"
          , `Int balance_info.block_secondary_sequence_no )
        ] ;
    if continue_on_error then incr error_count else Core_kernel.exit 1 ) ;
  let ledger_nonce = account.nonce in
  match balance_info.nonce with
  | None ->
      if set_nonces then (
        [%log info] "Inserting missing nonce into archive db"
          ~metadata:
            [ ("balance_id", `Int balance_id)
            ; ("nonce", `String (Account.Nonce.to_string ledger_nonce))
            ] ;
        let nonce =
          Account.Nonce.to_uint32 ledger_nonce |> Unsigned.UInt32.to_int64
        in
        query_db pool
          ~f:(fun db -> Sql.Balances.insert_nonce db ~id:balance_id ~nonce)
          ~item:"chain from state hash" )
      else (
        [%log error] "Missing nonce in archive db"
          ~metadata:
            [ ("balance_id", `Int balance_id)
            ; ("nonce", `String (Account.Nonce.to_string ledger_nonce))
            ] ;
        return
        @@ if continue_on_error then incr error_count else Core_kernel.exit 1 )
  | Some nonce ->
      let db_nonce =
        nonce |> Unsigned.UInt32.of_int64 |> Account.Nonce.of_uint32
      in
      if not (Account.Nonce.equal ledger_nonce db_nonce) then
        if repair_nonces then (
          [%log info] "Repairing incorrect nonce in balances table"
            ~metadata:
              [ ("who", `String who)
              ; ("balance_id", `Int balance_id)
              ; ("ledger_nonce", Account.Nonce.to_yojson ledger_nonce)
              ; ("database_nonce", Account.Nonce.to_yojson db_nonce)
              ] ;
          let correct_nonce =
            ledger_nonce |> Account.Nonce.to_uint32 |> Unsigned.UInt32.to_int64
          in
          query_db pool
            ~f:(fun db ->
              Sql.Balances.insert_nonce db ~id:balance_id ~nonce:correct_nonce)
            ~item:"repairing nonce" )
        else (
          [%log error] "Ledger nonce does not match nonce in balances table"
            ~metadata:
              [ ("who", `String who)
              ; ("ledger_nonce", Account.Nonce.to_yojson ledger_nonce)
              ; ("database_nonce", Account.Nonce.to_yojson db_nonce)
              ] ;
          return
          @@ if continue_on_error then incr error_count else Core_kernel.exit 1
          )
      else Deferred.unit

=======
>>>>>>> 392c8fa1
let account_creation_fee_uint64 =
  Currency.Fee.to_uint64 constraint_constants.account_creation_fee

let account_creation_fee_int64 =
  Currency.Fee.to_int constraint_constants.account_creation_fee |> Int64.of_int

let run_internal_command ~logger ~pool ~ledger (cmd : Sql.Internal_command.t) =
  [%log info]
    "Applying internal command (%s) with global slot since genesis %Ld, \
     sequence number %d, and secondary sequence number %d"
    cmd.typ cmd.global_slot_since_genesis cmd.sequence_no
    cmd.secondary_sequence_no ;
  let account_identifier_of_id = Load_data.account_identifier_of_id pool in
  let%bind receiver_account_id = account_identifier_of_id cmd.receiver_id in
  let fee = Currency.Fee.of_uint64 (Unsigned.UInt64.of_int64 cmd.fee) in
<<<<<<< HEAD
  let fee_token = Token_id.of_string cmd.token in
=======
>>>>>>> 392c8fa1
  let txn_global_slot =
    cmd.txn_global_slot_since_genesis |> Unsigned.UInt32.of_int64
    |> Mina_numbers.Global_slot.of_uint32
  in
  let fail_on_error err =
    Error.tag_arg err "Could not apply internal command"
      ( ("global slot_since_genesis", cmd.global_slot_since_genesis)
      , ("sequence number", cmd.sequence_no) )
      [%sexp_of: (string * int64) * (string * int)]
    |> Error.raise
  in
<<<<<<< HEAD
  let pk_id = cmd.receiver_id in
  let balance_id = cmd.receiver_balance_id in
  let token = cmd.token in
  let receiver_account_creation_fee = cmd.receiver_account_creation_fee_paid in
  let balance_block_data = internal_command_to_balance_block_data cmd in
  let open Ledger in
  match cmd.type_ with
=======
  let open Ledger in
  match cmd.typ with
>>>>>>> 392c8fa1
  | "fee_transfer" -> (
      let fee_token = Account_id.token_id receiver_account_id in
      let receiver_pk = Account_id.public_key receiver_account_id in
      let fee_transfer =
        Fee_transfer.create_single ~receiver_pk ~fee ~fee_token
      in
      let undo_or_error =
        Ledger.apply_fee_transfer ~constraint_constants ~txn_global_slot ledger
          fee_transfer
      in
      match undo_or_error with
      | Ok _undo ->
<<<<<<< HEAD
          verify_balance ~logger ~pool ~ledger ~who:"fee transfer receiver"
            ~balance_id ~pk_id ~token ~balance_block_data ~set_nonces
            ~repair_nonces ~continue_on_error
=======
          Deferred.unit
>>>>>>> 392c8fa1
      | Error err ->
          fail_on_error err )
  | "coinbase" -> (
      let amount = Currency.Fee.to_uint64 fee |> Currency.Amount.of_uint64 in
      (* combining situation 1: add cached coinbase fee transfer, if it exists *)
      let fee_transfer =
        Hashtbl.find fee_transfer_tbl
          ( cmd.global_slot_since_genesis
          , cmd.sequence_no
          , cmd.secondary_sequence_no )
      in
      if Option.is_some fee_transfer then
        [%log info]
          "Coinbase transaction at global slot since genesis %Ld, sequence \
           number %d, and secondary sequence number %d contains a fee transfer"
          cmd.global_slot_since_genesis cmd.sequence_no
          cmd.secondary_sequence_no ;
      let coinbase =
        let receiver_pk = Account_id.public_key receiver_account_id in
        match Coinbase.create ~amount ~receiver:receiver_pk ~fee_transfer with
        | Ok cb ->
            cb
        | Error err ->
            Error.tag err ~tag:"Error creating coinbase for internal command"
            |> Error.raise
      in
      let undo_or_error =
        apply_coinbase ~constraint_constants ~txn_global_slot ledger coinbase
      in
      match undo_or_error with
      | Ok _undo ->
<<<<<<< HEAD
          verify_balance ~logger ~pool ~ledger ~who:"coinbase receiver"
            ~balance_id ~pk_id ~token ~balance_block_data ~set_nonces
            ~repair_nonces ~continue_on_error
      | Error err ->
          fail_on_error err )
  | "fee_transfer_via_coinbase" ->
      let%bind () =
        verify_account_creation_fee ~logger ~pool ~receiver_account_creation_fee
          ~balance_id ~fee ~continue_on_error ()
      in
      let%bind () =
        verify_balance ~logger ~pool ~ledger
          ~who:"fee_transfer_via_coinbase receiver" ~balance_id ~pk_id ~token
          ~balance_block_data ~set_nonces ~repair_nonces ~continue_on_error
      in
=======
          Deferred.unit
      | Error err ->
          fail_on_error err )
  | "fee_transfer_via_coinbase" ->
>>>>>>> 392c8fa1
      (* the actual application is in the "coinbase" case *)
      Deferred.unit
  | _ ->
      failwithf "Unknown internal command \"%s\"" cmd.typ ()

let apply_combined_fee_transfer ~logger ~pool ~ledger
    (cmd1 : Sql.Internal_command.t) (cmd2 : Sql.Internal_command.t) =
  [%log info] "Applying combined fee transfers with sequence number %d"
    cmd1.sequence_no ;
  let account_identifier_of_id = Load_data.account_identifier_of_id pool in
  let fee_transfer_of_cmd (cmd : Sql.Internal_command.t) =
    if not (String.equal cmd.typ "fee_transfer") then
      failwithf "Expected fee transfer, got: %s" cmd.typ () ;
    let%map receiver_account_identifier =
      account_identifier_of_id cmd.receiver_id
    in
    let fee = Currency.Fee.of_uint64 (Unsigned.UInt64.of_int64 cmd.fee) in
<<<<<<< HEAD
    let fee_token = Token_id.of_string cmd.token in
=======
    let receiver_pk = Account_id.public_key receiver_account_identifier in
    let fee_token = Account_id.token_id receiver_account_identifier in
>>>>>>> 392c8fa1
    Fee_transfer.Single.create ~receiver_pk ~fee ~fee_token
  in
  let%bind fee_transfer1 = fee_transfer_of_cmd cmd1 in
  let%bind fee_transfer2 = fee_transfer_of_cmd cmd2 in
  let fee_transfer =
    match Fee_transfer.create fee_transfer1 (Some fee_transfer2) with
    | Ok ft ->
        ft
    | Error err ->
        Error.tag err ~tag:"Could not create combined fee transfer"
        |> Error.raise
  in
  let txn_global_slot =
    cmd2.txn_global_slot_since_genesis |> Unsigned.UInt32.of_int64
    |> Mina_numbers.Global_slot.of_uint32
  in
  let applied_or_error =
    Ledger.apply_fee_transfer ~constraint_constants ~txn_global_slot ledger
      fee_transfer
  in
  match applied_or_error with
  | Ok _ ->
<<<<<<< HEAD
      let balance_block_data = internal_command_to_balance_block_data cmd1 in
      let%bind () =
        verify_balance ~logger ~pool ~ledger ~who:"combined fee transfer (1)"
          ~balance_id:cmd1.receiver_balance_id ~pk_id:cmd1.receiver_id
          ~token:cmd1.token ~balance_block_data ~set_nonces ~repair_nonces
          ~continue_on_error
      in
      let balance_block_data = internal_command_to_balance_block_data cmd2 in
      verify_balance ~logger ~pool ~ledger ~who:"combined fee transfer (2)"
        ~balance_id:cmd2.receiver_balance_id ~pk_id:cmd2.receiver_id
        ~token:cmd2.token ~balance_block_data ~set_nonces ~repair_nonces
        ~continue_on_error
=======
      Deferred.unit
>>>>>>> 392c8fa1
  | Error err ->
      Error.tag_arg err "Error applying combined fee transfer"
        ("sequence number", cmd1.sequence_no)
        [%sexp_of: string * int]
      |> Error.raise

module User_command_helpers = struct
  let body_of_sql_user_cmd pool
<<<<<<< HEAD
      ({ type_; source_id; receiver_id; amount; global_slot_since_genesis; _ } :
        Sql.User_command.t) : Signed_command_payload.Body.t Deferred.t =
    let open Signed_command_payload.Body in
    let open Deferred.Let_syntax in
    let%bind source_pk = pk_of_pk_id pool source_id in
    let%map receiver_pk = pk_of_pk_id pool receiver_id in
=======
      ({ typ; source_id; receiver_id; amount; global_slot_since_genesis; _ } :
        Sql.User_command.t) : Signed_command_payload.Body.t Deferred.t =
    let open Signed_command_payload.Body in
    let open Deferred.Let_syntax in
    let account_identifier_of_id = Load_data.account_identifier_of_id pool in
    let%bind source_account_id = account_identifier_of_id source_id in
    let%map receiver_account_id = account_identifier_of_id receiver_id in
    let source_pk = Account_id.public_key source_account_id in
    let receiver_pk = Account_id.public_key receiver_account_id in
>>>>>>> 392c8fa1
    let amount =
      Option.map amount
        ~f:(Fn.compose Currency.Amount.of_uint64 Unsigned.UInt64.of_int64)
    in
    (* possibilities from user_command_type enum in SQL schema *)
<<<<<<< HEAD
    match type_ with
=======
    match typ with
>>>>>>> 392c8fa1
    | "payment" ->
        if Option.is_none amount then
          failwithf "Payment at global slot since genesis %Ld has NULL amount"
            global_slot_since_genesis () ;
        let amount = Option.value_exn amount in
        Payment Payment_payload.Poly.{ source_pk; receiver_pk; amount }
    | "delegation" ->
        Stake_delegation
          (Stake_delegation.Set_delegate
             { delegator = source_pk; new_delegate = receiver_pk })
    | _ ->
<<<<<<< HEAD
        failwithf "Invalid user command type: %s" type_ ()
=======
        failwithf "Invalid user command type: %s" typ ()
>>>>>>> 392c8fa1
end

let run_user_command ~logger ~pool ~ledger (cmd : Sql.User_command.t) =
  [%log info]
    "Applying user command (%s) with nonce %Ld, global slot since genesis %Ld, \
     and sequence number %d"
<<<<<<< HEAD
    cmd.type_ cmd.nonce cmd.global_slot_since_genesis cmd.sequence_no ;
  let%bind body = User_command_helpers.body_of_sql_user_cmd pool cmd in
  let%bind fee_payer_pk = pk_of_pk_id pool cmd.fee_payer_id in
=======
    cmd.typ cmd.nonce cmd.global_slot_since_genesis cmd.sequence_no ;
  let account_identifier_of_id = Load_data.account_identifier_of_id pool in
  let%bind body = User_command_helpers.body_of_sql_user_cmd pool cmd in
  let%bind fee_payer_account_id = account_identifier_of_id cmd.fee_payer_id in
  let fee_payer_pk = Account_id.public_key fee_payer_account_id in
>>>>>>> 392c8fa1
  let memo = Signed_command_memo.of_base58_check_exn cmd.memo in
  let valid_until =
    Option.map cmd.valid_until ~f:(fun slot ->
        Mina_numbers.Global_slot.of_uint32 @@ Unsigned.UInt32.of_int64 slot)
  in
  let payload =
    Signed_command_payload.create
      ~fee:(Currency.Fee.of_uint64 @@ Unsigned.UInt64.of_int64 cmd.fee)
      ~fee_payer_pk
      ~nonce:(Unsigned.UInt32.of_int64 cmd.nonce)
      ~valid_until ~memo ~body
  in
  (* when applying the transaction, there's a check that the fee payer and
     signer keys are the same; since this transaction was accepted, we know
     those keys are the same
  *)
  let signer = Signature_lib.Public_key.decompress_exn fee_payer_pk in
  let signed_cmd =
    Signed_command.Poly.{ payload; signer; signature = Signature.dummy }
  in
  (* the signature isn't checked when applying, the real signature was checked in the
     transaction SNARK, so deem the signature to be valid here
  *)
  let (`If_this_is_used_it_should_have_a_comment_justifying_it valid_signed_cmd)
      =
    Signed_command.to_valid_unsafe signed_cmd
  in
  let txn_global_slot =
    Unsigned.UInt32.of_int64 cmd.txn_global_slot_since_genesis
  in
  match
    Ledger.apply_user_command ~constraint_constants ~txn_global_slot ledger
      valid_signed_cmd
  with
  | Ok _undo ->
<<<<<<< HEAD
      (* verify balances in database against current ledger *)
      let token = Token_id.(to_string default) in
      let balance_block_data = user_command_to_balance_block_data cmd in
      let%bind () =
        match cmd.source_balance_id with
        | Some balance_id ->
            verify_balance ~logger ~pool ~ledger ~who:"source" ~balance_id
              ~pk_id:cmd.source_id ~token ~balance_block_data ~set_nonces
              ~repair_nonces ~continue_on_error
        | None ->
            return ()
      in
      let%bind () =
        match cmd.receiver_balance_id with
        | Some balance_id ->
            verify_balance ~logger ~pool ~ledger ~who:"receiver" ~balance_id
              ~pk_id:cmd.receiver_id ~token ~balance_block_data ~set_nonces
              ~repair_nonces ~continue_on_error
        | None ->
            return ()
      in
      verify_balance ~logger ~pool ~ledger ~who:"fee payer"
        ~balance_id:cmd.fee_payer_balance_id ~pk_id:cmd.fee_payer_id
        ~token:cmd.fee_token ~balance_block_data ~set_nonces ~repair_nonces
        ~continue_on_error
=======
      Deferred.unit
  | Error err ->
      Error.tag_arg err "User command failed on replay"
        ( ("global slot_since_genesis", cmd.global_slot_since_genesis)
        , ("sequence number", cmd.sequence_no) )
        [%sexp_of: (string * int64) * (string * int)]
      |> Error.raise

module Zkapp_helpers = struct
  let get_parent_state_view ~pool block_id :
      Zkapp_precondition.Protocol_state.View.t Deferred.t =
    (* when a zkAppp is applied, use the protocol state associated with the parent block
       of the block containing the transaction
    *)
    let query_db = Mina_caqti.query pool in
    let%bind parent_id =
      query_db ~f:(fun db -> Sql.Block.get_parent_id db block_id)
    in
    let%bind parent_block =
      query_db ~f:(fun db -> Processor.Block.load db ~id:parent_id)
    in
    let%bind snarked_ledger_hash_str =
      query_db ~f:(fun db ->
          Sql.Snarked_ledger_hashes.run db parent_block.snarked_ledger_hash_id)
    in
    let snarked_ledger_hash =
      Frozen_ledger_hash.of_base58_check_exn snarked_ledger_hash_str
    in
    let timestamp = parent_block.timestamp |> Block_time.of_int64 in
    let blockchain_length =
      parent_block.height |> Unsigned.UInt32.of_int64
      |> Mina_numbers.Length.of_uint32
    in
    let min_window_density =
      parent_block.min_window_density |> Unsigned.UInt32.of_int64
      |> Mina_numbers.Length.of_uint32
    in
    (* TODO : this will change *)
    let last_vrf_output = () in
    let total_currency =
      parent_block.total_currency |> Unsigned.UInt64.of_int64
      |> Currency.Amount.of_uint64
    in
    let global_slot_since_hard_fork =
      parent_block.global_slot_since_hard_fork |> Unsigned.UInt32.of_int64
      |> Mina_numbers.Global_slot.of_uint32
    in
    let global_slot_since_genesis =
      parent_block.global_slot_since_genesis |> Unsigned.UInt32.of_int64
      |> Mina_numbers.Global_slot.of_uint32
    in
    let epoch_data_of_raw_epoch_data (raw_epoch_data : Processor.Epoch_data.t) :
        Mina_base.Epoch_data.Value.t Deferred.t =
      let%bind hash_str =
        query_db ~f:(fun db ->
            Sql.Snarked_ledger_hashes.run db raw_epoch_data.ledger_hash_id)
      in
      let hash = Frozen_ledger_hash.of_base58_check_exn hash_str in
      let total_currency =
        raw_epoch_data.total_currency |> Unsigned.UInt64.of_int64
        |> Currency.Amount.of_uint64
      in
      let ledger = { Mina_base.Epoch_ledger.Poly.hash; total_currency } in
      let seed = raw_epoch_data.seed |> Epoch_seed.of_base58_check_exn in
      let start_checkpoint =
        raw_epoch_data.start_checkpoint |> State_hash.of_base58_check_exn
      in
      let lock_checkpoint =
        raw_epoch_data.lock_checkpoint |> State_hash.of_base58_check_exn
      in
      let epoch_length =
        raw_epoch_data.epoch_length |> Unsigned.UInt32.of_int64
        |> Mina_numbers.Length.of_uint32
      in
      return
        { Mina_base.Epoch_data.Poly.ledger
        ; seed
        ; start_checkpoint
        ; lock_checkpoint
        ; epoch_length
        }
    in
    let%bind staking_epoch_raw =
      query_db ~f:(fun db ->
          Processor.Epoch_data.load db parent_block.staking_epoch_data_id)
    in
    let%bind (staking_epoch_data : Mina_base.Epoch_data.Value.t) =
      epoch_data_of_raw_epoch_data staking_epoch_raw
    in
    let%bind next_epoch_raw =
      query_db ~f:(fun db ->
          Processor.Epoch_data.load db parent_block.staking_epoch_data_id)
    in
    let%bind next_epoch_data = epoch_data_of_raw_epoch_data next_epoch_raw in
    return
      { Zkapp_precondition.Protocol_state.Poly.snarked_ledger_hash
      ; timestamp
      ; blockchain_length
      ; min_window_density
      ; last_vrf_output
      ; total_currency
      ; global_slot_since_hard_fork
      ; global_slot_since_genesis
      ; staking_epoch_data
      ; next_epoch_data
      }
end

let parties_of_zkapp_command ~pool (cmd : Sql.Zkapp_command.t) :
    Parties.t Deferred.t =
  let query_db = Mina_caqti.query pool in
  let%bind fee_payer_body_id =
    query_db ~f:(fun db -> Processor.Zkapp_fee_payers.load db cmd.fee_payer_id)
  in
  (* use dummy authorizations, memo *)
  let%bind (fee_payer : Party.Fee_payer.t) =
    let%map (body : Party.Body.Fee_payer.t) =
      Archive_lib.Load_data.get_fee_payer_body ~pool fee_payer_body_id
    in
    ({ body; authorization = Signature.dummy } : Party.Fee_payer.t)
  in
  let%bind (other_parties : Party.Wire.t list) =
    Deferred.List.map (Array.to_list cmd.other_party_ids) ~f:(fun id ->
        let%map body = Archive_lib.Load_data.get_other_party_body ~pool id in
        let authorization = Control.None_given in
        ({ body; authorization } : Party.Wire.t))
  in
  let memo = Mina_base.Signed_command_memo.dummy in
  let parties = Parties.of_wire { fee_payer; other_parties; memo } in
  return (parties : Parties.t)

let run_zkapp_command ~logger ~pool ~ledger (cmd : Sql.Zkapp_command.t) =
  [%log info]
    "Applying zkApp command at global slot since genesis %Ld, and sequence \
     number %d"
    cmd.global_slot_since_genesis cmd.sequence_no ;
  let%bind state_view =
    Zkapp_helpers.get_parent_state_view ~pool cmd.block_id
  in
  let%bind parties = parties_of_zkapp_command ~pool cmd in
  match
    Ledger.apply_parties_unchecked ~constraint_constants ~state_view ledger
      parties
  with
  | Ok _ ->
      Deferred.unit
>>>>>>> 392c8fa1
  | Error err ->
      Error.tag_arg err "zkApp command failed on replay"
        ( ("global slot_since_genesis", cmd.global_slot_since_genesis)
        , ("sequence number", cmd.sequence_no) )
        [%sexp_of: (string * int64) * (string * int)]
      |> Error.raise

module Snapp_helpers = struct
  let get_parent_state_view ~pool block_id :
      Zkapp_precondition.Protocol_state.View.t Deferred.t =
    (* when a Snapp is applied, use the protocol state associated with the parent block
       of the block containing the transaction
    *)
    let%bind parent_id =
      query_db pool
        ~f:(fun db -> Sql.Block.get_parent_id db block_id)
        ~item:"block parent id"
    in
    let%bind parent_block =
      query_db pool
        ~f:(fun db -> Processor.Block.load db ~id:parent_id)
        ~item:"parent block"
    in
    let%bind snarked_ledger_hash_str =
      query_db pool
        ~f:(fun db ->
          Sql.Snarked_ledger_hashes.run db parent_block.snarked_ledger_hash_id)
        ~item:"parent block snarked ledger hash"
    in
    let snarked_ledger_hash =
      Frozen_ledger_hash.of_base58_check_exn snarked_ledger_hash_str
    in
    let timestamp = parent_block.timestamp |> Block_time.of_int64 in
    let blockchain_length =
      parent_block.height |> Unsigned.UInt32.of_int64
      |> Mina_numbers.Length.of_uint32
    in
    let min_window_density =
      parent_block.min_window_density |> Unsigned.UInt32.of_int64
      |> Mina_numbers.Length.of_uint32
    in
    (* TODO : this will change *)
    let last_vrf_output = () in
    let total_currency =
      parent_block.total_currency |> Unsigned.UInt64.of_int64
      |> Currency.Amount.of_uint64
    in
    let global_slot_since_hard_fork =
      parent_block.global_slot_since_hard_fork |> Unsigned.UInt32.of_int64
      |> Mina_numbers.Global_slot.of_uint32
    in
    let global_slot_since_genesis =
      parent_block.global_slot_since_genesis |> Unsigned.UInt32.of_int64
      |> Mina_numbers.Global_slot.of_uint32
    in
    let epoch_data_of_raw_epoch_data (raw_epoch_data : Processor.Epoch_data.t) :
        Mina_base.Epoch_data.Value.t Deferred.t =
      let%bind hash_str =
        query_db pool
          ~f:(fun db ->
            Sql.Snarked_ledger_hashes.run db raw_epoch_data.ledger_hash_id)
          ~item:"epoch ledger hash"
      in
      let hash = Frozen_ledger_hash.of_base58_check_exn hash_str in
      let total_currency =
        raw_epoch_data.total_currency |> Unsigned.UInt64.of_int64
        |> Currency.Amount.of_uint64
      in
      let ledger = { Mina_base.Epoch_ledger.Poly.hash; total_currency } in
      let seed = raw_epoch_data.seed |> Epoch_seed.of_base58_check_exn in
      let start_checkpoint =
        raw_epoch_data.start_checkpoint |> State_hash.of_base58_check_exn
      in
      let lock_checkpoint =
        raw_epoch_data.lock_checkpoint |> State_hash.of_base58_check_exn
      in
      let epoch_length =
        raw_epoch_data.epoch_length |> Unsigned.UInt32.of_int64
        |> Mina_numbers.Length.of_uint32
      in
      return
        { Mina_base.Epoch_data.Poly.ledger
        ; seed
        ; start_checkpoint
        ; lock_checkpoint
        ; epoch_length
        }
    in
    let%bind staking_epoch_raw =
      query_db pool
        ~f:(fun db ->
          Processor.Epoch_data.load db parent_block.staking_epoch_data_id)
        ~item:"staking epoch data"
    in
    let%bind (staking_epoch_data : Mina_base.Epoch_data.Value.t) =
      epoch_data_of_raw_epoch_data staking_epoch_raw
    in
    let%bind next_epoch_raw =
      query_db pool
        ~f:(fun db ->
          Processor.Epoch_data.load db parent_block.staking_epoch_data_id)
        ~item:"staking epoch data"
    in
    let%bind next_epoch_data = epoch_data_of_raw_epoch_data next_epoch_raw in
    return
      { Zkapp_precondition.Protocol_state.Poly.snarked_ledger_hash
      ; timestamp
      ; blockchain_length
      ; min_window_density
      ; last_vrf_output
      ; total_currency
      ; global_slot_since_hard_fork
      ; global_slot_since_genesis
      ; staking_epoch_data
      ; next_epoch_data
      }

  let get_field_arrays ~pool array_id_arrays =
    let array_ids = Array.to_list array_id_arrays in
    Deferred.List.map array_ids ~f:(fun array_id ->
        let%bind element_id_array =
          query_db pool
            ~f:(fun db -> Processor.Zkapp_state_data_array.load db array_id)
            ~item:"Snapp state data array"
        in
        let element_ids = Array.to_list element_id_array in
        let%bind field_strs =
          Deferred.List.map element_ids ~f:(fun elt_id ->
              query_db pool ~item:"Snapp field element" ~f:(fun db ->
                  Processor.Zkapp_state_data.load db elt_id))
        in
        let fields =
          List.map field_strs ~f:(fun field_str ->
              Snark_params.Tick.Field.of_string field_str)
        in
        return (Array.of_list fields))

  let state_data_of_ids ~pool ids =
    Deferred.Array.map ids ~f:(fun state_data_id ->
        match state_data_id with
        | None ->
            return None
        | Some id ->
            let%map field_str =
              query_db pool
                ~f:(fun db -> Processor.Zkapp_state_data.load db id)
                ~item:"Snapp state data"
            in
            Some (Snark_params.Tick.Field.of_string field_str))

  let party_body_of_id ~pool body_id =
    let%bind (body_data : Processor.Zkapp_party_body.t) =
      query_db pool
        ~f:(fun db -> Processor.Zkapp_party_body.load db body_id)
        ~item:"Snapp party body"
    in
    let%bind public_key = pk_of_pk_id pool body_data.public_key_id in
    let%bind update_data =
      query_db pool
        ~f:(fun db -> Processor.Zkapp_updates.load db body_data.update_id)
        ~item:"snapp updates"
    in
    let%bind app_state_data_ids =
      query_db pool
        ~f:(fun db -> Processor.Zkapp_states.load db update_data.app_state_id)
        ~item:"snapp app state ids"
    in
    let%bind app_state_data = state_data_of_ids ~pool app_state_data_ids in
    let app_state =
      Array.map app_state_data ~f:Zkapp_basic.Set_or_keep.of_option
      |> Array.to_list |> Pickles_types.Vector.Vector_8.of_list_exn
    in
    let%bind delegate =
      match update_data.delegate_id with
      | Some id ->
          let%map pk = pk_of_pk_id pool id in
          Zkapp_basic.Set_or_keep.Set pk
      | None ->
          return Zkapp_basic.Set_or_keep.Keep
    in
    let%bind verification_key =
      match update_data.verification_key_id with
      | Some id ->
          let%map ({ verification_key; hash }
                    : Processor.Zkapp_verification_keys.t) =
            query_db pool
              ~f:(fun db -> Processor.Zkapp_verification_keys.load db id)
              ~item:"snapp verification key"
          in
          let data =
            Pickles.Side_loaded.Verification_key.of_base58_check_exn
              verification_key
          in
          let hash = Snark_params.Tick.Field.of_string hash in
          Zkapp_basic.Set_or_keep.Set { With_hash.data; hash }
      | None ->
          return Zkapp_basic.Set_or_keep.Keep
    in
    let%bind permissions =
      match update_data.permissions_id with
      | Some id ->
          let%map perms_data =
            query_db pool
              ~f:(fun db -> Processor.Zkapp_permissions.load db id)
              ~item:"snapp verification key"
          in
          let perms : Mina_base.Permissions.t =
            { edit_state = perms_data.edit_state
            ; send = perms_data.send
            ; receive = perms_data.receive
            ; set_delegate = perms_data.set_delegate
            ; set_permissions = perms_data.set_permissions
            ; set_verification_key = perms_data.set_verification_key
            ; set_zkapp_uri = perms_data.set_zkapp_uri
            ; edit_sequence_state = perms_data.edit_sequence_state
            ; set_token_symbol = perms_data.set_token_symbol
            ; increment_nonce = perms_data.increment_nonce
            ; set_voting_for = perms_data.set_voting_for
            }
          in
          Zkapp_basic.Set_or_keep.Set perms
      | None ->
          return Zkapp_basic.Set_or_keep.Keep
    in
    let zkapp_uri =
      update_data.zkapp_uri |> Zkapp_basic.Set_or_keep.of_option
    in
    let token_symbol =
      update_data.token_symbol |> Zkapp_basic.Set_or_keep.of_option
    in
    let voting_for =
      update_data.voting_for
      |> Option.map ~f:State_hash.of_base58_check_exn
      |> Zkapp_basic.Set_or_keep.of_option
    in
    let%bind timing =
      match update_data.timing_id with
      | None ->
          return Zkapp_basic.Set_or_keep.Keep
      | Some id ->
          let%map tm_info =
            query_db pool
              ~f:(fun db -> Processor.Zkapp_timing_info.load db id)
              ~item:"snapp timing info"
          in
          Zkapp_basic.Set_or_keep.Set
            { Party.Update.Timing_info.initial_minimum_balance =
                tm_info.initial_minimum_balance |> Unsigned.UInt64.of_int64
                |> Currency.Balance.of_uint64
            ; cliff_time =
                tm_info.cliff_time |> Unsigned.UInt32.of_int64
                |> Mina_numbers.Global_slot.of_uint32
            ; cliff_amount =
                tm_info.cliff_amount |> Unsigned.UInt64.of_int64
                |> Currency.Amount.of_uint64
            ; vesting_period =
                tm_info.vesting_period |> Unsigned.UInt32.of_int64
                |> Mina_numbers.Global_slot.of_uint32
            ; vesting_increment =
                tm_info.vesting_increment |> Unsigned.UInt64.of_int64
                |> Currency.Amount.of_uint64
            }
    in
    let update : Party.Update.t =
      { app_state
      ; delegate
      ; verification_key
      ; permissions
      ; zkapp_uri
      ; token_symbol
      ; timing
      ; voting_for
      }
    in
    let token_id = body_data.token_id |> Token_id.of_string in
    let balance_change =
      let magnitude =
        body_data.balance_change |> Int64.abs |> Unsigned.UInt64.of_int64
        |> Currency.Amount.of_uint64
      in
      let sgn =
        if Int64.is_negative body_data.balance_change then Sgn.Neg else Sgn.Pos
      in
      ({ magnitude; sgn } : _ Currency.Signed_poly.t)
    in
    let increment_nonce = body_data.increment_nonce in
    let%bind events = get_field_arrays ~pool body_data.events_ids in
    let%bind sequence_events =
      get_field_arrays ~pool body_data.sequence_events_ids
    in
    let%bind call_data_str =
      query_db pool
        ~f:(fun db -> Processor.Zkapp_state_data.load db body_data.call_data_id)
        ~item:"Snapp call data"
    in
    let call_data = Snark_params.Tick.Field.of_string call_data_str in
    let call_depth = body_data.call_depth in
    let%bind protocol_state_data =
      query_db pool
        ~f:(fun db ->
          Processor.Zkapp_protocol_state_precondition.load db
            body_data.zkapp_protocol_state_precondition_id)
        ~item:"Snapp account_precondition protocol state"
    in
    let%bind snarked_ledger_hash =
      match protocol_state_data.snarked_ledger_hash_id with
      | None ->
          return Zkapp_precondition.Hash.Ignore
      | Some id ->
          let%map hash_str =
            query_db pool ~item:"snarked ledger hash" ~f:(fun db ->
                Processor.Snarked_ledger_hash.load db id)
          in
          Zkapp_precondition.Hash.Check
            (Frozen_ledger_hash.of_base58_check_exn hash_str)
    in
    let%bind timestamp =
      match protocol_state_data.timestamp_id with
      | None ->
          return Zkapp_basic.Or_ignore.Ignore
      | Some id ->
          let%map bounds =
            query_db pool ~item:"Snapp timestamp bounds" ~f:(fun db ->
                Processor.Zkapp_timestamp_bounds.load db id)
          in
          let to_timestamp i64 = i64 |> Block_time.of_int64 in
          let lower = to_timestamp bounds.timestamp_lower_bound in
          let upper = to_timestamp bounds.timestamp_upper_bound in
          Zkapp_basic.Or_ignore.Check
            ({ lower; upper } : _ Zkapp_precondition.Closed_interval.t)
    in
    let length_bounds_of_id = function
      | None ->
          return Zkapp_basic.Or_ignore.Ignore
      | Some id ->
          let%map bounds =
            query_db pool ~item:"Snapp length bounds" ~f:(fun db ->
                Processor.Zkapp_length_bounds.load db id)
          in
          let to_length i64 =
            i64 |> Unsigned.UInt32.of_int64 |> Mina_numbers.Length.of_uint32
          in
          let lower = to_length bounds.length_lower_bound in
          let upper = to_length bounds.length_upper_bound in
          Zkapp_basic.Or_ignore.Check
            ({ lower; upper } : _ Zkapp_precondition.Closed_interval.t)
    in
    let%bind blockchain_length =
      length_bounds_of_id protocol_state_data.blockchain_length_id
    in
    let%bind min_window_density =
      length_bounds_of_id protocol_state_data.min_window_density_id
    in
    let total_currency_of_id = function
      | None ->
          return Zkapp_basic.Or_ignore.Ignore
      | Some id ->
          let%map bounds =
            query_db pool ~item:"Snapp currency bounds" ~f:(fun db ->
                Processor.Zkapp_amount_bounds.load db id)
          in
          let to_amount i64 =
            i64 |> Unsigned.UInt64.of_int64 |> Currency.Amount.of_uint64
          in
          let lower = to_amount bounds.amount_lower_bound in
          let upper = to_amount bounds.amount_upper_bound in
          Zkapp_basic.Or_ignore.Check
            ({ lower; upper } : _ Zkapp_precondition.Closed_interval.t)
    in
    (* TODO: this will change *)
    let last_vrf_output = () in
    let%bind total_currency =
      total_currency_of_id protocol_state_data.total_currency_id
    in
    let global_slot_of_id = function
      | None ->
          return Zkapp_basic.Or_ignore.Ignore
      | Some id ->
          let%map bounds =
            query_db pool ~item:"Snapp global slot bounds" ~f:(fun db ->
                Processor.Zkapp_global_slot_bounds.load db id)
          in
          let to_slot i64 =
            i64 |> Unsigned.UInt32.of_int64
            |> Mina_numbers.Global_slot.of_uint32
          in
          let lower = to_slot bounds.global_slot_lower_bound in
          let upper = to_slot bounds.global_slot_upper_bound in
          Zkapp_basic.Or_ignore.Check
            ({ lower; upper } : _ Zkapp_precondition.Closed_interval.t)
    in
    let%bind global_slot_since_hard_fork =
      global_slot_of_id protocol_state_data.curr_global_slot_since_hard_fork
    in
    let%bind global_slot_since_genesis =
      global_slot_of_id protocol_state_data.global_slot_since_genesis
    in
    let epoch_data_of_id id =
      let%bind epoch_data_raw =
        query_db pool ~item:"Snapp epoch data" ~f:(fun db ->
            Processor.Zkapp_epoch_data.load db id)
      in
      let%bind ledger =
        let%bind epoch_ledger_data =
          query_db pool ~item:"Snapp epoch ledger" ~f:(fun db ->
              Processor.Zkapp_epoch_ledger.load db id)
        in
        let%bind hash =
          Option.value_map epoch_ledger_data.hash_id
            ~default:(return Zkapp_basic.Or_ignore.Ignore) ~f:(fun id ->
              let%map hash_str =
                query_db pool ~item:"Snapp epoch ledger hash" ~f:(fun db ->
                    Processor.Snarked_ledger_hash.load db id)
              in
              Zkapp_basic.Or_ignore.Check
                (Frozen_ledger_hash.of_base58_check_exn hash_str))
        in
        let%map total_currency =
          total_currency_of_id epoch_ledger_data.total_currency_id
        in
        { Epoch_ledger.Poly.hash; total_currency }
      in
      let seed =
        Option.value_map epoch_data_raw.epoch_seed
          ~default:Zkapp_basic.Or_ignore.Ignore ~f:(fun s ->
            Zkapp_basic.Or_ignore.Check (Epoch_seed.of_base58_check_exn s))
      in
      let checkpoint_of_str str =
        Option.value_map str ~default:Zkapp_basic.Or_ignore.Ignore ~f:(fun s ->
            Zkapp_basic.Or_ignore.Check (State_hash.of_base58_check_exn s))
      in
      let start_checkpoint =
        checkpoint_of_str epoch_data_raw.start_checkpoint
      in
      let lock_checkpoint = checkpoint_of_str epoch_data_raw.lock_checkpoint in
      let%map epoch_length =
        length_bounds_of_id epoch_data_raw.epoch_length_id
      in
      { Zkapp_precondition.Protocol_state.Epoch_data.Poly.ledger
      ; seed
      ; start_checkpoint
      ; lock_checkpoint
      ; epoch_length
      }
    in
    let%bind staking_epoch_data =
      epoch_data_of_id protocol_state_data.staking_epoch_data_id
    in
    let%bind next_epoch_data =
      epoch_data_of_id protocol_state_data.next_epoch_data_id
    in
    let protocol_state_precondition : Zkapp_precondition.Protocol_state.t =
      { snarked_ledger_hash
      ; timestamp
      ; blockchain_length
      ; min_window_density
      ; last_vrf_output
      ; total_currency
      ; global_slot_since_hard_fork
      ; global_slot_since_genesis
      ; staking_epoch_data
      ; next_epoch_data
      }
    in
    let%bind (account_precondition : Party.Account_precondition.t) =
      let%bind account_precondition_data =
        query_db pool ~item:"ZkApp account precondition" ~f:(fun db ->
            Processor.Zkapp_account_precondition.load db
              body_data.zkapp_account_precondition_id)
      in
      match account_precondition_data.kind with
      | Full ->
          let%bind zkapp_account_data =
            match account_precondition_data.account_id with
            | None ->
                failwith
                  "Expected account id for account precondition of kind Full"
            | Some account_id ->
                query_db pool ~item:"Snapp account" ~f:(fun db ->
                    Processor.Zkapp_account.load db account_id)
          in
          let%map zkapp_account =
            let%bind balance =
              match zkapp_account_data.balance_id with
              | None ->
                  return Zkapp_basic.Or_ignore.Ignore
              | Some balance_id ->
                  let%map bounds =
                    query_db pool ~item:"Snapp balance" ~f:(fun db ->
                        Processor.Zkapp_balance_bounds.load db balance_id)
                  in
                  let to_balance i64 =
                    i64 |> Unsigned.UInt64.of_int64
                    |> Currency.Balance.of_uint64
                  in
                  let lower = to_balance bounds.balance_lower_bound in
                  let upper = to_balance bounds.balance_upper_bound in
                  Zkapp_basic.Or_ignore.Check
                    ({ lower; upper } : _ Zkapp_precondition.Closed_interval.t)
            in
            let%bind nonce =
              match zkapp_account_data.nonce_id with
              | None ->
                  return Zkapp_basic.Or_ignore.Ignore
              | Some balance_id ->
                  let%map bounds =
                    query_db pool ~item:"Snapp nonce" ~f:(fun db ->
                        Processor.Zkapp_nonce_bounds.load db balance_id)
                  in
                  let to_nonce i64 =
                    i64 |> Unsigned.UInt32.of_int64
                    |> Mina_numbers.Account_nonce.of_uint32
                  in
                  let lower = to_nonce bounds.nonce_lower_bound in
                  let upper = to_nonce bounds.nonce_upper_bound in
                  Zkapp_basic.Or_ignore.Check
                    ({ lower; upper } : _ Zkapp_precondition.Closed_interval.t)
            in
            let receipt_chain_hash =
              Option.value_map zkapp_account_data.receipt_chain_hash
                ~default:Zkapp_basic.Or_ignore.Ignore ~f:(fun s ->
                  Zkapp_basic.Or_ignore.Check
                    (Receipt.Chain_hash.of_base58_check_exn s))
            in
            let pk_check_or_ignore_of_id id =
              Option.value_map id ~default:(return Zkapp_basic.Or_ignore.Ignore)
                ~f:(fun pk_id ->
                  let%map pk = pk_of_pk_id pool pk_id in
                  Zkapp_basic.Or_ignore.Check pk)
            in
            let%bind public_key =
              pk_check_or_ignore_of_id zkapp_account_data.public_key_id
            in
            let%bind delegate =
              pk_check_or_ignore_of_id zkapp_account_data.delegate_id
            in
            let%bind state =
              let%bind snapp_state_ids =
                query_db pool ~item:"Snapp state id" ~f:(fun db ->
                    Processor.Zkapp_states.load db zkapp_account_data.state_id)
              in
              let%map state_data = state_data_of_ids ~pool snapp_state_ids in
              Array.map state_data ~f:Zkapp_basic.Or_ignore.of_option
              |> Array.to_list |> Pickles_types.Vector.Vector_8.of_list_exn
            in
            let%bind sequence_state =
              Option.value_map zkapp_account_data.sequence_state_id
                ~default:(return Zkapp_basic.Or_ignore.Ignore)
                ~f:(fun state_id ->
                  let%map state_data_str =
                    query_db pool ~item:"Snapp state data" ~f:(fun db ->
                        Processor.Zkapp_state_data.load db state_id)
                  in
                  let state_data =
                    Pickles.Backend.Tick.Field.of_string state_data_str
                  in
                  Zkapp_basic.Or_ignore.Check state_data)
            in
            let proved_state =
              Option.value_map zkapp_account_data.proved_state
                ~default:Zkapp_basic.Or_ignore.Ignore ~f:(fun b ->
                  Zkapp_basic.Or_ignore.Check b)
            in
            return
              ( { balance
                ; nonce
                ; receipt_chain_hash
                ; public_key
                ; delegate
                ; state
                ; sequence_state
                ; proved_state
                }
                : Zkapp_precondition.Account.t )
          in
          Party.Account_precondition.Full zkapp_account
      | Nonce -> (
          match account_precondition_data.nonce with
          | None ->
              failwith "Expected nonce for account precondition of kind Nonce"
          | Some nonce ->
              return
                (Party.Account_precondition.Nonce
                   (Mina_numbers.Account_nonce.of_uint32
                      (Unsigned.UInt32.of_int64 nonce))) )
      | Accept ->
          return Party.Account_precondition.Accept
    in
    let use_full_commitment = body_data.use_full_commitment in
    let caller = Token_id.of_string body_data.caller in
    return
      ( { public_key
        ; update
        ; token_id
        ; balance_change
        ; increment_nonce
        ; events
        ; sequence_events
        ; call_data
        ; call_depth
        ; protocol_state_precondition
        ; account_precondition
        ; use_full_commitment
        ; caller
        }
        : Party.Body.t )

  (* fee payer body is like a party body, except the balance change is a fee, not signed,
     and some fields are placeholders with the unit value
  *)
  let fee_payer_body_of_id ~pool body_id =
    let%map body = party_body_of_id ~pool body_id in
    let balance_change =
      match body.balance_change with
      | { magnitude; sgn = Sgn.Pos } ->
          Currency.Amount.to_uint64 magnitude |> Currency.Fee.of_uint64
      | _ ->
          failwith
            "fee_payer_body_of_id: expected positive balance change for fee \
             payer"
    in
    let fee_payer_account_precondition =
      match body.account_precondition with
      | Party.Account_precondition.Nonce n ->
          n
      | p ->
          failwith
            (sprintf
               "Expected Nonce for fee payer account precondition but received \
                %s"
               (Party.Account_precondition.to_yojson p |> Yojson.Safe.to_string))
    in
    ( { public_key = body.public_key
      ; update = body.update
      ; token_id = ()
      ; balance_change
      ; increment_nonce = ()
      ; events = body.events
      ; sequence_events = body.sequence_events
      ; call_data = body.call_data
      ; call_depth = body.call_depth
      ; protocol_state_precondition = body.protocol_state_precondition
      ; account_precondition = fee_payer_account_precondition
      ; use_full_commitment = ()
      ; caller = ()
      }
      : Party.Body.Fee_payer.t )
end

let parties_of_snapp_command ~pool (cmd : Sql.Snapp_command.t) :
    Parties.t Deferred.t =
  let%bind fee_payer_data =
    query_db pool
      ~f:(fun db -> Processor.Zkapp_fee_payers.load db cmd.fee_payer_id)
      ~item:"Snapp fee payer"
  in
  let%bind (fee_payer : Party.Fee_payer.t) =
    let%bind (body : Party.Body.Fee_payer.t) =
      Snapp_helpers.fee_payer_body_of_id ~pool fee_payer_data.body_id
    in
    return { Party.Fee_payer.body; authorization = Signature.dummy }
  in
  let%bind (other_parties : Party.t list) =
    Deferred.List.map (Array.to_list cmd.other_party_ids) ~f:(fun id ->
        let%bind snapp_party_data =
          query_db pool
            ~f:(fun db -> Processor.Zkapp_party.load db id)
            ~item:"Snapp party"
        in
        let%bind (body : Party.Body.t) =
          Snapp_helpers.party_body_of_id ~pool snapp_party_data.body_id
        in
        let authorization =
          (* dummy proof, signature, don't affect replay *)
          match snapp_party_data.authorization_kind with
          | Control.Tag.Proof ->
              let n2 = Pickles_types.Nat.N2.n in
              let proof = Pickles.Proof.dummy n2 n2 n2 in
              Control.Proof proof
          | Control.Tag.Signature ->
              Control.Signature Signature.dummy
          | Control.Tag.None_given ->
              Control.None_given
        in
        return ({ body; authorization } : Party.t))
  in
  (* memo contents don't affect ability to replay snapp *)
  let memo = Mina_base.Signed_command_memo.dummy in
  let other_parties =
    Parties.Call_forest.of_parties_list other_parties
      ~party_depth:(fun (p : Party.t) -> p.body.call_depth)
    |> Parties.Call_forest.accumulate_hashes
         ~hash_party:Parties.Digest.Party.create
  in
  return ({ fee_payer; other_parties; memo } : Parties.t)

let run_snapp_command ~logger ~pool ~ledger ~continue_on_error:_
    (cmd : Sql.Snapp_command.t) =
  [%log info]
    "Applying Snapp command at global slot since genesis %Ld, and sequence \
     number %d"
    cmd.global_slot_since_genesis cmd.sequence_no ;
  let%bind state_view =
    Snapp_helpers.get_parent_state_view ~pool cmd.block_id
  in
  let%bind parties = parties_of_snapp_command ~pool cmd in
  match
    Ledger.apply_parties_unchecked ~constraint_constants ~state_view ledger
      parties
  with
  | Ok _ ->
      Deferred.unit
  | Error err ->
      Error.tag_arg err "Snapp command failed on replay"
        ( ("global slot_since_genesis", cmd.global_slot_since_genesis)
        , ("sequence number", cmd.sequence_no) )
        [%sexp_of: (string * int64) * (string * int)]
      |> Error.raise

let find_canonical_chain ~logger pool slot =
  (* find longest canonical chain
     a slot may represent several blocks, only one of which can be on canonical chain
     starting with max slot, look for chain, decrementing slot until chain found
  *)
  let query_db = Mina_caqti.query pool in
  let find_state_hash_chain state_hash =
    match%map query_db ~f:(fun db -> Sql.Block.get_chain db state_hash) with
    | [] ->
        [%log info] "Block with state hash %s is not along canonical chain"
          state_hash ;
        None
    | _ ->
        Some state_hash
  in
  let%bind state_hashes =
    query_db ~f:(fun db -> Sql.Block.get_state_hashes_by_slot db slot)
  in
  Deferred.List.find_map state_hashes ~f:find_state_hash_chain

let try_slot ~logger pool slot =
  let num_tries = 5 in
  let rec go ~slot ~tries_left =
    if tries_left <= 0 then (
      [%log fatal] "Could not find canonical chain after trying %d slots"
        num_tries ;
      Core_kernel.exit 1 ) ;
    match%bind find_canonical_chain ~logger pool slot with
    | None ->
        go ~slot:(slot - 1) ~tries_left:(tries_left - 1)
    | Some state_hash ->
        [%log info]
          "Found possible canonical chain to target state hash %s at slot %d"
          state_hash slot ;
        return state_hash
  in
  go ~slot ~tries_left:num_tries

let unquoted_string_of_yojson json =
  (* Yojson.Safe.to_string produces double-quoted strings
     remove those quotes for SQL queries
  *)
  let s = Yojson.Safe.to_string json in
  String.sub s ~pos:1 ~len:(String.length s - 2)

let main ~input_file ~output_file_opt ~archive_uri ~continue_on_error () =
  let logger = Logger.create () in
  let json = Yojson.Safe.from_file input_file in
  let input =
    match input_of_yojson json with
    | Ok inp ->
        inp
    | Error msg ->
        failwith
          (sprintf "Could not parse JSON in input file \"%s\": %s" input_file
             msg)
  in
  let archive_uri = Uri.of_string archive_uri in
  match Caqti_async.connect_pool ~max_size:128 archive_uri with
  | Error e ->
      [%log fatal]
        ~metadata:[ ("error", `String (Caqti_error.show e)) ]
        "Failed to create a Caqti pool for Postgresql" ;
      exit 1
  | Ok pool -> (
      [%log info] "Successfully created Caqti pool for Postgresql" ;
      (* load from runtime config in same way as daemon
         except that we don't consider loading from a tar file
      *)
      let query_db = Mina_caqti.query pool in
      let%bind padded_accounts =
        match
          Genesis_ledger_helper.Ledger.padded_accounts_from_runtime_config_opt
            ~logger ~proof_level input.genesis_ledger
            ~ledger_name_prefix:"genesis_ledger"
        with
        | None ->
            [%log fatal]
              "Could not load accounts from input runtime genesis ledger" ;
            exit 1
        | Some accounts ->
            return accounts
      in
      let packed_ledger =
        Genesis_ledger_helper.Ledger.packed_genesis_ledger_of_accounts
          ~depth:constraint_constants.ledger_depth padded_accounts
      in
      let ledger = Lazy.force @@ Genesis_ledger.Packed.t packed_ledger in
      let epoch_ledgers_state_hash_opt =
        Option.map input.target_epoch_ledgers_state_hash
          ~f:State_hash.to_base58_check
      in
      let%bind target_state_hash =
        match epoch_ledgers_state_hash_opt with
        | Some epoch_ledgers_state_hash ->
            [%log info] "Retrieving fork block state_hash" ;
            query_db ~f:(fun db ->
                Sql.Parent_block.get_parent_state_hash db
                  epoch_ledgers_state_hash)
        | None ->
            [%log info]
              "Searching for block with greatest height on canonical chain" ;
            let%bind max_slot =
              query_db ~f:(fun db -> Sql.Block.get_max_slot db ())
            in
            [%log info] "Maximum global slot since genesis in blocks is %d"
              max_slot ;
            try_slot ~logger pool max_slot
      in
      [%log info] "Loading block information using target state hash" ;
      let%bind block_ids =
        process_block_infos_of_state_hash ~logger pool target_state_hash
          ~f:(fun block_infos ->
            let ids = List.map block_infos ~f:(fun { id; _ } -> id) in
            (* build mapping from global slots to state and ledger hashes *)
            List.iter block_infos
              ~f:(fun { global_slot_since_genesis; state_hash; ledger_hash; _ }
                 ->
                Hashtbl.add_exn global_slot_hashes_tbl
                  ~key:global_slot_since_genesis
                  ~data:
                    ( State_hash.of_base58_check_exn state_hash
                    , Ledger_hash.of_base58_check_exn ledger_hash )) ;
            return (Int.Set.of_list ids))
      in
      (* check that genesis block is in chain to target hash
         assumption: genesis block occupies global slot 0
      *)
      if Int64.Table.mem global_slot_hashes_tbl Int64.zero then
        [%log info]
          "Block chain leading to target state hash includes genesis block, \
           length = %d"
          (Int.Set.length block_ids)
      else (
        [%log fatal]
          "Block chain leading to target state hash does not include genesis \
           block" ;
        Core_kernel.exit 1 ) ;
      let get_command_ids (module Command_ids : Get_command_ids) name =
        match%bind
          Caqti_async.Pool.use
            (fun db ->
              Command_ids.run db ~state_hash:target_state_hash
                ~start_slot:input.start_slot_since_genesis)
            pool
        with
        | Ok ids ->
            return ids
        | Error msg ->
            [%log error] "Error getting %s command ids" name
              ~metadata:[ ("error", `String (Caqti_error.show msg)) ] ;
            exit 1
      in
      [%log info] "Loading internal command ids" ;
      let%bind internal_cmd_ids =
        get_command_ids (module Sql.Internal_command_ids) "internal"
      in
      [%log info] "Loading user command ids" ;
      let%bind user_cmd_ids =
        get_command_ids (module Sql.User_command_ids) "user"
      in
<<<<<<< HEAD
      [%log info] "Loading Snapp command ids" ;
      let%bind snapp_cmd_ids =
        get_command_ids (module Sql.Snapp_command_ids) "Snapp"
      in
      [%log info]
        "Obtained %d user command ids, %d internal command ids, and %d Snapp \
         command ids"
        (List.length user_cmd_ids)
        (List.length internal_cmd_ids)
        (List.length snapp_cmd_ids) ;
=======
      [%log info] "Loading zkApp command ids" ;
      let%bind zkapp_cmd_ids =
        get_command_ids (module Sql.Zkapp_command_ids) "zkApp"
      in
      [%log info]
        "Obtained %d user command ids, %d internal command ids, and %d zkApp \
         command ids"
        (List.length user_cmd_ids)
        (List.length internal_cmd_ids)
        (List.length zkapp_cmd_ids) ;
>>>>>>> 392c8fa1
      [%log info] "Loading internal commands" ;
      let%bind unsorted_internal_cmds_list =
        Deferred.List.map internal_cmd_ids ~f:(fun id ->
            let open Deferred.Let_syntax in
            match%map
              Caqti_async.Pool.use
                (fun db -> Sql.Internal_command.run db id)
                pool
            with
            | Ok [] ->
                failwithf "Could not find any internal commands with id: %d" id
                  ()
            | Ok internal_cmds ->
                internal_cmds
            | Error msg ->
                failwithf
                  "Error querying for internal commands with id %d, error %s" id
                  (Caqti_error.show msg) ())
      in
      let unsorted_internal_cmds = List.concat unsorted_internal_cmds_list in
      (* filter out internal commands in blocks not along chain from target state hash *)
      let filtered_internal_cmds =
        List.filter unsorted_internal_cmds ~f:(fun cmd ->
            Int.Set.mem block_ids cmd.block_id)
      in
      [%log info] "Will replay %d internal commands"
        (List.length filtered_internal_cmds) ;
      let sorted_internal_cmds =
        List.sort filtered_internal_cmds ~compare:(fun ic1 ic2 ->
            let tuple (ic : Sql.Internal_command.t) =
              ( ic.global_slot_since_genesis
              , ic.sequence_no
              , ic.secondary_sequence_no )
            in
            let cmp = [%compare: int64 * int * int] (tuple ic1) (tuple ic2) in
            if cmp = 0 then
              match (ic1.typ, ic2.typ) with
              | "coinbase", "fee_transfer_via_coinbase" ->
                  -1
              | "fee_transfer_via_coinbase", "coinbase" ->
                  1
              | _ ->
                  failwith
                    "Two internal commands have the same global slot since \
                     genesis %Ld, sequence no %d, and secondary sequence no \
                     %d, but are not a coinbase and fee transfer via coinbase"
            else cmp)
      in
      (* populate cache of fee transfer via coinbase items *)
      [%log info] "Populating fee transfer via coinbase cache" ;
      let%bind () =
        Deferred.List.iter sorted_internal_cmds
          ~f:(cache_fee_transfer_via_coinbase pool)
      in
      [%log info] "Loading user commands" ;
      let%bind (unsorted_user_cmds_list : Sql.User_command.t list list) =
        Deferred.List.map user_cmd_ids ~f:(fun id ->
            let open Deferred.Let_syntax in
            match%map
              Caqti_async.Pool.use (fun db -> Sql.User_command.run db id) pool
            with
            | Ok [] ->
                failwithf "Expected at least one user command with id %d" id ()
            | Ok user_cmds ->
                user_cmds
            | Error msg ->
                failwithf
                  "Error querying for user commands with id %d, error %s" id
                  (Caqti_error.show msg) ())
      in
      let unsorted_user_cmds = List.concat unsorted_user_cmds_list in
      (* filter out user commands in blocks not along chain from target state hash *)
      let filtered_user_cmds =
        List.filter unsorted_user_cmds ~f:(fun cmd ->
            Int.Set.mem block_ids cmd.block_id)
      in
      [%log info] "Will replay %d user commands"
        (List.length filtered_user_cmds) ;
      let sorted_user_cmds =
        List.sort filtered_user_cmds ~compare:(fun uc1 uc2 ->
            let tuple (uc : Sql.User_command.t) =
              (uc.global_slot_since_genesis, uc.sequence_no)
            in
            [%compare: int64 * int] (tuple uc1) (tuple uc2))
      in
<<<<<<< HEAD
      [%log info] "Loading Snapp commands" ;
      let%bind unsorted_snapp_cmds_list =
        Deferred.List.map snapp_cmd_ids ~f:(fun id ->
            let open Deferred.Let_syntax in
            match%map
              Caqti_async.Pool.use (fun db -> Sql.Snapp_command.run db id) pool
            with
            | Ok [] ->
                failwithf "Expected at least one Snapp command with id %d" id ()
            | Ok snapp_cmds ->
                snapp_cmds
            | Error msg ->
                failwithf
                  "Error querying for Snapp commands with id %d, error %s" id
                  (Caqti_error.show msg) ())
      in
      let unsorted_snapp_cmds = List.concat unsorted_snapp_cmds_list in
      let filtered_snapp_cmds =
        List.filter unsorted_snapp_cmds ~f:(fun (cmd : Sql.Snapp_command.t) ->
=======
      [%log info] "Loading zkApp commands" ;
      let%bind unsorted_zkapp_cmds_list =
        Deferred.List.map zkapp_cmd_ids ~f:(fun id ->
            let open Deferred.Let_syntax in
            match%map
              Caqti_async.Pool.use (fun db -> Sql.Zkapp_command.run db id) pool
            with
            | Ok [] ->
                failwithf "Expected at least one zkApp command with id %d" id ()
            | Ok zkapp_cmds ->
                zkapp_cmds
            | Error msg ->
                failwithf
                  "Error querying for zkApp commands with id %d, error %s" id
                  (Caqti_error.show msg) ())
      in
      let unsorted_zkapp_cmds = List.concat unsorted_zkapp_cmds_list in
      let filtered_zkapp_cmds =
        List.filter unsorted_zkapp_cmds ~f:(fun (cmd : Sql.Zkapp_command.t) ->
>>>>>>> 392c8fa1
            Int64.( >= ) cmd.global_slot_since_genesis
              input.start_slot_since_genesis
            && Int.Set.mem block_ids cmd.block_id)
      in
<<<<<<< HEAD
      let sorted_snapp_cmds =
        List.sort filtered_snapp_cmds ~compare:(fun sc1 sc2 ->
            let tuple (sc : Sql.Snapp_command.t) =
=======
      let sorted_zkapp_cmds =
        List.sort filtered_zkapp_cmds ~compare:(fun sc1 sc2 ->
            let tuple (sc : Sql.Zkapp_command.t) =
>>>>>>> 392c8fa1
              (sc.global_slot_since_genesis, sc.sequence_no)
            in
            [%compare: int64 * int] (tuple sc1) (tuple sc2))
      in
      (* apply commands in global slot, sequence order *)
      let rec apply_commands (internal_cmds : Sql.Internal_command.t list)
          (user_cmds : Sql.User_command.t list)
<<<<<<< HEAD
          (snapp_cmds : Sql.Snapp_command.t list)
=======
          (zkapp_cmds : Sql.Zkapp_command.t list)
>>>>>>> 392c8fa1
          ~last_global_slot_since_genesis ~last_block_id ~staking_epoch_ledger
          ~next_epoch_ledger =
        let%bind staking_epoch_ledger, staking_seed =
          update_staking_epoch_data ~logger pool ~last_block_id ~ledger
            ~staking_epoch_ledger
        in
        let%bind next_epoch_ledger, next_seed =
          update_next_epoch_data ~logger pool ~last_block_id ~ledger
            ~next_epoch_ledger
        in
        let check_ledger_hash_after_last_slot () =
          let _state_hash, expected_ledger_hash =
            get_slot_hashes ~logger last_global_slot_since_genesis
          in
          if Ledger_hash.equal (Ledger.merkle_root ledger) expected_ledger_hash
          then
            [%log info]
              "Applied all commands at global slot since genesis %Ld, got \
               expected ledger hash"
              ~metadata:[ ("ledger_hash", json_ledger_hash_of_ledger ledger) ]
              last_global_slot_since_genesis
          else (
            [%log error]
              "Applied all commands at global slot since genesis %Ld, ledger \
               hash differs from expected ledger hash"
              ~metadata:
                [ ("ledger_hash", json_ledger_hash_of_ledger ledger)
                ; ( "expected_ledger_hash"
                  , Ledger_hash.to_yojson expected_ledger_hash )
                ]
              last_global_slot_since_genesis ;
            if continue_on_error then incr error_count else Core_kernel.exit 1 )
        in
        let check_account_accessed () =
          [%log info] "Checking accounts accessed in block just processed"
            ~metadata:[ ("block_id", `Int last_block_id) ] ;
          let%bind accounts_accessed_db =
            query_db ~f:(fun db ->
                Processor.Accounts_accessed.all_from_block db last_block_id)
          in
          let%bind accounts_created_db =
            query_db ~f:(fun db ->
                Processor.Accounts_created.all_from_block db last_block_id)
          in
          (* every account created in preceding block is an accessed account in preceding block *)
          List.iter accounts_created_db
            ~f:(fun { account_identifier_id = acct_id_created; _ } ->
              if
                Option.is_none
                  (List.find accounts_accessed_db
                     ~f:(fun { account_identifier_id = acct_id_accessed; _ } ->
                       acct_id_accessed = acct_id_created))
              then (
                [%log error] "Created account not present in accessed accounts"
                  ~metadata:
                    [ ("created_account_identifier_id", `Int acct_id_created)
                    ; ("block_id", `Int last_block_id)
                    ] ;
                if continue_on_error then incr error_count
                else Core_kernel.exit 1 )) ;
          let%map accounts_accessed =
            Deferred.List.map accounts_accessed_db
              ~f:(Archive_lib.Load_data.get_account_accessed ~pool)
          in
          List.iter accounts_accessed
            ~f:(fun (index, { public_key; token_id; balance; nonce; _ }) ->
              let account_id = Account_id.create public_key token_id in
              let index_in_ledger =
                Ledger.index_of_account_exn ledger account_id
              in
              if index <> index_in_ledger then (
                [%log error]
                  "Index in ledger does not match index in account accessed"
                  ~metadata:
                    [ ("index_in_ledger", `Int index_in_ledger)
                    ; ("index_in_account_accessed", `Int index)
                    ] ;
                if continue_on_error then incr error_count
                else Core_kernel.exit 1 ) ;
              match Ledger.location_of_account ledger account_id with
              | None ->
                  [%log error] "Accessed account not in ledger"
                    ~metadata:
                      [ ("account_id", Account_id.to_yojson account_id) ] ;
                  if continue_on_error then incr error_count
                  else Core_kernel.exit 1
              | Some loc ->
                  let account_in_ledger =
                    match Ledger.get ledger loc with
                    | Some acct ->
                        acct
                    | None ->
                        (* should be unreachable *)
                        failwith
                          "Account not in ledger, even though there's a \
                           location for it"
                  in
                  let balance_in_ledger = account_in_ledger.balance in
                  if not (Currency.Balance.equal balance balance_in_ledger) then (
                    [%log error]
                      "Balance in ledger does not match balance in account \
                       accessed"
                      ~metadata:
                        [ ( "balance_in_ledger"
                          , Currency.Balance.to_yojson balance_in_ledger )
                        ; ( "balance_in_account_accessed"
                          , Currency.Balance.to_yojson balance )
                        ] ;
                    if continue_on_error then incr error_count
                    else Core_kernel.exit 1 ) ;
                  let nonce_in_ledger = account_in_ledger.nonce in
                  if
                    not (Mina_numbers.Account_nonce.equal nonce nonce_in_ledger)
                  then (
                    [%log error]
                      "Nonce in ledger does not match nonce in account accessed"
                      ~metadata:
                        [ ( "balance_in_ledger"
                          , Mina_numbers.Account_nonce.to_yojson nonce_in_ledger
                          )
                        ; ( "balance_in_account_accessed"
                          , Mina_numbers.Account_nonce.to_yojson nonce )
                        ] ;
                    if continue_on_error then incr error_count
                    else Core_kernel.exit 1 ))
        in
        let log_state_hash_on_next_slot curr_global_slot_since_genesis =
          let state_hash, _ledger_hash =
            get_slot_hashes ~logger curr_global_slot_since_genesis
          in
          [%log info]
            ~metadata:
              [ ("state_hash", `String (State_hash.to_base58_check state_hash))
              ]
            "Starting processing of commands in block with state_hash \
             $state_hash at global slot since genesis %Ld"
            curr_global_slot_since_genesis
        in
        let run_checks_on_slot_change curr_global_slot_since_genesis =
          if
            Int64.( > ) curr_global_slot_since_genesis
              last_global_slot_since_genesis
          then (
            check_ledger_hash_after_last_slot () ;
            let%map () = check_account_accessed () in
            log_state_hash_on_next_slot curr_global_slot_since_genesis )
          else Deferred.unit
        in
        let combine_or_run_internal_cmds (ic : Sql.Internal_command.t)
            (ics : Sql.Internal_command.t list) =
          match ics with
          | ic2 :: ics2
            when Int64.equal ic.global_slot_since_genesis
                   ic2.global_slot_since_genesis
                 && Int.equal ic.sequence_no ic2.sequence_no
                 && String.equal ic.typ "fee_transfer"
                 && String.equal ic.typ ic2.typ ->
              (* combining situation 2
                 two fee transfer commands with same global slot since genesis, sequence number
              *)
              let%bind () =
                run_checks_on_slot_change ic.global_slot_since_genesis
              in
              let%bind () =
                apply_combined_fee_transfer ~logger ~pool ~ledger ic ic2
              in
<<<<<<< HEAD
              apply_commands ics2 user_cmds snapp_cmds
=======
              apply_commands ics2 user_cmds zkapp_cmds
>>>>>>> 392c8fa1
                ~last_global_slot_since_genesis:ic.global_slot_since_genesis
                ~last_block_id:ic.block_id ~staking_epoch_ledger
                ~next_epoch_ledger
          | _ ->
              let%bind () =
                run_checks_on_slot_change ic.global_slot_since_genesis
              in
<<<<<<< HEAD
              apply_commands ics user_cmds snapp_cmds
=======
              let%bind () = run_internal_command ~logger ~pool ~ledger ic in
              apply_commands ics user_cmds zkapp_cmds
>>>>>>> 392c8fa1
                ~last_global_slot_since_genesis:ic.global_slot_since_genesis
                ~last_block_id:ic.block_id ~staking_epoch_ledger
                ~next_epoch_ledger
        in
        (* a sequence is a command type, slot, sequence number triple *)
        let get_internal_cmd_sequence (ic : Sql.Internal_command.t) =
          (`Internal_command, ic.global_slot_since_genesis, ic.sequence_no)
        in
        let get_user_cmd_sequence (uc : Sql.User_command.t) =
          (`User_command, uc.global_slot_since_genesis, uc.sequence_no)
        in
<<<<<<< HEAD
        let get_snapp_cmd_sequence (sc : Sql.Snapp_command.t) =
          (`Snapp_command, sc.global_slot_since_genesis, sc.sequence_no)
        in
        let command_type_of_sequences seqs =
          let compare (_cmd_ty1, slot1, seq_no1) (_cmd_ty2, slot2, seq_no2) =
            [%compare: int64 * int] (slot1, seq_no1) (slot2, seq_no2)
          in
          let sorted_seqs = List.sort seqs ~compare in
          let cmd_ty, _slot, _seq_no = List.hd_exn sorted_seqs in
          cmd_ty
        in
        let run_user_commands (uc : Sql.User_command.t) ucs =
          log_on_slot_change uc.global_slot_since_genesis ;
          let%bind () =
            run_user_command ~logger ~pool ~ledger ~continue_on_error
              ~repair_nonces ~set_nonces uc
          in
          apply_commands internal_cmds ucs snapp_cmds
            ~last_global_slot_since_genesis:uc.global_slot_since_genesis
            ~last_block_id:uc.block_id ~staking_epoch_ledger ~next_epoch_ledger
        in
        let run_snapp_commands (sc : Sql.Snapp_command.t) scs =
          log_on_slot_change sc.global_slot_since_genesis ;
          let%bind () =
            run_snapp_command ~logger ~pool ~ledger ~continue_on_error sc
          in
          apply_commands internal_cmds user_cmds scs
            ~last_global_slot_since_genesis:sc.global_slot_since_genesis
            ~last_block_id:sc.block_id ~staking_epoch_ledger ~next_epoch_ledger
        in
        match (internal_cmds, user_cmds, snapp_cmds) with
        | [], [], [] ->
            (* all done *)
            log_ledger_hash_after_last_slot () ;
=======
        let get_zkapp_cmd_sequence (sc : Sql.Zkapp_command.t) =
          (`Zkapp_command, sc.global_slot_since_genesis, sc.sequence_no)
        in
        let command_type_of_sequences seqs =
          let compare (_cmd_ty1, slot1, seq_no1) (_cmd_ty2, slot2, seq_no2) =
            [%compare: int64 * int] (slot1, seq_no1) (slot2, seq_no2)
          in
          let sorted_seqs = List.sort seqs ~compare in
          let cmd_ty, _slot, _seq_no = List.hd_exn sorted_seqs in
          cmd_ty
        in
        let run_user_commands (uc : Sql.User_command.t) ucs =
          let%bind () =
            run_checks_on_slot_change uc.global_slot_since_genesis
          in
          let%bind () = run_user_command ~logger ~pool ~ledger uc in
          apply_commands internal_cmds ucs zkapp_cmds
            ~last_global_slot_since_genesis:uc.global_slot_since_genesis
            ~last_block_id:uc.block_id ~staking_epoch_ledger ~next_epoch_ledger
        in
        let run_zkapp_commands (zkc : Sql.Zkapp_command.t) zkcs =
          let%bind () =
            run_checks_on_slot_change zkc.global_slot_since_genesis
          in
          let%bind () = run_zkapp_command ~logger ~pool ~ledger zkc in
          apply_commands internal_cmds user_cmds zkcs
            ~last_global_slot_since_genesis:zkc.global_slot_since_genesis
            ~last_block_id:zkc.block_id ~staking_epoch_ledger ~next_epoch_ledger
        in
        match (internal_cmds, user_cmds, zkapp_cmds) with
        | [], [], [] ->
            (* all done *)
            check_ledger_hash_after_last_slot () ;
            let%bind () = check_account_accessed () in
>>>>>>> 392c8fa1
            Deferred.return
              ( last_global_slot_since_genesis
              , staking_epoch_ledger
              , staking_seed
              , next_epoch_ledger
              , next_seed )
        | ic :: ics, [], [] ->
            (* only internal commands *)
            combine_or_run_internal_cmds ic ics
        | [], uc :: ucs, [] ->
            (* only user commands *)
            run_user_commands uc ucs
        | [], [], sc :: scs ->
<<<<<<< HEAD
            (* only Snapp commands *)
            run_snapp_commands sc scs
        | [], uc :: ucs, sc :: scs -> (
            (* no internal commands *)
            let seqs =
              [ get_user_cmd_sequence uc; get_snapp_cmd_sequence sc ]
=======
            (* only zkApp commands *)
            run_zkapp_commands sc scs
        | [], uc :: ucs, sc :: scs -> (
            (* no internal commands *)
            let seqs =
              [ get_user_cmd_sequence uc; get_zkapp_cmd_sequence sc ]
>>>>>>> 392c8fa1
            in
            match command_type_of_sequences seqs with
            | `User_command ->
                run_user_commands uc ucs
<<<<<<< HEAD
            | `Snapp_command ->
                run_snapp_commands sc scs )
        | ic :: ics, [], sc :: scs -> (
            (* no user commands *)
            let seqs =
              [ get_internal_cmd_sequence ic; get_snapp_cmd_sequence sc ]
=======
            | `Zkapp_command ->
                run_zkapp_commands sc scs )
        | ic :: ics, [], sc :: scs -> (
            (* no user commands *)
            let seqs =
              [ get_internal_cmd_sequence ic; get_zkapp_cmd_sequence sc ]
>>>>>>> 392c8fa1
            in
            match command_type_of_sequences seqs with
            | `Internal_command ->
                combine_or_run_internal_cmds ic ics
<<<<<<< HEAD
            | `Snapp_command ->
                run_snapp_commands sc scs )
        | ic :: ics, uc :: ucs, [] -> (
            (* no Snapp commands *)
=======
            | `Zkapp_command ->
                run_zkapp_commands sc scs )
        | ic :: ics, uc :: ucs, [] -> (
            (* no zkApp commands *)
>>>>>>> 392c8fa1
            let seqs =
              [ get_internal_cmd_sequence ic; get_user_cmd_sequence uc ]
            in
            match command_type_of_sequences seqs with
            | `Internal_command ->
                combine_or_run_internal_cmds ic ics
            | `User_command ->
                run_user_commands uc ucs )
<<<<<<< HEAD
        | ic :: ics, uc :: ucs, sc :: scs -> (
            (* internal, user, and Snapp commands *)
            let seqs =
              [ get_internal_cmd_sequence ic
              ; get_user_cmd_sequence uc
              ; get_snapp_cmd_sequence sc
=======
        | ic :: ics, uc :: ucs, zkc :: zkcs -> (
            (* internal, user, and zkApp commands *)
            let seqs =
              [ get_internal_cmd_sequence ic
              ; get_user_cmd_sequence uc
              ; get_zkapp_cmd_sequence zkc
>>>>>>> 392c8fa1
              ]
            in
            match command_type_of_sequences seqs with
            | `Internal_command ->
                combine_or_run_internal_cmds ic ics
            | `User_command ->
<<<<<<< HEAD
                log_on_slot_change uc.global_slot_since_genesis ;
                let%bind () =
                  run_user_command ~logger ~pool ~ledger ~continue_on_error
                    ~set_nonces ~repair_nonces uc
                in
                apply_commands internal_cmds ucs scs
                  ~last_global_slot_since_genesis:uc.global_slot_since_genesis
                  ~last_block_id:uc.block_id ~staking_epoch_ledger
                  ~next_epoch_ledger
            | `Snapp_command ->
                run_snapp_commands sc scs )
=======
                let%bind () =
                  run_checks_on_slot_change uc.global_slot_since_genesis
                in
                let%bind () = run_user_command ~logger ~pool ~ledger uc in
                apply_commands internal_cmds ucs zkcs
                  ~last_global_slot_since_genesis:uc.global_slot_since_genesis
                  ~last_block_id:uc.block_id ~staking_epoch_ledger
                  ~next_epoch_ledger
            | `Zkapp_command ->
                let%bind () = run_zkapp_command ~logger ~pool ~ledger zkc in
                apply_commands internal_cmds ucs zkcs
                  ~last_global_slot_since_genesis:uc.global_slot_since_genesis
                  ~last_block_id:uc.block_id ~staking_epoch_ledger
                  ~next_epoch_ledger )
>>>>>>> 392c8fa1
      in
      let%bind unparented_ids =
        query_db ~f:(fun db -> Sql.Block.get_unparented db ())
      in
      let genesis_block_id =
        match List.filter unparented_ids ~f:(Int.Set.mem block_ids) with
        | [ id ] ->
            id
        | _ ->
            failwith "Expected only the genesis block to have an unparented id"
      in
      let%bind start_slot_since_genesis =
        let%map slot_opt =
          query_db ~f:(fun db ->
              Sql.Block.get_next_slot db input.start_slot_since_genesis)
        in
        match slot_opt with
        | Some slot ->
            slot
        | None ->
            failwithf
              "There is no slot in the database greater than equal to the \
               start slot %Ld given in the input file"
              input.start_slot_since_genesis ()
      in
      if
        not
          (Int64.equal start_slot_since_genesis input.start_slot_since_genesis)
      then
        [%log info]
          "Starting with next available global slot in the archive database"
          ~metadata:
            [ ( "input_start_slot"
              , `String (Int64.to_string input.start_slot_since_genesis) )
            ; ( "available_start_slot"
              , `String (Int64.to_string start_slot_since_genesis) )
            ] ;
      [%log info] "At start global slot %Ld, ledger hash"
        start_slot_since_genesis
        ~metadata:[ ("ledger_hash", json_ledger_hash_of_ledger ledger) ] ;
      let%bind ( last_global_slot_since_genesis
               , staking_epoch_ledger
               , staking_seed
               , next_epoch_ledger
               , next_seed ) =
<<<<<<< HEAD
        apply_commands sorted_internal_cmds sorted_user_cmds sorted_snapp_cmds
=======
        apply_commands sorted_internal_cmds sorted_user_cmds sorted_zkapp_cmds
>>>>>>> 392c8fa1
          ~last_global_slot_since_genesis:start_slot_since_genesis
          ~last_block_id:genesis_block_id ~staking_epoch_ledger:ledger
          ~next_epoch_ledger:ledger
      in
      match input.target_epoch_ledgers_state_hash with
      | None ->
          (* start replaying at the slot after the one we've just finished with *)
          let start_slot_since_genesis =
            Int64.succ last_global_slot_since_genesis
          in
          let replayer_checkpoint =
            create_replayer_checkpoint ~ledger ~start_slot_since_genesis
            |> input_to_yojson |> Yojson.Safe.pretty_to_string
          in
          let checkpoint_file =
            sprintf "replayer-checkpoint-%Ld.json" start_slot_since_genesis
          in
          [%log info] "Writing checkpoint file"
            ~metadata:[ ("checkpoint_file", `String checkpoint_file) ] ;
          return
          @@ Out_channel.with_file checkpoint_file ~f:(fun oc ->
                 Out_channel.output_string oc replayer_checkpoint)
      | Some target_epoch_ledgers_state_hash -> (
          match output_file_opt with
          | None ->
              [%log info] "Output file not supplied, not writing output" ;
              return ()
          | Some output_file ->
              if Int.equal !error_count 0 then (
                [%log info] "Writing output to $output_file"
                  ~metadata:[ ("output_file", `String output_file) ] ;
                let output =
                  create_output ~target_epoch_ledgers_state_hash
                    ~target_fork_state_hash:
                      (State_hash.of_base58_check_exn target_state_hash)
                    ~ledger ~staking_epoch_ledger ~staking_seed
                    ~next_epoch_ledger ~next_seed input.genesis_ledger
                  |> output_to_yojson |> Yojson.Safe.pretty_to_string
                in
                return
                @@ Out_channel.with_file output_file ~f:(fun oc ->
                       Out_channel.output_string oc output) )
              else (
                [%log error] "There were %d errors, not writing output"
                  !error_count ;
                exit 1 ) ) )

let () =
  Command.(
    run
      (let open Let_syntax in
      Command.async ~summary:"Replay transactions from Mina archive database"
        (let%map input_file =
           Param.flag "--input-file"
             ~doc:"file File containing the genesis ledger"
             Param.(required string)
         and output_file_opt =
           Param.flag "--output-file"
             ~doc:"file File containing the resulting ledger"
             Param.(optional string)
         and archive_uri =
           Param.flag "--archive-uri"
             ~doc:
               "URI URI for connecting to the archive database (e.g., \
                postgres://$USER@localhost:5432/archiver)"
             Param.(required string)
         and continue_on_error =
           Param.flag "--continue-on-error"
             ~doc:"Continue processing after errors" Param.no_arg
         in
         main ~input_file ~output_file_opt ~archive_uri ~continue_on_error)))<|MERGE_RESOLUTION|>--- conflicted
+++ resolved
@@ -5,10 +5,7 @@
 open Mina_base
 module Ledger = Mina_ledger.Ledger
 module Processor = Archive_lib.Processor
-<<<<<<< HEAD
-=======
 module Load_data = Archive_lib.Load_data
->>>>>>> 392c8fa1
 
 (* identify a target block B containing staking and next epoch ledgers
    to be used in a hard fork, by giving its state hash
@@ -307,150 +304,6 @@
   | _ ->
       Deferred.unit
 
-<<<<<<< HEAD
-(* balance_block_data come from a loaded internal or user command, which
-    includes data from the blocks table and
-   - for internal commands, the tables internal_commands and blocks_internals_commands
-   - for user commands, the tables user_commands and blocks_user_commands
-     we compare those against the same-named values in the balances row
-*)
-let verify_balance ~logger ~pool ~ledger ~who ~balance_id ~pk_id ~token
-    ~balance_block_data ~set_nonces ~repair_nonces ~continue_on_error :
-    unit Deferred.t =
-  let%bind pk = pk_of_pk_id pool pk_id in
-  let%bind balance_info = balance_info_of_id pool ~id:balance_id in
-  let token = Token_id.of_string token in
-  let account_id = Account_id.create pk token in
-  let account =
-    match Ledger.location_of_account ledger account_id with
-    | Some loc -> (
-        match Ledger.get ledger loc with
-        | Some account ->
-            account
-        | None ->
-            failwithf
-              "Could not find account in ledger for public key %s and token id \
-               %s"
-              (Signature_lib.Public_key.Compressed.to_base58_check pk)
-              (Token_id.to_string token) () )
-    | None ->
-        failwithf
-          "Could not get location of account for public key %s and token id %s"
-          (Signature_lib.Public_key.Compressed.to_base58_check pk)
-          (Token_id.to_string token) ()
-  in
-  let actual_balance = account.balance in
-  let claimed_balance =
-    balance_info.balance |> Unsigned.UInt64.of_int64
-    |> Currency.Balance.of_uint64
-  in
-  if not (Currency.Balance.equal actual_balance claimed_balance) then (
-    [%log error] "Claimed balance does not match actual balance in ledger"
-      ~metadata:
-        [ ("who", `String who)
-        ; ("claimed_balance", Currency.Balance.to_yojson claimed_balance)
-        ; ("actual_balance", Currency.Balance.to_yojson actual_balance)
-        ] ;
-    if continue_on_error then incr error_count else Core_kernel.exit 1 ) ;
-  let { block_id; block_height; sequence_no; secondary_sequence_no } =
-    balance_block_data
-  in
-  if not (block_id = balance_info.block_id) then (
-    [%log error]
-      "Block id from command does not match block id in balances table"
-      ~metadata:
-        [ ("who", `String who)
-        ; ("block_id_command", `Int block_id)
-        ; ("block_id_balances", `Int balance_info.block_id)
-        ] ;
-    if continue_on_error then incr error_count else Core_kernel.exit 1 ) ;
-  if not (Int64.equal block_height balance_info.block_height) then (
-    [%log error]
-      "Block height from command does not match block height in balances table"
-      ~metadata:
-        [ ("who", `String who)
-        ; ("block_height_command", `String (Int64.to_string block_height))
-        ; ( "block_height_balances"
-          , `String (Int64.to_string balance_info.block_height) )
-        ] ;
-    if continue_on_error then incr error_count else Core_kernel.exit 1 ) ;
-  if not (sequence_no = balance_info.block_sequence_no) then (
-    [%log error]
-      "Sequence no from command does not match sequence no in balances table"
-      ~metadata:
-        [ ("who", `String who)
-        ; ("block_sequence_no_command", `Int sequence_no)
-        ; ("block_sequence_no_balances", `Int balance_info.block_sequence_no)
-        ] ;
-    if continue_on_error then incr error_count else Core_kernel.exit 1 ) ;
-  if not (secondary_sequence_no = balance_info.block_secondary_sequence_no) then (
-    [%log error]
-      "Secondary sequence no from command does not match secondary sequence no \
-       in balances table"
-      ~metadata:
-        [ ("who", `String who)
-        ; ("block_secondary_sequence_no_command", `Int secondary_sequence_no)
-        ; ( "block_secondary_sequence_no_balances"
-          , `Int balance_info.block_secondary_sequence_no )
-        ] ;
-    if continue_on_error then incr error_count else Core_kernel.exit 1 ) ;
-  let ledger_nonce = account.nonce in
-  match balance_info.nonce with
-  | None ->
-      if set_nonces then (
-        [%log info] "Inserting missing nonce into archive db"
-          ~metadata:
-            [ ("balance_id", `Int balance_id)
-            ; ("nonce", `String (Account.Nonce.to_string ledger_nonce))
-            ] ;
-        let nonce =
-          Account.Nonce.to_uint32 ledger_nonce |> Unsigned.UInt32.to_int64
-        in
-        query_db pool
-          ~f:(fun db -> Sql.Balances.insert_nonce db ~id:balance_id ~nonce)
-          ~item:"chain from state hash" )
-      else (
-        [%log error] "Missing nonce in archive db"
-          ~metadata:
-            [ ("balance_id", `Int balance_id)
-            ; ("nonce", `String (Account.Nonce.to_string ledger_nonce))
-            ] ;
-        return
-        @@ if continue_on_error then incr error_count else Core_kernel.exit 1 )
-  | Some nonce ->
-      let db_nonce =
-        nonce |> Unsigned.UInt32.of_int64 |> Account.Nonce.of_uint32
-      in
-      if not (Account.Nonce.equal ledger_nonce db_nonce) then
-        if repair_nonces then (
-          [%log info] "Repairing incorrect nonce in balances table"
-            ~metadata:
-              [ ("who", `String who)
-              ; ("balance_id", `Int balance_id)
-              ; ("ledger_nonce", Account.Nonce.to_yojson ledger_nonce)
-              ; ("database_nonce", Account.Nonce.to_yojson db_nonce)
-              ] ;
-          let correct_nonce =
-            ledger_nonce |> Account.Nonce.to_uint32 |> Unsigned.UInt32.to_int64
-          in
-          query_db pool
-            ~f:(fun db ->
-              Sql.Balances.insert_nonce db ~id:balance_id ~nonce:correct_nonce)
-            ~item:"repairing nonce" )
-        else (
-          [%log error] "Ledger nonce does not match nonce in balances table"
-            ~metadata:
-              [ ("who", `String who)
-              ; ("ledger_nonce", Account.Nonce.to_yojson ledger_nonce)
-              ; ("database_nonce", Account.Nonce.to_yojson db_nonce)
-              ] ;
-          return
-          @@ if continue_on_error then incr error_count else Core_kernel.exit 1
-          )
-      else Deferred.unit
-
-=======
->>>>>>> 392c8fa1
 let account_creation_fee_uint64 =
   Currency.Fee.to_uint64 constraint_constants.account_creation_fee
 
@@ -466,10 +319,6 @@
   let account_identifier_of_id = Load_data.account_identifier_of_id pool in
   let%bind receiver_account_id = account_identifier_of_id cmd.receiver_id in
   let fee = Currency.Fee.of_uint64 (Unsigned.UInt64.of_int64 cmd.fee) in
-<<<<<<< HEAD
-  let fee_token = Token_id.of_string cmd.token in
-=======
->>>>>>> 392c8fa1
   let txn_global_slot =
     cmd.txn_global_slot_since_genesis |> Unsigned.UInt32.of_int64
     |> Mina_numbers.Global_slot.of_uint32
@@ -481,18 +330,8 @@
       [%sexp_of: (string * int64) * (string * int)]
     |> Error.raise
   in
-<<<<<<< HEAD
-  let pk_id = cmd.receiver_id in
-  let balance_id = cmd.receiver_balance_id in
-  let token = cmd.token in
-  let receiver_account_creation_fee = cmd.receiver_account_creation_fee_paid in
-  let balance_block_data = internal_command_to_balance_block_data cmd in
-  let open Ledger in
-  match cmd.type_ with
-=======
   let open Ledger in
   match cmd.typ with
->>>>>>> 392c8fa1
   | "fee_transfer" -> (
       let fee_token = Account_id.token_id receiver_account_id in
       let receiver_pk = Account_id.public_key receiver_account_id in
@@ -505,13 +344,7 @@
       in
       match undo_or_error with
       | Ok _undo ->
-<<<<<<< HEAD
-          verify_balance ~logger ~pool ~ledger ~who:"fee transfer receiver"
-            ~balance_id ~pk_id ~token ~balance_block_data ~set_nonces
-            ~repair_nonces ~continue_on_error
-=======
           Deferred.unit
->>>>>>> 392c8fa1
       | Error err ->
           fail_on_error err )
   | "coinbase" -> (
@@ -543,28 +376,10 @@
       in
       match undo_or_error with
       | Ok _undo ->
-<<<<<<< HEAD
-          verify_balance ~logger ~pool ~ledger ~who:"coinbase receiver"
-            ~balance_id ~pk_id ~token ~balance_block_data ~set_nonces
-            ~repair_nonces ~continue_on_error
-      | Error err ->
-          fail_on_error err )
-  | "fee_transfer_via_coinbase" ->
-      let%bind () =
-        verify_account_creation_fee ~logger ~pool ~receiver_account_creation_fee
-          ~balance_id ~fee ~continue_on_error ()
-      in
-      let%bind () =
-        verify_balance ~logger ~pool ~ledger
-          ~who:"fee_transfer_via_coinbase receiver" ~balance_id ~pk_id ~token
-          ~balance_block_data ~set_nonces ~repair_nonces ~continue_on_error
-      in
-=======
           Deferred.unit
       | Error err ->
           fail_on_error err )
   | "fee_transfer_via_coinbase" ->
->>>>>>> 392c8fa1
       (* the actual application is in the "coinbase" case *)
       Deferred.unit
   | _ ->
@@ -582,12 +397,8 @@
       account_identifier_of_id cmd.receiver_id
     in
     let fee = Currency.Fee.of_uint64 (Unsigned.UInt64.of_int64 cmd.fee) in
-<<<<<<< HEAD
-    let fee_token = Token_id.of_string cmd.token in
-=======
     let receiver_pk = Account_id.public_key receiver_account_identifier in
     let fee_token = Account_id.token_id receiver_account_identifier in
->>>>>>> 392c8fa1
     Fee_transfer.Single.create ~receiver_pk ~fee ~fee_token
   in
   let%bind fee_transfer1 = fee_transfer_of_cmd cmd1 in
@@ -610,22 +421,7 @@
   in
   match applied_or_error with
   | Ok _ ->
-<<<<<<< HEAD
-      let balance_block_data = internal_command_to_balance_block_data cmd1 in
-      let%bind () =
-        verify_balance ~logger ~pool ~ledger ~who:"combined fee transfer (1)"
-          ~balance_id:cmd1.receiver_balance_id ~pk_id:cmd1.receiver_id
-          ~token:cmd1.token ~balance_block_data ~set_nonces ~repair_nonces
-          ~continue_on_error
-      in
-      let balance_block_data = internal_command_to_balance_block_data cmd2 in
-      verify_balance ~logger ~pool ~ledger ~who:"combined fee transfer (2)"
-        ~balance_id:cmd2.receiver_balance_id ~pk_id:cmd2.receiver_id
-        ~token:cmd2.token ~balance_block_data ~set_nonces ~repair_nonces
-        ~continue_on_error
-=======
       Deferred.unit
->>>>>>> 392c8fa1
   | Error err ->
       Error.tag_arg err "Error applying combined fee transfer"
         ("sequence number", cmd1.sequence_no)
@@ -634,14 +430,6 @@
 
 module User_command_helpers = struct
   let body_of_sql_user_cmd pool
-<<<<<<< HEAD
-      ({ type_; source_id; receiver_id; amount; global_slot_since_genesis; _ } :
-        Sql.User_command.t) : Signed_command_payload.Body.t Deferred.t =
-    let open Signed_command_payload.Body in
-    let open Deferred.Let_syntax in
-    let%bind source_pk = pk_of_pk_id pool source_id in
-    let%map receiver_pk = pk_of_pk_id pool receiver_id in
-=======
       ({ typ; source_id; receiver_id; amount; global_slot_since_genesis; _ } :
         Sql.User_command.t) : Signed_command_payload.Body.t Deferred.t =
     let open Signed_command_payload.Body in
@@ -651,17 +439,12 @@
     let%map receiver_account_id = account_identifier_of_id receiver_id in
     let source_pk = Account_id.public_key source_account_id in
     let receiver_pk = Account_id.public_key receiver_account_id in
->>>>>>> 392c8fa1
     let amount =
       Option.map amount
         ~f:(Fn.compose Currency.Amount.of_uint64 Unsigned.UInt64.of_int64)
     in
     (* possibilities from user_command_type enum in SQL schema *)
-<<<<<<< HEAD
-    match type_ with
-=======
     match typ with
->>>>>>> 392c8fa1
     | "payment" ->
         if Option.is_none amount then
           failwithf "Payment at global slot since genesis %Ld has NULL amount"
@@ -673,28 +456,18 @@
           (Stake_delegation.Set_delegate
              { delegator = source_pk; new_delegate = receiver_pk })
     | _ ->
-<<<<<<< HEAD
-        failwithf "Invalid user command type: %s" type_ ()
-=======
         failwithf "Invalid user command type: %s" typ ()
->>>>>>> 392c8fa1
 end
 
 let run_user_command ~logger ~pool ~ledger (cmd : Sql.User_command.t) =
   [%log info]
     "Applying user command (%s) with nonce %Ld, global slot since genesis %Ld, \
      and sequence number %d"
-<<<<<<< HEAD
-    cmd.type_ cmd.nonce cmd.global_slot_since_genesis cmd.sequence_no ;
-  let%bind body = User_command_helpers.body_of_sql_user_cmd pool cmd in
-  let%bind fee_payer_pk = pk_of_pk_id pool cmd.fee_payer_id in
-=======
     cmd.typ cmd.nonce cmd.global_slot_since_genesis cmd.sequence_no ;
   let account_identifier_of_id = Load_data.account_identifier_of_id pool in
   let%bind body = User_command_helpers.body_of_sql_user_cmd pool cmd in
   let%bind fee_payer_account_id = account_identifier_of_id cmd.fee_payer_id in
   let fee_payer_pk = Account_id.public_key fee_payer_account_id in
->>>>>>> 392c8fa1
   let memo = Signed_command_memo.of_base58_check_exn cmd.memo in
   let valid_until =
     Option.map cmd.valid_until ~f:(fun slot ->
@@ -730,33 +503,6 @@
       valid_signed_cmd
   with
   | Ok _undo ->
-<<<<<<< HEAD
-      (* verify balances in database against current ledger *)
-      let token = Token_id.(to_string default) in
-      let balance_block_data = user_command_to_balance_block_data cmd in
-      let%bind () =
-        match cmd.source_balance_id with
-        | Some balance_id ->
-            verify_balance ~logger ~pool ~ledger ~who:"source" ~balance_id
-              ~pk_id:cmd.source_id ~token ~balance_block_data ~set_nonces
-              ~repair_nonces ~continue_on_error
-        | None ->
-            return ()
-      in
-      let%bind () =
-        match cmd.receiver_balance_id with
-        | Some balance_id ->
-            verify_balance ~logger ~pool ~ledger ~who:"receiver" ~balance_id
-              ~pk_id:cmd.receiver_id ~token ~balance_block_data ~set_nonces
-              ~repair_nonces ~continue_on_error
-        | None ->
-            return ()
-      in
-      verify_balance ~logger ~pool ~ledger ~who:"fee payer"
-        ~balance_id:cmd.fee_payer_balance_id ~pk_id:cmd.fee_payer_id
-        ~token:cmd.fee_token ~balance_block_data ~set_nonces ~repair_nonces
-        ~continue_on_error
-=======
       Deferred.unit
   | Error err ->
       Error.tag_arg err "User command failed on replay"
@@ -903,721 +649,8 @@
   with
   | Ok _ ->
       Deferred.unit
->>>>>>> 392c8fa1
   | Error err ->
       Error.tag_arg err "zkApp command failed on replay"
-        ( ("global slot_since_genesis", cmd.global_slot_since_genesis)
-        , ("sequence number", cmd.sequence_no) )
-        [%sexp_of: (string * int64) * (string * int)]
-      |> Error.raise
-
-module Snapp_helpers = struct
-  let get_parent_state_view ~pool block_id :
-      Zkapp_precondition.Protocol_state.View.t Deferred.t =
-    (* when a Snapp is applied, use the protocol state associated with the parent block
-       of the block containing the transaction
-    *)
-    let%bind parent_id =
-      query_db pool
-        ~f:(fun db -> Sql.Block.get_parent_id db block_id)
-        ~item:"block parent id"
-    in
-    let%bind parent_block =
-      query_db pool
-        ~f:(fun db -> Processor.Block.load db ~id:parent_id)
-        ~item:"parent block"
-    in
-    let%bind snarked_ledger_hash_str =
-      query_db pool
-        ~f:(fun db ->
-          Sql.Snarked_ledger_hashes.run db parent_block.snarked_ledger_hash_id)
-        ~item:"parent block snarked ledger hash"
-    in
-    let snarked_ledger_hash =
-      Frozen_ledger_hash.of_base58_check_exn snarked_ledger_hash_str
-    in
-    let timestamp = parent_block.timestamp |> Block_time.of_int64 in
-    let blockchain_length =
-      parent_block.height |> Unsigned.UInt32.of_int64
-      |> Mina_numbers.Length.of_uint32
-    in
-    let min_window_density =
-      parent_block.min_window_density |> Unsigned.UInt32.of_int64
-      |> Mina_numbers.Length.of_uint32
-    in
-    (* TODO : this will change *)
-    let last_vrf_output = () in
-    let total_currency =
-      parent_block.total_currency |> Unsigned.UInt64.of_int64
-      |> Currency.Amount.of_uint64
-    in
-    let global_slot_since_hard_fork =
-      parent_block.global_slot_since_hard_fork |> Unsigned.UInt32.of_int64
-      |> Mina_numbers.Global_slot.of_uint32
-    in
-    let global_slot_since_genesis =
-      parent_block.global_slot_since_genesis |> Unsigned.UInt32.of_int64
-      |> Mina_numbers.Global_slot.of_uint32
-    in
-    let epoch_data_of_raw_epoch_data (raw_epoch_data : Processor.Epoch_data.t) :
-        Mina_base.Epoch_data.Value.t Deferred.t =
-      let%bind hash_str =
-        query_db pool
-          ~f:(fun db ->
-            Sql.Snarked_ledger_hashes.run db raw_epoch_data.ledger_hash_id)
-          ~item:"epoch ledger hash"
-      in
-      let hash = Frozen_ledger_hash.of_base58_check_exn hash_str in
-      let total_currency =
-        raw_epoch_data.total_currency |> Unsigned.UInt64.of_int64
-        |> Currency.Amount.of_uint64
-      in
-      let ledger = { Mina_base.Epoch_ledger.Poly.hash; total_currency } in
-      let seed = raw_epoch_data.seed |> Epoch_seed.of_base58_check_exn in
-      let start_checkpoint =
-        raw_epoch_data.start_checkpoint |> State_hash.of_base58_check_exn
-      in
-      let lock_checkpoint =
-        raw_epoch_data.lock_checkpoint |> State_hash.of_base58_check_exn
-      in
-      let epoch_length =
-        raw_epoch_data.epoch_length |> Unsigned.UInt32.of_int64
-        |> Mina_numbers.Length.of_uint32
-      in
-      return
-        { Mina_base.Epoch_data.Poly.ledger
-        ; seed
-        ; start_checkpoint
-        ; lock_checkpoint
-        ; epoch_length
-        }
-    in
-    let%bind staking_epoch_raw =
-      query_db pool
-        ~f:(fun db ->
-          Processor.Epoch_data.load db parent_block.staking_epoch_data_id)
-        ~item:"staking epoch data"
-    in
-    let%bind (staking_epoch_data : Mina_base.Epoch_data.Value.t) =
-      epoch_data_of_raw_epoch_data staking_epoch_raw
-    in
-    let%bind next_epoch_raw =
-      query_db pool
-        ~f:(fun db ->
-          Processor.Epoch_data.load db parent_block.staking_epoch_data_id)
-        ~item:"staking epoch data"
-    in
-    let%bind next_epoch_data = epoch_data_of_raw_epoch_data next_epoch_raw in
-    return
-      { Zkapp_precondition.Protocol_state.Poly.snarked_ledger_hash
-      ; timestamp
-      ; blockchain_length
-      ; min_window_density
-      ; last_vrf_output
-      ; total_currency
-      ; global_slot_since_hard_fork
-      ; global_slot_since_genesis
-      ; staking_epoch_data
-      ; next_epoch_data
-      }
-
-  let get_field_arrays ~pool array_id_arrays =
-    let array_ids = Array.to_list array_id_arrays in
-    Deferred.List.map array_ids ~f:(fun array_id ->
-        let%bind element_id_array =
-          query_db pool
-            ~f:(fun db -> Processor.Zkapp_state_data_array.load db array_id)
-            ~item:"Snapp state data array"
-        in
-        let element_ids = Array.to_list element_id_array in
-        let%bind field_strs =
-          Deferred.List.map element_ids ~f:(fun elt_id ->
-              query_db pool ~item:"Snapp field element" ~f:(fun db ->
-                  Processor.Zkapp_state_data.load db elt_id))
-        in
-        let fields =
-          List.map field_strs ~f:(fun field_str ->
-              Snark_params.Tick.Field.of_string field_str)
-        in
-        return (Array.of_list fields))
-
-  let state_data_of_ids ~pool ids =
-    Deferred.Array.map ids ~f:(fun state_data_id ->
-        match state_data_id with
-        | None ->
-            return None
-        | Some id ->
-            let%map field_str =
-              query_db pool
-                ~f:(fun db -> Processor.Zkapp_state_data.load db id)
-                ~item:"Snapp state data"
-            in
-            Some (Snark_params.Tick.Field.of_string field_str))
-
-  let party_body_of_id ~pool body_id =
-    let%bind (body_data : Processor.Zkapp_party_body.t) =
-      query_db pool
-        ~f:(fun db -> Processor.Zkapp_party_body.load db body_id)
-        ~item:"Snapp party body"
-    in
-    let%bind public_key = pk_of_pk_id pool body_data.public_key_id in
-    let%bind update_data =
-      query_db pool
-        ~f:(fun db -> Processor.Zkapp_updates.load db body_data.update_id)
-        ~item:"snapp updates"
-    in
-    let%bind app_state_data_ids =
-      query_db pool
-        ~f:(fun db -> Processor.Zkapp_states.load db update_data.app_state_id)
-        ~item:"snapp app state ids"
-    in
-    let%bind app_state_data = state_data_of_ids ~pool app_state_data_ids in
-    let app_state =
-      Array.map app_state_data ~f:Zkapp_basic.Set_or_keep.of_option
-      |> Array.to_list |> Pickles_types.Vector.Vector_8.of_list_exn
-    in
-    let%bind delegate =
-      match update_data.delegate_id with
-      | Some id ->
-          let%map pk = pk_of_pk_id pool id in
-          Zkapp_basic.Set_or_keep.Set pk
-      | None ->
-          return Zkapp_basic.Set_or_keep.Keep
-    in
-    let%bind verification_key =
-      match update_data.verification_key_id with
-      | Some id ->
-          let%map ({ verification_key; hash }
-                    : Processor.Zkapp_verification_keys.t) =
-            query_db pool
-              ~f:(fun db -> Processor.Zkapp_verification_keys.load db id)
-              ~item:"snapp verification key"
-          in
-          let data =
-            Pickles.Side_loaded.Verification_key.of_base58_check_exn
-              verification_key
-          in
-          let hash = Snark_params.Tick.Field.of_string hash in
-          Zkapp_basic.Set_or_keep.Set { With_hash.data; hash }
-      | None ->
-          return Zkapp_basic.Set_or_keep.Keep
-    in
-    let%bind permissions =
-      match update_data.permissions_id with
-      | Some id ->
-          let%map perms_data =
-            query_db pool
-              ~f:(fun db -> Processor.Zkapp_permissions.load db id)
-              ~item:"snapp verification key"
-          in
-          let perms : Mina_base.Permissions.t =
-            { edit_state = perms_data.edit_state
-            ; send = perms_data.send
-            ; receive = perms_data.receive
-            ; set_delegate = perms_data.set_delegate
-            ; set_permissions = perms_data.set_permissions
-            ; set_verification_key = perms_data.set_verification_key
-            ; set_zkapp_uri = perms_data.set_zkapp_uri
-            ; edit_sequence_state = perms_data.edit_sequence_state
-            ; set_token_symbol = perms_data.set_token_symbol
-            ; increment_nonce = perms_data.increment_nonce
-            ; set_voting_for = perms_data.set_voting_for
-            }
-          in
-          Zkapp_basic.Set_or_keep.Set perms
-      | None ->
-          return Zkapp_basic.Set_or_keep.Keep
-    in
-    let zkapp_uri =
-      update_data.zkapp_uri |> Zkapp_basic.Set_or_keep.of_option
-    in
-    let token_symbol =
-      update_data.token_symbol |> Zkapp_basic.Set_or_keep.of_option
-    in
-    let voting_for =
-      update_data.voting_for
-      |> Option.map ~f:State_hash.of_base58_check_exn
-      |> Zkapp_basic.Set_or_keep.of_option
-    in
-    let%bind timing =
-      match update_data.timing_id with
-      | None ->
-          return Zkapp_basic.Set_or_keep.Keep
-      | Some id ->
-          let%map tm_info =
-            query_db pool
-              ~f:(fun db -> Processor.Zkapp_timing_info.load db id)
-              ~item:"snapp timing info"
-          in
-          Zkapp_basic.Set_or_keep.Set
-            { Party.Update.Timing_info.initial_minimum_balance =
-                tm_info.initial_minimum_balance |> Unsigned.UInt64.of_int64
-                |> Currency.Balance.of_uint64
-            ; cliff_time =
-                tm_info.cliff_time |> Unsigned.UInt32.of_int64
-                |> Mina_numbers.Global_slot.of_uint32
-            ; cliff_amount =
-                tm_info.cliff_amount |> Unsigned.UInt64.of_int64
-                |> Currency.Amount.of_uint64
-            ; vesting_period =
-                tm_info.vesting_period |> Unsigned.UInt32.of_int64
-                |> Mina_numbers.Global_slot.of_uint32
-            ; vesting_increment =
-                tm_info.vesting_increment |> Unsigned.UInt64.of_int64
-                |> Currency.Amount.of_uint64
-            }
-    in
-    let update : Party.Update.t =
-      { app_state
-      ; delegate
-      ; verification_key
-      ; permissions
-      ; zkapp_uri
-      ; token_symbol
-      ; timing
-      ; voting_for
-      }
-    in
-    let token_id = body_data.token_id |> Token_id.of_string in
-    let balance_change =
-      let magnitude =
-        body_data.balance_change |> Int64.abs |> Unsigned.UInt64.of_int64
-        |> Currency.Amount.of_uint64
-      in
-      let sgn =
-        if Int64.is_negative body_data.balance_change then Sgn.Neg else Sgn.Pos
-      in
-      ({ magnitude; sgn } : _ Currency.Signed_poly.t)
-    in
-    let increment_nonce = body_data.increment_nonce in
-    let%bind events = get_field_arrays ~pool body_data.events_ids in
-    let%bind sequence_events =
-      get_field_arrays ~pool body_data.sequence_events_ids
-    in
-    let%bind call_data_str =
-      query_db pool
-        ~f:(fun db -> Processor.Zkapp_state_data.load db body_data.call_data_id)
-        ~item:"Snapp call data"
-    in
-    let call_data = Snark_params.Tick.Field.of_string call_data_str in
-    let call_depth = body_data.call_depth in
-    let%bind protocol_state_data =
-      query_db pool
-        ~f:(fun db ->
-          Processor.Zkapp_protocol_state_precondition.load db
-            body_data.zkapp_protocol_state_precondition_id)
-        ~item:"Snapp account_precondition protocol state"
-    in
-    let%bind snarked_ledger_hash =
-      match protocol_state_data.snarked_ledger_hash_id with
-      | None ->
-          return Zkapp_precondition.Hash.Ignore
-      | Some id ->
-          let%map hash_str =
-            query_db pool ~item:"snarked ledger hash" ~f:(fun db ->
-                Processor.Snarked_ledger_hash.load db id)
-          in
-          Zkapp_precondition.Hash.Check
-            (Frozen_ledger_hash.of_base58_check_exn hash_str)
-    in
-    let%bind timestamp =
-      match protocol_state_data.timestamp_id with
-      | None ->
-          return Zkapp_basic.Or_ignore.Ignore
-      | Some id ->
-          let%map bounds =
-            query_db pool ~item:"Snapp timestamp bounds" ~f:(fun db ->
-                Processor.Zkapp_timestamp_bounds.load db id)
-          in
-          let to_timestamp i64 = i64 |> Block_time.of_int64 in
-          let lower = to_timestamp bounds.timestamp_lower_bound in
-          let upper = to_timestamp bounds.timestamp_upper_bound in
-          Zkapp_basic.Or_ignore.Check
-            ({ lower; upper } : _ Zkapp_precondition.Closed_interval.t)
-    in
-    let length_bounds_of_id = function
-      | None ->
-          return Zkapp_basic.Or_ignore.Ignore
-      | Some id ->
-          let%map bounds =
-            query_db pool ~item:"Snapp length bounds" ~f:(fun db ->
-                Processor.Zkapp_length_bounds.load db id)
-          in
-          let to_length i64 =
-            i64 |> Unsigned.UInt32.of_int64 |> Mina_numbers.Length.of_uint32
-          in
-          let lower = to_length bounds.length_lower_bound in
-          let upper = to_length bounds.length_upper_bound in
-          Zkapp_basic.Or_ignore.Check
-            ({ lower; upper } : _ Zkapp_precondition.Closed_interval.t)
-    in
-    let%bind blockchain_length =
-      length_bounds_of_id protocol_state_data.blockchain_length_id
-    in
-    let%bind min_window_density =
-      length_bounds_of_id protocol_state_data.min_window_density_id
-    in
-    let total_currency_of_id = function
-      | None ->
-          return Zkapp_basic.Or_ignore.Ignore
-      | Some id ->
-          let%map bounds =
-            query_db pool ~item:"Snapp currency bounds" ~f:(fun db ->
-                Processor.Zkapp_amount_bounds.load db id)
-          in
-          let to_amount i64 =
-            i64 |> Unsigned.UInt64.of_int64 |> Currency.Amount.of_uint64
-          in
-          let lower = to_amount bounds.amount_lower_bound in
-          let upper = to_amount bounds.amount_upper_bound in
-          Zkapp_basic.Or_ignore.Check
-            ({ lower; upper } : _ Zkapp_precondition.Closed_interval.t)
-    in
-    (* TODO: this will change *)
-    let last_vrf_output = () in
-    let%bind total_currency =
-      total_currency_of_id protocol_state_data.total_currency_id
-    in
-    let global_slot_of_id = function
-      | None ->
-          return Zkapp_basic.Or_ignore.Ignore
-      | Some id ->
-          let%map bounds =
-            query_db pool ~item:"Snapp global slot bounds" ~f:(fun db ->
-                Processor.Zkapp_global_slot_bounds.load db id)
-          in
-          let to_slot i64 =
-            i64 |> Unsigned.UInt32.of_int64
-            |> Mina_numbers.Global_slot.of_uint32
-          in
-          let lower = to_slot bounds.global_slot_lower_bound in
-          let upper = to_slot bounds.global_slot_upper_bound in
-          Zkapp_basic.Or_ignore.Check
-            ({ lower; upper } : _ Zkapp_precondition.Closed_interval.t)
-    in
-    let%bind global_slot_since_hard_fork =
-      global_slot_of_id protocol_state_data.curr_global_slot_since_hard_fork
-    in
-    let%bind global_slot_since_genesis =
-      global_slot_of_id protocol_state_data.global_slot_since_genesis
-    in
-    let epoch_data_of_id id =
-      let%bind epoch_data_raw =
-        query_db pool ~item:"Snapp epoch data" ~f:(fun db ->
-            Processor.Zkapp_epoch_data.load db id)
-      in
-      let%bind ledger =
-        let%bind epoch_ledger_data =
-          query_db pool ~item:"Snapp epoch ledger" ~f:(fun db ->
-              Processor.Zkapp_epoch_ledger.load db id)
-        in
-        let%bind hash =
-          Option.value_map epoch_ledger_data.hash_id
-            ~default:(return Zkapp_basic.Or_ignore.Ignore) ~f:(fun id ->
-              let%map hash_str =
-                query_db pool ~item:"Snapp epoch ledger hash" ~f:(fun db ->
-                    Processor.Snarked_ledger_hash.load db id)
-              in
-              Zkapp_basic.Or_ignore.Check
-                (Frozen_ledger_hash.of_base58_check_exn hash_str))
-        in
-        let%map total_currency =
-          total_currency_of_id epoch_ledger_data.total_currency_id
-        in
-        { Epoch_ledger.Poly.hash; total_currency }
-      in
-      let seed =
-        Option.value_map epoch_data_raw.epoch_seed
-          ~default:Zkapp_basic.Or_ignore.Ignore ~f:(fun s ->
-            Zkapp_basic.Or_ignore.Check (Epoch_seed.of_base58_check_exn s))
-      in
-      let checkpoint_of_str str =
-        Option.value_map str ~default:Zkapp_basic.Or_ignore.Ignore ~f:(fun s ->
-            Zkapp_basic.Or_ignore.Check (State_hash.of_base58_check_exn s))
-      in
-      let start_checkpoint =
-        checkpoint_of_str epoch_data_raw.start_checkpoint
-      in
-      let lock_checkpoint = checkpoint_of_str epoch_data_raw.lock_checkpoint in
-      let%map epoch_length =
-        length_bounds_of_id epoch_data_raw.epoch_length_id
-      in
-      { Zkapp_precondition.Protocol_state.Epoch_data.Poly.ledger
-      ; seed
-      ; start_checkpoint
-      ; lock_checkpoint
-      ; epoch_length
-      }
-    in
-    let%bind staking_epoch_data =
-      epoch_data_of_id protocol_state_data.staking_epoch_data_id
-    in
-    let%bind next_epoch_data =
-      epoch_data_of_id protocol_state_data.next_epoch_data_id
-    in
-    let protocol_state_precondition : Zkapp_precondition.Protocol_state.t =
-      { snarked_ledger_hash
-      ; timestamp
-      ; blockchain_length
-      ; min_window_density
-      ; last_vrf_output
-      ; total_currency
-      ; global_slot_since_hard_fork
-      ; global_slot_since_genesis
-      ; staking_epoch_data
-      ; next_epoch_data
-      }
-    in
-    let%bind (account_precondition : Party.Account_precondition.t) =
-      let%bind account_precondition_data =
-        query_db pool ~item:"ZkApp account precondition" ~f:(fun db ->
-            Processor.Zkapp_account_precondition.load db
-              body_data.zkapp_account_precondition_id)
-      in
-      match account_precondition_data.kind with
-      | Full ->
-          let%bind zkapp_account_data =
-            match account_precondition_data.account_id with
-            | None ->
-                failwith
-                  "Expected account id for account precondition of kind Full"
-            | Some account_id ->
-                query_db pool ~item:"Snapp account" ~f:(fun db ->
-                    Processor.Zkapp_account.load db account_id)
-          in
-          let%map zkapp_account =
-            let%bind balance =
-              match zkapp_account_data.balance_id with
-              | None ->
-                  return Zkapp_basic.Or_ignore.Ignore
-              | Some balance_id ->
-                  let%map bounds =
-                    query_db pool ~item:"Snapp balance" ~f:(fun db ->
-                        Processor.Zkapp_balance_bounds.load db balance_id)
-                  in
-                  let to_balance i64 =
-                    i64 |> Unsigned.UInt64.of_int64
-                    |> Currency.Balance.of_uint64
-                  in
-                  let lower = to_balance bounds.balance_lower_bound in
-                  let upper = to_balance bounds.balance_upper_bound in
-                  Zkapp_basic.Or_ignore.Check
-                    ({ lower; upper } : _ Zkapp_precondition.Closed_interval.t)
-            in
-            let%bind nonce =
-              match zkapp_account_data.nonce_id with
-              | None ->
-                  return Zkapp_basic.Or_ignore.Ignore
-              | Some balance_id ->
-                  let%map bounds =
-                    query_db pool ~item:"Snapp nonce" ~f:(fun db ->
-                        Processor.Zkapp_nonce_bounds.load db balance_id)
-                  in
-                  let to_nonce i64 =
-                    i64 |> Unsigned.UInt32.of_int64
-                    |> Mina_numbers.Account_nonce.of_uint32
-                  in
-                  let lower = to_nonce bounds.nonce_lower_bound in
-                  let upper = to_nonce bounds.nonce_upper_bound in
-                  Zkapp_basic.Or_ignore.Check
-                    ({ lower; upper } : _ Zkapp_precondition.Closed_interval.t)
-            in
-            let receipt_chain_hash =
-              Option.value_map zkapp_account_data.receipt_chain_hash
-                ~default:Zkapp_basic.Or_ignore.Ignore ~f:(fun s ->
-                  Zkapp_basic.Or_ignore.Check
-                    (Receipt.Chain_hash.of_base58_check_exn s))
-            in
-            let pk_check_or_ignore_of_id id =
-              Option.value_map id ~default:(return Zkapp_basic.Or_ignore.Ignore)
-                ~f:(fun pk_id ->
-                  let%map pk = pk_of_pk_id pool pk_id in
-                  Zkapp_basic.Or_ignore.Check pk)
-            in
-            let%bind public_key =
-              pk_check_or_ignore_of_id zkapp_account_data.public_key_id
-            in
-            let%bind delegate =
-              pk_check_or_ignore_of_id zkapp_account_data.delegate_id
-            in
-            let%bind state =
-              let%bind snapp_state_ids =
-                query_db pool ~item:"Snapp state id" ~f:(fun db ->
-                    Processor.Zkapp_states.load db zkapp_account_data.state_id)
-              in
-              let%map state_data = state_data_of_ids ~pool snapp_state_ids in
-              Array.map state_data ~f:Zkapp_basic.Or_ignore.of_option
-              |> Array.to_list |> Pickles_types.Vector.Vector_8.of_list_exn
-            in
-            let%bind sequence_state =
-              Option.value_map zkapp_account_data.sequence_state_id
-                ~default:(return Zkapp_basic.Or_ignore.Ignore)
-                ~f:(fun state_id ->
-                  let%map state_data_str =
-                    query_db pool ~item:"Snapp state data" ~f:(fun db ->
-                        Processor.Zkapp_state_data.load db state_id)
-                  in
-                  let state_data =
-                    Pickles.Backend.Tick.Field.of_string state_data_str
-                  in
-                  Zkapp_basic.Or_ignore.Check state_data)
-            in
-            let proved_state =
-              Option.value_map zkapp_account_data.proved_state
-                ~default:Zkapp_basic.Or_ignore.Ignore ~f:(fun b ->
-                  Zkapp_basic.Or_ignore.Check b)
-            in
-            return
-              ( { balance
-                ; nonce
-                ; receipt_chain_hash
-                ; public_key
-                ; delegate
-                ; state
-                ; sequence_state
-                ; proved_state
-                }
-                : Zkapp_precondition.Account.t )
-          in
-          Party.Account_precondition.Full zkapp_account
-      | Nonce -> (
-          match account_precondition_data.nonce with
-          | None ->
-              failwith "Expected nonce for account precondition of kind Nonce"
-          | Some nonce ->
-              return
-                (Party.Account_precondition.Nonce
-                   (Mina_numbers.Account_nonce.of_uint32
-                      (Unsigned.UInt32.of_int64 nonce))) )
-      | Accept ->
-          return Party.Account_precondition.Accept
-    in
-    let use_full_commitment = body_data.use_full_commitment in
-    let caller = Token_id.of_string body_data.caller in
-    return
-      ( { public_key
-        ; update
-        ; token_id
-        ; balance_change
-        ; increment_nonce
-        ; events
-        ; sequence_events
-        ; call_data
-        ; call_depth
-        ; protocol_state_precondition
-        ; account_precondition
-        ; use_full_commitment
-        ; caller
-        }
-        : Party.Body.t )
-
-  (* fee payer body is like a party body, except the balance change is a fee, not signed,
-     and some fields are placeholders with the unit value
-  *)
-  let fee_payer_body_of_id ~pool body_id =
-    let%map body = party_body_of_id ~pool body_id in
-    let balance_change =
-      match body.balance_change with
-      | { magnitude; sgn = Sgn.Pos } ->
-          Currency.Amount.to_uint64 magnitude |> Currency.Fee.of_uint64
-      | _ ->
-          failwith
-            "fee_payer_body_of_id: expected positive balance change for fee \
-             payer"
-    in
-    let fee_payer_account_precondition =
-      match body.account_precondition with
-      | Party.Account_precondition.Nonce n ->
-          n
-      | p ->
-          failwith
-            (sprintf
-               "Expected Nonce for fee payer account precondition but received \
-                %s"
-               (Party.Account_precondition.to_yojson p |> Yojson.Safe.to_string))
-    in
-    ( { public_key = body.public_key
-      ; update = body.update
-      ; token_id = ()
-      ; balance_change
-      ; increment_nonce = ()
-      ; events = body.events
-      ; sequence_events = body.sequence_events
-      ; call_data = body.call_data
-      ; call_depth = body.call_depth
-      ; protocol_state_precondition = body.protocol_state_precondition
-      ; account_precondition = fee_payer_account_precondition
-      ; use_full_commitment = ()
-      ; caller = ()
-      }
-      : Party.Body.Fee_payer.t )
-end
-
-let parties_of_snapp_command ~pool (cmd : Sql.Snapp_command.t) :
-    Parties.t Deferred.t =
-  let%bind fee_payer_data =
-    query_db pool
-      ~f:(fun db -> Processor.Zkapp_fee_payers.load db cmd.fee_payer_id)
-      ~item:"Snapp fee payer"
-  in
-  let%bind (fee_payer : Party.Fee_payer.t) =
-    let%bind (body : Party.Body.Fee_payer.t) =
-      Snapp_helpers.fee_payer_body_of_id ~pool fee_payer_data.body_id
-    in
-    return { Party.Fee_payer.body; authorization = Signature.dummy }
-  in
-  let%bind (other_parties : Party.t list) =
-    Deferred.List.map (Array.to_list cmd.other_party_ids) ~f:(fun id ->
-        let%bind snapp_party_data =
-          query_db pool
-            ~f:(fun db -> Processor.Zkapp_party.load db id)
-            ~item:"Snapp party"
-        in
-        let%bind (body : Party.Body.t) =
-          Snapp_helpers.party_body_of_id ~pool snapp_party_data.body_id
-        in
-        let authorization =
-          (* dummy proof, signature, don't affect replay *)
-          match snapp_party_data.authorization_kind with
-          | Control.Tag.Proof ->
-              let n2 = Pickles_types.Nat.N2.n in
-              let proof = Pickles.Proof.dummy n2 n2 n2 in
-              Control.Proof proof
-          | Control.Tag.Signature ->
-              Control.Signature Signature.dummy
-          | Control.Tag.None_given ->
-              Control.None_given
-        in
-        return ({ body; authorization } : Party.t))
-  in
-  (* memo contents don't affect ability to replay snapp *)
-  let memo = Mina_base.Signed_command_memo.dummy in
-  let other_parties =
-    Parties.Call_forest.of_parties_list other_parties
-      ~party_depth:(fun (p : Party.t) -> p.body.call_depth)
-    |> Parties.Call_forest.accumulate_hashes
-         ~hash_party:Parties.Digest.Party.create
-  in
-  return ({ fee_payer; other_parties; memo } : Parties.t)
-
-let run_snapp_command ~logger ~pool ~ledger ~continue_on_error:_
-    (cmd : Sql.Snapp_command.t) =
-  [%log info]
-    "Applying Snapp command at global slot since genesis %Ld, and sequence \
-     number %d"
-    cmd.global_slot_since_genesis cmd.sequence_no ;
-  let%bind state_view =
-    Snapp_helpers.get_parent_state_view ~pool cmd.block_id
-  in
-  let%bind parties = parties_of_snapp_command ~pool cmd in
-  match
-    Ledger.apply_parties_unchecked ~constraint_constants ~state_view ledger
-      parties
-  with
-  | Ok _ ->
-      Deferred.unit
-  | Error err ->
-      Error.tag_arg err "Snapp command failed on replay"
         ( ("global slot_since_genesis", cmd.global_slot_since_genesis)
         , ("sequence number", cmd.sequence_no) )
         [%sexp_of: (string * int64) * (string * int)]
@@ -1784,18 +817,6 @@
       let%bind user_cmd_ids =
         get_command_ids (module Sql.User_command_ids) "user"
       in
-<<<<<<< HEAD
-      [%log info] "Loading Snapp command ids" ;
-      let%bind snapp_cmd_ids =
-        get_command_ids (module Sql.Snapp_command_ids) "Snapp"
-      in
-      [%log info]
-        "Obtained %d user command ids, %d internal command ids, and %d Snapp \
-         command ids"
-        (List.length user_cmd_ids)
-        (List.length internal_cmd_ids)
-        (List.length snapp_cmd_ids) ;
-=======
       [%log info] "Loading zkApp command ids" ;
       let%bind zkapp_cmd_ids =
         get_command_ids (module Sql.Zkapp_command_ids) "zkApp"
@@ -1806,7 +827,6 @@
         (List.length user_cmd_ids)
         (List.length internal_cmd_ids)
         (List.length zkapp_cmd_ids) ;
->>>>>>> 392c8fa1
       [%log info] "Loading internal commands" ;
       let%bind unsorted_internal_cmds_list =
         Deferred.List.map internal_cmd_ids ~f:(fun id ->
@@ -1892,27 +912,6 @@
             in
             [%compare: int64 * int] (tuple uc1) (tuple uc2))
       in
-<<<<<<< HEAD
-      [%log info] "Loading Snapp commands" ;
-      let%bind unsorted_snapp_cmds_list =
-        Deferred.List.map snapp_cmd_ids ~f:(fun id ->
-            let open Deferred.Let_syntax in
-            match%map
-              Caqti_async.Pool.use (fun db -> Sql.Snapp_command.run db id) pool
-            with
-            | Ok [] ->
-                failwithf "Expected at least one Snapp command with id %d" id ()
-            | Ok snapp_cmds ->
-                snapp_cmds
-            | Error msg ->
-                failwithf
-                  "Error querying for Snapp commands with id %d, error %s" id
-                  (Caqti_error.show msg) ())
-      in
-      let unsorted_snapp_cmds = List.concat unsorted_snapp_cmds_list in
-      let filtered_snapp_cmds =
-        List.filter unsorted_snapp_cmds ~f:(fun (cmd : Sql.Snapp_command.t) ->
-=======
       [%log info] "Loading zkApp commands" ;
       let%bind unsorted_zkapp_cmds_list =
         Deferred.List.map zkapp_cmd_ids ~f:(fun id ->
@@ -1932,20 +931,13 @@
       let unsorted_zkapp_cmds = List.concat unsorted_zkapp_cmds_list in
       let filtered_zkapp_cmds =
         List.filter unsorted_zkapp_cmds ~f:(fun (cmd : Sql.Zkapp_command.t) ->
->>>>>>> 392c8fa1
             Int64.( >= ) cmd.global_slot_since_genesis
               input.start_slot_since_genesis
             && Int.Set.mem block_ids cmd.block_id)
       in
-<<<<<<< HEAD
-      let sorted_snapp_cmds =
-        List.sort filtered_snapp_cmds ~compare:(fun sc1 sc2 ->
-            let tuple (sc : Sql.Snapp_command.t) =
-=======
       let sorted_zkapp_cmds =
         List.sort filtered_zkapp_cmds ~compare:(fun sc1 sc2 ->
             let tuple (sc : Sql.Zkapp_command.t) =
->>>>>>> 392c8fa1
               (sc.global_slot_since_genesis, sc.sequence_no)
             in
             [%compare: int64 * int] (tuple sc1) (tuple sc2))
@@ -1953,11 +945,7 @@
       (* apply commands in global slot, sequence order *)
       let rec apply_commands (internal_cmds : Sql.Internal_command.t list)
           (user_cmds : Sql.User_command.t list)
-<<<<<<< HEAD
-          (snapp_cmds : Sql.Snapp_command.t list)
-=======
           (zkapp_cmds : Sql.Zkapp_command.t list)
->>>>>>> 392c8fa1
           ~last_global_slot_since_genesis ~last_block_id ~staking_epoch_ledger
           ~next_epoch_ledger =
         let%bind staking_epoch_ledger, staking_seed =
@@ -2124,11 +1112,7 @@
               let%bind () =
                 apply_combined_fee_transfer ~logger ~pool ~ledger ic ic2
               in
-<<<<<<< HEAD
-              apply_commands ics2 user_cmds snapp_cmds
-=======
               apply_commands ics2 user_cmds zkapp_cmds
->>>>>>> 392c8fa1
                 ~last_global_slot_since_genesis:ic.global_slot_since_genesis
                 ~last_block_id:ic.block_id ~staking_epoch_ledger
                 ~next_epoch_ledger
@@ -2136,12 +1120,8 @@
               let%bind () =
                 run_checks_on_slot_change ic.global_slot_since_genesis
               in
-<<<<<<< HEAD
-              apply_commands ics user_cmds snapp_cmds
-=======
               let%bind () = run_internal_command ~logger ~pool ~ledger ic in
               apply_commands ics user_cmds zkapp_cmds
->>>>>>> 392c8fa1
                 ~last_global_slot_since_genesis:ic.global_slot_since_genesis
                 ~last_block_id:ic.block_id ~staking_epoch_ledger
                 ~next_epoch_ledger
@@ -2153,42 +1133,6 @@
         let get_user_cmd_sequence (uc : Sql.User_command.t) =
           (`User_command, uc.global_slot_since_genesis, uc.sequence_no)
         in
-<<<<<<< HEAD
-        let get_snapp_cmd_sequence (sc : Sql.Snapp_command.t) =
-          (`Snapp_command, sc.global_slot_since_genesis, sc.sequence_no)
-        in
-        let command_type_of_sequences seqs =
-          let compare (_cmd_ty1, slot1, seq_no1) (_cmd_ty2, slot2, seq_no2) =
-            [%compare: int64 * int] (slot1, seq_no1) (slot2, seq_no2)
-          in
-          let sorted_seqs = List.sort seqs ~compare in
-          let cmd_ty, _slot, _seq_no = List.hd_exn sorted_seqs in
-          cmd_ty
-        in
-        let run_user_commands (uc : Sql.User_command.t) ucs =
-          log_on_slot_change uc.global_slot_since_genesis ;
-          let%bind () =
-            run_user_command ~logger ~pool ~ledger ~continue_on_error
-              ~repair_nonces ~set_nonces uc
-          in
-          apply_commands internal_cmds ucs snapp_cmds
-            ~last_global_slot_since_genesis:uc.global_slot_since_genesis
-            ~last_block_id:uc.block_id ~staking_epoch_ledger ~next_epoch_ledger
-        in
-        let run_snapp_commands (sc : Sql.Snapp_command.t) scs =
-          log_on_slot_change sc.global_slot_since_genesis ;
-          let%bind () =
-            run_snapp_command ~logger ~pool ~ledger ~continue_on_error sc
-          in
-          apply_commands internal_cmds user_cmds scs
-            ~last_global_slot_since_genesis:sc.global_slot_since_genesis
-            ~last_block_id:sc.block_id ~staking_epoch_ledger ~next_epoch_ledger
-        in
-        match (internal_cmds, user_cmds, snapp_cmds) with
-        | [], [], [] ->
-            (* all done *)
-            log_ledger_hash_after_last_slot () ;
-=======
         let get_zkapp_cmd_sequence (sc : Sql.Zkapp_command.t) =
           (`Zkapp_command, sc.global_slot_since_genesis, sc.sequence_no)
         in
@@ -2223,7 +1167,6 @@
             (* all done *)
             check_ledger_hash_after_last_slot () ;
             let%bind () = check_account_accessed () in
->>>>>>> 392c8fa1
             Deferred.return
               ( last_global_slot_since_genesis
               , staking_epoch_ledger
@@ -2237,55 +1180,30 @@
             (* only user commands *)
             run_user_commands uc ucs
         | [], [], sc :: scs ->
-<<<<<<< HEAD
-            (* only Snapp commands *)
-            run_snapp_commands sc scs
-        | [], uc :: ucs, sc :: scs -> (
-            (* no internal commands *)
-            let seqs =
-              [ get_user_cmd_sequence uc; get_snapp_cmd_sequence sc ]
-=======
             (* only zkApp commands *)
             run_zkapp_commands sc scs
         | [], uc :: ucs, sc :: scs -> (
             (* no internal commands *)
             let seqs =
               [ get_user_cmd_sequence uc; get_zkapp_cmd_sequence sc ]
->>>>>>> 392c8fa1
             in
             match command_type_of_sequences seqs with
             | `User_command ->
                 run_user_commands uc ucs
-<<<<<<< HEAD
-            | `Snapp_command ->
-                run_snapp_commands sc scs )
-        | ic :: ics, [], sc :: scs -> (
-            (* no user commands *)
-            let seqs =
-              [ get_internal_cmd_sequence ic; get_snapp_cmd_sequence sc ]
-=======
             | `Zkapp_command ->
                 run_zkapp_commands sc scs )
         | ic :: ics, [], sc :: scs -> (
             (* no user commands *)
             let seqs =
               [ get_internal_cmd_sequence ic; get_zkapp_cmd_sequence sc ]
->>>>>>> 392c8fa1
             in
             match command_type_of_sequences seqs with
             | `Internal_command ->
                 combine_or_run_internal_cmds ic ics
-<<<<<<< HEAD
-            | `Snapp_command ->
-                run_snapp_commands sc scs )
-        | ic :: ics, uc :: ucs, [] -> (
-            (* no Snapp commands *)
-=======
             | `Zkapp_command ->
                 run_zkapp_commands sc scs )
         | ic :: ics, uc :: ucs, [] -> (
             (* no zkApp commands *)
->>>>>>> 392c8fa1
             let seqs =
               [ get_internal_cmd_sequence ic; get_user_cmd_sequence uc ]
             in
@@ -2294,40 +1212,18 @@
                 combine_or_run_internal_cmds ic ics
             | `User_command ->
                 run_user_commands uc ucs )
-<<<<<<< HEAD
-        | ic :: ics, uc :: ucs, sc :: scs -> (
-            (* internal, user, and Snapp commands *)
-            let seqs =
-              [ get_internal_cmd_sequence ic
-              ; get_user_cmd_sequence uc
-              ; get_snapp_cmd_sequence sc
-=======
         | ic :: ics, uc :: ucs, zkc :: zkcs -> (
             (* internal, user, and zkApp commands *)
             let seqs =
               [ get_internal_cmd_sequence ic
               ; get_user_cmd_sequence uc
               ; get_zkapp_cmd_sequence zkc
->>>>>>> 392c8fa1
               ]
             in
             match command_type_of_sequences seqs with
             | `Internal_command ->
                 combine_or_run_internal_cmds ic ics
             | `User_command ->
-<<<<<<< HEAD
-                log_on_slot_change uc.global_slot_since_genesis ;
-                let%bind () =
-                  run_user_command ~logger ~pool ~ledger ~continue_on_error
-                    ~set_nonces ~repair_nonces uc
-                in
-                apply_commands internal_cmds ucs scs
-                  ~last_global_slot_since_genesis:uc.global_slot_since_genesis
-                  ~last_block_id:uc.block_id ~staking_epoch_ledger
-                  ~next_epoch_ledger
-            | `Snapp_command ->
-                run_snapp_commands sc scs )
-=======
                 let%bind () =
                   run_checks_on_slot_change uc.global_slot_since_genesis
                 in
@@ -2342,7 +1238,6 @@
                   ~last_global_slot_since_genesis:uc.global_slot_since_genesis
                   ~last_block_id:uc.block_id ~staking_epoch_ledger
                   ~next_epoch_ledger )
->>>>>>> 392c8fa1
       in
       let%bind unparented_ids =
         query_db ~f:(fun db -> Sql.Block.get_unparented db ())
@@ -2388,11 +1283,7 @@
                , staking_seed
                , next_epoch_ledger
                , next_seed ) =
-<<<<<<< HEAD
-        apply_commands sorted_internal_cmds sorted_user_cmds sorted_snapp_cmds
-=======
         apply_commands sorted_internal_cmds sorted_user_cmds sorted_zkapp_cmds
->>>>>>> 392c8fa1
           ~last_global_slot_since_genesis:start_slot_since_genesis
           ~last_block_id:genesis_block_id ~staking_epoch_ledger:ledger
           ~next_epoch_ledger:ledger
