--- conflicted
+++ resolved
@@ -1372,11 +1372,7 @@
         fee_payer_data.nonce |> Unsigned.UInt32.of_int64
         |> Mina_numbers.Account_nonce.of_uint32
       in
-<<<<<<< HEAD
       return { Party.Predicated.Poly.body; predicate; caller = () }
-=======
-      return { Party.Preconditioned.Poly.body; account_precondition }
->>>>>>> 380f4654
     in
     return ({ data; authorization = Signature.dummy } : Party.Fee_payer.t)
   in
@@ -1524,15 +1520,11 @@
             | Accept ->
                 return Party.Account_precondition.Accept
           in
-<<<<<<< HEAD
           let caller =
             (* TODO *)
             Token_id.default
           in
-          return ({ body; predicate; caller } : Party.Predicated.t)
-=======
-          return ({ body; account_precondition } : Party.Preconditioned.t)
->>>>>>> 380f4654
+          return ({ body; predicate; caller } : Party.Preconditioned.t)
         in
         let authorization =
           (* dummy proof, signature, don't affect replay *)
