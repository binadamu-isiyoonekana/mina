--- conflicted
+++ resolved
@@ -765,14 +765,10 @@
                 ~snark_work_fee:snark_work_fee_flag ~receipt_chain_database
                 ~time_controller ~initial_propose_keypairs ~monitor
                 ~consensus_local_state ~transaction_database
-<<<<<<< HEAD
-                ~external_transition_database ~is_archive_node
-                ~work_reassignment_wait ~genesis_protocol_state_hash ())
+                ~external_transition_database ~is_archive_rocksdb
+                ~work_reassignment_wait ~archive_process_port
+                ~genesis_protocol_state_hash ())
              ~genesis_ledger ~base_proof
-=======
-                ~external_transition_database ~is_archive_rocksdb
-                ~work_reassignment_wait ~archive_process_port ())
->>>>>>> c43a6688
          in
          {Coda_initialization.coda; client_whitelist; rest_server_port}
        in
