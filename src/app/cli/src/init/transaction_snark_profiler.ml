open Core
open Signature_lib
open Mina_base
open Mina_transaction

let name = "transaction-snark-profiler"

(* We're just profiling, so okay to monkey-patch here *)
module Sparse_ledger = struct
  include Mina_ledger.Sparse_ledger

  let merkle_root t = Frozen_ledger_hash.of_ledger_hash @@ merkle_root t
end

let create_ledger_and_transactions num_transitions =
  let num_accounts = 4 in
  let constraint_constants = Genesis_constants.Constraint_constants.compiled in
  let ledger =
    Mina_ledger.Ledger.create ~depth:constraint_constants.ledger_depth ()
  in
  let keys =
    Array.init num_accounts ~f:(fun _ -> Signature_lib.Keypair.create ())
  in
  Array.iter keys ~f:(fun k ->
      let public_key = Public_key.compress k.public_key in
      let account_id = Account_id.create public_key Token_id.default in
<<<<<<< HEAD
      Ledger.create_new_account_exn ledger account_id
        (Account.create account_id (Currency.Balance.of_int 10_000)) ) ;
=======
      Mina_ledger.Ledger.create_new_account_exn ledger account_id
        (Account.create account_id (Currency.Balance.of_int 10_000))) ;
>>>>>>> ea6c7ee8
  let txn (from_kp : Signature_lib.Keypair.t) (to_kp : Signature_lib.Keypair.t)
      amount fee nonce =
    let to_pk = Public_key.compress to_kp.public_key in
    let from_pk = Public_key.compress from_kp.public_key in
    let payload : Signed_command.Payload.t =
<<<<<<< HEAD
      Signed_command.Payload.create ~fee ~fee_token:Token_id.default
        ~fee_payer_pk:from_pk ~nonce ~memo:Signed_command_memo.dummy
        ~valid_until:None
        ~body:
          (Payment
             { source_pk = from_pk
             ; receiver_pk = to_pk
             ; token_id = Token_id.default
             ; amount
             } )
=======
      Signed_command.Payload.create ~fee ~fee_payer_pk:from_pk ~nonce
        ~memo:Signed_command_memo.dummy ~valid_until:None
        ~body:(Payment { source_pk = from_pk; receiver_pk = to_pk; amount })
>>>>>>> ea6c7ee8
    in
    Signed_command.sign from_kp payload
  in
  let nonces =
    Public_key.Compressed.Table.of_alist_exn
      (List.map (Array.to_list keys) ~f:(fun k ->
           (Public_key.compress k.public_key, Account.Nonce.zero) ) )
  in
  let random_transaction () : Signed_command.With_valid_signature.t =
    let sender_idx = Random.int num_accounts in
    let sender = keys.(sender_idx) in
    let receiver = keys.(Random.int num_accounts) in
    let sender_pk = Public_key.compress sender.public_key in
    let nonce = Hashtbl.find_exn nonces sender_pk in
    Hashtbl.change nonces sender_pk ~f:(Option.map ~f:Account.Nonce.succ) ;
    let fee = Currency.Fee.of_int (1 + Random.int 100) in
    let amount = Currency.Amount.of_int (1 + Random.int 100) in
    txn sender receiver amount fee nonce
  in
  match num_transitions with
  | `Count n ->
      let num_transactions = n - 2 in
      let transactions =
        List.rev (List.init num_transactions ~f:(fun _ -> random_transaction ()))
      in
      let fee_transfer =
        let open Currency.Fee in
        let total_fee =
          List.fold transactions ~init:zero ~f:(fun acc t ->
              Option.value_exn
                (add acc
                   (Signed_command.Payload.fee (t :> Signed_command.t).payload) ) )
        in
        Fee_transfer.create_single
          ~receiver_pk:(Public_key.compress keys.(0).public_key)
          ~fee:total_fee ~fee_token:Token_id.default
      in
      let coinbase =
        Coinbase.create ~amount:constraint_constants.coinbase_amount
          ~receiver:(Public_key.compress keys.(0).public_key)
          ~fee_transfer:None
        |> Or_error.ok_exn
      in
      let transitions =
        List.map transactions ~f:(fun t ->
            Transaction.Command (User_command.Signed_command t) )
        @ [ Coinbase coinbase; Fee_transfer fee_transfer ]
      in
      (ledger, transitions)
  | `Two_from_same ->
      let a =
        txn keys.(0) keys.(1)
          (Currency.Amount.of_int 10)
          Currency.Fee.zero Account.Nonce.zero
      in
      let b =
        txn keys.(0) keys.(1)
          (Currency.Amount.of_int 10)
          Currency.Fee.zero
          (Account.Nonce.succ Account.Nonce.zero)
      in
      (ledger, [ Command (Signed_command a); Command (Signed_command b) ])

let time thunk =
  let start = Time.now () in
  let x = thunk () in
  let stop = Time.now () in
  (Time.diff stop start, x)

let rec pair_up = function
  | [] ->
      []
  | x :: y :: xs ->
      (x, y) :: pair_up xs
  | _ ->
      failwith "Expected even length list"

let precomputed_values = Precomputed_values.compiled_inputs

let state_body =
  Mina_state.(
    Lazy.map precomputed_values ~f:(fun values ->
        values.protocol_state_with_hashes.data |> Protocol_state.body ))

let curr_state_view = Lazy.map state_body ~f:Mina_state.Protocol_state.Body.view

let state_body_hash = Lazy.map ~f:Mina_state.Protocol_state.Body.hash state_body

let pending_coinbase_stack_target (t : Transaction.t) stack =
  let stack_with_state =
    Pending_coinbase.Stack.(push_state (Lazy.force state_body_hash) stack)
  in
  let target =
    match t with
    | Coinbase c ->
        Pending_coinbase.(Stack.push_coinbase c stack_with_state)
    | _ ->
        stack_with_state
  in
  target

(* This gives the "wall-clock time" to snarkify the given list of transactions, assuming
   unbounded parallelism. *)
let profile (module T : Transaction_snark.S) sparse_ledger0
    (transitions : Transaction.Valid.t list) _ =
  let constraint_constants = Genesis_constants.Constraint_constants.compiled in
  let txn_state_view = Lazy.force curr_state_view in
  let (base_proof_time, _, _), base_proofs =
    List.fold_map transitions
      ~init:(Time.Span.zero, sparse_ledger0, Pending_coinbase.Stack.empty)
      ~f:(fun (max_span, sparse_ledger, coinbase_stack_source) t ->
        let sparse_ledger', _ =
          Sparse_ledger.apply_transaction ~constraint_constants ~txn_state_view
            sparse_ledger (Transaction.forget t)
          |> Or_error.ok_exn
        in
        let coinbase_stack_target =
          pending_coinbase_stack_target (Transaction.forget t)
            coinbase_stack_source
        in
        let span, proof =
          time (fun () ->
              Async.Thread_safe.block_on_async_exn (fun () ->
                  T.of_non_parties_transaction
                    ~statement:
                      { sok_digest = Sok_message.Digest.default
                      ; source =
                          { ledger = Sparse_ledger.merkle_root sparse_ledger
                          ; pending_coinbase_stack = coinbase_stack_source
                          ; local_state = Mina_state.Local_state.empty ()
                          }
                      ; target =
                          { ledger = Sparse_ledger.merkle_root sparse_ledger'
                          ; pending_coinbase_stack = coinbase_stack_target
                          ; local_state = Mina_state.Local_state.empty ()
                          }
                      ; supply_increase =
                          Transaction.supply_increase t |> Or_error.ok_exn
                      ; fee_excess =
                          Transaction.fee_excess (Transaction.forget t)
                          |> Or_error.ok_exn
                      }
                    ~init_stack:coinbase_stack_source
                    { Transaction_protocol_state.Poly.transaction = t
                    ; block_data = Lazy.force state_body
                    }
                    (unstage (Sparse_ledger.handler sparse_ledger)) ) )
        in
        ( (Time.Span.max span max_span, sparse_ledger', coinbase_stack_target)
        , proof ) )
  in
  let rec merge_all serial_time proofs =
    match proofs with
    | [ _ ] ->
        serial_time
    | _ ->
        let layer_time, new_proofs =
          List.fold_map (pair_up proofs) ~init:Time.Span.zero
            ~f:(fun max_time (x, y) ->
              let pair_time, proof =
                time (fun () ->
                    Async.Thread_safe.block_on_async_exn (fun () ->
                        T.merge ~sok_digest:Sok_message.Digest.default x y )
                    |> Or_error.ok_exn )
              in
              (Time.Span.max max_time pair_time, proof) )
        in
        merge_all (Time.Span.( + ) serial_time layer_time) new_proofs
  in
  let total_time = merge_all base_proof_time base_proofs in
  Printf.sprintf !"Total time was: %{Time.Span}" total_time

let check_base_snarks sparse_ledger0 (transitions : Transaction.Valid.t list)
    preeval =
  let constraint_constants = Genesis_constants.Constraint_constants.compiled in
  ignore
    ( let sok_message =
        Sok_message.create ~fee:Currency.Fee.zero
          ~prover:
            Public_key.(compress (of_private_key_exn (Private_key.create ())))
      in
      let txn_state_view = Lazy.force curr_state_view in
      List.fold transitions ~init:sparse_ledger0 ~f:(fun sparse_ledger t ->
          let sparse_ledger', _ =
            Sparse_ledger.apply_transaction ~constraint_constants
              ~txn_state_view sparse_ledger (Transaction.forget t)
            |> Or_error.ok_exn
          in
          let coinbase_stack_target =
            pending_coinbase_stack_target (Transaction.forget t)
              Pending_coinbase.Stack.empty
          in
          let () =
            Transaction_snark.check_transaction ?preeval ~constraint_constants
              ~sok_message
              ~source:(Sparse_ledger.merkle_root sparse_ledger)
              ~target:(Sparse_ledger.merkle_root sparse_ledger')
              ~init_stack:Pending_coinbase.Stack.empty
              ~pending_coinbase_stack_state:
                { source = Pending_coinbase.Stack.empty
                ; target = coinbase_stack_target
                }
              ~zkapp_account1:None ~zkapp_account2:None
              { Transaction_protocol_state.Poly.block_data =
                  Lazy.force state_body
              ; transaction = t
              }
              (unstage (Sparse_ledger.handler sparse_ledger))
          in
          sparse_ledger' )
      : Sparse_ledger.t ) ;
  "Base constraint system satisfied"

let generate_base_snarks_witness sparse_ledger0
    (transitions : Transaction.Valid.t list) preeval =
  let constraint_constants = Genesis_constants.Constraint_constants.compiled in
  ignore
    ( let sok_message =
        Sok_message.create ~fee:Currency.Fee.zero
          ~prover:
            Public_key.(compress (of_private_key_exn (Private_key.create ())))
      in
      let txn_state_view = Lazy.force curr_state_view in
      List.fold transitions ~init:sparse_ledger0 ~f:(fun sparse_ledger t ->
          let sparse_ledger', _ =
            Sparse_ledger.apply_transaction ~constraint_constants
              ~txn_state_view sparse_ledger (Transaction.forget t)
            |> Or_error.ok_exn
          in
          let coinbase_stack_target =
            pending_coinbase_stack_target (Transaction.forget t)
              Pending_coinbase.Stack.empty
          in
          let () =
            Transaction_snark.generate_transaction_witness ?preeval
              ~constraint_constants ~sok_message
              ~source:(Sparse_ledger.merkle_root sparse_ledger)
              ~target:(Sparse_ledger.merkle_root sparse_ledger')
              ~init_stack:Pending_coinbase.Stack.empty
              ~pending_coinbase_stack_state:
                { Transaction_snark.Pending_coinbase_stack_state.source =
                    Pending_coinbase.Stack.empty
                ; target = coinbase_stack_target
                }
              ~zkapp_account1:None ~zkapp_account2:None
              { Transaction_protocol_state.Poly.transaction = t
              ; block_data = Lazy.force state_body
              }
              (unstage (Sparse_ledger.handler sparse_ledger))
          in
          sparse_ledger' )
      : Sparse_ledger.t ) ;
  "Base constraint system satisfied"

let run profiler num_transactions repeats preeval =
  let ledger, transactions = create_ledger_and_transactions num_transactions in
  let sparse_ledger =
<<<<<<< HEAD
    Mina_base.Sparse_ledger.of_ledger_subset_exn ledger
      ( fst
      @@ List.fold
           ~init:([], Ledger.next_available_token ledger)
           transactions
           ~f:(fun (participants, next_available_token) t ->
             ( List.rev_append
                 (Transaction.accounts_accessed ~next_available_token
                    (Transaction.forget t) )
                 participants
             , Transaction.next_available_token (Transaction.forget t)
                 next_available_token ) ) )
=======
    Mina_ledger.Sparse_ledger.of_ledger_subset_exn ledger
      (List.fold ~init:[] transactions ~f:(fun participants t ->
           List.rev_append
             (Transaction.accounts_accessed (Transaction.forget t))
             participants))
>>>>>>> ea6c7ee8
  in
  for i = 1 to repeats do
    let message = profiler sparse_ledger transactions preeval in
    Core.printf !"[%i] %s\n%!" i message
  done ;
  exit 0

let main num_transactions repeats preeval () =
  Test_util.with_randomness 123456789 (fun () ->
      let module T = Transaction_snark.Make (struct
        let constraint_constants =
          Genesis_constants.Constraint_constants.compiled

        let proof_level = Genesis_constants.Proof_level.Full
      end) in
      run (profile (module T)) num_transactions repeats preeval )

let dry num_transactions repeats preeval () =
  Test_util.with_randomness 123456789 (fun () ->
      run check_base_snarks num_transactions repeats preeval )

let witness num_transactions repeats preeval () =
  Test_util.with_randomness 123456789 (fun () ->
      run generate_base_snarks_witness num_transactions repeats preeval )

let command =
  let open Command.Let_syntax in
  Command.basic ~summary:"transaction snark profiler"
    (let%map_open n =
       flag "-k"
         ~doc:
           "count count = log_2(number of transactions to snark) or none for \
            the mocked ones"
         (optional int)
     and repeats =
       flag "--repeat" ~aliases:[ "repeat" ]
         ~doc:"count number of times to repeat the profile" (optional int)
     and preeval =
       flag "--preeval" ~aliases:[ "preeval" ]
         ~doc:
           "true/false whether to pre-evaluate the checked computation to \
            cache interpreter and computation state"
         (optional bool)
     and check_only =
       flag "--check-only" ~aliases:[ "check-only" ]
         ~doc:"Just check base snarks, don't keys or time anything" no_arg
     and witness_only =
       flag "--witness-only" ~aliases:[ "witness-only" ]
         ~doc:"Just generate the witnesses for the base snarks" no_arg
     in
     let num_transactions =
       Option.map n ~f:(fun n -> `Count (Int.pow 2 n))
       |> Option.value ~default:`Two_from_same
     in
     let repeats = Option.value repeats ~default:1 in
     if witness_only then witness num_transactions repeats preeval
     else if check_only then dry num_transactions repeats preeval
     else main num_transactions repeats preeval )<|MERGE_RESOLUTION|>--- conflicted
+++ resolved
@@ -24,34 +24,16 @@
   Array.iter keys ~f:(fun k ->
       let public_key = Public_key.compress k.public_key in
       let account_id = Account_id.create public_key Token_id.default in
-<<<<<<< HEAD
-      Ledger.create_new_account_exn ledger account_id
+      Mina_ledger.Ledger.create_new_account_exn ledger account_id
         (Account.create account_id (Currency.Balance.of_int 10_000)) ) ;
-=======
-      Mina_ledger.Ledger.create_new_account_exn ledger account_id
-        (Account.create account_id (Currency.Balance.of_int 10_000))) ;
->>>>>>> ea6c7ee8
   let txn (from_kp : Signature_lib.Keypair.t) (to_kp : Signature_lib.Keypair.t)
       amount fee nonce =
     let to_pk = Public_key.compress to_kp.public_key in
     let from_pk = Public_key.compress from_kp.public_key in
     let payload : Signed_command.Payload.t =
-<<<<<<< HEAD
-      Signed_command.Payload.create ~fee ~fee_token:Token_id.default
-        ~fee_payer_pk:from_pk ~nonce ~memo:Signed_command_memo.dummy
-        ~valid_until:None
-        ~body:
-          (Payment
-             { source_pk = from_pk
-             ; receiver_pk = to_pk
-             ; token_id = Token_id.default
-             ; amount
-             } )
-=======
       Signed_command.Payload.create ~fee ~fee_payer_pk:from_pk ~nonce
         ~memo:Signed_command_memo.dummy ~valid_until:None
         ~body:(Payment { source_pk = from_pk; receiver_pk = to_pk; amount })
->>>>>>> ea6c7ee8
     in
     Signed_command.sign from_kp payload
   in
@@ -309,26 +291,11 @@
 let run profiler num_transactions repeats preeval =
   let ledger, transactions = create_ledger_and_transactions num_transactions in
   let sparse_ledger =
-<<<<<<< HEAD
-    Mina_base.Sparse_ledger.of_ledger_subset_exn ledger
-      ( fst
-      @@ List.fold
-           ~init:([], Ledger.next_available_token ledger)
-           transactions
-           ~f:(fun (participants, next_available_token) t ->
-             ( List.rev_append
-                 (Transaction.accounts_accessed ~next_available_token
-                    (Transaction.forget t) )
-                 participants
-             , Transaction.next_available_token (Transaction.forget t)
-                 next_available_token ) ) )
-=======
     Mina_ledger.Sparse_ledger.of_ledger_subset_exn ledger
       (List.fold ~init:[] transactions ~f:(fun participants t ->
            List.rev_append
              (Transaction.accounts_accessed (Transaction.forget t))
-             participants))
->>>>>>> ea6c7ee8
+             participants ) )
   in
   for i = 1 to repeats do
     let message = profiler sparse_ledger transactions preeval in
