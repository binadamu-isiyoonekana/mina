open Core
open Async
open Signature_lib
open Mina_base

module Client = Graphql_lib.Client.Make (struct
  let preprocess_variables_string = Fn.id

  let headers = String.Map.empty
end)

module Args = struct
  open Command.Param

  let zip2 = map2 ~f:(fun arg1 arg2 -> (arg1, arg2))

  let zip3 = map3 ~f:(fun arg1 arg2 arg3 -> (arg1, arg2, arg3))

  let zip4 arg1 arg2 arg3 arg4 =
    return (fun a b c d -> (a, b, c, d)) <*> arg1 <*> arg2 <*> arg3 <*> arg4

  let zip5 arg1 arg2 arg3 arg4 arg5 =
    return (fun a b c d e -> (a, b, c, d, e))
    <*> arg1 <*> arg2 <*> arg3 <*> arg4 <*> arg5

  let zip6 arg1 arg2 arg3 arg4 arg5 arg6 =
    return (fun a b c d e f -> (a, b, c, d, e, f))
    <*> arg1 <*> arg2 <*> arg3 <*> arg4 <*> arg5 <*> arg6

  let zip7 arg1 arg2 arg3 arg4 arg5 arg6 arg7 =
    return (fun a b c d e f g -> (a, b, c, d, e, f, g))
    <*> arg1 <*> arg2 <*> arg3 <*> arg4 <*> arg5 <*> arg6 <*> arg7
end

let or_error_str ~f_ok ~error = function
  | Ok x ->
      f_ok x
  | Error e ->
      sprintf "%s\n%s\n" error (Error.to_string_hum e)

let stop_daemon =
  let open Deferred.Let_syntax in
  let open Daemon_rpcs in
  let open Command.Param in
  Command.async ~summary:"Stop the daemon"
    (Cli_lib.Background_daemon.rpc_init (return ()) ~f:(fun port () ->
         let%map res = Daemon_rpcs.Client.dispatch Stop_daemon.rpc () port in
         printf "%s"
           (or_error_str res
              ~f_ok:(fun _ -> "Daemon stopping\n")
              ~error:"Daemon likely stopped") ))

let get_balance_graphql =
  let open Command.Param in
  let pk_flag =
    flag "--public-key" ~aliases:["public-key"]
      ~doc:"PUBLICKEY Public key for which you want to check the balance"
      (required Cli_lib.Arg_type.public_key_compressed)
  in
  let token_flag =
    flag "--token" ~aliases:["token"]
      ~doc:"TOKEN_ID The token ID for the account"
      (optional_with_default Token_id.default Cli_lib.Arg_type.token_id)
  in
  Command.async ~summary:"Get balance associated with a public key"
    (Cli_lib.Background_daemon.graphql_init (Args.zip2 pk_flag token_flag)
       ~f:(fun graphql_endpoint (public_key, token) ->
         let%map response =
           Graphql_client.query_exn
             (Graphql_queries.Get_tracked_account.make
                ~public_key:(Graphql_lib.Encoders.public_key public_key)
                ~token:(Graphql_lib.Encoders.token token)
                ())
             graphql_endpoint
         in
         match response#account with
         | Some account ->
             if Token_id.(equal default) token then
               printf "Balance: %s mina\n"
                 (Currency.Balance.to_formatted_string (account#balance)#total)
             else
               printf "Balance: %s tokens\n"
                 (Currency.Balance.to_formatted_string (account#balance)#total)
         | None ->
             printf "There are no funds in this account\n" ))

let get_tokens_graphql =
  let open Command.Param in
  let pk_flag =
    flag "--public-key" ~aliases:["public-key"]
      ~doc:"PUBLICKEY Public key for which you want to find accounts"
      (required Cli_lib.Arg_type.public_key_compressed)
  in
  Command.async ~summary:"Get all token IDs that a public key has accounts for"
    (Cli_lib.Background_daemon.graphql_init pk_flag
       ~f:(fun graphql_endpoint public_key ->
         let%map response =
           Graphql_client.query_exn
             (Graphql_queries.Get_all_accounts.make
                ~public_key:(Graphql_lib.Encoders.public_key public_key)
                ())
             graphql_endpoint
         in
         printf "Accounts are held for token IDs:\n" ;
         Array.iter response#accounts ~f:(fun account ->
             printf "%s " (Token_id.to_string account#token) ) ))

let get_time_offset_graphql =
  Command.async
    ~summary:
      "Get the time offset in seconds used by the daemon to convert real time \
       into blockchain time"
    (Cli_lib.Background_daemon.graphql_init (Command.Param.return ())
       ~f:(fun graphql_endpoint () ->
         let%map response =
           Graphql_client.query_exn
             (Graphql_queries.Time_offset.make ())
             graphql_endpoint
         in
         let time_offset = response#timeOffset in
         printf
           "Current time offset:\n\
            %i\n\n\
            Start other daemons with this offset by setting the \
            CODA_TIME_OFFSET environment variable in the shell before \
            executing them:\n\
            export CODA_TIME_OFFSET=%i\n"
           time_offset time_offset ))

let print_trust_statuses statuses json =
  if json then
    printf "%s\n"
      (Yojson.Safe.to_string
         (`List
           (List.map
              ~f:(fun (peer, status) ->
                `List
                  [ Network_peer.Peer.to_yojson peer
                  ; Trust_system.Peer_status.to_yojson status ] )
              statuses)))
  else
    let ban_status status =
      match status.Trust_system.Peer_status.banned with
      | Unbanned ->
          "Unbanned"
      | Banned_until tm ->
          sprintf "Banned_until %s" (Time.to_string_abs tm ~zone:Time.Zone.utc)
    in
    List.fold ~init:()
      ~f:(fun () (peer, status) ->
        printf "%s, %0.04f, %s\n"
          (Network_peer.Peer.to_multiaddr_string peer)
          status.trust (ban_status status) )
      statuses

let round_trust_score trust_status =
  let open Trust_system.Peer_status in
  let trust = Float.round_decimal trust_status.trust ~decimal_digits:4 in
  {trust_status with trust}

let get_trust_status =
  let open Command.Param in
  let open Deferred.Let_syntax in
  let address_flag =
    flag "--ip-address" ~aliases:["ip-address"]
      ~doc:
        "IP An IPv4 or IPv6 address for which you want to query the trust \
         status"
      (required Cli_lib.Arg_type.ip_address)
  in
  let json_flag = Cli_lib.Flag.json in
  let flags = Args.zip2 address_flag json_flag in
  Command.async ~summary:"Get the trust status associated with an IP address"
    (Cli_lib.Background_daemon.rpc_init flags
       ~f:(fun port (ip_address, json) ->
         match%map
           Daemon_rpcs.Client.dispatch Daemon_rpcs.Get_trust_status.rpc
             ip_address port
         with
         | Ok statuses ->
             print_trust_statuses
               (List.map
                  ~f:(fun (peer, status) -> (peer, round_trust_score status))
                  statuses)
               json
         | Error e ->
             printf "Failed to get trust status %s\n" (Error.to_string_hum e)
     ))

let ip_trust_statuses_to_yojson ip_trust_statuses =
  let items =
    List.map ip_trust_statuses ~f:(fun (ip_addr, status) ->
        `Assoc
          [ ("ip", `String (Unix.Inet_addr.to_string ip_addr))
          ; ("status", Trust_system.Peer_status.to_yojson status) ] )
  in
  `List items

let get_trust_status_all =
  let open Command.Param in
  let open Deferred.Let_syntax in
  let nonzero_flag =
    flag "--nonzero-only" ~aliases:["nonzero-only"] no_arg
      ~doc:"Only show trust statuses whose trust score is nonzero"
  in
  let json_flag = Cli_lib.Flag.json in
  let flags = Args.zip2 nonzero_flag json_flag in
  Command.async
    ~summary:"Get trust statuses for all peers known to the trust system"
    (Cli_lib.Background_daemon.rpc_init flags ~f:(fun port (nonzero, json) ->
         match%map
           Daemon_rpcs.Client.dispatch Daemon_rpcs.Get_trust_status_all.rpc ()
             port
         with
         | Ok ip_trust_statuses ->
             (* always round the trust scores for display *)
             let ip_rounded_trust_statuses =
               List.map ip_trust_statuses ~f:(fun (ip_addr, status) ->
                   (ip_addr, round_trust_score status) )
             in
             let filtered_ip_trust_statuses =
               if nonzero then
                 List.filter ip_rounded_trust_statuses
                   ~f:(fun (_ip_addr, status) ->
                     not Float.(equal status.trust zero) )
               else ip_rounded_trust_statuses
             in
             print_trust_statuses filtered_ip_trust_statuses json
         | Error e ->
             printf "Failed to get trust statuses %s\n" (Error.to_string_hum e)
     ))

let reset_trust_status =
  let open Command.Param in
  let open Deferred.Let_syntax in
  let address_flag =
    flag "--ip-address" ~aliases:["ip-address"]
      ~doc:
        "IP An IPv4 or IPv6 address for which you want to reset the trust \
         status"
      (required Cli_lib.Arg_type.ip_address)
  in
  let json_flag = Cli_lib.Flag.json in
  let flags = Args.zip2 address_flag json_flag in
  Command.async ~summary:"Reset the trust status associated with an IP address"
    (Cli_lib.Background_daemon.rpc_init flags
       ~f:(fun port (ip_address, json) ->
         match%map
           Daemon_rpcs.Client.dispatch Daemon_rpcs.Reset_trust_status.rpc
             ip_address port
         with
         | Ok status ->
             print_trust_statuses status json
         | Error e ->
             printf "Failed to reset trust status %s\n" (Error.to_string_hum e)
     ))

let get_public_keys =
  let open Daemon_rpcs in
  let open Command.Param in
  let with_details_flag =
    flag "--with-details" ~aliases:["with-details"] no_arg
      ~doc:"Show extra details (eg. balance, nonce) in addition to public keys"
  in
  let error_ctx = "Failed to get public-keys" in
  Command.async ~summary:"Get public keys"
    (Cli_lib.Background_daemon.rpc_init
       (Args.zip2 with_details_flag Cli_lib.Flag.json)
       ~f:(fun port (is_balance_included, json) ->
         if is_balance_included then
           Daemon_rpcs.Client.dispatch_pretty_message ~json
             ~join_error:Or_error.join ~error_ctx
             (module Cli_lib.Render.Public_key_with_details)
             Get_public_keys_with_details.rpc () port
         else
           Daemon_rpcs.Client.dispatch_pretty_message ~json
             ~join_error:Or_error.join ~error_ctx
             (module Cli_lib.Render.String_list_formatter)
             Get_public_keys.rpc () port ))

let read_json filepath ~flag =
  let%map res =
    Deferred.Or_error.try_with ~here:[%here] (fun () ->
        let%map json_contents = Reader.file_contents filepath in
        Ok (Yojson.Safe.from_string json_contents) )
  in
  match res with
  | Ok c ->
      c
  | Error e ->
      Or_error.errorf "Could not read %s at %s\n%s" flag filepath
        (Error.to_string_hum e)

let verify_receipt =
  let open Deferred.Let_syntax in
  let open Daemon_rpcs in
  let open Command.Param in
  let open Cli_lib.Arg_type in
  let proof_path_flag =
    flag "--proof-path" ~aliases:["proof-path"]
      ~doc:"PROOFFILE File to read json version of payment receipt"
      (required string)
  in
  let payment_path_flag =
    flag "--payment-path" ~aliases:["payment-path"]
      ~doc:"PAYMENTPATH File to read json version of verifying payment"
      (required string)
  in
  let address_flag =
    flag "--address" ~aliases:["address"]
      ~doc:"PUBLICKEY Public-key address of sender"
      (required public_key_compressed)
  in
  let token_flag =
    flag "--token" ~aliases:["token"]
      ~doc:"TOKEN_ID The token ID for the account"
      (optional_with_default Token_id.default Cli_lib.Arg_type.token_id)
  in
  Command.async ~summary:"Verify a receipt of a sent payment"
    (Cli_lib.Background_daemon.rpc_init
       (Args.zip4 payment_path_flag proof_path_flag address_flag token_flag)
       ~f:(fun port (payment_path, proof_path, pk, token_id) ->
         let account_id = Account_id.create pk token_id in
         let dispatch_result =
           let open Deferred.Or_error.Let_syntax in
           let%bind payment_json =
             read_json payment_path ~flag:"payment-path"
           in
           let%bind proof_json = read_json proof_path ~flag:"proof-path" in
           let to_deferred_or_error result ~error =
             Result.map_error result ~f:(fun s ->
                 Error.of_string (sprintf "%s: %s" error s) )
             |> Deferred.return
           in
           let%bind payment =
             User_command.of_yojson payment_json
             |> to_deferred_or_error
                  ~error:
                    (sprintf "Payment file %s has invalid json format"
                       payment_path)
           and proof =
             [%of_yojson: Receipt.Chain_hash.t * User_command.t list]
               proof_json
             |> to_deferred_or_error
                  ~error:
                    (sprintf "Proof file %s has invalid json format" proof_path)
           in
           Daemon_rpcs.Client.dispatch Verify_proof.rpc
             (account_id, payment, proof)
             port
         in
         match%map dispatch_result with
         | Ok (Ok ()) ->
             printf "Payment is valid on the existing blockchain!\n"
         | Error e | Ok (Error e) ->
             eprintf "Error verifying the receipt: %s\n"
               (Error.to_string_hum e) ))

let get_nonce :
       rpc:(Account_id.t, Account.Nonce.t option Or_error.t) Rpc.Rpc.t
    -> Account_id.t
    -> Host_and_port.t
    -> (Account.Nonce.t, string) Deferred.Result.t =
 fun ~rpc account_id port ->
  let open Deferred.Let_syntax in
  let%map res = Daemon_rpcs.Client.dispatch rpc account_id port in
  match Or_error.join res with
  | Ok (Some n) ->
      Ok n
  | Ok None ->
      Error "No account found at that public_key"
  | Error e ->
      Error (Error.to_string_hum e)

let get_nonce_cmd =
  let open Command.Param in
  (* Ignores deprecation of public_key type for backwards compatibility *)
  let[@warning "-3"] address_flag =
    flag "--address" ~aliases:["address"]
      ~doc:"PUBLICKEY Public-key address you want the nonce for"
      (required Cli_lib.Arg_type.public_key_compressed)
  in
  let token_flag =
    flag "--token" ~aliases:["token"]
      ~doc:"TOKEN_ID The token ID for the account"
      (optional_with_default Token_id.default Cli_lib.Arg_type.token_id)
  in
  let flags = Args.zip2 address_flag token_flag in
  Command.async ~summary:"Get the current nonce for an account"
    (Cli_lib.Background_daemon.rpc_init flags ~f:(fun port (pk, token_flag) ->
         let account_id = Account_id.create pk token_flag in
         match%bind
           get_nonce ~rpc:Daemon_rpcs.Get_nonce.rpc account_id port
         with
         | Error e ->
             eprintf "Failed to get nonce\n%s\n" e ;
             exit 2
         | Ok nonce ->
             printf "%s\n" (Account.Nonce.to_string nonce) ;
             exit 0 ))

let status =
  let open Daemon_rpcs in
  let flag = Args.zip2 Cli_lib.Flag.json Cli_lib.Flag.performance in
  Command.async ~summary:"Get running daemon status"
    (Cli_lib.Background_daemon.rpc_init flag
       ~f:(fun port (json, performance) ->
         Daemon_rpcs.Client.dispatch_pretty_message ~json ~join_error:Fn.id
           ~error_ctx:"Failed to get status"
           (module Daemon_rpcs.Types.Status)
           Get_status.rpc
           (if performance then `Performance else `None)
           port ))

let status_clear_hist =
  let open Daemon_rpcs in
  let flag = Args.zip2 Cli_lib.Flag.json Cli_lib.Flag.performance in
  Command.async ~summary:"Clear histograms reported in status"
    (Cli_lib.Background_daemon.rpc_init flag
       ~f:(fun port (json, performance) ->
         Daemon_rpcs.Client.dispatch_pretty_message ~json ~join_error:Fn.id
           ~error_ctx:"Failed to clear histograms reported in status"
           (module Daemon_rpcs.Types.Status)
           Clear_hist_status.rpc
           (if performance then `Performance else `None)
           port ))

let get_nonce_exn ~rpc public_key port =
  match%bind get_nonce ~rpc public_key port with
  | Error e ->
      eprintf "Failed to get nonce\n%s\n" e ;
      exit 3
  | Ok nonce ->
      return nonce

let unwrap_user_command (`UserCommand x) = x

let batch_send_payments =
  let module Payment_info = struct
    type t =
      { receiver: string
      ; amount: Currency.Amount.t
      ; fee: Currency.Fee.t
      ; valid_until: Mina_numbers.Global_slot.t option [@sexp.option]}
    [@@deriving sexp]
  end in
  let payment_path_flag =
    Command.Param.(anon @@ ("payments-file" %: string))
  in
  let get_infos payments_path =
    match%bind
      Reader.load_sexp payments_path [%of_sexp: Payment_info.t list]
    with
    | Ok x ->
        return x
    | Error _ ->
        let sample_info () : Payment_info.t =
          let keypair = Keypair.create () in
          { Payment_info.receiver=
              Public_key.(
                Compressed.to_base58_check (compress keypair.public_key))
          ; valid_until= Some (Mina_numbers.Global_slot.random ())
          ; amount= Currency.Amount.of_int (Random.int 100)
          ; fee= Currency.Fee.of_int (Random.int 100) }
        in
        eprintf "Could not read payments from %s.\n" payments_path ;
        eprintf
          "The file should be a sexp list of payments with optional expiry \
           slot number \"valid_until\". Here is an example file:\n\
           %s\n"
          (Sexp.to_string_hum
             ([%sexp_of: Payment_info.t list]
                (List.init 3 ~f:(fun _ -> sample_info ())))) ;
        exit 5
  in
  let main port (privkey_path, payments_path) =
    let open Deferred.Let_syntax in
    let%bind keypair =
      Secrets.Keypair.Terminal_stdin.read_exn ~which:"Mina keypair"
        privkey_path
    and infos = get_infos payments_path in
    let ts : User_command_input.t list =
      List.map infos ~f:(fun {receiver; valid_until; amount; fee} ->
          let signer_pk = Public_key.compress keypair.public_key in
          let receiver_pk =
            Public_key.of_base58_check_decompress_exn receiver
          in
          User_command_input.create ~signer:signer_pk ~fee
            ~fee_token:Token_id.default (* TODO: Multiple tokens. *)
            ~fee_payer_pk:signer_pk ~memo:Signed_command_memo.empty
            ~valid_until
            ~body:
              (Payment
                 { source_pk= signer_pk
                 ; receiver_pk
                 ; token_id= Token_id.default
                 ; amount })
            ~sign_choice:(User_command_input.Sign_choice.Keypair keypair) () )
    in
    Daemon_rpcs.Client.dispatch_with_message Daemon_rpcs.Send_user_commands.rpc
      ts port
      ~success:(fun _ -> "Successfully enqueued payments in pool")
      ~error:(fun e ->
        sprintf "Failed to send payments %s" (Error.to_string_hum e) )
      ~join_error:Or_error.join
  in
  Command.async ~summary:"Send multiple payments from a file"
    (Cli_lib.Background_daemon.rpc_init
       (Args.zip2 Cli_lib.Flag.privkey_read_path payment_path_flag)
       ~f:main)

let send_payment_graphql =
  let open Command.Param in
  let open Cli_lib.Arg_type in
  let open Graphql_lib in
  let receiver_flag =
    flag "--receiver" ~aliases:["receiver"]
      ~doc:"PUBLICKEY Public key to which you want to send money"
      (required public_key_compressed)
  in
  let amount_flag =
    flag "--amount" ~aliases:["amount"]
      ~doc:"VALUE Payment amount you want to send" (required txn_amount)
  in
  let token_flag =
    flag "--token" ~aliases:["token"]
      ~doc:"TOKEN_ID The ID of the token to transfer" (optional token_id)
  in
  let args =
    Args.zip4 Cli_lib.Flag.signed_command_common receiver_flag amount_flag
      token_flag
  in
  Command.async ~summary:"Send payment to an address"
    (Cli_lib.Background_daemon.graphql_init args
       ~f:(fun graphql_endpoint
          ({Cli_lib.Flag.sender; fee; nonce; memo}, receiver, amount, token)
          ->
         let%map response =
           Graphql_client.query_exn
             (Graphql_queries.Send_payment.make
                ~receiver:(Encoders.public_key receiver)
                ~sender:(Encoders.public_key sender)
                ~amount:(Encoders.amount amount) ~fee:(Encoders.fee fee)
                ?token:(Option.map ~f:Encoders.token token)
                ?nonce:(Option.map nonce ~f:Encoders.nonce)
                ?memo ())
             graphql_endpoint
         in
         printf "Dispatched payment with ID %s\n"
           ((response#sendPayment)#payment |> unwrap_user_command)#id ))

let delegate_stake_graphql =
  let open Command.Param in
  let open Cli_lib.Arg_type in
  let open Graphql_lib in
  let receiver_flag =
    flag "--receiver" ~aliases:["receiver"]
      ~doc:"PUBLICKEY Public key to which you want to delegate your stake"
      (required public_key_compressed)
  in
  let args = Args.zip2 Cli_lib.Flag.signed_command_common receiver_flag in
  Command.async ~summary:"Delegate your stake to another public key"
    (Cli_lib.Background_daemon.graphql_init args
       ~f:(fun graphql_endpoint
          ({Cli_lib.Flag.sender; fee; nonce; memo}, receiver)
          ->
         let%map response =
           Graphql_client.query_exn
             (Graphql_queries.Send_delegation.make
                ~receiver:(Encoders.public_key receiver)
                ~sender:(Encoders.public_key sender)
                ~fee:(Encoders.fee fee)
                ?nonce:(Option.map nonce ~f:Encoders.nonce)
                ?memo ())
             graphql_endpoint
         in
         printf "Dispatched stake delegation with ID %s\n"
           ((response#sendDelegation)#delegation |> unwrap_user_command)#id ))

let create_new_token_graphql =
  let open Command.Param in
  let open Cli_lib.Arg_type in
  let open Graphql_lib in
  let receiver_flag =
    flag "--receiver" ~aliases:["receiver"]
      ~doc:"PUBLICKEY Public key to create the new token for"
      (optional public_key_compressed)
  in
  let args = Args.zip2 Cli_lib.Flag.signed_command_common receiver_flag in
  Command.async ~summary:"Create a new token"
    (Cli_lib.Background_daemon.graphql_init args
       ~f:(fun graphql_endpoint
          ({Cli_lib.Flag.sender; fee; nonce; memo}, receiver)
          ->
         let receiver = Option.value ~default:sender receiver in
         let%map response =
           Graphql_client.query_exn
             (Graphql_queries.Send_create_token.make
                ~sender:(Encoders.public_key sender)
                ~receiver:(Encoders.public_key receiver)
                ~fee:(Encoders.fee fee)
                ?nonce:(Option.map nonce ~f:Encoders.nonce)
                ?memo ())
             graphql_endpoint
         in
         printf "Dispatched create new token command with TRANSACTION_ID %s\n"
           ((response#createToken)#createNewToken)#id ))

let create_new_account_graphql =
  let open Command.Param in
  let open Cli_lib.Arg_type in
  let open Graphql_lib in
  let receiver_flag =
    flag "--receiver" ~aliases:["receiver"]
      ~doc:"PUBLICKEY Public key to create the new account for"
      (required public_key_compressed)
  in
  let token_owner_flag =
    flag "--token-owner" ~aliases:["token-owner"]
      ~doc:"PUBLICKEY Public key for the owner of the token"
      (optional public_key_compressed)
  in
  let token_flag =
    flag "--token" ~aliases:["token"]
      ~doc:"TOKEN_ID The ID of the token to create the account for"
      (required token_id)
  in
  let args =
    Args.zip4 Cli_lib.Flag.signed_command_common receiver_flag token_owner_flag
      token_flag
  in
  Command.async ~summary:"Create a new account for a token"
    (Cli_lib.Background_daemon.graphql_init args
       ~f:(fun graphql_endpoint
          ( {Cli_lib.Flag.sender; fee; nonce; memo}
          , receiver
          , token_owner
          , token )
          ->
         let%bind token_owner =
           match token_owner with
           | Some token_owner ->
               Deferred.return token_owner
           | None when Token_id.(equal default) token ->
               (* NOTE: Doesn't matter who we say the owner is for the default
                        token, arbitrarily choose the receiver.
                  *)
               Deferred.return receiver
           | None -> (
               let%map token_owner =
                 Graphql_client.(
                   query_exn
                     (Graphql_queries.Get_token_owner.make
                        ~token:(Encoders.token token) ()))
                   graphql_endpoint
               in
               match token_owner#tokenOwner with
               | Some token_owner ->
                   Graphql_lib.Decoders.public_key token_owner
               | None ->
                   failwith
                     "Unknown token: Cannot find the owner for the given token"
               )
         in
         let%map response =
           Graphql_client.query_exn
             (Graphql_queries.Send_create_token_account.make
                ~sender:(Encoders.public_key sender)
                ~receiver:(Encoders.public_key receiver)
                ~tokenOwner:(Encoders.public_key token_owner)
                ~token:(Encoders.token token) ~fee:(Encoders.fee fee)
                ?nonce:(Option.map nonce ~f:Encoders.nonce)
                ?memo ())
             graphql_endpoint
         in
         printf
           "Dispatched create new token account command with TRANSACTION_ID %s\n"
           ((response#createTokenAccount)#createNewTokenAccount)#id ))

let mint_tokens_graphql =
  let open Command.Param in
  let open Cli_lib.Arg_type in
  let open Graphql_lib in
  let receiver_flag =
    flag "--receiver" ~aliases:["receiver"]
      ~doc:
        "PUBLICKEY Public key of the account to create new tokens in \
         (defaults to the sender)"
      (optional public_key_compressed)
  in
  let token_flag =
    flag "--token" ~aliases:["token"]
      ~doc:"TOKEN_ID The ID of the token to mint" (required token_id)
  in
  let amount_flag =
    flag "--amount" ~aliases:["amount"]
      ~doc:"VALUE Number of new tokens to create" (required txn_amount)
  in
  let args =
    Args.zip4 Cli_lib.Flag.signed_command_common receiver_flag token_flag
      amount_flag
  in
  Command.async ~summary:"Mint more of a token owned by the command's sender"
    (Cli_lib.Background_daemon.graphql_init args
       ~f:(fun graphql_endpoint
          ({Cli_lib.Flag.sender; fee; nonce; memo}, receiver, token, amount)
          ->
         let%map response =
           Graphql_client.query_exn
             (Graphql_queries.Send_mint_tokens.make
                ~sender:(Encoders.public_key sender)
                ?receiver:(Option.map ~f:Encoders.public_key receiver)
                ~token:(Encoders.token token) ~amount:(Encoders.amount amount)
                ~fee:(Encoders.fee fee)
                ?nonce:(Option.map nonce ~f:Encoders.nonce)
                ?memo ())
             graphql_endpoint
         in
         printf "Dispatched mint token command with TRANSACTION_ID %s\n"
           ((response#mintTokens)#mintTokens)#id ))

let cancel_transaction_graphql =
  let txn_id_flag =
    Command.Param.(
      flag "--id" ~aliases:["id"] ~doc:"ID Transaction ID to be cancelled"
        (required Cli_lib.Arg_type.user_command))
  in
  Command.async
    ~summary:
      "Cancel a transaction -- this submits a replacement transaction with a \
       fee larger than the cancelled transaction."
    (Cli_lib.Background_daemon.graphql_init txn_id_flag
       ~f:(fun graphql_endpoint user_command ->
         let receiver_pk = Signed_command.receiver_pk user_command in
         let cancel_sender_pk = Signed_command.fee_payer_pk user_command in
         let open Deferred.Let_syntax in
         let cancel_fee =
           let fee =
             Currency.Fee.to_uint64 (Signed_command.fee user_command)
           in
           let replace_fee =
             Currency.Fee.to_uint64 Network_pool.Indexed_pool.replace_fee
           in
           let open Unsigned.UInt64.Infix in
           (* fee amount "inspired by" network_pool/indexed_pool.ml *)
           Currency.Fee.of_uint64 (fee + replace_fee)
         in
         printf "Fee to cancel transaction is %s coda.\n"
           (Currency.Fee.to_formatted_string cancel_fee) ;
         let cancel_query =
           let open Graphql_lib.Encoders in
           Graphql_queries.Send_payment.make
             ~sender:(public_key cancel_sender_pk)
             ~receiver:(public_key receiver_pk) ~fee:(fee cancel_fee)
             ~amount:(amount Currency.Amount.zero)
             ~nonce:
               (uint32
                  (Mina_numbers.Account_nonce.to_uint32
                     (Signed_command.nonce user_command)))
             ()
         in
         let%map cancel_response =
           Graphql_client.query_exn cancel_query graphql_endpoint
         in
         printf "🛑 Cancelled transaction! Cancel ID: %s\n"
           ((cancel_response#sendPayment)#payment |> unwrap_user_command)#id ))

let send_rosetta_transactions_graphql =
  Command.async
    ~summary:
      "Dispatch one or more transactions, provided to stdin in rosetta format"
    (Cli_lib.Background_daemon.graphql_init (Command.Param.return ())
       ~f:(fun graphql_endpoint () ->
         let lexbuf = Lexing.from_channel In_channel.stdin in
         let lexer = Yojson.init_lexer () in
         match%bind
           Deferred.Or_error.try_with ~here:[%here] (fun () ->
               Deferred.repeat_until_finished () (fun () ->
                   try
                     let transaction_json =
                       Yojson.Basic.from_lexbuf ~stream:true lexer lexbuf
                     in
                     let%map response =
                       Graphql_client.query_exn
                         (Graphql_queries.Send_rosetta_transaction.make
                            ~transaction:transaction_json ())
                         graphql_endpoint
                     in
                     let (`UserCommand user_command) =
                       (response#sendRosettaTransaction)#userCommand
                     in
                     printf "Dispatched command with TRANSACTION_ID %s\n"
                       user_command#id ;
                     `Repeat ()
                   with Yojson.End_of_input -> return (`Finished ()) ) )
         with
         | Ok () ->
             Deferred.return ()
         | Error err ->
             Format.eprintf "Error:@.%s@.@."
               (Yojson.Safe.pretty_to_string (Error_json.error_to_yojson err)) ;
             Core_kernel.exit 1 ))

module Export_logs = struct
  let pp_export_result tarfile = printf "Exported logs to %s\n%!" tarfile

  let tarfile_flag =
    let open Command.Param in
    flag "--tarfile" ~aliases:["tarfile"]
      ~doc:"STRING Basename of the tar archive (default: date_time)"
      (optional string)

  let export_via_graphql =
    Command.async ~summary:"Export daemon logs to tar archive"
      (Cli_lib.Background_daemon.graphql_init tarfile_flag
         ~f:(fun graphql_endpoint basename ->
           let%map response =
             Graphql_client.query_exn
               (Graphql_queries.Export_logs.make ?basename ())
               graphql_endpoint
           in
           pp_export_result ((response#exportLogs)#exportLogs)#tarfile ))

  let export_locally =
    let run ~tarfile ~conf_dir =
      let open Mina_lib in
      let conf_dir = Conf_dir.compute_conf_dir conf_dir in
      fun () ->
        match%map Conf_dir.export_logs_to_tar ?basename:tarfile ~conf_dir with
        | Ok result ->
            pp_export_result result
        | Error err ->
            failwithf "Error when exporting logs: %s"
              (Error_json.error_to_yojson err |> Yojson.Safe.to_string)
              ()
    in
    let open Command.Let_syntax in
    Command.async ~summary:"Export local logs (no daemon) to tar archive"
      (let%map tarfile = tarfile_flag and conf_dir = Cli_lib.Flag.conf_dir in
       run ~tarfile ~conf_dir)
end

let get_transaction_status =
  Command.async ~summary:"Get the status of a transaction"
    (Cli_lib.Background_daemon.rpc_init
       Command.Param.(anon @@ ("txn-id" %: string))
       ~f:(fun port serialized_transaction ->
         match Signed_command.of_base58_check serialized_transaction with
         | Ok user_command ->
             Daemon_rpcs.Client.dispatch_with_message
               Daemon_rpcs.Get_transaction_status.rpc user_command port
               ~success:(fun status ->
                 sprintf !"Transaction status : %s\n"
                 @@ Transaction_inclusion_status.State.to_string status )
               ~error:(fun e ->
                 sprintf "Failed to get transaction status : %s"
                   (Error.to_string_hum e) )
               ~join_error:Or_error.join
         | Error _e ->
             eprintf "Could not deserialize user command" ;
             exit 16 ))

let wrap_key =
  Command.async ~summary:"Wrap a private key into a private key file"
    (let open Command.Let_syntax in
    let%map_open privkey_path = Cli_lib.Flag.privkey_write_path in
    Cli_lib.Exceptions.handle_nicely
    @@ fun () ->
    let open Deferred.Let_syntax in
    let%bind privkey =
      Secrets.Password.hidden_line_or_env "Private key: " ~env:"CODA_PRIVKEY"
    in
    let pk = Private_key.of_base58_check_exn (Bytes.to_string privkey) in
    let kp = Keypair.of_private_key_exn pk in
    Secrets.Keypair.Terminal_stdin.write_exn kp ~privkey_path)

let dump_keypair =
  Command.async ~summary:"Print out a keypair from a private key file"
    (let open Command.Let_syntax in
    let%map_open privkey_path = Cli_lib.Flag.privkey_read_path in
    Cli_lib.Exceptions.handle_nicely
    @@ fun () ->
    let open Deferred.Let_syntax in
    let%map kp =
      Secrets.Keypair.Terminal_stdin.read_exn ~which:"Mina keypair"
        privkey_path
    in
    printf "Public key: %s\nPrivate key: %s\n"
      ( kp.public_key |> Public_key.compress
      |> Public_key.Compressed.to_base58_check )
      (kp.private_key |> Private_key.to_base58_check))

let handle_export_ledger_response ~json = function
  | Error e ->
      Daemon_rpcs.Client.print_rpc_error e ;
      exit 1
  | Ok (Error e) ->
      printf !"Ledger not found: %s\n" (Error.to_string_hum e) ;
      exit 1
  | Ok (Ok accounts) ->
      if json then (
        Yojson.Safe.pretty_print Format.std_formatter
          (Runtime_config.Accounts.to_yojson
             (List.map accounts ~f:(fun a ->
                  Genesis_ledger_helper.Accounts.Single.of_account a None ))) ;
        printf "\n" )
      else printf !"%{sexp:Account.t list}\n" accounts ;
      return ()

let export_ledger =
  let state_hash_flag =
    Command.Param.(
      flag "--state-hash" ~aliases:["state-hash"]
        ~doc:
          "STATE-HASH State hash, if printing a staged ledger (default: state \
           hash for the best tip)"
        (optional string))
  in
  let ledger_kind =
    let available_ledgers =
      [ "staged-ledger"
      ; "snarked-ledger"
      ; "staking-epoch-ledger"
      ; "next-epoch-ledger" ]
    in
    let t =
      Command.Param.Arg_type.of_alist_exn
        (List.map available_ledgers ~f:(fun s -> (s, s)))
    in
    let ledger_args = String.concat ~sep:"|" available_ledgers in
    Command.Param.(anon (ledger_args %: t))
  in
  let plaintext_flag = Cli_lib.Flag.plaintext in
  let flags = Args.zip3 state_hash_flag plaintext_flag ledger_kind in
  Command.async
    ~summary:
      "Print the specified ledger (default: staged ledger at the best tip). \
       Note: Exporting snarked ledger is an expensive operation and can take \
       a few seconds"
    (Cli_lib.Background_daemon.rpc_init flags
       ~f:(fun port (state_hash, plaintext, ledger_kind) ->
         let check_for_state_hash () =
           if Option.is_some state_hash then (
             Format.eprintf "A state hash should not be given for %s@."
               ledger_kind ;
             Core_kernel.exit 1 )
         in
         let response =
           match ledger_kind with
           | "staged-ledger" ->
               let state_hash =
                 Option.map ~f:State_hash.of_base58_check_exn state_hash
               in
               Daemon_rpcs.Client.dispatch Daemon_rpcs.Get_ledger.rpc
                 state_hash port
           | "snarked-ledger" ->
               let state_hash =
                 Option.map ~f:State_hash.of_base58_check_exn state_hash
               in
               printf
                 "Generating snarked ledger(this may take a few seconds)...\n" ;
               Daemon_rpcs.Client.dispatch Daemon_rpcs.Get_snarked_ledger.rpc
                 state_hash port
           | "staking-epoch-ledger" ->
               check_for_state_hash () ;
               Daemon_rpcs.Client.dispatch Daemon_rpcs.Get_staking_ledger.rpc
                 Daemon_rpcs.Get_staking_ledger.Current port
           | "next-epoch-ledger" ->
               check_for_state_hash () ;
               Daemon_rpcs.Client.dispatch Daemon_rpcs.Get_staking_ledger.rpc
                 Daemon_rpcs.Get_staking_ledger.Next port
           | _ ->
               (* unreachable *)
               failwithf "Unknown ledger kind: %s" ledger_kind ()
         in
         response >>= handle_export_ledger_response ~json:(not plaintext) ))

let hash_ledger =
  let open Command.Let_syntax in
  Command.async
    ~summary:
      "Print the Merkle root of the ledger contained in the specified file"
    (let%map ledger_file =
       Command.Param.(
         flag "--ledger-file"
           ~doc:"LEDGER-FILE File containing an exported ledger"
           (required string))
     and plaintext = Cli_lib.Flag.plaintext in
     fun () ->
       let process_accounts accounts =
         let constraint_constants =
           Genesis_constants.Constraint_constants.compiled
         in
         let packed_ledger =
           Genesis_ledger_helper.Ledger.packed_genesis_ledger_of_accounts
             ~depth:constraint_constants.ledger_depth accounts
         in
         let ledger = Lazy.force @@ Genesis_ledger.Packed.t packed_ledger in
         Format.printf "%s@."
           (Ledger.merkle_root ledger |> Ledger_hash.to_base58_check)
       in
       Deferred.return
       @@
       if plaintext then
         In_channel.with_file ledger_file ~f:(fun in_channel ->
             let sexp = In_channel.input_all in_channel |> Sexp.of_string in
             let accounts =
               lazy
                 (List.map
                    ([%of_sexp: Account.t list] sexp)
                    ~f:(fun acct -> (None, acct)))
             in
             process_accounts accounts )
       else
         let json = Yojson.Safe.from_file ledger_file in
         match Runtime_config.Accounts.of_yojson json with
         | Ok runtime_accounts ->
             let accounts =
               lazy (Genesis_ledger_helper.Accounts.to_full runtime_accounts)
             in
             process_accounts accounts
         | Error err ->
             Format.eprintf "Could not parse JSON in file %s: %s@" ledger_file
               err ;
             ignore (exit 1 : 'a Deferred.t))

let currency_in_ledger =
  let open Command.Let_syntax in
  Command.async
    ~summary:
      "Print the total currency for each token present in the ledger \
       contained in the specified file"
    (let%map ledger_file =
       Command.Param.(
         flag "--ledger-file"
           ~doc:"LEDGER-FILE File containing an exported ledger"
           (required string))
     and plaintext = Cli_lib.Flag.plaintext in
     fun () ->
       let process_accounts accounts =
         (* track currency total for each token
            use uint64 to make arithmetic simple
         *)
         let currency_tbl : Unsigned.UInt64.t Token_id.Table.t =
           Token_id.Table.create ()
         in
         List.iter accounts ~f:(fun (acct : Account.t) ->
             let token_id = Account.token acct in
             let balance = acct.balance |> Currency.Balance.to_uint64 in
             match Token_id.Table.find currency_tbl token_id with
             | None ->
                 Token_id.Table.add_exn currency_tbl ~key:token_id
                   ~data:balance
             | Some total ->
                 let new_total = Unsigned.UInt64.add total balance in
                 Token_id.Table.set currency_tbl ~key:token_id ~data:new_total
         ) ;
         let tokens =
           Token_id.Table.keys currency_tbl
           |> List.dedup_and_sort ~compare:Token_id.compare
         in
         List.iter tokens ~f:(fun token ->
             let total =
               Token_id.Table.find_exn currency_tbl token
               |> Currency.Balance.of_uint64
               |> Currency.Balance.to_formatted_string
             in
             if Token_id.equal token Token_id.default then
               Format.printf "MINA: %s@." total
             else
               Format.printf "TOKEN %s: %s@." (Token_id.to_string token) total
         )
       in
       Deferred.return
       @@
       if plaintext then
         In_channel.with_file ledger_file ~f:(fun in_channel ->
             let sexp = In_channel.input_all in_channel |> Sexp.of_string in
             let accounts = [%of_sexp: Account.t list] sexp in
             process_accounts accounts )
       else
         let json = Yojson.Safe.from_file ledger_file in
         match Runtime_config.Accounts.of_yojson json with
         | Ok runtime_accounts ->
             let accounts =
               Genesis_ledger_helper.Accounts.to_full runtime_accounts
               |> List.map ~f:(fun (_sk_opt, acct) -> acct)
             in
             process_accounts accounts
         | Error err ->
             Format.eprintf "Could not parse JSON in file %s: %s@" ledger_file
               err ;
             ignore (exit 1 : 'a Deferred.t))

let constraint_system_digests =
  Command.async ~summary:"Print MD5 digest of each SNARK constraint"
    (Command.Param.return (fun () ->
         (* TODO: Allow these to be configurable. *)
         let proof_level = Genesis_constants.Proof_level.compiled in
         let constraint_constants =
           Genesis_constants.Constraint_constants.compiled
         in
         let all =
           Transaction_snark.constraint_system_digests ~constraint_constants ()
           @ Blockchain_snark.Blockchain_snark_state.constraint_system_digests
               ~proof_level ~constraint_constants ()
         in
         let all =
           List.sort ~compare:(fun (k1, _) (k2, _) -> String.compare k1 k2) all
         in
         List.iter all ~f:(fun (k, v) -> printf "%s\t%s\n" k (Md5.to_hex v)) ;
         Deferred.unit ))

let snark_job_list =
  let open Deferred.Let_syntax in
  let open Command.Param in
  Command.async
    ~summary:
      "List of snark jobs in JSON format that are yet to be included in the \
       blocks"
    (Cli_lib.Background_daemon.rpc_init (return ()) ~f:(fun port () ->
         match%map
           Daemon_rpcs.Client.dispatch_join_errors
             Daemon_rpcs.Snark_job_list.rpc () port
         with
         | Ok str ->
             printf "%s" str
         | Error e ->
             Daemon_rpcs.Client.print_rpc_error e ))

let snark_pool_list =
  let open Command.Param in
  Command.async ~summary:"List of snark works in the snark pool in JSON format"
    (Cli_lib.Background_daemon.graphql_init (return ())
       ~f:(fun graphql_endpoint () ->
         Deferred.map
           (Graphql_client.query_exn
              (Graphql_queries.Snark_pool.make ())
              graphql_endpoint)
           ~f:(fun response ->
             let lst =
               [%to_yojson: Cli_lib.Graphql_types.Completed_works.t]
                 (Array.to_list
                    (Array.map
                       ~f:(fun w ->
                         { Cli_lib.Graphql_types.Completed_works.Work.work_ids=
                             Array.to_list w#work_ids
                         ; fee= Currency.Fee.of_uint64 w#fee
                         ; prover= w#prover } )
                       response#snarkPool))
             in
             print_string (Yojson.Safe.to_string lst) ) ))

let pooled_user_commands =
  let public_key_flag =
    Command.Param.(
      anon @@ maybe @@ ("public-key" %: Cli_lib.Arg_type.public_key_compressed))
  in
  Command.async
    ~summary:"Retrieve all the user commands that are pending inclusion"
    (Cli_lib.Background_daemon.graphql_init public_key_flag
       ~f:(fun graphql_endpoint maybe_public_key ->
         let public_key =
           Yojson.Safe.to_basic
           @@ [%to_yojson: Public_key.Compressed.t option] maybe_public_key
         in
         let graphql =
           Graphql_queries.Pooled_user_commands.make ~public_key ()
         in
         let%map response =
           Graphql_client.query_exn graphql graphql_endpoint
         in
         let json_response : Yojson.Safe.t =
           `List
             ( List.map
                 ~f:
                   (Fn.compose Graphql_client.Signed_command.to_yojson
                      (Fn.compose Graphql_client.Signed_command.of_obj
                         unwrap_user_command))
             @@ Array.to_list response#pooledUserCommands )
         in
         print_string (Yojson.Safe.to_string json_response) ))

let to_signed_fee_exn sign magnitude =
  let sgn = match sign with `PLUS -> Sgn.Pos | `MINUS -> Neg in
  let magnitude = Currency.Fee.of_uint64 magnitude in
  Currency.Fee.Signed.create ~sgn ~magnitude

let pending_snark_work =
  let open Command.Param in
  Command.async
    ~summary:
      "List of snark works in JSON format that are not available in the pool \
       yet"
    (Cli_lib.Background_daemon.graphql_init (return ())
       ~f:(fun graphql_endpoint () ->
         Deferred.map
           (Graphql_client.query_exn
              (Graphql_queries.Pending_snark_work.make ())
              graphql_endpoint)
           ~f:(fun response ->
             let lst =
               [%to_yojson: Cli_lib.Graphql_types.Pending_snark_work.t]
                 (Array.map
                    ~f:(fun bundle ->
                      Array.map bundle#workBundle ~f:(fun w ->
                          let f = w#fee_excess in
                          let hash_of_string =
                            Mina_base.Frozen_ledger_hash.of_string
                          in
                          { Cli_lib.Graphql_types.Pending_snark_work.Work
                            .work_id= w#work_id
                          ; fee_excess=
                              to_signed_fee_exn f#sign f#fee_magnitude
                          ; supply_increase=
                              Currency.Amount.of_uint64 w#supply_increase
                          ; source_ledger_hash=
                              hash_of_string w#source_ledger_hash
                          ; target_ledger_hash=
                              hash_of_string w#target_ledger_hash } ) )
                    response#pendingSnarkWork)
             in
             print_string (Yojson.Safe.to_string lst) ) ))

let start_tracing =
  let open Deferred.Let_syntax in
  let open Command.Param in
  Command.async
    ~summary:"Start async tracing to $config-directory/trace/$pid.trace"
    (Cli_lib.Background_daemon.rpc_init (return ()) ~f:(fun port () ->
         match%map
           Daemon_rpcs.Client.dispatch Daemon_rpcs.Start_tracing.rpc () port
         with
         | Ok () ->
             printf "Daemon started tracing!"
         | Error e ->
             Daemon_rpcs.Client.print_rpc_error e ))

let stop_tracing =
  let open Deferred.Let_syntax in
  let open Command.Param in
  Command.async ~summary:"Stop async tracing"
    (Cli_lib.Background_daemon.rpc_init (return ()) ~f:(fun port () ->
         match%map
           Daemon_rpcs.Client.dispatch Daemon_rpcs.Stop_tracing.rpc () port
         with
         | Ok () ->
             printf "Daemon stopped printing!"
         | Error e ->
             Daemon_rpcs.Client.print_rpc_error e ))

let set_staking_graphql =
  let open Command.Param in
  let open Cli_lib.Arg_type in
  let open Graphql_lib in
  let pk_flag =
    flag "--public-key" ~aliases:["public-key"]
      ~doc:"PUBLICKEY Public key of account with which to produce blocks"
      (required public_key_compressed)
  in
  Command.async ~summary:"Start producing blocks"
    (Cli_lib.Background_daemon.graphql_init pk_flag
       ~f:(fun graphql_endpoint public_key ->
         let print_message msg arr =
           if not (Array.is_empty arr) then
             printf "%s: %s\n" msg
               (String.concat_array ~sep:", "
                  (Array.map ~f:Public_key.Compressed.to_base58_check arr))
         in
         let%map result =
           Graphql_client.query_exn
             (Graphql_queries.Set_staking.make
                ~public_key:(Encoders.public_key public_key)
                ())
             graphql_endpoint
         in
         print_message "Stopped staking with" (result#setStaking)#lastStaking ;
         print_message
           "❌ Failed to start staking with keys (try `mina accounts unlock` \
            first)"
           (result#setStaking)#lockedPublicKeys ;
         print_message "Started staking with"
           (result#setStaking)#currentStakingKeys ))

let set_coinbase_receiver_graphql =
  let open Command.Param in
  let open Cli_lib.Arg_type in
  let open Graphql_lib in
  let pk_flag =
    choose_one ~if_nothing_chosen:Raise
      [ flag "--public-key" ~aliases:["public-key"]
          ~doc:"PUBLICKEY Public key of account to send coinbase rewards to"
          (optional public_key_compressed)
        |> map ~f:(Option.map ~f:Option.some)
      ; flag "--block-producer" ~aliases:["block-producer"]
          ~doc:"Send coinbase rewards to the block producer's public key"
          no_arg
        |> map ~f:(function true -> Some None | false -> None) ]
  in
  Command.async ~summary:"Set the coinbase receiver"
    (Cli_lib.Background_daemon.graphql_init pk_flag
       ~f:(fun graphql_endpoint public_key_opt ->
         let print_pk_opt () = function
           | None ->
               "block producer"
           | Some pk ->
               "public key " ^ Public_key.Compressed.to_base58_check pk
         in
         let%map result =
           Graphql_client.query_exn
             (Graphql_queries.Set_coinbase_receiver.make
                ~public_key:
                  (Option.value_map ~f:Encoders.public_key public_key_opt
                     ~default:`Null)
                ())
             graphql_endpoint
         in
         printf
           "Was sending coinbases to the %a\nNow sending coinbases to the %a\n"
           print_pk_opt (result#setCoinbaseReceiver)#lastCoinbaseReceiver
           print_pk_opt (result#setCoinbaseReceiver)#currentCoinbaseReceiver ))

let set_snark_worker =
  let open Command.Param in
  let public_key_flag =
    flag "--address" ~aliases:["address"]
      ~doc:
        "PUBLICKEY Public-key address you wish to start snark-working on; \
         null to stop doing any snark work"
      (optional Cli_lib.Arg_type.public_key_compressed)
  in
  Command.async
    ~summary:"Set key you wish to snark work with or disable snark working"
    (Cli_lib.Background_daemon.graphql_init public_key_flag
       ~f:(fun graphql_endpoint optional_public_key ->
         let graphql =
           Graphql_queries.Set_snark_worker.make
             ~public_key:
               Graphql_lib.Encoders.(
                 optional optional_public_key ~f:public_key)
             ()
         in
         Deferred.map (Graphql_client.query_exn graphql graphql_endpoint)
           ~f:(fun response ->
             ( match optional_public_key with
             | Some public_key ->
                 printf
                   !"New snark worker public key : %s\n"
                   (Public_key.Compressed.to_base58_check public_key)
             | None ->
                 printf "Will stop doing snark work\n" ) ;
             printf "Previous snark worker public key : %s\n"
               (Option.value_map (response#setSnarkWorker)#lastSnarkWorker
                  ~default:"None" ~f:Public_key.Compressed.to_base58_check) )
     ))

let set_snark_work_fee =
  Command.async ~summary:"Set fee reward for doing transaction snark work"
  @@ Cli_lib.Background_daemon.graphql_init
       Command.Param.(anon @@ ("fee" %: Cli_lib.Arg_type.txn_fee))
       ~f:(fun graphql_endpoint fee ->
         let graphql =
           Graphql_queries.Set_snark_work_fee.make
             ~fee:(Graphql_lib.Encoders.uint64 @@ Currency.Fee.to_uint64 fee)
             ()
         in
         Deferred.map (Graphql_client.query_exn graphql graphql_endpoint)
           ~f:(fun response ->
             printf
               !"Updated snark work fee: %i\nOld snark work fee: %i\n"
               (Currency.Fee.to_int fee)
               (Unsigned.UInt64.to_int (response#setSnarkWorkFee)#lastFee) ) )

let import_key =
  Command.async
    ~summary:
      "Import a password protected private key to be tracked by the daemon.\n\
       Set MINA_PRIVKEY_PASS environment variable to use non-interactively \
       (key will be imported using the same password)."
    (let%map_open.Command access_method =
       choose_one
         ~if_nothing_chosen:(Default_to `None)
         [ Cli_lib.Flag.Uri.Client.rest_graphql_opt
           |> map ~f:(Option.map ~f:(fun port -> `GraphQL port))
         ; Cli_lib.Flag.conf_dir
           |> map ~f:(Option.map ~f:(fun conf_dir -> `Conf_dir conf_dir)) ]
     and privkey_path = Cli_lib.Flag.privkey_read_path in
     fun () ->
       let open Deferred.Let_syntax in
       let initial_password = ref None in
       let do_graphql graphql_endpoint =
         let%bind password =
           match Sys.getenv Secrets.Keypair.env with
           | Some password ->
               Deferred.return (Bytes.of_string password)
           | None ->
               let password =
                 Secrets.Password.read_hidden_line ~error_help_message:""
                   "Secret key password: "
               in
               initial_password := Some password ;
               password
         in
         let graphql =
           Graphql_queries.Import_account.make ~path:privkey_path
             ~password:(Bytes.to_string password) ()
         in
         match%map Graphql_client.query graphql graphql_endpoint with
         | Ok res ->
             let res = res#importAccount in
             if res#already_imported then Ok (`Already_imported res#public_key)
             else Ok (`Imported res#public_key)
         | Error (`Failed_request _ as err) ->
             Error err
         | Error (`Graphql_error _ as err) ->
             Ok err
       in
       let do_local conf_dir =
         let wallets_disk_location = conf_dir ^/ "wallets" in
         let%bind ({Keypair.public_key; _} as keypair) =
           let rec go () =
             match !initial_password with
             | None ->
                 Secrets.Keypair.Terminal_stdin.read_exn ~which:"mina keypair"
                   privkey_path
             | Some password -> (
                 (* We've already asked for the password once for a failed
                   GraphQL query, try that one instead of asking again.
                *)
                 match%bind
                   Secrets.Keypair.read ~privkey_path
                     ~password:(Lazy.return password)
                 with
                 | Ok res ->
                     return res
                 | Error `Incorrect_password_or_corrupted_privkey ->
                     printf "Wrong password! Please try again\n" ;
                     initial_password := None ;
                     go ()
                 | Error err ->
                     Secrets.Privkey_error.raise ~which:"mina keypair" err )
           in
           go ()
         in
         let pk = Public_key.compress public_key in
         let%bind wallets =
           Secrets.Wallets.load ~logger:(Logger.create ())
             ~disk_location:wallets_disk_location
         in
         (* Either we already are tracking it *)
         match Secrets.Wallets.check_locked wallets ~needle:pk with
         | Some _ ->
             Deferred.return (`Already_imported pk)
         | None ->
             (* Or we import it *)
             let%map pk =
               Secrets.Wallets.import_keypair_terminal_stdin wallets keypair
             in
             `Imported pk
       in
       let print_result = function
         | `Already_imported public_key ->
             printf
               !"Key already present, no need to import : %s\n"
               (Public_key.Compressed.to_base58_check public_key)
         | `Imported public_key ->
             printf
               !"\n😄 Imported account!\nPublic key: %s\n"
               (Public_key.Compressed.to_base58_check public_key)
         | `Graphql_error _ as e ->
             don't_wait_for (Graphql_lib.Client.Connection_error.ok_exn e)
       in
       match access_method with
       | `GraphQL graphql_endpoint -> (
           match%map do_graphql graphql_endpoint with
           | Ok res ->
               print_result res
           | Error err ->
               don't_wait_for (Graphql_lib.Client.Connection_error.ok_exn err)
           )
       | `Conf_dir conf_dir ->
           let%map res = do_local conf_dir in
           print_result res
       | `None -> (
           let default_graphql_endpoint =
             Cli_lib.Flag.(Uri.Client.{Types.name; value= default})
           in
           match%bind do_graphql default_graphql_endpoint with
           | Ok res ->
               Deferred.return (print_result res)
           | Error _res ->
               let conf_dir = Mina_lib.Conf_dir.compute_conf_dir None in
               eprintf
                 "%sWarning: Could not connect to a running daemon.\n\
                  Importing to local directory %s%s\n"
                 Bash_colors.orange conf_dir Bash_colors.none ;
               let%map res = do_local conf_dir in
               print_result res ))

let export_key =
  let privkey_path = Cli_lib.Flag.privkey_write_path in
  let pk_flag =
    let open Command.Param in
    flag "--public-key" ~aliases:["public-key"]
      ~doc:"PUBLICKEY Public key of account to be exported"
      (required Cli_lib.Arg_type.public_key_compressed)
  in
  let conf_dir = Cli_lib.Flag.conf_dir in
  let flags = Args.zip3 privkey_path pk_flag conf_dir in
  Command.async
    ~summary:
      "Export a tracked account so that it can be saved or transferred \
       between machines.\n\
      \ Set MINA_PRIVKEY_PASS environment variable to use non-interactively \
       (key will be exported using the same password)."
    (Cli_lib.Background_daemon.graphql_init flags
       ~f:(fun _ (export_path, pk, conf_dir) ->
         let open Deferred.Let_syntax in
         let%bind home = Sys.home_directory () in
         let conf_dir =
           Option.value
             ~default:(home ^/ Cli_lib.Default.conf_dir_name)
             conf_dir
         in
         let wallets_disk_location = conf_dir ^/ "wallets" in
         let%bind wallets =
           Secrets.Wallets.load ~logger:(Logger.create ())
             ~disk_location:wallets_disk_location
         in
         let password =
           lazy
             (Secrets.Password.hidden_line_or_env
                "Password for exported account: " ~env:Secrets.Keypair.env)
         in
         let%bind account =
           let open Deferred.Result.Let_syntax in
           let%bind _ = Secrets.Wallets.unlock wallets ~needle:pk ~password in
           Secrets.Wallets.find_identity wallets ~needle:pk
           |> Result.of_option ~error:`Not_found
           |> Deferred.return
         in
         let kp =
           match account with
           | Ok (`Keypair kp) ->
               Ok kp
           | Ok (`Hd_index i) ->
               Error
                 (sprintf
                    !"account is an HD account (hardware wallet), the \
                      associated index is %{Unsigned.UInt32}"
                    i)
           | Error `Bad_password ->
               Error
                 (sprintf
                    !"wrong password provided for account \
                      %{Public_key.Compressed.to_base58_check}"
                    pk)
           | Error `Not_found ->
               Error
                 (sprintf
                    !"account not found corresponding to account \
                      %{Public_key.Compressed.to_base58_check}"
                    pk)
         in
         match kp with
         | Ok kp ->
             let%bind () =
               Secrets.Keypair.Terminal_stdin.write_exn kp
                 ~privkey_path:export_path
             in
             printf
               !"😄 Account exported to %s: %s\n"
               export_path
               (Public_key.Compressed.to_base58_check pk) ;
             Deferred.unit
         | Error e ->
             printf "❌ Export failed -- %s\n" e ;
             Deferred.unit ))

let list_accounts =
  Command.async ~summary:"List all owned accounts"
    (let%map_open.Command access_method =
       choose_one
         ~if_nothing_chosen:(Default_to `None)
         [ Cli_lib.Flag.Uri.Client.rest_graphql_opt
           |> map ~f:(Option.map ~f:(fun port -> `GraphQL port))
         ; Cli_lib.Flag.conf_dir
           |> map ~f:(Option.map ~f:(fun conf_dir -> `Conf_dir conf_dir)) ]
     in
     fun () ->
       let do_graphql graphql_endpoint =
         match%map
           Graphql_client.query
             (Graphql_queries.Get_tracked_accounts.make ())
             graphql_endpoint
         with
         | Ok response -> (
           match response#trackedAccounts with
           | [||] ->
               printf
                 "😢 You have no tracked accounts!\n\
                  You can make a new one using `mina accounts create`\n" ;
               Ok ()
           | accounts ->
               Array.iteri accounts ~f:(fun i w ->
                   printf
                     "Account #%d:\n\
                     \  Public key: %s\n\
                     \  Balance: %s\n\
                     \  Locked: %b\n"
                     (i + 1)
                     (Public_key.Compressed.to_base58_check w#public_key)
                     (Currency.Balance.to_formatted_string (w#balance)#total)
                     (Option.value ~default:true w#locked) ) ;
               Ok () )
         | Error (`Failed_request _ as err) ->
             Error err
         | Error (`Graphql_error _ as err) ->
             don't_wait_for (Graphql_lib.Client.Connection_error.ok_exn err) ;
             Ok ()
       in
       let do_local conf_dir =
         let wallets_disk_location = conf_dir ^/ "wallets" in
         let%map wallets =
           Secrets.Wallets.load ~logger:(Logger.create ())
             ~disk_location:wallets_disk_location
         in
         match wallets |> Secrets.Wallets.pks with
         | [] ->
             printf
               "😢 You have no tracked accounts!\n\
                You can make a new one using `mina accounts create`\n"
         | accounts ->
             List.iteri accounts ~f:(fun i public_key ->
                 printf "Account #%d:\n  Public key: %s\n" (i + 1)
                   (Public_key.Compressed.to_base58_check public_key) )
       in
       match access_method with
       | `GraphQL graphql_endpoint -> (
           match%map do_graphql graphql_endpoint with
           | Ok () ->
               ()
           | Error err ->
               don't_wait_for (Graphql_lib.Client.Connection_error.ok_exn err)
           )
       | `Conf_dir conf_dir ->
           do_local conf_dir
       | `None -> (
           let default_graphql_endpoint =
             Cli_lib.Flag.(Uri.Client.{Types.name; value= default})
           in
           match%bind do_graphql default_graphql_endpoint with
           | Ok () ->
               Deferred.unit
           | Error _res ->
               let conf_dir = Mina_lib.Conf_dir.compute_conf_dir None in
               eprintf
                 "%sWarning: Could not connect to a running daemon.\n\
                  Listing from local directory %s%s\n"
                 Bash_colors.orange conf_dir Bash_colors.none ;
               do_local conf_dir ))

let create_account =
  let open Command.Param in
  Command.async ~summary:"Create new account"
    (Cli_lib.Background_daemon.graphql_init (return ())
       ~f:(fun graphql_endpoint () ->
         let%bind password =
           Secrets.Keypair.Terminal_stdin.prompt_password
             "Password for new account: "
         in
         let%map response =
           Graphql_client.query_exn
             (Graphql_queries.Create_account.make
                ~password:(Bytes.to_string password) ())
             graphql_endpoint
         in
         let pk_string =
           Public_key.Compressed.to_base58_check
             (response#createAccount)#public_key
         in
         printf "\n😄 Added new account!\nPublic key: %s\n" pk_string ))

let create_hd_account =
  Command.async ~summary:Secrets.Hardware_wallets.create_hd_account_summary
    (Cli_lib.Background_daemon.graphql_init
       Cli_lib.Flag.Signed_command.hd_index
       ~f:(fun graphql_endpoint hd_index ->
         let%map response =
           Graphql_client.(
             query_exn
               (Graphql_queries.Create_hd_account.make
                  ~hd_index:(Graphql_lib.Encoders.uint32 hd_index)
                  ()))
             graphql_endpoint
         in
         let pk_string =
           Public_key.Compressed.to_base58_check
             (response#createHDAccount)#public_key
         in
         printf "\n😄 created HD account with HD-index %s!\nPublic key: %s\n"
           (Mina_numbers.Hd_index.to_string hd_index)
           pk_string ))

let unlock_account =
  let open Command.Param in
  let pk_flag =
    flag "--public-key" ~aliases:["public-key"]
      ~doc:"PUBLICKEY Public key to be unlocked"
      (required Cli_lib.Arg_type.public_key_compressed)
  in
  Command.async ~summary:"Unlock a tracked account"
    (Cli_lib.Background_daemon.graphql_init pk_flag
       ~f:(fun graphql_endpoint pk_str ->
         let password =
           Deferred.map ~f:Or_error.return
             (Secrets.Password.hidden_line_or_env
                "Password to unlock account: " ~env:Secrets.Keypair.env)
         in
         match%bind password with
         | Ok password_bytes ->
             let%map response =
               Graphql_client.query_exn
                 (Graphql_queries.Unlock_account.make
                    ~public_key:(Graphql_lib.Encoders.public_key pk_str)
                    ~password:(Bytes.to_string password_bytes)
                    ())
                 graphql_endpoint
             in
             let pk_string =
               Public_key.Compressed.to_base58_check
                 (response#unlockAccount)#public_key
             in
             printf "\n🔓 Unlocked account!\nPublic key: %s\n" pk_string
         | Error e ->
             Deferred.return
               (printf "❌ Error unlocking account: %s\n"
                  (Error.to_string_hum e)) ))

let lock_account =
  let open Command.Param in
  let pk_flag =
    flag "--public-key" ~aliases:["public-key"]
      ~doc:"PUBLICKEY Public key of account to be locked"
      (required Cli_lib.Arg_type.public_key_compressed)
  in
  Command.async ~summary:"Lock a tracked account"
    (Cli_lib.Background_daemon.graphql_init pk_flag
       ~f:(fun graphql_endpoint pk ->
         let%map response =
           Graphql_client.query_exn
             (Graphql_queries.Lock_account.make
                ~public_key:(Graphql_lib.Encoders.public_key pk)
                ())
             graphql_endpoint
         in
         let pk_string =
           Public_key.Compressed.to_base58_check
             (response#lockAccount)#public_key
         in
         printf "🔒 Locked account!\nPublic key: %s\n" pk_string ))

let generate_libp2p_keypair =
  Command.async
    ~summary:"Generate a new libp2p keypair and print out the peer ID"
    (let open Command.Let_syntax in
    let%map_open privkey_path = Cli_lib.Flag.privkey_write_path in
    Cli_lib.Exceptions.handle_nicely
    @@ fun () ->
    Deferred.ignore_m
      (let open Deferred.Let_syntax in
      (* FIXME: I'd like to accumulate messages into this logger and only dump them out in failure paths. *)
      let logger = Logger.null () in
      (* Using the helper only for keypair generation requires no state. *)
      File_system.with_temp_dir "coda-generate-libp2p-keypair" ~f:(fun tmpd ->
          match%bind
            Mina_net2.create ~logger ~conf_dir:tmpd
              ~all_peers_seen_metric:false
              ~pids:(Child_processes.Termination.create_pid_table ())
              ~on_unexpected_termination:(fun () ->
                raise Child_processes.Child_died )
          with
          | Ok net ->
              let%bind me = Mina_net2.Keypair.random net in
              let%bind () = Mina_net2.shutdown net in
              let%map () =
                Secrets.Libp2p_keypair.Terminal_stdin.write_exn ~privkey_path
                  me
              in
              printf "libp2p keypair:\n%s\n" (Mina_net2.Keypair.to_string me)
          | Error e ->
              [%log fatal] "failed to generate libp2p keypair: $error"
                ~metadata:[("error", Error_json.error_to_yojson e)] ;
              exit 20 )))

let trustlist_ip_flag =
  Command.Param.(
    flag "--ip-address" ~aliases:["ip-address"]
      ~doc:"CIDR An IPv4 CIDR mask for the client trustlist (eg, 10.0.0.0/8)"
      (required Cli_lib.Arg_type.cidr_mask))

let trustlist_add =
  let open Deferred.Let_syntax in
  let open Daemon_rpcs in
  Command.async ~summary:"Add an IP to the trustlist"
    (Cli_lib.Background_daemon.rpc_init trustlist_ip_flag
       ~f:(fun port trustlist_ip ->
         let trustlist_ip_string = Unix.Cidr.to_string trustlist_ip in
         match%map Client.dispatch Add_trustlist.rpc trustlist_ip port with
         | Ok (Ok ()) ->
             printf "Added %s to client trustlist" trustlist_ip_string
         | Ok (Error e) ->
             eprintf "Error adding %s to client trustlist: %s"
               trustlist_ip_string (Error.to_string_hum e)
         | Error e ->
             eprintf "Unknown error doing daemon RPC: %s"
               (Error.to_string_hum e) ))

let trustlist_remove =
  let open Deferred.Let_syntax in
  let open Daemon_rpcs in
  Command.async ~summary:"Remove a CIDR mask from the trustlist"
    (Cli_lib.Background_daemon.rpc_init trustlist_ip_flag
       ~f:(fun port trustlist_ip ->
         let trustlist_ip_string = Unix.Cidr.to_string trustlist_ip in
         match%map Client.dispatch Remove_trustlist.rpc trustlist_ip port with
         | Ok (Ok ()) ->
             printf "Removed %s to client trustlist" trustlist_ip_string
         | Ok (Error e) ->
             eprintf "Error removing %s from client trustlist: %s"
               trustlist_ip_string (Error.to_string_hum e)
         | Error e ->
             eprintf "Unknown error doing daemon RPC: %s"
               (Error.to_string_hum e) ))

let trustlist_list =
  let open Deferred.Let_syntax in
  let open Daemon_rpcs in
  let open Command.Param in
  Command.async ~summary:"List the CIDR masks in the trustlist"
    (Cli_lib.Background_daemon.rpc_init (return ()) ~f:(fun port () ->
         match%map Client.dispatch Get_trustlist.rpc () port with
         | Ok ips ->
             printf
               "The following IPs are permitted to connect to the daemon \
                control port:\n" ;
             List.iter ips ~f:(fun ip -> printf "%s\n" (Unix.Cidr.to_string ip))
         | Error e ->
             eprintf "Unknown error doing daemon RPC: %s"
               (Error.to_string_hum e) ))

let get_peers_graphql =
  Command.async ~summary:"List the peers currently connected to the daemon"
    (Cli_lib.Background_daemon.graphql_init
       Command.Param.(return ())
       ~f:(fun graphql_endpoint () ->
         let%map response =
           Graphql_client.query_exn
             (Graphql_queries.Get_peers.make ())
             graphql_endpoint
         in
         Array.iter response#getPeers ~f:(fun peer ->
             printf "%s\n"
               (Network_peer.Peer.to_multiaddr_string
                  { host= Unix.Inet_addr.of_string peer#host
                  ; libp2p_port= peer#libp2pPort
                  ; peer_id= peer#peerId }) ) ))

let add_peers_graphql =
  let open Command in
  let seed =
    Param.(
      flag "--seed" ~aliases:["-seed"]
        ~doc:
          "true/false Whether to add these peers as 'seed' peers, which may \
           perform peer exchange. Default: true"
        (optional bool))
  in
  let peers =
    Param.(anon Anons.(non_empty_sequence_as_list ("peer" %: string)))
  in
  Command.async
    ~summary:
      "Add peers to the daemon\n\n\
       Addresses take the format /ip4/IPADDR/tcp/PORT/p2p/PEERID"
    (Cli_lib.Background_daemon.graphql_init (Param.both peers seed)
       ~f:(fun graphql_endpoint (input_peers, seed) ->
         let open Deferred.Let_syntax in
         let peers =
           Array.of_list_map input_peers ~f:(fun peer ->
               match
                 Mina_net2.Multiaddr.of_string peer
                 |> Mina_net2.Multiaddr.to_peer
                 |> Option.map ~f:Network_peer.Peer.to_display
               with
               | Some peer ->
                   object
                     method host = peer.host

                     method libp2p_port = peer.libp2p_port

                     method peer_id = peer.peer_id
                   end
               | None ->
                   eprintf
                     "Could not parse %s as a peer address. It should use the \
                      format /ip4/IPADDR/tcp/PORT/p2p/PEERID"
                     peer ;
                   Core.exit 1 )
         in
         let seed = Option.value ~default:true seed in
         let%map response =
           Graphql_client.query_exn
             (Graphql_queries.Add_peers.make ~peers ~seed ())
             graphql_endpoint
         in
         printf "Requested to add peers:\n" ;
         Array.iter response#addPeers ~f:(fun peer ->
             printf "%s\n"
               (Network_peer.Peer.to_multiaddr_string
                  { host= Unix.Inet_addr.of_string peer#host
                  ; libp2p_port= peer#libp2pPort
                  ; peer_id= peer#peerId }) ) ))

let compile_time_constants =
  Command.async
    ~summary:"Print a JSON map of the compile-time consensus parameters"
    (Command.Param.return (fun () ->
         let home = Core.Sys.home_directory () in
         let conf_dir = home ^/ Cli_lib.Default.conf_dir_name in
         let genesis_dir =
           let home = Core.Sys.home_directory () in
           home ^/ Cli_lib.Default.conf_dir_name
         in
         let config_file =
<<<<<<< HEAD
           match Sys.getenv "MINA_CONFIG_FILE" with
           | Some config_file ->
               config_file
           | None -> conf_dir ^/ "daemon.json"
=======
           (* TODO: eventually, remove CODA_ variable *)
           let mina_config_file = "MINA_CONFIG_FILE" in
           let coda_config_file = "CODA_CONFIG_FILE" in
           match Sys.getenv mina_config_file, Sys.getenv coda_config_file with
           | Some config_file,_ ->
               config_file
           | None, Some config_file ->
             (* we print a deprecation warning on daemon startup, don't print here *)
             config_file
           | None, None ->
               conf_dir ^/ "daemon.json"
>>>>>>> 91e269e1
         in
         let open Async in
         let%map ({consensus_constants; _} as precomputed_values), _ =
           config_file |> Genesis_ledger_helper.load_config_json
           >>| Or_error.ok
           >>| Option.value ~default:(`Assoc [])
           >>| Runtime_config.of_yojson >>| Result.ok
           >>| Option.value ~default:Runtime_config.default
           >>= Genesis_ledger_helper.init_from_config_file ~genesis_dir
                 ~logger:(Logger.null ()) ~proof_level:None
           >>| Or_error.ok_exn
         in
         let all_constants =
           `Assoc
             [ ( "genesis_state_timestamp"
               , `String
                   ( Block_time.to_time
                       consensus_constants.genesis_state_timestamp
                   |> Core.Time.to_string_iso8601_basic
                        ~zone:Core.Time.Zone.utc ) )
             ; ("k", `Int (Unsigned.UInt32.to_int consensus_constants.k))
             ; ( "coinbase"
               , `String
                   (Currency.Amount.to_formatted_string
                      precomputed_values.constraint_constants.coinbase_amount)
               )
             ; ( "block_window_duration_ms"
               , `Int
                   precomputed_values.constraint_constants
                     .block_window_duration_ms )
             ; ( "delta"
               , `Int (Unsigned.UInt32.to_int consensus_constants.delta) )
             ; ( "sub_windows_per_window"
               , `Int
                   (Unsigned.UInt32.to_int
                      consensus_constants.sub_windows_per_window) )
             ; ( "slots_per_sub_window"
               , `Int
                   (Unsigned.UInt32.to_int
                      consensus_constants.slots_per_sub_window) )
             ; ( "slots_per_window"
               , `Int
                   (Unsigned.UInt32.to_int consensus_constants.slots_per_window)
               )
             ; ( "slots_per_epoch"
               , `Int
                   (Unsigned.UInt32.to_int consensus_constants.slots_per_epoch)
               ) ]
         in
         Core_kernel.printf "%s\n%!" (Yojson.Safe.to_string all_constants) ))

let node_status =
  let open Command.Param in
  let open Deferred.Let_syntax in
  let daemon_peers_flag =
    flag "--daemon-peers" ~aliases:["daemon-peers"] no_arg
      ~doc:"Get node statuses for peers known to the daemon"
  in
  let peers_flag =
    flag "--peers" ~aliases:["peers"]
      (optional (Arg_type.comma_separated string))
      ~doc:"CSV-LIST Peer multiaddrs for obtaining node status"
  in
  let show_errors_flag =
    flag "--show-errors" ~aliases:["show-errors"] no_arg
      ~doc:"Include error responses in output"
  in
  let flags = Args.zip3 daemon_peers_flag peers_flag show_errors_flag in
  Command.async ~summary:"Get node statuses for a set of peers"
    (Cli_lib.Background_daemon.rpc_init flags
       ~f:(fun port (daemon_peers, peers, show_errors) ->
         if
           (Option.is_none peers && not daemon_peers)
           || (Option.is_some peers && daemon_peers)
         then (
           eprintf
             "Must provide exactly one of daemon-peers or peer-ids flags\n%!" ;
           don't_wait_for (exit 33) ) ;
         let peer_ids_opt =
           Option.map peers ~f:(fun peers ->
               List.map peers ~f:Mina_net2.Multiaddr.of_string )
         in
         match%map
           Daemon_rpcs.Client.dispatch Daemon_rpcs.Get_node_status.rpc
             peer_ids_opt port
         with
         | Ok all_status_data ->
             let all_status_data =
               if show_errors then all_status_data
               else
                 List.filter all_status_data ~f:(fun td ->
                     match td with Ok _ -> true | Error _ -> false )
             in
             List.iter all_status_data ~f:(fun peer_status_data ->
                 printf "%s\n%!"
                   ( Yojson.Safe.to_string
                   @@ Mina_networking.Rpcs.Get_node_status.response_to_yojson
                        peer_status_data ) )
         | Error err ->
             printf "Failed to get node status: %s\n%!"
               (Error.to_string_hum err) ))

let next_available_token_cmd =
  Command.async
    ~summary:
      "The next token ID that has not been allocated. Token IDs are allocated \
       sequentially, so all lower token IDs have been allocated"
    (Cli_lib.Background_daemon.graphql_init (Command.Param.return ())
       ~f:(fun graphql_endpoint () ->
         let%map response =
           Graphql_client.query_exn
             (Graphql_queries.Next_available_token.make ())
             graphql_endpoint
         in
         printf "Next available token ID: %s\n"
           (Token_id.to_string response#nextAvailableToken) ))

let object_lifetime_statistics =
  let open Daemon_rpcs in
  let open Command.Param in
  Command.async ~summary:"Dump internal object lifetime statistics to JSON"
    (Cli_lib.Background_daemon.rpc_init (return ()) ~f:(fun port () ->
         match%map
           Client.dispatch Get_object_lifetime_statistics.rpc () port
         with
         | Ok stats ->
             print_endline stats
         | Error err ->
             printf "Failed to get object lifetime statistics: %s\n%!"
               (Error.to_string_hum err) ))

let archive_blocks =
  let params =
    let open Command.Let_syntax in
    let%map_open files =
      Command.Param.anon
        Command.Anons.(sequence ("FILES" %: Command.Param.string))
    and success_file =
      Command.Param.flag "--successful-files" ~aliases:["successful-files"]
        ~doc:"PATH Appends the list of files that were processed successfully"
        (Command.Flag.optional Command.Param.string)
    and failure_file =
      Command.Param.flag "--failed-files" ~aliases:["failed-files"]
        ~doc:"PATH Appends the list of files that failed to be processed"
        (Command.Flag.optional Command.Param.string)
    and log_successes =
      Command.Param.flag "--log-successful" ~aliases:["log-successful"]
        ~doc:
          "true/false Whether to log messages for files that were processed \
           successfully"
        (Command.Flag.optional_with_default true Command.Param.bool)
    and archive_process_location = Cli_lib.Flag.Host_and_port.Daemon.archive
    and precomputed_flag =
      Command.Param.flag "--precomputed" ~aliases:["precomputed"] no_arg
        ~doc:"Blocks are in precomputed JSON format"
    and extensional_flag =
      Command.Param.flag "--extensional" ~aliases:["extensional"] no_arg
        ~doc:"Blocks are in extensional JSON format"
    in
    ( files
    , success_file
    , failure_file
    , log_successes
    , archive_process_location
    , precomputed_flag
    , extensional_flag )
  in
  Command.async
    ~summary:
      "Archive a block from a file.\n\n\
       If an archive address is given, this process will communicate with the \
       archive node directly; otherwise it will communicate through the \
       daemon over the rest-server"
    (Cli_lib.Background_daemon.graphql_init params
       ~f:(fun graphql_endpoint
          ( files
          , success_file
          , failure_file
          , log_successes
          , archive_process_location
          , precomputed_flag
          , extensional_flag )
          ->
         if Bool.equal precomputed_flag extensional_flag then
           failwith
             "Must provide exactly one of -precomputed and -extensional flags" ;
         let make_send_block ~graphql_make ~archive_dispatch ~block_to_yojson
             block =
           match archive_process_location with
           | Some archive_process_location ->
               (* Connect directly to the archive node. *)
               archive_dispatch archive_process_location block
           | None ->
               (* Send the requests over GraphQL. *)
               let block = block_to_yojson block |> Yojson.Safe.to_basic in
               let%map.Deferred.Or_error _res =
                 (* Don't catch this error: [query_exn] already handles
                    printing etc.
                 *)
                 Graphql_client.query (graphql_make ~block ()) graphql_endpoint
                 |> Deferred.Result.map_error ~f:(function
                      | `Failed_request e ->
                          Error.create "Unable to connect to Mina daemon" ()
                            (fun () ->
                              Sexp.List
                                [ List
                                    [ Atom "uri"
                                    ; Atom
                                        (Uri.to_string graphql_endpoint.value)
                                    ]
                                ; List
                                    [ Atom "uri_flag"
                                    ; Atom graphql_endpoint.name ]
                                ; List [Atom "error_message"; Atom e] ] )
                      | `Graphql_error e ->
                          Error.createf "GraphQL error: %s" e )
               in
               ()
         in
         let output_file_line path =
           match path with
           | Some path ->
               let file = Out_channel.create ~append:true path in
               fun line -> Out_channel.output_lines file [line]
           | None ->
               fun _line -> ()
         in
         let add_to_success_file = output_file_line success_file in
         let add_to_failure_file = output_file_line failure_file in
         let send_precomputed_block =
           make_send_block
             ~graphql_make:Graphql_queries.Archive_precomputed_block.make
             ~archive_dispatch:
               Mina_lib.Archive_client.dispatch_precomputed_block
             ~block_to_yojson:
               Mina_transition.External_transition.Precomputed_block.to_yojson
         in
         let send_extensional_block =
           make_send_block
             ~graphql_make:Graphql_queries.Archive_extensional_block.make
             ~archive_dispatch:
               Mina_lib.Archive_client.dispatch_extensional_block
             ~block_to_yojson:Archive_lib.Extensional.Block.to_yojson
         in
         Deferred.List.iter files ~f:(fun path ->
             match%map
               let%bind.Deferred.Or_error block_json =
                 Or_error.try_with (fun () ->
                     In_channel.with_file path ~f:(fun in_channel ->
                         Yojson.Safe.from_channel in_channel ) )
                 |> Result.map_error ~f:(fun err ->
                        Error.tag_arg err "Could not parse JSON from file" path
                          String.sexp_of_t )
                 |> Deferred.return
               in
               let open Deferred.Or_error.Let_syntax in
               if precomputed_flag then
                 let%bind precomputed_block =
                   Mina_transition.External_transition.Precomputed_block
                   .of_yojson block_json
                   |> Result.map_error ~f:(fun err ->
                          Error.tag_arg (Error.of_string err)
                            "Could not parse JSON as a precomputed block from \
                             file"
                            path String.sexp_of_t )
                   |> Deferred.return
                 in
                 send_precomputed_block precomputed_block
               else if extensional_flag then
                 let%bind extensional_block =
                   Archive_lib.Extensional.Block.of_yojson block_json
                   |> Result.map_error ~f:(fun err ->
                          Error.tag_arg (Error.of_string err)
                            "Could not parse JSON as an extensional block \
                             from file"
                            path String.sexp_of_t )
                   |> Deferred.return
                 in
                 send_extensional_block extensional_block
               else
                 (* should be unreachable *)
                 failwith
                   "Expected exactly one of precomputed, extensional flags"
             with
             | Ok () ->
                 if log_successes then
                   Format.printf "Sent block to archive node from %s@." path ;
                 add_to_success_file path
             | Error err ->
                 Format.eprintf
                   "Failed to send block to archive node from %s. Error:@.%s@."
                   path (Error.to_string_hum err) ;
                 add_to_failure_file path ) ))

let receipt_chain_hash =
  let open Command.Let_syntax in
  Command.basic
    ~summary:
      "Compute the next receipt chain hash from the previous hash and \
       transaction ID"
    (let%map_open previous_hash =
       flag "--previous-hash"
         ~doc:"Previous receipt chain hash, base58check encoded"
         (required string)
     and transaction_id =
       flag "--transaction-id" ~doc:"Transaction ID, base58check encoded"
         (required string)
     in
     fun () ->
       let previous_hash =
         Receipt.Chain_hash.of_base58_check_exn previous_hash
       in
       (* What we call transaction IDs in GraphQL are just base58_check-encoded
         transactions. It's easy to handle, and we return it from the
         transaction commands above, so lets use this format.
      *)
       let transaction = Signed_command.of_base58_check_exn transaction_id in
       let hash =
         Receipt.Chain_hash.cons (Signed_command transaction.payload)
           previous_hash
       in
       printf "%s\n" (Receipt.Chain_hash.to_base58_check hash))

let chain_id_inputs =
  let open Deferred.Let_syntax in
  Command.async ~summary:"Print the inputs that yield the current chain id"
    (Cli_lib.Background_daemon.rpc_init (Command.Param.all_unit [])
       ~f:(fun port () ->
         let open Daemon_rpcs in
         match%map Client.dispatch Chain_id_inputs.rpc () port with
         | Ok (genesis_state_hash, genesis_constants, snark_keys) ->
             let open Format in
             printf "Genesis state hash: %s@."
               (State_hash.to_base58_check genesis_state_hash) ;
             printf "Genesis_constants:@." ;
             printf "  Protocol:          %s@."
               ( Genesis_constants.Protocol.to_yojson genesis_constants.protocol
               |> Yojson.Safe.to_string ) ;
             printf "  Txn pool max size: %d@."
               genesis_constants.txpool_max_size ;
             printf "  Num accounts:      %s@."
               ( match genesis_constants.num_accounts with
               | Some n ->
                   Int.to_string n
               | None ->
                   "None" ) ;
             printf "Snark keys:@." ;
             List.iter snark_keys ~f:(printf "  %s@.")
         | Error err ->
             Format.eprintf "Could not get chain id inputs: %s@."
               (Error.to_string_hum err) ))

let hash_transaction =
  let open Command.Let_syntax in
  Command.basic
    ~summary:"Compute the hash of a transaction from its transaction ID"
    (let%map_open transaction =
       flag "--transaction-id" ~doc:"ID ID of the transaction to hash"
         (required string)
     in
     fun () ->
       let signed_command =
         Signed_command.of_base58_check transaction |> Or_error.ok_exn
       in
       let hash =
         Transaction_hash.hash_command (Signed_command signed_command)
       in
       printf "%s\n" (Transaction_hash.to_base58_check hash))

let runtime_config =
  Command.async
    ~summary:"Compute the runtime configuration used by a running daemon"
    (Cli_lib.Background_daemon.graphql_init (Command.Param.return ())
       ~f:(fun graphql_endpoint () ->
         let%bind runtime_config =
           Graphql_client.query
             (Graphql_queries.Runtime_config.make ())
             graphql_endpoint
           |> Deferred.Result.map_error ~f:(function
                | `Failed_request e ->
                    Error.create "Unable to connect to Mina daemon" ()
                      (fun () ->
                        Sexp.List
                          [ List
                              [ Atom "uri"
                              ; Atom (Uri.to_string graphql_endpoint.value) ]
                          ; List [Atom "uri_flag"; Atom graphql_endpoint.name]
                          ; List [Atom "error_message"; Atom e] ] )
                | `Graphql_error e ->
                    Error.createf "GraphQL error: %s" e )
         in
         match runtime_config with
         | Ok runtime_config ->
             Format.printf "%s@."
               (Yojson.Basic.pretty_to_string runtime_config#runtimeConfig) ;
             return ()
         | Error err ->
             Format.eprintf
               "Failed to retrieve runtime configuration. Error:@.%s@."
               (Error.to_string_hum err) ;
             exit 1 ))

module Visualization = struct
  let create_command (type rpc_response) ~name ~f
      (rpc : (string, rpc_response) Rpc.Rpc.t) =
    let open Deferred.Let_syntax in
    Command.async
      ~summary:(sprintf !"Produce a visualization of the %s" name)
      (Cli_lib.Background_daemon.rpc_init
         Command.Param.(anon @@ ("output-filepath" %: string))
         ~f:(fun port filename ->
           let%map message =
             match%map Daemon_rpcs.Client.dispatch rpc filename port with
             | Ok response ->
                 f filename response
             | Error e ->
                 sprintf "Could not save file: %s\n" (Error.to_string_hum e)
           in
           print_string message ))

  module Frontier = struct
    let name = "transition-frontier"

    let command =
      create_command ~name Daemon_rpcs.Visualization.Frontier.rpc
        ~f:(fun filename -> function
        | `Active () ->
            Visualization_message.success name filename
        | `Bootstrapping ->
            Visualization_message.bootstrap name )
  end

  module Registered_masks = struct
    let name = "registered-masks"

    let command =
      create_command ~name Daemon_rpcs.Visualization.Registered_masks.rpc
        ~f:(fun filename () -> Visualization_message.success name filename)
  end

  let command_group =
    Command.group ~summary:"Visualize data structures special to Mina"
      [ (Frontier.name, Frontier.command)
      ; (Registered_masks.name, Registered_masks.command) ]
end

let accounts =
  Command.group ~summary:"Client commands concerning account management"
    ~preserve_subcommand_order:()
    [ ("list", list_accounts)
    ; ("create", create_account)
    ; ("import", import_key)
    ; ("export", export_key)
    ; ("unlock", unlock_account)
    ; ("lock", lock_account) ]

let client =
  Command.group ~summary:"Lightweight client commands"
    ~preserve_subcommand_order:()
    [ ("get-balance", get_balance_graphql)
    ; ("get-tokens", get_tokens_graphql)
    ; ("send-payment", send_payment_graphql)
    ; ("delegate-stake", delegate_stake_graphql)
    ; ("create-token", create_new_token_graphql)
    ; ("create-token-account", create_new_account_graphql)
    ; ("mint-tokens", mint_tokens_graphql)
    ; ("cancel-transaction", cancel_transaction_graphql)
    ; ("set-staking", set_staking_graphql)
    ; ("set-snark-worker", set_snark_worker)
    ; ("set-snark-work-fee", set_snark_work_fee)
    ; ("export-logs", Export_logs.export_via_graphql)
    ; ("export-local-logs", Export_logs.export_locally)
    ; ("stop-daemon", stop_daemon)
    ; ("status", status) ]

let client_trustlist_group =
  Command.group ~summary:"Client trustlist management"
    ~preserve_subcommand_order:()
    [ ("add", trustlist_add)
    ; ("list", trustlist_list)
    ; ("remove", trustlist_remove) ]

let advanced =
  Command.group ~summary:"Advanced client commands"
    [ ("get-nonce", get_nonce_cmd)
    ; ("client-trustlist", client_trustlist_group)
    ; ("get-trust-status", get_trust_status)
    ; ("get-trust-status-all", get_trust_status_all)
    ; ("get-public-keys", get_public_keys)
    ; ("reset-trust-status", reset_trust_status)
    ; ("batch-send-payments", batch_send_payments)
    ; ("status-clear-hist", status_clear_hist)
    ; ("wrap-key", wrap_key)
    ; ("dump-keypair", dump_keypair)
    ; ("constraint-system-digests", constraint_system_digests)
    ; ("start-tracing", start_tracing)
    ; ("stop-tracing", stop_tracing)
    ; ("snark-job-list", snark_job_list)
    ; ("pooled-user-commands", pooled_user_commands)
    ; ("snark-pool-list", snark_pool_list)
    ; ("pending-snark-work", pending_snark_work)
    ; ("generate-libp2p-keypair", generate_libp2p_keypair)
    ; ("compile-time-constants", compile_time_constants)
    ; ("node-status", node_status)
    ; ("visualization", Visualization.command_group)
    ; ("verify-receipt", verify_receipt)
    ; ("generate-keypair", Cli_lib.Commands.generate_keypair)
    ; ("validate-keypair", Cli_lib.Commands.validate_keypair)
    ; ("validate-transaction", Cli_lib.Commands.validate_transaction)
    ; ("send-rosetta-transactions", send_rosetta_transactions_graphql)
    ; ("next-available-token", next_available_token_cmd)
    ; ("time-offset", get_time_offset_graphql)
    ; ("get-peers", get_peers_graphql)
    ; ("add-peers", add_peers_graphql)
    ; ("object-lifetime-statistics", object_lifetime_statistics)
    ; ("archive-blocks", archive_blocks)
    ; ("compute-receipt-chain-hash", receipt_chain_hash)
    ; ("hash-transaction", hash_transaction)
    ; ("set-coinbase-receiver", set_coinbase_receiver_graphql)
    ; ("chain-id-inputs", chain_id_inputs)
    ; ("runtime-config", runtime_config)
    ; ("vrf", Cli_lib.Commands.Vrf.command_group) ]

let ledger =
  Command.group ~summary:"Ledger commands"
    [ ("export", export_ledger)
    ; ("hash", hash_ledger)
    ; ("currency", currency_in_ledger) ]<|MERGE_RESOLUTION|>--- conflicted
+++ resolved
@@ -1933,24 +1933,10 @@
            home ^/ Cli_lib.Default.conf_dir_name
          in
          let config_file =
-<<<<<<< HEAD
            match Sys.getenv "MINA_CONFIG_FILE" with
            | Some config_file ->
                config_file
            | None -> conf_dir ^/ "daemon.json"
-=======
-           (* TODO: eventually, remove CODA_ variable *)
-           let mina_config_file = "MINA_CONFIG_FILE" in
-           let coda_config_file = "CODA_CONFIG_FILE" in
-           match Sys.getenv mina_config_file, Sys.getenv coda_config_file with
-           | Some config_file,_ ->
-               config_file
-           | None, Some config_file ->
-             (* we print a deprecation warning on daemon startup, don't print here *)
-             config_file
-           | None, None ->
-               conf_dir ^/ "daemon.json"
->>>>>>> 91e269e1
          in
          let open Async in
          let%map ({consensus_constants; _} as precomputed_values), _ =
