--- conflicted
+++ resolved
@@ -8,15 +8,11 @@
   C.Flags.write_sexp "flags.sexp"
     ( match l with
     | "Darwin" ->
-<<<<<<< HEAD
-        [sprintf "-Wl,-force_load,%s/librocksdb_stubs.a" cwd; "-lz"; "-lbz2"; "-lc++abi"; "-lc++"]
-=======
         [ sprintf "-Wl,-force_load,%s/librocksdb_stubs.a" cwd
         ; "-lz"
         ; "-lbz2"
         ; "-lc++abi"
         ; "-lc++" ]
->>>>>>> 105bc45f
     | "Linux" ->
         [ "-Wl,--push-state,-whole-archive"
         ; "-lrocksdb_stubs"
