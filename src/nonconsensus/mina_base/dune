(library
 (name mina_base)
 (public_name mina_base_nonconsensus)
 (inline_tests)
 (library_flags -linkall)
 (libraries
   ;;opam libraries
   result
   base.base_internalhash_types
   bin_prot.shape
   base
   core_kernel
   yojson
   sexplib0
   base.caml
   ppx_inline_test.config
   integers
   base_quickcheck
   ;;local libraries
<<<<<<< HEAD
   mina_wire_types
=======
   fields_derivers_zkapps_nonconsensus
>>>>>>> 11d14b3d
   sgn_nonconsensus
   mina_base_nonconsensus.import
   random_oracle_nonconsensus
   unsigned_extended_nonconsensus
   snark_params_nonconsensus
   rosetta_coding_nonconsensus
   hex_nonconsensus
   data_hash_lib_nonconsensus
   mina_compile_config_nonconsensus
   mina_numbers_nonconsensus
   currency_nonconsensus
   hash_prefix_states_nonconsensus
   outside_hash_image_nonconsensus
   signature_lib_nonconsensus
   quickcheck_lib_nonconsensus
   mina_base_nonconsensus.util
   mina_signature_kind
   fold_lib
   snarkette
   fields_derivers.graphql
   base58_check
   pickles_base
   pickles_types
   with_hash
   random_oracle_input
   fields_derivers.json
   codable
   blake2
 )
 (preprocessor_deps ../../config.mlh)
 (preprocess
  (pps ppx_annot ppx_coda ppx_version ppx_compare ppx_deriving.enum ppx_deriving.ord
       ppx_base ppx_bench ppx_let ppx_optcomp ppx_sexp_conv ppx_bin_prot ppx_fields_conv ppx_custom_printf ppx_assert ppx_deriving_yojson h_list.ppx ppx_inline_test
 ))
 (instrumentation (backend bisect_ppx))
 (synopsis "Snarks and friends necessary for keypair generation"))<|MERGE_RESOLUTION|>--- conflicted
+++ resolved
@@ -17,11 +17,7 @@
    integers
    base_quickcheck
    ;;local libraries
-<<<<<<< HEAD
-   mina_wire_types
-=======
    fields_derivers_zkapps_nonconsensus
->>>>>>> 11d14b3d
    sgn_nonconsensus
    mina_base_nonconsensus.import
    random_oracle_nonconsensus
