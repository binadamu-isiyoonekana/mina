--- conflicted
+++ resolved
@@ -31,13 +31,8 @@
   -s|--service) SERVICE="$2"; shift;;
   -v|--version) VERSION="$2"; shift;;
   -c|--commit) COMMIT="$2"; shift;;
-<<<<<<< HEAD
-  --no-upload) NOUPLOAD=1;;
   --extra-args) EXTRA="${@:2}"; shift $((${#}-1));;
-=======
-  --extra-args) EXTRA=${@:2}; shift $((${#}-1));;
   --no-upload) NOUPLOAD=1;shift;;
->>>>>>> 97f8c9e0
   *) echo "Unknown parameter passed: $1"; exit 1;;
 esac; shift; done
 
