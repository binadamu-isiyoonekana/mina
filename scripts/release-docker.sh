#!/bin/bash

# Author's Note: Because the structure of this repo is inconsistent (Dockerfiles and build contexts placed willy-nilly)
# we have to trustlist and configure image builds individually because each one is going to be slightly different. 
# This is needed as opposed to trusting the structure of the each project to be consistent for every deployable. 

set -eo pipefail
set +x

CLEAR='\033[0m'
RED='\033[0;31m'
# Array of valid service names
VALID_SERVICES=('coda-archive', 'coda-daemon' 'coda-daemon-puppeteered' 'bot' 'coda-demo' 'coda-rosetta', 'leaderboard')

function usage() {
  if [ -n "$1" ]; then
    echo -e "${RED}☞  $1${CLEAR}\n";
  fi
  echo "Usage: $0 [-s service-to-release] [-v service-version] [-c commit-hash]"
  echo "  -s, --service             The Service being released to Dockerhub"
  echo "  -v, --version             The version to be used in the docker image tag"
  echo "  -c, --commit              The commit hash to be appended to the docker image tag"
  echo ""
  echo "Example: $0 --service faucet --version v0.1.0 --commit abf678"
  echo "Valid Services: ${VALID_SERVICES[*]}"
  exit 1
}

while [[ "$#" -gt 0 ]]; do case $1 in
  --build-rosetta) BUILD_ROSETTA=true;;
  -s|--service) SERVICE="$2"; shift;;
  -v|--version) VERSION="$2"; shift;;
  -c|--commit) COMMIT="$2"; shift;;
  --extra-args) EXTRA="${@:2}"; shift $((${#}-1));;
  --no-upload) NOUPLOAD=1;shift;;
  *) echo "Unknown parameter passed: $1"; exit 1;;
esac; shift; done

# Debug prints for visability
echo 'service="'$SERVICE'" version="'$VERSION'" commit="'$COMMIT'"'
echo $EXTRA

# Verify Required Parameters are Present
if [ -z "$SERVICE" ]; then usage "Service is not set!"; fi;
if [ -z "$VERSION" ]; then usage "Version is not set!"; fi;
if [ -z "$COMMIT" ]; then usage "Commit is not set!"; fi;
if [ -z "$EXTRA" ]; then EXTRA=""; fi;
if [ $(echo ${VALID_SERVICES[@]} | grep -o "$SERVICE" - | wc -w) -eq 0 ]; then usage "Invalid service!"; fi

case $SERVICE in
<<<<<<< HEAD
coda-archive)
  DOCKERFILE_PATH="scripts/archive/Dockerfile"
  ;;
=======
>>>>>>> 14d19022
bot)
  DOCKERFILE_PATH="frontend/bot/Dockerfile"
  DOCKER_CONTEXT="frontend/bot"
  ;;
coda-archive)
  DOCKERFILE_PATH="scripts/archive/Dockerfile"
  ;;
coda-daemon)
  DOCKERFILE_PATH="dockerfiles/Dockerfile-coda-daemon"
  ;;
coda-daemon-puppeteered)
  DOCKERFILE_PATH="dockerfiles/Dockerfile-coda-daemon-puppeteered"
  ;;
coda-demo)
  DOCKERFILE_PATH="dockerfiles/Dockerfile-coda-demo"
  ;;
coda-rosetta)
  if [[ "$BUILD_ROSETTA" != "true" ]]; then
    echo "BUILD_ROSETTA env var not set, short-circuiting to avoid slow builds."
    exit 0
  fi
<<<<<<< HEAD
=======

>>>>>>> 14d19022
  DOCKERFILE_PATH="dockerfiles/Dockerfile-rosetta"
  ;;
leaderboard)
  DOCKERFILE_PATH="frontend/leaderboard/Dockerfile"
  DOCKER_CONTEXT="frontend/leaderboard"
  ;;
*)
esac


# If DOCKER_CONTEXT is not specified, assume none and just pipe the dockerfile into docker build
extra_build_args=$(echo $EXTRA | tr -d '"')
if [ -z "$DOCKER_CONTEXT" ]; then
  cat $DOCKERFILE_PATH | docker build $extra_build_args -t codaprotocol/$SERVICE:$VERSION -
else
  docker build $extra_build_args $DOCKER_CONTEXT -t codaprotocol/$SERVICE:$VERSION -f $DOCKERFILE_PATH
fi

tag-and-push() {
  docker tag "codaprotocol/$SERVICE:$VERSION" "$1"
  docker push "$1"
}

if [ -z "$NOUPLOAD" ] || [ "$NOUPLOAD" -eq 0 ]; then
  docker push "codaprotocol/$SERVICE:$VERSION"
  tag-and-push "codaprotocol/$SERVICE:$VERSION-$COMMIT"
  tag-and-push "gcr.io/o1labs-192920/$SERVICE:$VERSION"
  tag-and-push "gcr.io/o1labs-192920/$SERVICE:$VERSION-$COMMIT"
  # TODO: Properly set up minaprotocol docker repo
  # tag-and-push "minaprotocol/$SERVICE:$VERSION"
  # tag-and-push "minaprotocol/$SERVICE:$VERSION-$COMMIT"
fi<|MERGE_RESOLUTION|>--- conflicted
+++ resolved
@@ -48,12 +48,13 @@
 if [ $(echo ${VALID_SERVICES[@]} | grep -o "$SERVICE" - | wc -w) -eq 0 ]; then usage "Invalid service!"; fi
 
 case $SERVICE in
-<<<<<<< HEAD
 coda-archive)
   DOCKERFILE_PATH="scripts/archive/Dockerfile"
   ;;
-=======
->>>>>>> 14d19022
+coda-archive)
+  DOCKERFILE_PATH="scripts/archive/Dockerfile"
+  DOCKER_CONTEXT="scripts/archive"
+  ;;
 bot)
   DOCKERFILE_PATH="frontend/bot/Dockerfile"
   DOCKER_CONTEXT="frontend/bot"
@@ -75,10 +76,6 @@
     echo "BUILD_ROSETTA env var not set, short-circuiting to avoid slow builds."
     exit 0
   fi
-<<<<<<< HEAD
-=======
-
->>>>>>> 14d19022
   DOCKERFILE_PATH="dockerfiles/Dockerfile-rosetta"
   ;;
 leaderboard)
