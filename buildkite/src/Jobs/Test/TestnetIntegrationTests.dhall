--- conflicted
+++ resolved
@@ -9,21 +9,9 @@
 let Profiles = ../../Constants/Profiles.dhall
 let Dockers = ../../Constants/DockerVersions.dhall
 
-<<<<<<< HEAD
-let dependsOn = [
-    { name = "MinaArtifactBullseye", key = "daemon-berkeley-bullseye-docker-image" },
-    { name = "MinaArtifactBullseye", key = "archive-bullseye-docker-image" }
-]
-=======
 let dependsOn = 
     Dockers.dependsOn Dockers.Type.Bullseye Profiles.Type.Standard "daemon-berkeley"
     # Dockers.dependsOn Dockers.Type.Bullseye Profiles.Type.Standard "archive"
-in
-
-let dependsOnJs = [{ name = "TestnetIntegrationTests", key = "build-js-tests" }]
-    # Dockers.dependsOn Dockers.Type.Bullseye Profiles.Type.Standard "daemon-berkeley"
-    # Dockers.dependsOn Dockers.Type.Bullseye Profiles.Type.Standard "archive"
->>>>>>> 0b4d4a59
 
 in Pipeline.build Pipeline.Config::{
   spec =
