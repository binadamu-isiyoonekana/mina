--- conflicted
+++ resolved
@@ -42,11 +42,7 @@
             "AWS_SECRET_ACCESS_KEY",
             -- add zexe standardization preprocessing step (see: https://github.com/CodaProtocol/coda/pull/5777)
             "PREPROCESSOR=./scripts/zexe-standardize.sh"
-<<<<<<< HEAD
-          ] "./buildkite/scripts/build-artifact.sh" # [ Cmd.run "buildkite-agent artifact upload ./DOCKER_DEPLOY_ENV DOCKER_DEPLOY_ENV-\\\${BUILDKITE_JOB_ID}" ],
-=======
           ] "./buildkite/scripts/build-artifact.sh" # [ Cmd.run "BUILDKITE_ARTIFACT_UPLOAD_DESTINATION=gs://buildkite_k8s/coda/shared/\\\${BUILDKITE_JOB_ID} buildkite-agent artifact upload ./DOCKER_DEPLOY_ENV" ],
->>>>>>> 14d19022
           label = "Build artifacts",
           key = "artifacts-build",
           target = Size.XLarge,
