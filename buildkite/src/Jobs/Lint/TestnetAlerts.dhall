let Prelude = ../../External/Prelude.dhall
let B = ../../External/Buildkite.dhall

let B/SoftFail = B.definitions/commandStep/properties/soft_fail/Type

let S = ../../Lib/SelectFiles.dhall
let Cmd = ../../Lib/Cmds.dhall

let Pipeline = ../../Pipeline/Dsl.dhall
let JobSpec = ../../Pipeline/JobSpec.dhall

let Command = ../../Command/Base.dhall
let Docker = ../../Command/Docker/Type.dhall
let Size = ../../Command/Size.dhall

in

Pipeline.build
  Pipeline.Config::{
    spec = JobSpec::{
      dirtyWhen = [
        S.exactly "automation/terraform/modules/testnet-alerts/templates/testnet-alert-rules.yml" "tpl",
        S.strictlyStart (S.contains "buildkite/src/Jobs/Lint/TestnetAlerts"),
        S.strictlyStart (S.contains "buildkite/src/Jobs/Release/TestnetAlerts")
      ],
      path = "Lint",
      name = "TestnetAlerts"
    },
    steps = [
      Command.build
        Command.Config::{
          commands = [
<<<<<<< HEAD
            Cmd.run "cd automation/terraform/monitoring && terraform init",
=======
          Cmd.run "cd automation/terraform/monitoring && terraform init",
>>>>>>> 68200c7b
            Cmd.run (
              "terraform apply -auto-approve -target module.o1testnet_alerts.docker_container.lint_rules_config" ++
              " -target module.o1testnet_alerts.docker_container.check_rules_config"
            )
          ]
          , label = "Lint Testnet alert rules"
          , key = "lint-testnet-alerts"
          , target = Size.Small
          , soft_fail = Some (B/SoftFail.Boolean True)
          , docker = None Docker.Type
        }
    ]
  }<|MERGE_RESOLUTION|>--- conflicted
+++ resolved
@@ -30,11 +30,7 @@
       Command.build
         Command.Config::{
           commands = [
-<<<<<<< HEAD
-            Cmd.run "cd automation/terraform/monitoring && terraform init",
-=======
           Cmd.run "cd automation/terraform/monitoring && terraform init",
->>>>>>> 68200c7b
             Cmd.run (
               "terraform apply -auto-approve -target module.o1testnet_alerts.docker_container.lint_rules_config" ++
               " -target module.o1testnet_alerts.docker_container.check_rules_config"
