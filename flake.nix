{
  description =
    "Mina, a cryptocurrency with a lightweight, constant-size blockchain";
  nixConfig = {
    allow-import-from-derivation = "true";
    extra-substituters = [ "https://storage.googleapis.com/mina-nix-cache" ];
    extra-trusted-public-keys = [
      "nix-cache.minaprotocol.org:fdcuDzmnM0Kbf7yU4yywBuUEJWClySc1WIF6t6Mm8h4="
      "nix-cache.minaprotocol.org:D3B1W+V7ND1Fmfii8EhbAbF1JXoe2Ct4N34OKChwk2c="
    ];
  };

  inputs.utils.url = "github:gytis-ivaskevicius/flake-utils-plus";
  inputs.nixpkgs.url = "github:nixos/nixpkgs/nixos-unstable-small";

  inputs.mix-to-nix.url = "github:serokell/mix-to-nix";
  inputs.nix-npm-buildPackage.url = "github:serokell/nix-npm-buildpackage";
  inputs.nix-npm-buildPackage.inputs.nixpkgs.follows = "nixpkgs";
  inputs.opam-nix.url = "github:tweag/opam-nix";
  inputs.opam-nix.inputs.nixpkgs.follows = "nixpkgs";
  inputs.opam-nix.inputs.opam-repository.follows = "opam-repository";

  inputs.opam-repository.url = "github:ocaml/opam-repository";
  inputs.opam-repository.flake = false;

  inputs.nixpkgs-mozilla.url = "github:mozilla/nixpkgs-mozilla";
  inputs.nixpkgs-mozilla.flake = false;

  # For nix/compat.nix
  inputs.flake-compat.url = "github:edolstra/flake-compat";
  inputs.flake-compat.flake = false;
  inputs.gitignore-nix.url = "github:hercules-ci/gitignore.nix";
  inputs.gitignore-nix.inputs.nixpkgs.follows = "nixpkgs";

  inputs.nix-filter.url = "github:numtide/nix-filter";

  inputs.flake-buildkite-pipeline.url = "github:tweag/flake-buildkite-pipeline";

  outputs = inputs@{ self, nixpkgs, utils, mix-to-nix, nix-npm-buildPackage
    , opam-nix, opam-repository, nixpkgs-mozilla, flake-buildkite-pipeline, ...
    }:
    {
      overlays = {
        misc = import ./nix/misc.nix;
        rust = import ./nix/rust.nix;
        go = import ./nix/go.nix;
      };
      nixosModules.mina = import ./nix/modules/mina.nix inputs;
      nixosConfigurations.container = nixpkgs.lib.nixosSystem {
        system = "x86_64-linux";
        modules = let
          PK = "B62qiZfzW27eavtPrnF6DeDSAKEjXuGFdkouC3T5STRa6rrYLiDUP2p";
          wallet = {
            box_primitive = "xsalsa20poly1305";
            ciphertext =
              "Dmq1Qd8uNbZRT1NT7zVbn3eubpn9Myx9Je9ZQGTKDxUv4BoPNmZAGox18qVfbbEUSuhT4ZGDt";
            nonce = "6pcvpWSLkMi393dT5VSLR6ft56AWKkCYRqJoYia";
            pw_primitive = "argon2i";
            pwdiff = [ 134217728 6 ];
            pwsalt = "ASoBkV3NsY7ZRuxztyPJdmJCiz3R";
          };
          wallet-file = builtins.toFile "mina-wallet" (builtins.toJSON wallet);
          wallet-file-pub = builtins.toFile "mina-wallet-pub" PK;
        in [
          self.nixosModules.mina
          {
            boot.isContainer = true;
            networking.useDHCP = false;
            networking.firewall.enable = false;

            services.mina = {
              enable = true;
              config = {
                "ledger" = {
                  "name" = "mina-demo";
                  "accounts" = [{
                    "pk" = PK;
                    "balance" = "66000";
                    "sk" = null;
                    "delegate" = null;
                  }];
                };
              };
              waitForRpc = false;
              external-ip = "0.0.0.0";
              generate-genesis-proof = true;
              seed = true;
              block-producer-key = "/var/lib/mina/wallets/store/${PK}";
              extraArgs = [
                "--demo-mode"
                "--proof-level"
                "none"
                "--run-snark-worker"
                "B62qjnkjj3zDxhEfxbn1qZhUawVeLsUr2GCzEz8m1MDztiBouNsiMUL"
                "-insecure-rest-server"
              ];
            };

            systemd.services.mina = {
              preStart = ''
                printf '{"genesis":{"genesis_state_timestamp":"%s"}}' "$(date -u +"%Y-%m-%dT%H:%M:%SZ")" > /var/lib/mina/daemon.json
              '';
              environment = {
                MINA_TIME_OFFSET = "0";
                MINA_PRIVKEY_PASS = "";
              };
            };

            systemd.tmpfiles.rules = [
              "C /var/lib/mina/wallets/store/${PK}.pub 700 mina mina - ${wallet-file-pub}"
              "C /var/lib/mina/wallets/store/${PK}     700 mina mina - ${wallet-file}"
            ];
          }
        ];
      };
      pipeline = with flake-buildkite-pipeline.lib;
        let
          pushToRegistry = package: {
            command = runInEnv self.devShells.x86_64-linux.operations ''
              skopeo \
              copy \
              --insecure-policy \
              --dest-registry-token $(gcloud auth application-default print-access-token) \
              docker-archive:${self.packages.x86_64-linux.${package}} \
              docker://us-west2-docker.pkg.dev/o1labs-192920/nix-containers/${package}:$BUILDKITE_BRANCH
            '';
            label = "Upload ${package} to Google Artifact Registry";
            depends_on = [ "packages_x86_64-linux_${package}" ];
            plugins = [{ "thedyrt/skip-checkout#v0.1.1" = null; }];
            branches = [ "compatible" "develop" ];
          };
          publishDocs = {
            command = runInEnv self.devShells.x86_64-linux.operations ''
              gcloud auth activate-service-account --key-file "$GOOGLE_APPLICATION_CREDENTIALS"
              gsutil -m rsync -rd ${self.defaultPackage.x86_64-linux}/share/doc/html gs://mina-docs
            '';
            label = "Publish documentation to Google Storage";
            depends_on = [ "defaultPackage_x86_64-linux" ];
            branches = [ "develop" ];
            plugins = [{ "thedyrt/skip-checkout#v0.1.1" = null; }];
          };
        in {
          steps = flakeSteps {
            reproduceRepo = "mina";
            commonExtraStepConfig = {
              agents = [ "nix" ];
              plugins = [{ "thedyrt/skip-checkout#v0.1.1" = null; }];
            };
          } self ++ [
            (pushToRegistry "mina-docker")
            (pushToRegistry "mina-daemon-docker")
            publishDocs
          ];
        };
    } // utils.lib.eachDefaultSystem (system:
      let
        pkgs = nixpkgs.legacyPackages.${system}.extend
          (nixpkgs.lib.composeManyExtensions ([
            (import nixpkgs-mozilla)
            (final: prev: {
              ocamlPackages_mina = requireSubmodules
                (import ./nix/ocaml.nix { inherit inputs pkgs; });
            })
          ] ++ builtins.attrValues self.overlays));
        inherit (pkgs) lib;
        mix-to-nix = pkgs.callPackage inputs.mix-to-nix { };
        nix-npm-buildPackage = pkgs.callPackage inputs.nix-npm-buildPackage {
          nodejs = pkgs.nodejs-16_x;
        };

        submodules = map builtins.head (builtins.filter lib.isList
          (map (builtins.match "	path = (.*)")
            (lib.splitString "\n" (builtins.readFile ./.gitmodules))));

        requireSubmodules = lib.warnIf (!builtins.all builtins.pathExists
          (map (x: ./. + "/${x}") submodules)) ''
            Some submodules are missing, you may get errors. Consider one of the following:
            - run nix/pin.sh and use "mina" flake ref;
            - use "git+file://$PWD?submodules=1";
            - use "git+https://github.com/minaprotocol/mina?submodules=1";
            - use non-flake commands like nix-build and nix-shell.
          '';

        checks = import ./nix/checks.nix inputs pkgs;

        ocamlPackages = pkgs.ocamlPackages_mina;
      in {

        # Jobs/Lint/Rust.dhall
        packages.trace-tool = pkgs.rustPlatform.buildRustPackage rec {
          pname = "trace-tool";
          version = "0.1.0";
          src = ./src/app/trace-tool;
          cargoLock.lockFile = ./src/app/trace-tool/Cargo.lock;
        };

        # Jobs/Lint/ValidationService
        # Jobs/Test/ValidationService
        packages.validation = ((mix-to-nix.override {
          beamPackages = pkgs.beam.packagesWith pkgs.erlangR22; # todo: jose
        }).mixToNix {
          src = ./src/app/validation;
          # todo: think about fixhexdep overlay
          # todo: dialyze
          overlay = (final: previous: {
            goth = previous.goth.overrideAttrs
              (o: { preConfigure = "sed -i '/warnings_as_errors/d' mix.exs"; });
          });
        }).overrideAttrs (o: {
          # workaround for requiring --allow-import-from-derivation
          # during 'nix flake show'
          name = "coda_validation-0.1.0";
          version = "0.1.0";
        });

        # Jobs/Release/LeaderboardArtifact
        packages.leaderboard = nix-npm-buildPackage.buildYarnPackage {
          src = ./frontend/leaderboard;
          yarnBuildMore = "yarn build";
          # fix reason
          yarnPostLink = pkgs.writeScript "yarn-post-link" ''
            #!${pkgs.stdenv.shell}
            ls node_modules/bs-platform/lib/*.linux
            patchelf \
              --set-interpreter "$(cat $NIX_CC/nix-support/dynamic-linker)" \
              --set-rpath "${pkgs.stdenv.cc.cc.lib}/lib" \
              ./node_modules/bs-platform/lib/*.linux ./node_modules/bs-platform/vendor/ninja/snapshot/*.linux
          '';
          # todo: external stdlib @rescript/std
          preInstall = ''
            shopt -s extglob
            rm -rf node_modules/bs-platform/lib/!(js)
            rm -rf node_modules/bs-platform/!(lib)
            rm -rf yarn-cache
          '';
        };

        # TODO: fix bs-platform build correctly
        packages.client_sdk = nix-npm-buildPackage.buildYarnPackage {
          name = "client_sdk";
          src = ./frontend/client_sdk;
          yarnPostLink = pkgs.writeScript "yarn-post-link" ''
            #!${pkgs.stdenv.shell}
            ls node_modules/bs-platform/lib/*.linux
            patchelf \
              --set-interpreter "$(cat $NIX_CC/nix-support/dynamic-linker)" \
              --set-rpath "${pkgs.stdenv.cc.cc.lib}/lib" \
              ./node_modules/bs-platform/lib/*.linux ./node_modules/bs-platform/vendor/ninja/snapshot/*.linux ./node_modules/gentype/vendor-linux/gentype.exe
          '';
          yarnBuildMore = ''
            cp ${ocamlPackages.mina_client_sdk}/share/client_sdk/client_sdk.bc.js src
            yarn build
          '';
          installPhase = ''
            mkdir -p $out/share/client_sdk
            mv src/*.js $out/share/client_sdk
          '';
        };

        # snarkyjs
        packages.snarky_js = nix-npm-buildPackage.buildNpmPackage {
          src = ./src/lib/snarky_js_bindings/snarkyjs;
          preBuild = ''
<<<<<<< HEAD
            BINDINGS_PATH=./dist/server/node_bindings
            mkdir -p "$BINDINGS_PATH"
            cp ${pkgs.plonk_wasm}/nodejs/plonk_wasm* ./dist/server/node_bindings
            cp ${ocamlPackages.mina_client_sdk}/share/snarkyjs_bindings/snarky_js_node*.js ./dist/server/node_bindings
=======
            BINDINGS_PATH=./dist/node/node_bindings
            mkdir -p "$BINDINGS_PATH"
            cp ${pkgs.plonk_wasm}/nodejs/plonk_wasm* ./dist/node/node_bindings
            cp ${ocamlPackages.mina_client_sdk}/share/snarkyjs_bindings/snarky_js_node*.js ./dist/node/node_bindings
>>>>>>> 897a81d1
            chmod -R 777 "$BINDINGS_PATH"

            # TODO: deduplicate from ./scripts/build-snarkyjs-node.sh
            # better error messages
            # TODO: find a less hacky way to make adjustments to jsoo compiler output
            # `s` is the jsoo representation of the error message string, and `s.c` is the actual JS string
            sed -i 's/function failwith(s){throw \[0,Failure,s\]/function failwith(s){throw joo_global_object.Error(s.c)/' "$BINDINGS_PATH"/snarky_js_node.bc.js
            sed -i 's/function invalid_arg(s){throw \[0,Invalid_argument,s\]/function invalid_arg(s){throw joo_global_object.Error(s.c)/' "$BINDINGS_PATH"/snarky_js_node.bc.js
            sed -i 's/return \[0,Exn,t\]/return joo_global_object.Error(t.c)/' "$BINDINGS_PATH"/snarky_js_node.bc.js
          '';
<<<<<<< HEAD
          npmBuild = "npm run build -- --bindings=./dist/server/node_bindings";
=======
          npmBuild = "npm run build -- --bindings=./dist/node/node_bindings";
>>>>>>> 897a81d1
          # TODO: add snarky-run
          # TODO
          # checkPhase = "node ${./src/lib/snarky_js_bindings/tests/run-tests.mjs}"
        };

        packages.mina-signer = nix-npm-buildPackage.buildNpmPackage {
          src = ./frontend/mina-signer;
          preBuild = ''
            cp ${ocamlPackages.mina_client_sdk}/share/client_sdk/client_sdk.bc.js src
            chmod 0666 src/client_sdk.bc.js
            cp ${pkgs.plonk_wasm}/nodejs/plonk_wasm{.js,_bg.wasm} src
            chmod 0666 src/plonk_wasm{.js,_bg.wasm}
          '';
          npmBuild = "npm run build";
          doCheck = true;
          checkPhase = "npm test";
        };

        inherit ocamlPackages;
        packages.mina = ocamlPackages.mina;
        packages.mina_tests = ocamlPackages.mina_tests;
        packages.mina_ocaml_format = ocamlPackages.mina_ocaml_format;
        packages.mina_client_sdk_binding = ocamlPackages.mina_client_sdk;
        packages.mina-docker = pkgs.dockerTools.buildImage {
          name = "mina";
          contents = [ ocamlPackages.mina.out ];
        };
        packages.mina-daemon-docker = pkgs.dockerTools.buildImage {
          name = "mina-daemon";
          contents = [
            pkgs.dumb-init
            pkgs.coreutils
            pkgs.bashInteractive
            pkgs.python3
            pkgs.libp2p_helper
            ocamlPackages.mina.out
            ocamlPackages.mina.mainnet
            ocamlPackages.mina.genesis
            ocamlPackages.mina_build_config
            ocamlPackages.mina_daemon_scripts
          ];
          config = {
            env = [ "MINA_TIME_OFFSET=0" ];
            cmd = [ "/bin/dumb-init" "/entrypoint.sh" ];
          };
        };
        # packages.mina_static = ocamlPackages_static.mina;
        packages.kimchi_bindings_stubs = pkgs.kimchi_bindings_stubs;
        packages.go-capnproto2 = pkgs.go-capnproto2;
        packages.libp2p_helper = pkgs.libp2p_helper;
        packages.mina_integration_tests = ocamlPackages.mina_integration_tests;

        legacyPackages.musl = pkgs.pkgsMusl;
        legacyPackages.regular = pkgs;

        defaultPackage = ocamlPackages.mina;
        packages.default = ocamlPackages.mina;

        devShell = ocamlPackages.mina-dev.overrideAttrs (oa: {
          shellHook = ''
            ${oa.shellHook}
            unset MINA_COMMIT_DATE MINA_COMMIT_SHA1 MINA_BRANCH
          '';
        });
        devShells.default = self.devShell.${system};

        devShells.with-lsp = ocamlPackages.mina-dev.overrideAttrs (oa: {
          nativeBuildInputs = oa.nativeBuildInputs
            ++ [ ocamlPackages.ocaml-lsp-server ];
          shellHook = ''
            ${oa.shellHook}
            unset MINA_COMMIT_DATE MINA_COMMIT_SHA1 MINA_BRANCH
            # TODO: dead code doesn't allow us to have nice things
            pushd src/app/cli
            dune build @check
            popd
          '';
        });

        devShells.operations =
          pkgs.mkShell { packages = with pkgs; [ skopeo google-cloud-sdk ]; };

        devShells.impure = import ./nix/impure-shell.nix pkgs;

        # A shell from which it's possible to build Mina with Rust bits being built incrementally using cargo.
        # This is "impure" from the nix' perspective since running `cargo build` requires networking in general.
        # However, this is a useful balance between purity and convenience for Rust development.
        devShells.rust-impure = ocamlPackages.mina-dev.overrideAttrs (oa: {
          name = "mina-rust-shell";
          nativeBuildInputs = oa.nativeBuildInputs ++ [
            pkgs.rustup
            pkgs.libiconv # needed on macOS for one of the rust dep
          ];
          MARLIN_PLONK_STUBS = "n";
          PLONK_WASM_WEB = "n";
          PLONK_WASM_NODEJS = "n";
        });

        inherit checks;
      });
}<|MERGE_RESOLUTION|>--- conflicted
+++ resolved
@@ -261,17 +261,10 @@
         packages.snarky_js = nix-npm-buildPackage.buildNpmPackage {
           src = ./src/lib/snarky_js_bindings/snarkyjs;
           preBuild = ''
-<<<<<<< HEAD
-            BINDINGS_PATH=./dist/server/node_bindings
-            mkdir -p "$BINDINGS_PATH"
-            cp ${pkgs.plonk_wasm}/nodejs/plonk_wasm* ./dist/server/node_bindings
-            cp ${ocamlPackages.mina_client_sdk}/share/snarkyjs_bindings/snarky_js_node*.js ./dist/server/node_bindings
-=======
             BINDINGS_PATH=./dist/node/node_bindings
             mkdir -p "$BINDINGS_PATH"
             cp ${pkgs.plonk_wasm}/nodejs/plonk_wasm* ./dist/node/node_bindings
             cp ${ocamlPackages.mina_client_sdk}/share/snarkyjs_bindings/snarky_js_node*.js ./dist/node/node_bindings
->>>>>>> 897a81d1
             chmod -R 777 "$BINDINGS_PATH"
 
             # TODO: deduplicate from ./scripts/build-snarkyjs-node.sh
@@ -282,11 +275,7 @@
             sed -i 's/function invalid_arg(s){throw \[0,Invalid_argument,s\]/function invalid_arg(s){throw joo_global_object.Error(s.c)/' "$BINDINGS_PATH"/snarky_js_node.bc.js
             sed -i 's/return \[0,Exn,t\]/return joo_global_object.Error(t.c)/' "$BINDINGS_PATH"/snarky_js_node.bc.js
           '';
-<<<<<<< HEAD
-          npmBuild = "npm run build -- --bindings=./dist/server/node_bindings";
-=======
           npmBuild = "npm run build -- --bindings=./dist/node/node_bindings";
->>>>>>> 897a81d1
           # TODO: add snarky-run
           # TODO
           # checkPhase = "node ${./src/lib/snarky_js_bindings/tests/run-tests.mjs}"
