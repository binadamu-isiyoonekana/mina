{
  description =
    "Mina, a cryptocurrency with a lightweight, constant-size blockchain";
  nixConfig = {
    allow-import-from-derivation = "true";
    extra-substituters = [ "https://storage.googleapis.com/mina-nix-cache" ];
    extra-trusted-public-keys = [
      "nix-cache.minaprotocol.org:fdcuDzmnM0Kbf7yU4yywBuUEJWClySc1WIF6t6Mm8h4="
      "nix-cache.minaprotocol.org:D3B1W+V7ND1Fmfii8EhbAbF1JXoe2Ct4N34OKChwk2c="
    ];
  };

  inputs.utils.url = "github:gytis-ivaskevicius/flake-utils-plus";
  inputs.nixpkgs.url = "github:nixos/nixpkgs/nixos-unstable-small";

  inputs.mix-to-nix.url = "github:serokell/mix-to-nix";
  inputs.nix-npm-buildPackage.url = "github:serokell/nix-npm-buildpackage";
  inputs.nix-npm-buildPackage.inputs.nixpkgs.follows = "nixpkgs";
  inputs.opam-nix.url = "github:tweag/opam-nix";
  inputs.opam-nix.inputs.nixpkgs.follows = "nixpkgs";
  inputs.opam-nix.inputs.opam-repository.follows = "opam-repository";

  inputs.opam-repository.url = "github:ocaml/opam-repository";
  inputs.opam-repository.flake = false;

  inputs.nixpkgs-mozilla.url = "github:mozilla/nixpkgs-mozilla";
  inputs.nixpkgs-mozilla.flake = false;

  # For nix/compat.nix
  inputs.flake-compat.url = "github:edolstra/flake-compat";
  inputs.flake-compat.flake = false;
  inputs.gitignore-nix.url = "github:hercules-ci/gitignore.nix";
  inputs.gitignore-nix.inputs.nixpkgs.follows = "nixpkgs";

  inputs.nix-filter.url = "github:numtide/nix-filter";

  inputs.flake-buildkite-pipeline.url = "github:tweag/flake-buildkite-pipeline";

  outputs = inputs@{ self, nixpkgs, utils, mix-to-nix, nix-npm-buildPackage
    , opam-nix, opam-repository, nixpkgs-mozilla, flake-buildkite-pipeline, ...
    }:
    {
      overlay = import ./nix/overlay.nix;
      nixosModules.mina = import ./nix/modules/mina.nix inputs;
      nixosConfigurations.container = nixpkgs.lib.nixosSystem {
        system = "x86_64-linux";
        modules = [
          self.nixosModules.mina
          {
            boot.isContainer = true;
            networking.useDHCP = false;
            networking.firewall.enable = false;

            services.mina = {
              enable = true;
              waitForRpc = false;
              external-ip = "0.0.0.0";
              extraArgs = [ "--seed" ];
            };
          }
        ];
      };
      pipeline = with flake-buildkite-pipeline.lib;
        let
          pushToRegistry = package: {
            command = runInEnv self.devShells.x86_64-linux.operations ''
              skopeo \
              copy \
              --insecure-policy \
              --dest-registry-token $(gcloud auth application-default print-access-token) \
              docker-archive:${self.packages.x86_64-linux.${package}} \
              docker://us-west2-docker.pkg.dev/o1labs-192920/nix-containers/${package}:$BUILDKITE_BRANCH
            '';
            label = "Upload mina-docker to Google Artifact Registry";
            depends_on = [ "packages_x86_64-linux_${package}" ];
            plugins = [{ "thedyrt/skip-checkout#v0.1.1" = null; }];
            # branches = [ "compatible" "develop" ];
          };
        in {
          steps = flakeSteps {
            reproduceRepo = "mina";
            commonExtraStepConfig = {
              agents = [ "nix" ];
              plugins = [{ "thedyrt/skip-checkout#v0.1.1" = null; }];
            };
          } self ++ [ (pushToRegistry "mina-docker") ];
        };
    } // utils.lib.eachDefaultSystem (system:
      let
        pkgs = nixpkgs.legacyPackages.${system}.extend
          (nixpkgs.lib.composeManyExtensions [
            (import nixpkgs-mozilla)
            (import ./nix/overlay.nix)
            (final: prev: {
              ocamlPackages_mina = requireSubmodules
                (import ./nix/ocaml.nix { inherit inputs pkgs; });
            })
          ]);
        inherit (pkgs) lib;
        mix-to-nix = pkgs.callPackage inputs.mix-to-nix { };
        nix-npm-buildPackage = pkgs.callPackage inputs.nix-npm-buildPackage {
          nodejs = pkgs.nodejs-16_x;
        };

        submodules = map builtins.head (builtins.filter lib.isList
          (map (builtins.match "	path = (.*)")
            (lib.splitString "\n" (builtins.readFile ./.gitmodules))));

        requireSubmodules = lib.warnIf (!builtins.all builtins.pathExists
          (map (x: ./. + "/${x}") submodules)) ''
            Some submodules are missing, you may get errors. Consider one of the following:
            - run nix/pin.sh and use "mina" flake ref;
            - use "git+file://$PWD?submodules=1";
            - use "git+https://github.com/minaprotocol/mina?submodules=1";
            - use non-flake commands like nix-build and nix-shell.
          '';

        checks = import ./nix/checks.nix inputs pkgs;

        ocamlPackages = pkgs.ocamlPackages_mina;
      in {

        # Jobs/Lint/Rust.dhall
        packages.trace-tool = pkgs.rustPlatform.buildRustPackage rec {
          pname = "trace-tool";
          version = "0.1.0";
          src = ./src/app/trace-tool;
          cargoLock.lockFile = ./src/app/trace-tool/Cargo.lock;
        };

        # Jobs/Lint/ValidationService
        # Jobs/Test/ValidationService
        packages.validation = ((mix-to-nix.override {
          beamPackages = pkgs.beam.packagesWith pkgs.erlangR22; # todo: jose
        }).mixToNix {
          src = ./src/app/validation;
          # todo: think about fixhexdep overlay
          # todo: dialyze
          overlay = (final: previous: {
            goth = previous.goth.overrideAttrs
              (o: { preConfigure = "sed -i '/warnings_as_errors/d' mix.exs"; });
          });
        }).overrideAttrs (o: {
          # workaround for requiring --allow-import-from-derivation
          # during 'nix flake show'
          name = "coda_validation-0.1.0";
          version = "0.1.0";
        });

        # Jobs/Release/LeaderboardArtifact
        packages.leaderboard = nix-npm-buildPackage.buildYarnPackage {
          src = ./frontend/leaderboard;
          yarnBuildMore = "yarn build";
          # fix reason
          yarnPostLink = pkgs.writeScript "yarn-post-link" ''
            #!${pkgs.stdenv.shell}
            ls node_modules/bs-platform/lib/*.linux
            patchelf \
              --set-interpreter "$(cat $NIX_CC/nix-support/dynamic-linker)" \
              --set-rpath "${pkgs.stdenv.cc.cc.lib}/lib" \
              ./node_modules/bs-platform/lib/*.linux ./node_modules/bs-platform/vendor/ninja/snapshot/*.linux
          '';
          # todo: external stdlib @rescript/std
          preInstall = ''
            shopt -s extglob
            rm -rf node_modules/bs-platform/lib/!(js)
            rm -rf node_modules/bs-platform/!(lib)
            rm -rf yarn-cache
          '';
        };

        # TODO: fix bs-platform build correctly
        packages.client_sdk = nix-npm-buildPackage.buildYarnPackage {
          name = "client_sdk";
          src = ./frontend/client_sdk;
          yarnPostLink = pkgs.writeScript "yarn-post-link" ''
            #!${pkgs.stdenv.shell}
            ls node_modules/bs-platform/lib/*.linux
            patchelf \
              --set-interpreter "$(cat $NIX_CC/nix-support/dynamic-linker)" \
              --set-rpath "${pkgs.stdenv.cc.cc.lib}/lib" \
              ./node_modules/bs-platform/lib/*.linux ./node_modules/bs-platform/vendor/ninja/snapshot/*.linux ./node_modules/gentype/vendor-linux/gentype.exe
          '';
          yarnBuildMore = ''
            cp ${ocamlPackages.mina_client_sdk}/share/client_sdk/client_sdk.bc.js src
            yarn build
          '';
          installPhase = ''
            mkdir -p $out/share/client_sdk
            mv src/*.js $out/share/client_sdk
          '';
        };

<<<<<<< HEAD
        inherit ocamlPackages;
=======
        # snarkyjs
        packages.snarky_js = nix-npm-buildPackage.buildNpmPackage {
          src = ./src/lib/snarky_js_bindings/snarkyjs;
          preBuild = ''
            BINDINGS_PATH=./dist/server/node_bindings
            mkdir -p "$BINDINGS_PATH"
            cp ${pkgs.plonk_wasm}/nodejs/plonk_wasm* ./dist/server/node_bindings
            cp ${ocamlPackages.mina_client_sdk}/share/snarkyjs_bindings/snarky_js_node*.js ./dist/server/node_bindings
            chmod -R 777 "$BINDINGS_PATH"

            # TODO: deduplicate from ./scripts/build-snarkyjs-node.sh
            # better error messages
            # TODO: find a less hacky way to make adjustments to jsoo compiler output
            # `s` is the jsoo representation of the error message string, and `s.c` is the actual JS string
            sed -i 's/function failwith(s){throw \[0,Failure,s\]/function failwith(s){throw joo_global_object.Error(s.c)/' "$BINDINGS_PATH"/snarky_js_node.bc.js
            sed -i 's/function invalid_arg(s){throw \[0,Invalid_argument,s\]/function invalid_arg(s){throw joo_global_object.Error(s.c)/' "$BINDINGS_PATH"/snarky_js_node.bc.js
            sed -i 's/return \[0,Exn,t\]/return joo_global_object.Error(t.c)/' "$BINDINGS_PATH"/snarky_js_node.bc.js
          '';
          npmBuild = "npm run build -- --bindings=./dist/server/node_bindings";
          # TODO: add snarky-run
          # TODO
          # checkPhase = "node ${./src/lib/snarky_js_bindings/tests/run-tests.mjs}"
        };

        packages.mina-signer = nix-npm-buildPackage.buildNpmPackage {
          src = ./frontend/mina-signer;
          preBuild = ''
            cp ${ocamlPackages.mina_client_sdk}/share/client_sdk/client_sdk.bc.js src
            chmod 0666 src/client_sdk.bc.js
            cp ${pkgs.plonk_wasm}/nodejs/plonk_wasm{.js,_bg.wasm} src
            chmod 0666 src/plonk_wasm{.js,_bg.wasm}
          '';
          npmBuild = "npm run build";
          doCheck = true;
          checkPhase = "npm test";
        };

        inherit ocamlPackages ocamlPackages_static;
>>>>>>> e786b319
        packages.mina = ocamlPackages.mina;
        packages.mina_tests = ocamlPackages.mina_tests;
        packages.mina_ocaml_format = ocamlPackages.mina_ocaml_format;
        packages.mina_client_sdk_binding = ocamlPackages.mina_client_sdk;
        packages.mina-docker = pkgs.dockerTools.buildImage {
          name = "mina";
          contents = [ ocamlPackages.mina.out ];
        };
        packages.mina-daemon-docker = pkgs.dockerTools.buildImage {
          name = "mina-daemon";
          contents = [
            pkgs.dumb-init
            pkgs.coreutils
            pkgs.bashInteractive
            pkgs.python3
            pkgs.libp2p_helper
            ocamlPackages.mina.out
            ocamlPackages.mina.mainnet
            ocamlPackages.mina.genesis
            ocamlPackages.mina_build_config
            ocamlPackages.mina_daemon_scripts
          ];
          config = {
            env = [ "MINA_TIME_OFFSET=0" ];
            cmd = [ "/bin/dumb-init" "/entrypoint.sh" ];
          };
        };
        # packages.mina_static = ocamlPackages_static.mina;
        packages.kimchi_bindings_stubs = pkgs.kimchi_bindings_stubs;
        packages.go-capnproto2 = pkgs.go-capnproto2;
        packages.libp2p_helper = pkgs.libp2p_helper;
        packages.mina_integration_tests = ocamlPackages.mina_integration_tests;

        legacyPackages.musl = pkgs.pkgsMusl;
        legacyPackages.regular = pkgs;

        defaultPackage = ocamlPackages.mina;
        packages.default = ocamlPackages.mina;

        devShell = ocamlPackages.mina-dev;
        devShells.default = self.devShell.${system};

        devShells.with-lsp = ocamlPackages.mina-dev.overrideAttrs (oa: {
          nativeBuildInputs = oa.nativeBuildInputs
            ++ [ ocamlPackages.ocaml-lsp-server ];
          shellHook = ''
            # TODO: dead code doesn't allow us to have nice things
            pushd src/app/cli
            dune build @check
            popd
          '';
        });

        devShells.operations =
          pkgs.mkShell { packages = with pkgs; [ skopeo google-cloud-sdk ]; };

        devShells.impure = import ./nix/impure-shell.nix pkgs;

        # A shell from which it's possible to build Mina with Rust bits being built incrementally using cargo.
        # This is "impure" from the nix' perspective since running `cargo build` requires networking in general.
        # However, this is a useful balance between purity and convenience for Rust development.
        devShells.rust-impure = ocamlPackages.mina-dev.overrideAttrs (oa: {
          name = "mina-rust-shell";
          nativeBuildInputs = oa.nativeBuildInputs ++ [
            pkgs.rustup
            pkgs.libiconv # needed on macOS for one of the rust dep
          ];
          MARLIN_PLONK_STUBS = "n";
          PLONK_WASM_WEB = "n";
          PLONK_WASM_NODEJS = "n";
        });

        inherit checks;
      });
}<|MERGE_RESOLUTION|>--- conflicted
+++ resolved
@@ -191,9 +191,6 @@
           '';
         };
 
-<<<<<<< HEAD
-        inherit ocamlPackages;
-=======
         # snarkyjs
         packages.snarky_js = nix-npm-buildPackage.buildNpmPackage {
           src = ./src/lib/snarky_js_bindings/snarkyjs;
@@ -231,8 +228,7 @@
           checkPhase = "npm test";
         };
 
-        inherit ocamlPackages ocamlPackages_static;
->>>>>>> e786b319
+        inherit ocamlPackages;
         packages.mina = ocamlPackages.mina;
         packages.mina_tests = ocamlPackages.mina_tests;
         packages.mina_ocaml_format = ocamlPackages.mina_ocaml_format;
