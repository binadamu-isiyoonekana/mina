--- conflicted
+++ resolved
@@ -287,11 +287,7 @@
         # Main user-facing binaries.
         packages = rec {
           inherit (ocamlPackages)
-<<<<<<< HEAD
-            mina mina_tests mina-ocaml-format test_executive;
-=======
             mina mina_tests mina-ocaml-format mina_client_sdk test_executive with-instrumentation;
->>>>>>> 1c3b0552
           inherit (pkgs)
             libp2p_helper kimchi_bindings_stubs snarky_js leaderboard
             mina-signer validation trace-tool zkapp-cli;
