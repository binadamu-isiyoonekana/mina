--- conflicted
+++ resolved
@@ -5532,7 +5532,6 @@
             {
               "name": "c",
               "description": null,
-<<<<<<< HEAD
               "type": {
                 "kind": "NON_NULL",
                 "name": null,
@@ -5544,34 +5543,6 @@
               },
               "defaultValue": null
             },
-=======
-              "args": [],
-              "type": { "kind": "SCALAR", "name": "Boolean", "ofType": null },
-              "isDeprecated": false,
-              "deprecationReason": null
-            }
-          ],
-          "inputFields": null,
-          "interfaces": [],
-          "enumValues": null,
-          "possibleTypes": null
-        },
-        {
-          "kind": "SCALAR",
-          "name": "Sign",
-          "description": null,
-          "fields": null,
-          "inputFields": null,
-          "interfaces": null,
-          "enumValues": null,
-          "possibleTypes": null
-        },
-        {
-          "kind": "OBJECT",
-          "name": "BalanceChange",
-          "description": null,
-          "fields": [
->>>>>>> 39adec02
             {
               "name": "publicKey",
               "description": null,
@@ -5606,15 +5577,9 @@
           "possibleTypes": null
         },
         {
-<<<<<<< HEAD
           "kind": "INPUT_OBJECT",
           "name": "VrfMessageInput",
           "description": "The inputs to a vrf evaluation",
-=======
-          "kind": "OBJECT",
-          "name": "PartyBody",
-          "description": "Body component of a party",
->>>>>>> 39adec02
           "fields": [
             {
               "name": "delegatorIndex",
@@ -5681,13 +5646,8 @@
                 "kind": "NON_NULL",
                 "name": null,
                 "ofType": {
-<<<<<<< HEAD
                   "kind": "SCALAR",
                   "name": "String",
-=======
-                  "kind": "OBJECT",
-                  "name": "BalanceChange",
->>>>>>> 39adec02
                   "ofType": null
                 }
               },
@@ -5938,22 +5898,7 @@
               },
               "isDeprecated": false,
               "deprecationReason": null
-<<<<<<< HEAD
-            },
-=======
-            }
-          ],
-          "inputFields": null,
-          "interfaces": [],
-          "enumValues": null,
-          "possibleTypes": null
-        },
-        {
-          "kind": "OBJECT",
-          "name": "ZkappParty",
-          "description": "A party to a zkApp transaction",
-          "fields": [
->>>>>>> 39adec02
+            },
             {
               "name": "c",
               "description": null,
@@ -6867,11 +6812,7 @@
         },
         {
           "kind": "OBJECT",
-<<<<<<< HEAD
           "name": "BalanceInterval",
-=======
-          "name": "VerificationKeyWithHash",
->>>>>>> 39adec02
           "description": null,
           "fields": [
             {
@@ -7019,7 +6960,7 @@
         },
         {
           "kind": "OBJECT",
-          "name": "Balance Change",
+          "name": "BalanceChange",
           "description": null,
           "fields": [
             {
@@ -7062,13 +7003,8 @@
         },
         {
           "kind": "OBJECT",
-<<<<<<< HEAD
           "name": "PartyBody",
-          "description": "Body component of a snapp Party",
-=======
-          "name": "FeePayerPartyBody",
           "description": "Body component of a party",
->>>>>>> 39adec02
           "fields": [
             {
               "name": "publicKey",
@@ -7127,7 +7063,7 @@
                 "name": null,
                 "ofType": {
                   "kind": "OBJECT",
-                  "name": "Balance Change",
+                  "name": "BalanceChange",
                   "ofType": null
                 }
               },
@@ -7282,11 +7218,7 @@
         },
         {
           "kind": "OBJECT",
-<<<<<<< HEAD
           "name": "SnappPartyPredicated",
-=======
-          "name": "ZkappPartyPredicatedFeePayer",
->>>>>>> 39adec02
           "description": null,
           "fields": [
             {
@@ -7329,13 +7261,8 @@
         },
         {
           "kind": "OBJECT",
-<<<<<<< HEAD
-          "name": "SnappParty",
-          "description": "A party to a snapp transaction",
-=======
-          "name": "ZkappPartyFeePayer",
-          "description": null,
->>>>>>> 39adec02
+          "name": "ZkappParty",
+          "description": "A party to a zkApp transaction",
           "fields": [
             {
               "name": "data",
@@ -7346,11 +7273,7 @@
                 "name": null,
                 "ofType": {
                   "kind": "OBJECT",
-<<<<<<< HEAD
                   "name": "SnappPartyPredicated",
-=======
-                  "name": "ZkappPartyPredicatedFeePayer",
->>>>>>> 39adec02
                   "ofType": null
                 }
               },
@@ -7395,49 +7318,10 @@
           "description": null,
           "fields": [
             {
-<<<<<<< HEAD
               "name": "hash",
               "description": null,
               "args": [],
               "type": { "kind": "SCALAR", "name": "Field", "ofType": null },
-=======
-              "name": "feePayer",
-              "description": null,
-              "args": [],
-              "type": {
-                "kind": "NON_NULL",
-                "name": null,
-                "ofType": {
-                  "kind": "OBJECT",
-                  "name": "ZkappPartyFeePayer",
-                  "ofType": null
-                }
-              },
-              "isDeprecated": false,
-              "deprecationReason": null
-            },
-            {
-              "name": "otherParties",
-              "description": null,
-              "args": [],
-              "type": {
-                "kind": "NON_NULL",
-                "name": null,
-                "ofType": {
-                  "kind": "LIST",
-                  "name": null,
-                  "ofType": {
-                    "kind": "NON_NULL",
-                    "name": null,
-                    "ofType": {
-                      "kind": "OBJECT",
-                      "name": "ZkappParty",
-                      "ofType": null
-                    }
-                  }
-                }
-              },
->>>>>>> 39adec02
               "isDeprecated": false,
               "deprecationReason": null
             },
@@ -8194,7 +8078,7 @@
         {
           "kind": "OBJECT",
           "name": "VerificationKeyWithHash",
-          "description": "Verification key with hash",
+          "description": null,
           "fields": [
             {
               "name": "data",
@@ -8356,7 +8240,7 @@
         {
           "kind": "OBJECT",
           "name": "FeePayerPartyBody",
-          "description": "Body component of a snapp Fee Payer Party",
+          "description": "Body component of a party",
           "fields": [
             {
               "name": "publicKey",
@@ -8566,9 +8450,8 @@
         },
         {
           "kind": "OBJECT",
-          "name": "SnappPartyPredicatedFeePayer",
-          "description":
-            "A party to a snapp transaction with a nonce predicate",
+          "name": "ZkappPartyPredicatedFeePayer",
+          "description": null,
           "fields": [
             {
               "name": "body",
@@ -8610,9 +8493,8 @@
         },
         {
           "kind": "OBJECT",
-          "name": "SnappPartyFeePayer",
-          "description":
-            "A party to a snapp transaction with a signature authorization",
+          "name": "ZkappPartyFeePayer",
+          "description": null,
           "fields": [
             {
               "name": "data",
@@ -8623,7 +8505,7 @@
                 "name": null,
                 "ofType": {
                   "kind": "OBJECT",
-                  "name": "SnappPartyPredicatedFeePayer",
+                  "name": "ZkappPartyPredicatedFeePayer",
                   "ofType": null
                 }
               },
@@ -8666,7 +8548,7 @@
                 "name": null,
                 "ofType": {
                   "kind": "OBJECT",
-                  "name": "SnappPartyFeePayer",
+                  "name": "ZkappPartyFeePayer",
                   "ofType": null
                 }
               },
@@ -8688,7 +8570,7 @@
                     "name": null,
                     "ofType": {
                       "kind": "OBJECT",
-                      "name": "SnappParty",
+                      "name": "ZkappParty",
                       "ofType": null
                     }
                   }
