--- conflicted
+++ resolved
@@ -3952,12 +3952,6 @@
           "possibleTypes": null
         },
         {
-<<<<<<< HEAD
-          "kind": "OBJECT",
-          "name": "TarFile",
-          "description": null,
-          "fields": [
-=======
           "kind": "INPUT_OBJECT",
           "name": "SnappPartyFeePayer",
           "description":
@@ -4115,7 +4109,6 @@
               },
               "defaultValue": null
             },
->>>>>>> eb755a2c
             {
               "name": "feePayer",
               "description": "The fee payer party to a snapp transaction",
@@ -6088,8 +6081,6 @@
               "deprecationReason": null
             },
             {
-<<<<<<< HEAD
-=======
               "name": "mockSnapp",
               "description":
                 "Mock a snapp transaction, no effect on blockchain",
@@ -6180,7 +6171,6 @@
               "deprecationReason": null
             },
             {
->>>>>>> eb755a2c
               "name": "setCoinbaseReceiver",
               "description": "Set the key to receive coinbases",
               "args": [
