{
  "data": {
    "__schema": {
      "queryType": { "name": "query" },
      "mutationType": { "name": "mutation" },
      "subscriptionType": { "name": "subscription" },
      "types": [
        {
          "kind": "ENUM",
          "name": "ChainReorganizationStatus",
          "description": "Status for whenever the blockchain is reorganized",
          "fields": null,
          "inputFields": null,
          "interfaces": null,
          "enumValues": [
            {
              "name": "CHANGED",
              "description": null,
              "isDeprecated": false,
              "deprecationReason": null
            }
          ],
          "possibleTypes": null
        },
        {
          "kind": "OBJECT",
          "name": "subscription",
          "description": null,
          "fields": [
            {
              "name": "newSyncUpdate",
              "description":
                "Event that triggers when the network sync status changes",
              "args": [],
              "type": {
                "kind": "NON_NULL",
                "name": null,
                "ofType": {
                  "kind": "ENUM",
                  "name": "SyncStatus",
                  "ofType": null
                }
              },
              "isDeprecated": false,
              "deprecationReason": null
            },
            {
              "name": "newBlock",
              "description":
                "Event that triggers when a new block is created that either contains a transaction with the specified public key, or was produced by it. If no public key is provided, then the event will trigger for every new block received",
              "args": [
                {
                  "name": "publicKey",
                  "description": "Public key that is included in the block",
                  "type": {
                    "kind": "SCALAR",
                    "name": "PublicKey",
                    "ofType": null
                  },
                  "defaultValue": null
                }
              ],
              "type": {
                "kind": "NON_NULL",
                "name": null,
                "ofType": {
                  "kind": "OBJECT",
                  "name": "Block",
                  "ofType": null
                }
              },
              "isDeprecated": false,
              "deprecationReason": null
            },
            {
              "name": "chainReorganization",
              "description":
                "Event that triggers when the best tip changes in a way that is not a trivial extension of the existing one",
              "args": [],
              "type": {
                "kind": "NON_NULL",
                "name": null,
                "ofType": {
                  "kind": "ENUM",
                  "name": "ChainReorganizationStatus",
                  "ofType": null
                }
              },
              "isDeprecated": false,
              "deprecationReason": null
            }
          ],
          "inputFields": null,
          "interfaces": [],
          "enumValues": null,
          "possibleTypes": null
        },
        {
          "kind": "SCALAR",
          "name": "RosettaTransaction",
          "description": "A transaction encoded in the Rosetta format",
          "fields": null,
          "inputFields": null,
          "interfaces": null,
          "enumValues": null,
          "possibleTypes": null
        },
        {
          "kind": "OBJECT",
          "name": "SendRosettaTransactionPayload",
          "description": null,
          "fields": [
            {
              "name": "userCommand",
              "description": "Command that was sent",
              "args": [],
              "type": {
                "kind": "NON_NULL",
                "name": null,
                "ofType": {
                  "kind": "INTERFACE",
                  "name": "UserCommand",
                  "ofType": null
                }
              },
              "isDeprecated": false,
              "deprecationReason": null
            }
          ],
          "inputFields": null,
          "interfaces": [],
          "enumValues": null,
          "possibleTypes": null
        },
        {
          "kind": "SCALAR",
          "name": "ExtensionalBlock",
          "description": "Block encoded in extensional block format",
          "fields": null,
          "inputFields": null,
          "interfaces": null,
          "enumValues": null,
          "possibleTypes": null
        },
        {
          "kind": "SCALAR",
          "name": "PrecomputedBlock",
          "description": "Block encoded in precomputed block format",
          "fields": null,
          "inputFields": null,
          "interfaces": null,
          "enumValues": null,
          "possibleTypes": null
        },
        {
          "kind": "OBJECT",
          "name": "Applied",
          "description": null,
          "fields": [
            {
              "name": "applied",
              "description": null,
              "args": [],
              "type": {
                "kind": "NON_NULL",
                "name": null,
                "ofType": {
                  "kind": "SCALAR",
                  "name": "Boolean",
                  "ofType": null
                }
              },
              "isDeprecated": false,
              "deprecationReason": null
            }
          ],
          "inputFields": null,
          "interfaces": [],
          "enumValues": null,
          "possibleTypes": null
        },
        {
          "kind": "INPUT_OBJECT",
          "name": "NetworkPeer",
          "description":
            "Network identifiers for another protocol participant",
          "fields": [
            {
              "name": "libp2pPort",
              "description": null,
              "args": [],
              "type": {
                "kind": "NON_NULL",
                "name": null,
                "ofType": { "kind": "SCALAR", "name": "Int", "ofType": null }
              },
              "isDeprecated": false,
              "deprecationReason": null
            },
            {
              "name": "host",
              "description": "IP address of the remote host",
              "args": [],
              "type": {
                "kind": "NON_NULL",
                "name": null,
                "ofType": {
                  "kind": "SCALAR",
                  "name": "String",
                  "ofType": null
                }
              },
              "isDeprecated": false,
              "deprecationReason": null
            },
            {
              "name": "peerId",
              "description": "base58-encoded peer ID",
              "args": [],
              "type": {
                "kind": "NON_NULL",
                "name": null,
                "ofType": {
                  "kind": "SCALAR",
                  "name": "String",
                  "ofType": null
                }
              },
              "isDeprecated": false,
              "deprecationReason": null
            }
          ],
          "inputFields": [
            {
              "name": "libp2pPort",
              "description": null,
              "type": {
                "kind": "NON_NULL",
                "name": null,
                "ofType": { "kind": "SCALAR", "name": "Int", "ofType": null }
              },
              "defaultValue": null
            },
            {
              "name": "host",
              "description": "IP address of the remote host",
              "type": {
                "kind": "NON_NULL",
                "name": null,
                "ofType": {
                  "kind": "SCALAR",
                  "name": "String",
                  "ofType": null
                }
              },
              "defaultValue": null
            },
            {
              "name": "peerId",
              "description": "base58-encoded peer ID",
              "type": {
                "kind": "NON_NULL",
                "name": null,
                "ofType": {
                  "kind": "SCALAR",
                  "name": "String",
                  "ofType": null
                }
              },
              "defaultValue": null
            }
          ],
          "interfaces": null,
          "enumValues": null,
          "possibleTypes": null
        },
        {
          "kind": "INPUT_OBJECT",
          "name": "SetConnectionGatingConfigInput",
          "description": null,
          "fields": [
            {
              "name": "isolate",
              "description":
                "If true, no connections will be allowed unless they are from a trusted peer",
              "args": [],
              "type": {
                "kind": "NON_NULL",
                "name": null,
                "ofType": {
                  "kind": "SCALAR",
                  "name": "Boolean",
                  "ofType": null
                }
              },
              "isDeprecated": false,
              "deprecationReason": null
            },
            {
              "name": "bannedPeers",
              "description":
                "Peers we will never allow connections from (unless they are also trusted!)",
              "args": [],
              "type": {
                "kind": "NON_NULL",
                "name": null,
                "ofType": {
                  "kind": "LIST",
                  "name": null,
                  "ofType": {
                    "kind": "NON_NULL",
                    "name": null,
                    "ofType": {
                      "kind": "INPUT_OBJECT",
                      "name": "NetworkPeer",
                      "ofType": null
                    }
                  }
                }
              },
              "isDeprecated": false,
              "deprecationReason": null
            },
            {
              "name": "trustedPeers",
              "description": "Peers we will always allow connections from",
              "args": [],
              "type": {
                "kind": "NON_NULL",
                "name": null,
                "ofType": {
                  "kind": "LIST",
                  "name": null,
                  "ofType": {
                    "kind": "NON_NULL",
                    "name": null,
                    "ofType": {
                      "kind": "INPUT_OBJECT",
                      "name": "NetworkPeer",
                      "ofType": null
                    }
                  }
                }
              },
              "isDeprecated": false,
              "deprecationReason": null
            }
          ],
          "inputFields": [
            {
              "name": "isolate",
              "description":
                "If true, no connections will be allowed unless they are from a trusted peer",
              "type": {
                "kind": "NON_NULL",
                "name": null,
                "ofType": {
                  "kind": "SCALAR",
                  "name": "Boolean",
                  "ofType": null
                }
              },
              "defaultValue": null
            },
            {
              "name": "bannedPeers",
              "description":
                "Peers we will never allow connections from (unless they are also trusted!)",
              "type": {
                "kind": "NON_NULL",
                "name": null,
                "ofType": {
                  "kind": "LIST",
                  "name": null,
                  "ofType": {
                    "kind": "NON_NULL",
                    "name": null,
                    "ofType": {
                      "kind": "INPUT_OBJECT",
                      "name": "NetworkPeer",
                      "ofType": null
                    }
                  }
                }
              },
              "defaultValue": null
            },
            {
              "name": "trustedPeers",
              "description": "Peers we will always allow connections from",
              "type": {
                "kind": "NON_NULL",
                "name": null,
                "ofType": {
                  "kind": "LIST",
                  "name": null,
                  "ofType": {
                    "kind": "NON_NULL",
                    "name": null,
                    "ofType": {
                      "kind": "INPUT_OBJECT",
                      "name": "NetworkPeer",
                      "ofType": null
                    }
                  }
                }
              },
              "defaultValue": null
            }
          ],
          "interfaces": null,
          "enumValues": null,
          "possibleTypes": null
        },
        {
          "kind": "INPUT_OBJECT",
          "name": "SetSnarkWorkFee",
          "description": null,
          "fields": [
            {
              "name": "fee",
              "description": "Fee to get rewarded for producing snark work",
              "args": [],
              "type": {
                "kind": "NON_NULL",
                "name": null,
                "ofType": {
                  "kind": "SCALAR",
                  "name": "UInt64",
                  "ofType": null
                }
              },
              "isDeprecated": false,
              "deprecationReason": null
            }
          ],
          "inputFields": [
            {
              "name": "fee",
              "description": "Fee to get rewarded for producing snark work",
              "type": {
                "kind": "NON_NULL",
                "name": null,
                "ofType": {
                  "kind": "SCALAR",
                  "name": "UInt64",
                  "ofType": null
                }
              },
              "defaultValue": null
            }
          ],
          "interfaces": null,
          "enumValues": null,
          "possibleTypes": null
        },
        {
          "kind": "OBJECT",
          "name": "SetSnarkWorkFeePayload",
          "description": null,
          "fields": [
            {
              "name": "lastFee",
              "description": "Returns the last fee set to do snark work",
              "args": [],
              "type": {
                "kind": "NON_NULL",
                "name": null,
                "ofType": {
                  "kind": "SCALAR",
                  "name": "UInt64",
                  "ofType": null
                }
              },
              "isDeprecated": false,
              "deprecationReason": null
            }
          ],
          "inputFields": null,
          "interfaces": [],
          "enumValues": null,
          "possibleTypes": null
        },
        {
          "kind": "INPUT_OBJECT",
          "name": "SetSnarkWorkerInput",
          "description": null,
          "fields": [
            {
              "name": "publicKey",
              "description":
                "Public key you wish to start snark-working on; null to stop doing any snark work",
              "args": [],
              "type": {
                "kind": "SCALAR",
                "name": "PublicKey",
                "ofType": null
              },
              "isDeprecated": false,
              "deprecationReason": null
            }
          ],
          "inputFields": [
            {
              "name": "publicKey",
              "description":
                "Public key you wish to start snark-working on; null to stop doing any snark work",
              "type": {
                "kind": "SCALAR",
                "name": "PublicKey",
                "ofType": null
              },
              "defaultValue": null
            }
          ],
          "interfaces": null,
          "enumValues": null,
          "possibleTypes": null
        },
        {
          "kind": "OBJECT",
          "name": "SetSnarkWorkerPayload",
          "description": null,
          "fields": [
            {
              "name": "lastSnarkWorker",
              "description":
                "Returns the last public key that was designated for snark work",
              "args": [],
              "type": {
                "kind": "SCALAR",
                "name": "PublicKey",
                "ofType": null
              },
              "isDeprecated": false,
              "deprecationReason": null
            }
          ],
          "inputFields": null,
          "interfaces": [],
          "enumValues": null,
          "possibleTypes": null
        },
        {
          "kind": "INPUT_OBJECT",
          "name": "SetCoinbaseReceiverInput",
          "description": null,
          "fields": [
            {
              "name": "publicKey",
              "description":
                "Public key of the account to receive coinbases. Block production keys will receive the coinbases if none is given",
              "args": [],
              "type": {
                "kind": "SCALAR",
                "name": "PublicKey",
                "ofType": null
              },
              "isDeprecated": false,
              "deprecationReason": null
            }
          ],
          "inputFields": [
            {
              "name": "publicKey",
              "description":
                "Public key of the account to receive coinbases. Block production keys will receive the coinbases if none is given",
              "type": {
                "kind": "SCALAR",
                "name": "PublicKey",
                "ofType": null
              },
              "defaultValue": null
            }
          ],
          "interfaces": null,
          "enumValues": null,
          "possibleTypes": null
        },
        {
          "kind": "OBJECT",
          "name": "SetCoinbaseReceiverPayload",
          "description": null,
          "fields": [
            {
              "name": "lastCoinbaseReceiver",
              "description":
                "Returns the public key that was receiving coinbases previously, or none if it was the block producer",
              "args": [],
              "type": {
                "kind": "SCALAR",
                "name": "PublicKey",
                "ofType": null
              },
              "isDeprecated": false,
              "deprecationReason": null
            },
            {
              "name": "currentCoinbaseReceiver",
              "description":
                "Returns the public key that will receive coinbase, or none if it will be the block producer",
              "args": [],
              "type": {
                "kind": "SCALAR",
                "name": "PublicKey",
                "ofType": null
              },
              "isDeprecated": false,
              "deprecationReason": null
            }
          ],
          "inputFields": null,
          "interfaces": [],
          "enumValues": null,
          "possibleTypes": null
        },
        {
          "kind": "OBJECT",
          "name": "TarFile",
          "description": null,
          "fields": [
            {
              "name": "tarfile",
              "description": null,
              "args": [],
              "type": {
                "kind": "NON_NULL",
                "name": null,
                "ofType": {
                  "kind": "SCALAR",
                  "name": "String",
                  "ofType": null
                }
              },
              "isDeprecated": false,
              "deprecationReason": null
            }
          ],
          "inputFields": null,
          "interfaces": [],
          "enumValues": null,
          "possibleTypes": null
        },
        {
          "kind": "OBJECT",
          "name": "ExportLogsPayload",
          "description": null,
          "fields": [
            {
              "name": "exportLogs",
              "description": "Tar archive containing logs",
              "args": [],
              "type": {
                "kind": "NON_NULL",
                "name": null,
                "ofType": {
                  "kind": "OBJECT",
                  "name": "TarFile",
                  "ofType": null
                }
              },
              "isDeprecated": false,
              "deprecationReason": null
            }
          ],
          "inputFields": null,
          "interfaces": [],
          "enumValues": null,
          "possibleTypes": null
        },
        {
          "kind": "SCALAR",
          "name": "SendTestSnappInput",
          "description": "Parties for a test snapp",
          "fields": null,
          "inputFields": null,
          "interfaces": null,
          "enumValues": null,
          "possibleTypes": null
        },
        {
          "kind": "INPUT_OBJECT",
          "name": "FeePayerPartyBodyInput",
          "description": null,
          "fields": [
            {
              "name": "publicKey",
              "description": null,
              "args": [],
              "type": {
                "kind": "NON_NULL",
                "name": null,
                "ofType": {
                  "kind": "SCALAR",
                  "name": "Field",
                  "ofType": null
                }
              },
              "isDeprecated": false,
              "deprecationReason": null
            },
            {
              "name": "update",
              "description": null,
              "args": [],
              "type": {
                "kind": "NON_NULL",
                "name": null,
                "ofType": {
                  "kind": "INPUT_OBJECT",
                  "name": "PartyUpdateInput",
                  "ofType": null
                }
              },
              "isDeprecated": false,
              "deprecationReason": null
            },
            {
              "name": "balanceChange",
              "description": null,
              "args": [],
              "type": {
                "kind": "NON_NULL",
                "name": null,
                "ofType": { "kind": "SCALAR", "name": "Fee", "ofType": null }
              },
<<<<<<< HEAD
              "defaultValue": null
            }
          ],
          "interfaces": null,
          "enumValues": null,
          "possibleTypes": null
        },
        {
          "kind": "ENUM",
          "name": "CallType",
          "description": "Type of a party call",
          "fields": null,
          "inputFields": null,
          "interfaces": null,
          "enumValues": [
            {
              "name": "CALL",
              "description": null,
              "isDeprecated": false,
              "deprecationReason": null
            },
            {
              "name": "DELEGATECALL",
              "description": null,
              "isDeprecated": false,
              "deprecationReason": null
            }
          ],
          "possibleTypes": null
        },
        {
          "kind": "INPUT_OBJECT",
          "name": "SnappState",
          "description": "snapp state, a list of 8 field elements",
          "fields": [
=======
              "isDeprecated": false,
              "deprecationReason": null
            },
>>>>>>> ba204584
            {
              "name": "events",
              "description": null,
              "args": [],
              "type": {
                "kind": "NON_NULL",
                "name": null,
                "ofType": {
                  "kind": "LIST",
                  "name": null,
                  "ofType": {
                    "kind": "NON_NULL",
                    "name": null,
                    "ofType": {
                      "kind": "LIST",
                      "name": null,
                      "ofType": {
                        "kind": "NON_NULL",
                        "name": null,
                        "ofType": {
                          "kind": "SCALAR",
                          "name": "Field",
                          "ofType": null
                        }
                      }
                    }
                  }
                }
              },
              "isDeprecated": false,
              "deprecationReason": null
            },
            {
              "name": "sequenceEvents",
              "description": null,
              "args": [],
              "type": {
                "kind": "NON_NULL",
                "name": null,
                "ofType": {
                  "kind": "LIST",
                  "name": null,
                  "ofType": {
                    "kind": "NON_NULL",
                    "name": null,
                    "ofType": {
                      "kind": "LIST",
                      "name": null,
                      "ofType": {
                        "kind": "NON_NULL",
                        "name": null,
                        "ofType": {
                          "kind": "SCALAR",
                          "name": "Field",
                          "ofType": null
                        }
                      }
                    }
                  }
                }
              },
              "isDeprecated": false,
              "deprecationReason": null
            },
            {
              "name": "callData",
              "description": null,
              "args": [],
              "type": {
                "kind": "NON_NULL",
                "name": null,
                "ofType": {
                  "kind": "SCALAR",
                  "name": "Field",
                  "ofType": null
                }
              },
              "isDeprecated": false,
              "deprecationReason": null
            },
            {
              "name": "callDepth",
              "description": null,
              "args": [],
              "type": {
                "kind": "NON_NULL",
                "name": null,
                "ofType": { "kind": "SCALAR", "name": "Int", "ofType": null }
              },
              "isDeprecated": false,
              "deprecationReason": null
            },
            {
              "name": "protocolState",
              "description": null,
              "args": [],
              "type": {
                "kind": "NON_NULL",
                "name": null,
                "ofType": {
                  "kind": "INPUT_OBJECT",
                  "name": "ProtocolStatePredicateInput",
                  "ofType": null
                }
              },
              "isDeprecated": false,
              "deprecationReason": null
            }
          ],
          "inputFields": [
            {
              "name": "publicKey",
              "description": null,
              "type": {
                "kind": "NON_NULL",
                "name": null,
                "ofType": {
                  "kind": "SCALAR",
                  "name": "Field",
                  "ofType": null
                }
              },
              "defaultValue": null
            },
            {
              "name": "update",
              "description": null,
              "type": {
                "kind": "NON_NULL",
                "name": null,
                "ofType": {
                  "kind": "INPUT_OBJECT",
                  "name": "PartyUpdateInput",
                  "ofType": null
                }
              },
              "defaultValue": null
            },
            {
              "name": "balanceChange",
              "description": null,
              "type": {
                "kind": "NON_NULL",
                "name": null,
                "ofType": { "kind": "SCALAR", "name": "Fee", "ofType": null }
              },
              "defaultValue": null
            },
            {
              "name": "events",
              "description": null,
              "type": {
                "kind": "NON_NULL",
                "name": null,
                "ofType": {
                  "kind": "LIST",
                  "name": null,
                  "ofType": {
                    "kind": "NON_NULL",
                    "name": null,
                    "ofType": {
                      "kind": "LIST",
                      "name": null,
                      "ofType": {
                        "kind": "NON_NULL",
                        "name": null,
                        "ofType": {
                          "kind": "SCALAR",
                          "name": "Field",
                          "ofType": null
                        }
                      }
                    }
                  }
                }
              },
              "defaultValue": null
            },
            {
              "name": "sequenceEvents",
              "description": null,
              "type": {
                "kind": "NON_NULL",
                "name": null,
                "ofType": {
                  "kind": "LIST",
                  "name": null,
                  "ofType": {
                    "kind": "NON_NULL",
                    "name": null,
                    "ofType": {
                      "kind": "LIST",
                      "name": null,
                      "ofType": {
                        "kind": "NON_NULL",
                        "name": null,
                        "ofType": {
                          "kind": "SCALAR",
                          "name": "Field",
                          "ofType": null
                        }
                      }
                    }
                  }
                }
              },
              "defaultValue": null
            },
            {
              "name": "callData",
              "description": null,
              "type": {
                "kind": "NON_NULL",
                "name": null,
                "ofType": {
                  "kind": "SCALAR",
                  "name": "Field",
                  "ofType": null
                }
              },
              "defaultValue": null
            },
            {
              "name": "callDepth",
              "description": null,
              "type": {
                "kind": "NON_NULL",
                "name": null,
                "ofType": { "kind": "SCALAR", "name": "Int", "ofType": null }
              },
              "defaultValue": null
            },
            {
              "name": "protocolState",
              "description": null,
              "type": {
                "kind": "NON_NULL",
                "name": null,
                "ofType": {
                  "kind": "INPUT_OBJECT",
                  "name": "ProtocolStatePredicateInput",
                  "ofType": null
                }
              },
              "defaultValue": null
            }
          ],
          "interfaces": null,
          "enumValues": null,
          "possibleTypes": null
        },
        {
          "kind": "INPUT_OBJECT",
          "name": "ZkappPartyPredicatedFeePayerInput",
          "description": null,
          "fields": [
            {
              "name": "body",
              "description": null,
              "args": [],
              "type": {
                "kind": "NON_NULL",
                "name": null,
                "ofType": {
                  "kind": "INPUT_OBJECT",
                  "name": "FeePayerPartyBodyInput",
                  "ofType": null
                }
              },
              "isDeprecated": false,
              "deprecationReason": null
            },
            {
              "name": "predicate",
              "description": null,
              "args": [],
              "type": {
                "kind": "NON_NULL",
                "name": null,
                "ofType": {
                  "kind": "SCALAR",
                  "name": "UInt32",
                  "ofType": null
                }
              },
              "isDeprecated": false,
              "deprecationReason": null
            }
          ],
          "inputFields": [
            {
              "name": "body",
              "description": null,
              "type": {
                "kind": "NON_NULL",
                "name": null,
                "ofType": {
                  "kind": "INPUT_OBJECT",
                  "name": "FeePayerPartyBodyInput",
                  "ofType": null
                }
              },
              "defaultValue": null
            },
            {
              "name": "predicate",
              "description": null,
              "type": {
                "kind": "NON_NULL",
                "name": null,
                "ofType": {
                  "kind": "SCALAR",
                  "name": "UInt32",
                  "ofType": null
                }
              },
              "defaultValue": null
            }
          ],
          "interfaces": null,
          "enumValues": null,
          "possibleTypes": null
        },
        {
          "kind": "INPUT_OBJECT",
          "name": "ZkappPartyFeePayerInput",
          "description": null,
          "fields": [
            {
              "name": "data",
              "description": null,
              "args": [],
              "type": {
                "kind": "NON_NULL",
                "name": null,
                "ofType": {
                  "kind": "INPUT_OBJECT",
                  "name": "ZkappPartyPredicatedFeePayerInput",
                  "ofType": null
                }
              },
              "isDeprecated": false,
              "deprecationReason": null
            },
            {
              "name": "authorization",
              "description": null,
              "args": [],
              "type": {
                "kind": "NON_NULL",
                "name": null,
                "ofType": {
                  "kind": "SCALAR",
                  "name": "Signature",
                  "ofType": null
                }
              },
              "isDeprecated": false,
              "deprecationReason": null
            }
          ],
          "inputFields": [
            {
              "name": "data",
              "description": null,
              "type": {
                "kind": "NON_NULL",
                "name": null,
                "ofType": {
                  "kind": "INPUT_OBJECT",
                  "name": "ZkappPartyPredicatedFeePayerInput",
                  "ofType": null
                }
              },
              "defaultValue": null
            },
            {
              "name": "authorization",
              "description": null,
              "type": {
                "kind": "NON_NULL",
                "name": null,
                "ofType": {
                  "kind": "SCALAR",
                  "name": "Signature",
                  "ofType": null
                }
              },
              "defaultValue": null
            }
          ],
          "interfaces": null,
          "enumValues": null,
          "possibleTypes": null
        },
        {
          "kind": "INPUT_OBJECT",
          "name": "VerificationKeyWithHashInput",
          "description": null,
          "fields": [
            {
              "name": "data",
              "description": null,
              "args": [],
              "type": {
                "kind": "NON_NULL",
                "name": null,
                "ofType": {
                  "kind": "SCALAR",
                  "name": "VerificationKey",
                  "ofType": null
                }
              },
              "isDeprecated": false,
              "deprecationReason": null
            },
            {
              "name": "hash",
              "description": null,
              "args": [],
              "type": {
                "kind": "NON_NULL",
                "name": null,
                "ofType": {
                  "kind": "SCALAR",
                  "name": "Field",
                  "ofType": null
                }
              },
              "isDeprecated": false,
              "deprecationReason": null
            }
          ],
          "inputFields": [
            {
              "name": "data",
              "description": null,
              "type": {
                "kind": "NON_NULL",
                "name": null,
                "ofType": {
                  "kind": "SCALAR",
                  "name": "VerificationKey",
                  "ofType": null
                }
              },
              "defaultValue": null
            },
            {
              "name": "hash",
              "description": null,
              "type": {
                "kind": "NON_NULL",
                "name": null,
                "ofType": {
                  "kind": "SCALAR",
                  "name": "Field",
                  "ofType": null
                }
              },
              "defaultValue": null
            }
          ],
          "interfaces": null,
          "enumValues": null,
          "possibleTypes": null
        },
        {
          "kind": "INPUT_OBJECT",
          "name": "PermissionsInput",
          "description": null,
          "fields": [
            {
              "name": "editState",
              "description": null,
              "args": [],
              "type": {
                "kind": "NON_NULL",
                "name": null,
                "ofType": {
                  "kind": "SCALAR",
                  "name": "AuthRequired",
                  "ofType": null
                }
              },
              "isDeprecated": false,
              "deprecationReason": null
            },
            {
              "name": "send",
              "description": null,
              "args": [],
              "type": {
                "kind": "NON_NULL",
                "name": null,
                "ofType": {
                  "kind": "SCALAR",
                  "name": "AuthRequired",
                  "ofType": null
                }
              },
              "isDeprecated": false,
              "deprecationReason": null
            },
            {
              "name": "receive",
              "description": null,
              "args": [],
              "type": {
                "kind": "NON_NULL",
                "name": null,
                "ofType": {
                  "kind": "SCALAR",
                  "name": "AuthRequired",
                  "ofType": null
                }
              },
              "isDeprecated": false,
              "deprecationReason": null
            },
            {
              "name": "setDelegate",
              "description": null,
              "args": [],
              "type": {
                "kind": "NON_NULL",
                "name": null,
                "ofType": {
                  "kind": "SCALAR",
                  "name": "AuthRequired",
                  "ofType": null
                }
              },
              "isDeprecated": false,
              "deprecationReason": null
            },
            {
              "name": "setPermissions",
              "description": null,
              "args": [],
              "type": {
                "kind": "NON_NULL",
                "name": null,
                "ofType": {
                  "kind": "SCALAR",
                  "name": "AuthRequired",
                  "ofType": null
                }
              },
              "isDeprecated": false,
              "deprecationReason": null
            },
            {
              "name": "setVerificationKey",
              "description": null,
              "args": [],
              "type": {
                "kind": "NON_NULL",
                "name": null,
                "ofType": {
                  "kind": "SCALAR",
                  "name": "AuthRequired",
                  "ofType": null
                }
              },
              "isDeprecated": false,
              "deprecationReason": null
            },
            {
              "name": "setSnappUri",
              "description": null,
              "args": [],
              "type": {
                "kind": "NON_NULL",
                "name": null,
                "ofType": {
                  "kind": "SCALAR",
                  "name": "AuthRequired",
                  "ofType": null
                }
              },
              "isDeprecated": false,
              "deprecationReason": null
            },
            {
              "name": "editSequenceState",
              "description": null,
              "args": [],
              "type": {
                "kind": "NON_NULL",
                "name": null,
                "ofType": {
                  "kind": "SCALAR",
                  "name": "AuthRequired",
                  "ofType": null
                }
              },
              "isDeprecated": false,
              "deprecationReason": null
            },
            {
              "name": "setTokenSymbol",
              "description": null,
              "args": [],
              "type": {
                "kind": "NON_NULL",
                "name": null,
                "ofType": {
                  "kind": "SCALAR",
                  "name": "AuthRequired",
                  "ofType": null
                }
              },
              "isDeprecated": false,
              "deprecationReason": null
            },
            {
              "name": "incrementNonce",
              "description": null,
              "args": [],
              "type": {
                "kind": "NON_NULL",
                "name": null,
                "ofType": {
                  "kind": "SCALAR",
                  "name": "AuthRequired",
                  "ofType": null
                }
              },
              "isDeprecated": false,
              "deprecationReason": null
            },
            {
              "name": "setVotingFor",
              "description": null,
              "args": [],
              "type": {
                "kind": "NON_NULL",
                "name": null,
                "ofType": {
                  "kind": "SCALAR",
                  "name": "AuthRequired",
                  "ofType": null
                }
              },
              "isDeprecated": false,
              "deprecationReason": null
            }
          ],
          "inputFields": [
            {
              "name": "editState",
              "description": null,
              "type": {
                "kind": "NON_NULL",
                "name": null,
                "ofType": {
                  "kind": "SCALAR",
                  "name": "AuthRequired",
                  "ofType": null
                }
              },
              "defaultValue": null
            },
            {
              "name": "send",
              "description": null,
              "type": {
                "kind": "NON_NULL",
                "name": null,
                "ofType": {
                  "kind": "SCALAR",
                  "name": "AuthRequired",
                  "ofType": null
                }
              },
              "defaultValue": null
            },
            {
              "name": "receive",
              "description": null,
              "type": {
                "kind": "NON_NULL",
                "name": null,
                "ofType": {
                  "kind": "SCALAR",
                  "name": "AuthRequired",
                  "ofType": null
                }
              },
              "defaultValue": null
            },
            {
              "name": "setDelegate",
              "description": null,
              "type": {
                "kind": "NON_NULL",
                "name": null,
                "ofType": {
                  "kind": "SCALAR",
                  "name": "AuthRequired",
                  "ofType": null
                }
              },
              "defaultValue": null
            },
            {
              "name": "setPermissions",
              "description": null,
              "type": {
                "kind": "NON_NULL",
                "name": null,
                "ofType": {
                  "kind": "SCALAR",
                  "name": "AuthRequired",
                  "ofType": null
                }
              },
              "defaultValue": null
            },
            {
              "name": "setVerificationKey",
              "description": null,
              "type": {
                "kind": "NON_NULL",
                "name": null,
                "ofType": {
                  "kind": "SCALAR",
                  "name": "AuthRequired",
                  "ofType": null
                }
              },
              "defaultValue": null
            },
            {
              "name": "setSnappUri",
              "description": null,
              "type": {
                "kind": "NON_NULL",
                "name": null,
                "ofType": {
                  "kind": "SCALAR",
                  "name": "AuthRequired",
                  "ofType": null
                }
              },
              "defaultValue": null
            },
            {
              "name": "editSequenceState",
              "description": null,
              "type": {
                "kind": "NON_NULL",
                "name": null,
                "ofType": {
                  "kind": "SCALAR",
                  "name": "AuthRequired",
                  "ofType": null
                }
              },
              "defaultValue": null
            },
            {
              "name": "setTokenSymbol",
              "description": null,
              "type": {
                "kind": "NON_NULL",
                "name": null,
                "ofType": {
                  "kind": "SCALAR",
                  "name": "AuthRequired",
                  "ofType": null
                }
              },
              "defaultValue": null
            },
            {
              "name": "incrementNonce",
              "description": null,
              "type": {
                "kind": "NON_NULL",
                "name": null,
                "ofType": {
                  "kind": "SCALAR",
                  "name": "AuthRequired",
                  "ofType": null
                }
              },
              "defaultValue": null
            },
            {
              "name": "setVotingFor",
              "description": null,
              "type": {
                "kind": "NON_NULL",
                "name": null,
                "ofType": {
                  "kind": "SCALAR",
                  "name": "AuthRequired",
                  "ofType": null
                }
              },
              "defaultValue": null
            }
          ],
          "interfaces": null,
          "enumValues": null,
          "possibleTypes": null
        },
        {
          "kind": "INPUT_OBJECT",
          "name": "TimingInput",
          "description": null,
          "fields": [
            {
<<<<<<< HEAD
              "name": "caller",
              "description": "Caller of the party predicated",
              "args": [],
              "type": {
                "kind": "NON_NULL",
                "name": null,
                "ofType": {
                  "kind": "ENUM",
                  "name": "CallType",
                  "ofType": null
                }
              },
              "isDeprecated": false,
              "deprecationReason": null
            },
            {
              "name": "predicate",
              "description": "Predicate of the party predicated",
=======
              "name": "initialMinimumBalance",
              "description": null,
>>>>>>> ba204584
              "args": [],
              "type": {
                "kind": "NON_NULL",
                "name": null,
                "ofType": {
                  "kind": "SCALAR",
                  "name": "Balance",
                  "ofType": null
                }
              },
              "isDeprecated": false,
              "deprecationReason": null
            },
            {
              "name": "cliffTime",
              "description": null,
              "args": [],
              "type": {
                "kind": "NON_NULL",
                "name": null,
                "ofType": {
                  "kind": "SCALAR",
                  "name": "GlobalSlot",
                  "ofType": null
                }
              },
              "isDeprecated": false,
              "deprecationReason": null
            },
            {
<<<<<<< HEAD
              "name": "caller",
              "description": "Caller of the party predicated",
              "type": {
                "kind": "NON_NULL",
                "name": null,
                "ofType": {
                  "kind": "ENUM",
                  "name": "CallType",
                  "ofType": null
                }
              },
              "defaultValue": null
            },
            {
              "name": "predicate",
              "description": "Predicate of the party predicated",
=======
              "name": "cliffAmount",
              "description": null,
              "args": [],
>>>>>>> ba204584
              "type": {
                "kind": "NON_NULL",
                "name": null,
                "ofType": {
                  "kind": "SCALAR",
                  "name": "CurrencyAmount",
                  "ofType": null
                }
              },
              "isDeprecated": false,
              "deprecationReason": null
            },
            {
              "name": "vestingPeriod",
              "description": null,
              "args": [],
              "type": {
                "kind": "NON_NULL",
                "name": null,
                "ofType": {
                  "kind": "SCALAR",
                  "name": "GlobalSlot",
                  "ofType": null
                }
              },
              "isDeprecated": false,
              "deprecationReason": null
            },
            {
              "name": "vestingIncrement",
              "description": null,
              "args": [],
              "type": {
                "kind": "NON_NULL",
                "name": null,
                "ofType": {
                  "kind": "SCALAR",
                  "name": "CurrencyAmount",
                  "ofType": null
                }
              },
              "isDeprecated": false,
              "deprecationReason": null
            }
          ],
          "inputFields": [
            {
              "name": "initialMinimumBalance",
              "description": null,
              "type": {
                "kind": "NON_NULL",
                "name": null,
                "ofType": {
                  "kind": "SCALAR",
                  "name": "Balance",
                  "ofType": null
                }
              },
              "defaultValue": null
            },
            {
              "name": "cliffTime",
              "description": null,
              "type": {
                "kind": "NON_NULL",
                "name": null,
                "ofType": {
                  "kind": "SCALAR",
                  "name": "GlobalSlot",
                  "ofType": null
                }
              },
              "defaultValue": null
            },
            {
              "name": "cliffAmount",
              "description": null,
              "type": {
                "kind": "NON_NULL",
                "name": null,
                "ofType": {
                  "kind": "SCALAR",
                  "name": "CurrencyAmount",
                  "ofType": null
                }
              },
              "defaultValue": null
            },
            {
              "name": "vestingPeriod",
              "description": null,
              "type": {
                "kind": "NON_NULL",
                "name": null,
                "ofType": {
                  "kind": "SCALAR",
                  "name": "GlobalSlot",
                  "ofType": null
                }
              },
              "defaultValue": null
            },
            {
              "name": "vestingIncrement",
              "description": null,
              "type": {
                "kind": "NON_NULL",
                "name": null,
                "ofType": {
                  "kind": "SCALAR",
                  "name": "CurrencyAmount",
                  "ofType": null
                }
              },
              "defaultValue": null
            }
          ],
          "interfaces": null,
          "enumValues": null,
          "possibleTypes": null
        },
        {
          "kind": "INPUT_OBJECT",
          "name": "PartyUpdateInput",
          "description": null,
          "fields": [
            {
              "name": "appState",
              "description": null,
              "args": [],
              "type": {
                "kind": "NON_NULL",
                "name": null,
                "ofType": {
                  "kind": "LIST",
                  "name": null,
                  "ofType": {
                    "kind": "SCALAR",
                    "name": "Field",
                    "ofType": null
                  }
                }
              },
              "isDeprecated": false,
              "deprecationReason": null
            },
            {
              "name": "delegate",
              "description": null,
              "args": [],
              "type": { "kind": "SCALAR", "name": "Field", "ofType": null },
              "isDeprecated": false,
              "deprecationReason": null
            },
            {
              "name": "verificationKey",
              "description": null,
              "args": [],
              "type": {
                "kind": "INPUT_OBJECT",
                "name": "VerificationKeyWithHashInput",
                "ofType": null
              },
              "isDeprecated": false,
              "deprecationReason": null
            },
            {
              "name": "permissions",
              "description": null,
              "args": [],
              "type": {
                "kind": "INPUT_OBJECT",
                "name": "PermissionsInput",
                "ofType": null
              },
              "isDeprecated": false,
              "deprecationReason": null
            },
            {
              "name": "snappUri",
              "description": null,
              "args": [],
              "type": { "kind": "SCALAR", "name": "String", "ofType": null },
              "isDeprecated": false,
              "deprecationReason": null
            },
            {
              "name": "tokenSymbol",
              "description": null,
              "args": [],
              "type": { "kind": "SCALAR", "name": "String", "ofType": null },
              "isDeprecated": false,
              "deprecationReason": null
            },
            {
              "name": "timing",
              "description": null,
              "args": [],
              "type": {
                "kind": "INPUT_OBJECT",
                "name": "TimingInput",
                "ofType": null
              },
              "isDeprecated": false,
              "deprecationReason": null
            },
            {
              "name": "votingFor",
              "description": null,
              "args": [],
              "type": {
                "kind": "SCALAR",
                "name": "StateHash",
                "ofType": null
              },
              "isDeprecated": false,
              "deprecationReason": null
            }
          ],
          "inputFields": [
            {
              "name": "appState",
              "description": null,
              "type": {
                "kind": "NON_NULL",
                "name": null,
                "ofType": {
                  "kind": "LIST",
                  "name": null,
                  "ofType": {
                    "kind": "SCALAR",
                    "name": "Field",
                    "ofType": null
                  }
                }
              },
              "defaultValue": null
            },
            {
              "name": "delegate",
              "description": null,
              "type": { "kind": "SCALAR", "name": "Field", "ofType": null },
              "defaultValue": null
            },
            {
              "name": "verificationKey",
              "description": null,
              "type": {
                "kind": "INPUT_OBJECT",
                "name": "VerificationKeyWithHashInput",
                "ofType": null
              },
              "defaultValue": null
            },
            {
              "name": "permissions",
              "description": null,
              "type": {
                "kind": "INPUT_OBJECT",
                "name": "PermissionsInput",
                "ofType": null
              },
              "defaultValue": null
            },
            {
              "name": "snappUri",
              "description": null,
              "type": { "kind": "SCALAR", "name": "String", "ofType": null },
              "defaultValue": null
            },
            {
              "name": "tokenSymbol",
              "description": null,
              "type": { "kind": "SCALAR", "name": "String", "ofType": null },
              "defaultValue": null
            },
            {
              "name": "timing",
              "description": null,
              "type": {
                "kind": "INPUT_OBJECT",
                "name": "TimingInput",
                "ofType": null
              },
              "defaultValue": null
            },
            {
              "name": "votingFor",
              "description": null,
              "type": {
                "kind": "SCALAR",
                "name": "StateHash",
                "ofType": null
              },
              "defaultValue": null
            }
          ],
          "interfaces": null,
          "enumValues": null,
          "possibleTypes": null
        },
        {
          "kind": "INPUT_OBJECT",
          "name": "BalanceChangeInput",
          "description": null,
          "fields": [
            {
              "name": "magnitude",
              "description": null,
              "args": [],
              "type": {
                "kind": "NON_NULL",
                "name": null,
                "ofType": {
                  "kind": "SCALAR",
                  "name": "CurrencyAmount",
                  "ofType": null
                }
              },
              "isDeprecated": false,
              "deprecationReason": null
            },
            {
              "name": "sgn",
              "description": null,
              "args": [],
              "type": {
                "kind": "NON_NULL",
                "name": null,
                "ofType": {
                  "kind": "SCALAR",
                  "name": "Sign",
                  "ofType": null
                }
              },
              "isDeprecated": false,
              "deprecationReason": null
            }
          ],
          "inputFields": [
            {
              "name": "magnitude",
              "description": null,
              "type": {
                "kind": "NON_NULL",
                "name": null,
                "ofType": {
                  "kind": "SCALAR",
                  "name": "CurrencyAmount",
                  "ofType": null
                }
              },
              "defaultValue": null
            },
            {
              "name": "sgn",
              "description": null,
              "type": {
                "kind": "NON_NULL",
                "name": null,
                "ofType": {
                  "kind": "SCALAR",
                  "name": "Sign",
                  "ofType": null
                }
              },
              "defaultValue": null
            }
          ],
          "interfaces": null,
          "enumValues": null,
          "possibleTypes": null
        },
        {
          "kind": "INPUT_OBJECT",
          "name": "BlockTimeIntervalInput",
          "description": null,
          "fields": [
            {
              "name": "lower",
              "description": null,
              "args": [],
              "type": {
                "kind": "NON_NULL",
                "name": null,
                "ofType": {
                  "kind": "SCALAR",
                  "name": "BlockTime",
                  "ofType": null
                }
              },
              "isDeprecated": false,
              "deprecationReason": null
            },
            {
              "name": "upper",
              "description": null,
              "args": [],
              "type": {
                "kind": "NON_NULL",
                "name": null,
                "ofType": {
                  "kind": "SCALAR",
                  "name": "BlockTime",
                  "ofType": null
                }
              },
              "isDeprecated": false,
              "deprecationReason": null
            }
          ],
          "inputFields": [
            {
              "name": "lower",
              "description": null,
              "type": {
                "kind": "NON_NULL",
                "name": null,
                "ofType": {
                  "kind": "SCALAR",
                  "name": "BlockTime",
                  "ofType": null
                }
              },
              "defaultValue": null
            },
            {
              "name": "upper",
              "description": null,
              "type": {
                "kind": "NON_NULL",
                "name": null,
                "ofType": {
                  "kind": "SCALAR",
                  "name": "BlockTime",
                  "ofType": null
                }
              },
              "defaultValue": null
            }
          ],
          "interfaces": null,
          "enumValues": null,
          "possibleTypes": null
        },
        {
          "kind": "INPUT_OBJECT",
          "name": "GlobalSlotIntervalInput",
          "description": null,
          "fields": [
            {
              "name": "lower",
              "description": null,
              "args": [],
              "type": {
                "kind": "NON_NULL",
                "name": null,
                "ofType": {
                  "kind": "SCALAR",
                  "name": "UInt32",
                  "ofType": null
                }
              },
              "isDeprecated": false,
              "deprecationReason": null
            },
            {
              "name": "upper",
              "description": null,
              "args": [],
              "type": {
                "kind": "NON_NULL",
                "name": null,
                "ofType": {
                  "kind": "SCALAR",
                  "name": "UInt32",
                  "ofType": null
                }
              },
              "isDeprecated": false,
              "deprecationReason": null
            }
          ],
          "inputFields": [
            {
              "name": "lower",
              "description": null,
              "type": {
                "kind": "NON_NULL",
                "name": null,
                "ofType": {
                  "kind": "SCALAR",
                  "name": "UInt32",
                  "ofType": null
                }
              },
              "defaultValue": null
            },
            {
              "name": "upper",
              "description": null,
              "type": {
                "kind": "NON_NULL",
                "name": null,
                "ofType": {
                  "kind": "SCALAR",
                  "name": "UInt32",
                  "ofType": null
                }
              },
              "defaultValue": null
            }
          ],
          "interfaces": null,
          "enumValues": null,
          "possibleTypes": null
        },
        {
          "kind": "INPUT_OBJECT",
          "name": "CurrencyAmountIntervalInput",
          "description": null,
          "fields": [
            {
              "name": "lower",
              "description": null,
              "args": [],
              "type": {
                "kind": "NON_NULL",
                "name": null,
                "ofType": {
                  "kind": "SCALAR",
                  "name": "CurrencyAmount",
                  "ofType": null
                }
              },
              "isDeprecated": false,
              "deprecationReason": null
            },
            {
              "name": "upper",
              "description": null,
              "args": [],
              "type": {
                "kind": "NON_NULL",
                "name": null,
                "ofType": {
                  "kind": "SCALAR",
                  "name": "CurrencyAmount",
                  "ofType": null
                }
              },
              "isDeprecated": false,
              "deprecationReason": null
            }
          ],
          "inputFields": [
            {
              "name": "lower",
              "description": null,
              "type": {
                "kind": "NON_NULL",
                "name": null,
                "ofType": {
                  "kind": "SCALAR",
                  "name": "CurrencyAmount",
                  "ofType": null
                }
              },
              "defaultValue": null
            },
            {
              "name": "upper",
              "description": null,
              "type": {
                "kind": "NON_NULL",
                "name": null,
                "ofType": {
                  "kind": "SCALAR",
                  "name": "CurrencyAmount",
                  "ofType": null
                }
              },
              "defaultValue": null
            }
          ],
          "interfaces": null,
          "enumValues": null,
          "possibleTypes": null
        },
        {
          "kind": "INPUT_OBJECT",
          "name": "EpochLedgerPredicateInput",
          "description": null,
          "fields": [
            {
              "name": "hash",
              "description": null,
              "args": [],
              "type": { "kind": "SCALAR", "name": "Field", "ofType": null },
              "isDeprecated": false,
              "deprecationReason": null
            },
            {
              "name": "totalCurrency",
              "description": null,
              "args": [],
              "type": {
                "kind": "INPUT_OBJECT",
                "name": "CurrencyAmountIntervalInput",
                "ofType": null
              },
              "isDeprecated": false,
              "deprecationReason": null
            }
          ],
          "inputFields": [
            {
              "name": "hash",
              "description": null,
              "type": { "kind": "SCALAR", "name": "Field", "ofType": null },
              "defaultValue": null
            },
            {
              "name": "totalCurrency",
              "description": null,
              "type": {
                "kind": "INPUT_OBJECT",
                "name": "CurrencyAmountIntervalInput",
                "ofType": null
              },
              "defaultValue": null
            }
          ],
          "interfaces": null,
          "enumValues": null,
          "possibleTypes": null
        },
        {
          "kind": "INPUT_OBJECT",
          "name": "LengthIntervalInput",
          "description": null,
          "fields": [
            {
              "name": "lower",
              "description": null,
              "args": [],
              "type": {
                "kind": "NON_NULL",
                "name": null,
                "ofType": {
                  "kind": "SCALAR",
                  "name": "UInt32",
                  "ofType": null
                }
              },
              "isDeprecated": false,
              "deprecationReason": null
            },
            {
              "name": "upper",
              "description": null,
              "args": [],
              "type": {
                "kind": "NON_NULL",
                "name": null,
                "ofType": {
                  "kind": "SCALAR",
                  "name": "UInt32",
                  "ofType": null
                }
              },
              "isDeprecated": false,
              "deprecationReason": null
            }
          ],
          "inputFields": [
            {
              "name": "lower",
              "description": null,
              "type": {
                "kind": "NON_NULL",
                "name": null,
                "ofType": {
                  "kind": "SCALAR",
                  "name": "UInt32",
                  "ofType": null
                }
              },
              "defaultValue": null
            },
            {
              "name": "upper",
              "description": null,
              "type": {
                "kind": "NON_NULL",
                "name": null,
                "ofType": {
                  "kind": "SCALAR",
                  "name": "UInt32",
                  "ofType": null
                }
              },
              "defaultValue": null
            }
          ],
          "interfaces": null,
          "enumValues": null,
          "possibleTypes": null
        },
        {
          "kind": "INPUT_OBJECT",
          "name": "EpochDataPredicateInput",
          "description": null,
          "fields": [
            {
              "name": "ledger",
              "description": null,
              "args": [],
              "type": {
                "kind": "NON_NULL",
                "name": null,
                "ofType": {
                  "kind": "INPUT_OBJECT",
                  "name": "EpochLedgerPredicateInput",
                  "ofType": null
                }
              },
              "isDeprecated": false,
              "deprecationReason": null
            },
            {
              "name": "seed",
              "description": null,
              "args": [],
              "type": { "kind": "SCALAR", "name": "Field", "ofType": null },
              "isDeprecated": false,
              "deprecationReason": null
            },
            {
              "name": "startCheckpoint",
              "description": null,
              "args": [],
              "type": { "kind": "SCALAR", "name": "Field", "ofType": null },
              "isDeprecated": false,
              "deprecationReason": null
            },
            {
              "name": "lockCheckpoint",
              "description": null,
              "args": [],
              "type": { "kind": "SCALAR", "name": "Field", "ofType": null },
              "isDeprecated": false,
              "deprecationReason": null
            },
            {
              "name": "epochLength",
              "description": null,
              "args": [],
              "type": {
                "kind": "INPUT_OBJECT",
                "name": "LengthIntervalInput",
                "ofType": null
              },
              "isDeprecated": false,
              "deprecationReason": null
            }
          ],
          "inputFields": [
            {
              "name": "ledger",
              "description": null,
              "type": {
                "kind": "NON_NULL",
                "name": null,
                "ofType": {
                  "kind": "INPUT_OBJECT",
                  "name": "EpochLedgerPredicateInput",
                  "ofType": null
                }
              },
              "defaultValue": null
            },
            {
              "name": "seed",
              "description": null,
              "type": { "kind": "SCALAR", "name": "Field", "ofType": null },
              "defaultValue": null
            },
            {
              "name": "startCheckpoint",
              "description": null,
              "type": { "kind": "SCALAR", "name": "Field", "ofType": null },
              "defaultValue": null
            },
            {
              "name": "lockCheckpoint",
              "description": null,
              "type": { "kind": "SCALAR", "name": "Field", "ofType": null },
              "defaultValue": null
            },
            {
              "name": "epochLength",
              "description": null,
              "type": {
                "kind": "INPUT_OBJECT",
                "name": "LengthIntervalInput",
                "ofType": null
              },
              "defaultValue": null
            }
          ],
          "interfaces": null,
          "enumValues": null,
          "possibleTypes": null
        },
        {
          "kind": "INPUT_OBJECT",
          "name": "ProtocolStatePredicateInput",
          "description": null,
          "fields": [
            {
              "name": "snarkedLedgerHash",
              "description": null,
              "args": [],
              "type": { "kind": "SCALAR", "name": "Field", "ofType": null },
              "isDeprecated": false,
              "deprecationReason": null
            },
            {
              "name": "timestamp",
              "description": null,
              "args": [],
              "type": {
                "kind": "INPUT_OBJECT",
                "name": "BlockTimeIntervalInput",
                "ofType": null
              },
              "isDeprecated": false,
              "deprecationReason": null
            },
            {
              "name": "blockchainLength",
              "description": null,
              "args": [],
              "type": {
                "kind": "INPUT_OBJECT",
                "name": "LengthIntervalInput",
                "ofType": null
              },
              "isDeprecated": false,
              "deprecationReason": null
            },
            {
              "name": "minWindowDensity",
              "description": null,
              "args": [],
              "type": {
                "kind": "INPUT_OBJECT",
                "name": "LengthIntervalInput",
                "ofType": null
              },
              "isDeprecated": false,
              "deprecationReason": null
            },
            {
              "name": "totalCurrency",
              "description": null,
              "args": [],
              "type": {
                "kind": "INPUT_OBJECT",
                "name": "CurrencyAmountIntervalInput",
                "ofType": null
              },
              "isDeprecated": false,
              "deprecationReason": null
            },
            {
              "name": "globalSlotSinceHardFork",
              "description": null,
              "args": [],
              "type": {
                "kind": "INPUT_OBJECT",
                "name": "GlobalSlotIntervalInput",
                "ofType": null
              },
              "isDeprecated": false,
              "deprecationReason": null
            },
            {
              "name": "globalSlotSinceGenesis",
              "description": null,
              "args": [],
              "type": {
                "kind": "INPUT_OBJECT",
                "name": "GlobalSlotIntervalInput",
                "ofType": null
              },
              "isDeprecated": false,
              "deprecationReason": null
            },
            {
              "name": "stakingEpochData",
              "description": null,
              "args": [],
              "type": {
                "kind": "NON_NULL",
                "name": null,
                "ofType": {
                  "kind": "INPUT_OBJECT",
                  "name": "EpochDataPredicateInput",
                  "ofType": null
                }
              },
              "isDeprecated": false,
              "deprecationReason": null
            },
            {
              "name": "nextEpochData",
              "description": null,
              "args": [],
              "type": {
                "kind": "NON_NULL",
                "name": null,
                "ofType": {
                  "kind": "INPUT_OBJECT",
                  "name": "EpochDataPredicateInput",
                  "ofType": null
                }
              },
              "isDeprecated": false,
              "deprecationReason": null
            }
          ],
          "inputFields": [
            {
              "name": "snarkedLedgerHash",
              "description": null,
              "type": { "kind": "SCALAR", "name": "Field", "ofType": null },
              "defaultValue": null
            },
            {
              "name": "timestamp",
              "description": null,
              "type": {
                "kind": "INPUT_OBJECT",
                "name": "BlockTimeIntervalInput",
                "ofType": null
              },
              "defaultValue": null
            },
            {
              "name": "blockchainLength",
              "description": null,
              "type": {
                "kind": "INPUT_OBJECT",
                "name": "LengthIntervalInput",
                "ofType": null
              },
              "defaultValue": null
            },
            {
              "name": "minWindowDensity",
              "description": null,
              "type": {
                "kind": "INPUT_OBJECT",
                "name": "LengthIntervalInput",
                "ofType": null
              },
              "defaultValue": null
            },
            {
              "name": "totalCurrency",
              "description": null,
              "type": {
                "kind": "INPUT_OBJECT",
                "name": "CurrencyAmountIntervalInput",
                "ofType": null
              },
              "defaultValue": null
            },
            {
              "name": "globalSlotSinceHardFork",
              "description": null,
              "type": {
                "kind": "INPUT_OBJECT",
                "name": "GlobalSlotIntervalInput",
                "ofType": null
              },
              "defaultValue": null
            },
            {
              "name": "globalSlotSinceGenesis",
              "description": null,
              "type": {
                "kind": "INPUT_OBJECT",
                "name": "GlobalSlotIntervalInput",
                "ofType": null
              },
              "defaultValue": null
            },
            {
              "name": "stakingEpochData",
              "description": null,
              "type": {
                "kind": "NON_NULL",
                "name": null,
                "ofType": {
                  "kind": "INPUT_OBJECT",
                  "name": "EpochDataPredicateInput",
                  "ofType": null
                }
              },
              "defaultValue": null
            },
            {
              "name": "nextEpochData",
              "description": null,
              "type": {
                "kind": "NON_NULL",
                "name": null,
                "ofType": {
                  "kind": "INPUT_OBJECT",
                  "name": "EpochDataPredicateInput",
                  "ofType": null
                }
              },
              "defaultValue": null
            }
          ],
          "interfaces": null,
          "enumValues": null,
          "possibleTypes": null
        },
        {
          "kind": "INPUT_OBJECT",
          "name": "PartyBodyInput",
          "description": null,
          "fields": [
            {
              "name": "publicKey",
              "description": null,
              "args": [],
              "type": {
                "kind": "NON_NULL",
                "name": null,
                "ofType": {
                  "kind": "SCALAR",
                  "name": "Field",
                  "ofType": null
                }
              },
              "isDeprecated": false,
              "deprecationReason": null
            },
            {
              "name": "tokenId",
              "description": null,
              "args": [],
              "type": {
                "kind": "NON_NULL",
                "name": null,
                "ofType": {
                  "kind": "SCALAR",
                  "name": "TokenId",
                  "ofType": null
                }
              },
              "isDeprecated": false,
              "deprecationReason": null
            },
            {
              "name": "update",
              "description": null,
              "args": [],
              "type": {
                "kind": "NON_NULL",
                "name": null,
                "ofType": {
                  "kind": "INPUT_OBJECT",
                  "name": "PartyUpdateInput",
                  "ofType": null
                }
              },
              "isDeprecated": false,
              "deprecationReason": null
            },
            {
              "name": "balanceChange",
              "description": null,
              "args": [],
              "type": {
                "kind": "NON_NULL",
                "name": null,
                "ofType": {
                  "kind": "INPUT_OBJECT",
                  "name": "BalanceChangeInput",
                  "ofType": null
                }
              },
              "isDeprecated": false,
              "deprecationReason": null
            },
            {
              "name": "incrementNonce",
              "description": null,
              "args": [],
              "type": {
                "kind": "NON_NULL",
                "name": null,
                "ofType": {
                  "kind": "SCALAR",
                  "name": "Boolean",
                  "ofType": null
                }
              },
              "isDeprecated": false,
              "deprecationReason": null
            },
            {
              "name": "events",
              "description": null,
              "args": [],
              "type": {
                "kind": "NON_NULL",
                "name": null,
                "ofType": {
                  "kind": "LIST",
                  "name": null,
                  "ofType": {
                    "kind": "NON_NULL",
                    "name": null,
                    "ofType": {
                      "kind": "LIST",
                      "name": null,
                      "ofType": {
                        "kind": "NON_NULL",
                        "name": null,
                        "ofType": {
                          "kind": "SCALAR",
                          "name": "Field",
                          "ofType": null
                        }
                      }
                    }
                  }
                }
              },
              "isDeprecated": false,
              "deprecationReason": null
            },
            {
              "name": "sequenceEvents",
              "description": null,
              "args": [],
              "type": {
                "kind": "NON_NULL",
                "name": null,
                "ofType": {
                  "kind": "LIST",
                  "name": null,
                  "ofType": {
                    "kind": "NON_NULL",
                    "name": null,
                    "ofType": {
                      "kind": "LIST",
                      "name": null,
                      "ofType": {
                        "kind": "NON_NULL",
                        "name": null,
                        "ofType": {
                          "kind": "SCALAR",
                          "name": "Field",
                          "ofType": null
                        }
                      }
                    }
                  }
                }
              },
              "isDeprecated": false,
              "deprecationReason": null
            },
            {
              "name": "callData",
              "description": null,
              "args": [],
              "type": {
                "kind": "NON_NULL",
                "name": null,
                "ofType": {
                  "kind": "SCALAR",
                  "name": "Field",
                  "ofType": null
                }
              },
              "isDeprecated": false,
              "deprecationReason": null
            },
            {
              "name": "callDepth",
              "description": null,
              "args": [],
              "type": {
                "kind": "NON_NULL",
                "name": null,
                "ofType": { "kind": "SCALAR", "name": "Int", "ofType": null }
              },
              "isDeprecated": false,
              "deprecationReason": null
            },
            {
              "name": "protocolState",
              "description": null,
              "args": [],
              "type": {
                "kind": "NON_NULL",
                "name": null,
                "ofType": {
                  "kind": "INPUT_OBJECT",
                  "name": "ProtocolStatePredicateInput",
                  "ofType": null
                }
              },
              "isDeprecated": false,
              "deprecationReason": null
            },
            {
              "name": "useFullCommitment",
              "description": null,
              "args": [],
              "type": {
                "kind": "NON_NULL",
                "name": null,
                "ofType": {
                  "kind": "SCALAR",
                  "name": "Boolean",
                  "ofType": null
                }
              },
              "isDeprecated": false,
              "deprecationReason": null
            }
          ],
          "inputFields": [
            {
              "name": "publicKey",
              "description": null,
              "type": {
                "kind": "NON_NULL",
                "name": null,
                "ofType": {
                  "kind": "SCALAR",
                  "name": "Field",
                  "ofType": null
                }
              },
              "defaultValue": null
            },
            {
              "name": "tokenId",
              "description": null,
              "type": {
                "kind": "NON_NULL",
                "name": null,
                "ofType": {
                  "kind": "SCALAR",
                  "name": "TokenId",
                  "ofType": null
                }
              },
              "defaultValue": null
            },
            {
              "name": "update",
              "description": null,
              "type": {
                "kind": "NON_NULL",
                "name": null,
                "ofType": {
                  "kind": "INPUT_OBJECT",
                  "name": "PartyUpdateInput",
                  "ofType": null
                }
              },
              "defaultValue": null
            },
            {
              "name": "balanceChange",
              "description": null,
              "type": {
                "kind": "NON_NULL",
                "name": null,
                "ofType": {
                  "kind": "INPUT_OBJECT",
                  "name": "BalanceChangeInput",
                  "ofType": null
                }
              },
              "defaultValue": null
            },
            {
              "name": "incrementNonce",
              "description": null,
              "type": {
                "kind": "NON_NULL",
                "name": null,
                "ofType": {
                  "kind": "SCALAR",
                  "name": "Boolean",
                  "ofType": null
                }
              },
              "defaultValue": null
            },
            {
              "name": "events",
              "description": null,
              "type": {
                "kind": "NON_NULL",
                "name": null,
                "ofType": {
                  "kind": "LIST",
                  "name": null,
                  "ofType": {
                    "kind": "NON_NULL",
                    "name": null,
                    "ofType": {
                      "kind": "LIST",
                      "name": null,
                      "ofType": {
                        "kind": "NON_NULL",
                        "name": null,
                        "ofType": {
                          "kind": "SCALAR",
                          "name": "Field",
                          "ofType": null
                        }
                      }
                    }
                  }
                }
              },
              "defaultValue": null
            },
            {
              "name": "sequenceEvents",
              "description": null,
              "type": {
                "kind": "NON_NULL",
                "name": null,
                "ofType": {
                  "kind": "LIST",
                  "name": null,
                  "ofType": {
                    "kind": "NON_NULL",
                    "name": null,
                    "ofType": {
                      "kind": "LIST",
                      "name": null,
                      "ofType": {
                        "kind": "NON_NULL",
                        "name": null,
                        "ofType": {
                          "kind": "SCALAR",
                          "name": "Field",
                          "ofType": null
                        }
                      }
                    }
                  }
                }
              },
              "defaultValue": null
            },
            {
              "name": "callData",
              "description": null,
              "type": {
                "kind": "NON_NULL",
                "name": null,
                "ofType": {
                  "kind": "SCALAR",
                  "name": "Field",
                  "ofType": null
                }
              },
              "defaultValue": null
            },
            {
              "name": "callDepth",
              "description": null,
              "type": {
                "kind": "NON_NULL",
                "name": null,
                "ofType": { "kind": "SCALAR", "name": "Int", "ofType": null }
              },
              "defaultValue": null
            },
            {
              "name": "protocolState",
              "description": null,
              "type": {
                "kind": "NON_NULL",
                "name": null,
                "ofType": {
                  "kind": "INPUT_OBJECT",
                  "name": "ProtocolStatePredicateInput",
                  "ofType": null
                }
              },
              "defaultValue": null
            },
            {
              "name": "useFullCommitment",
              "description": null,
              "type": {
                "kind": "NON_NULL",
                "name": null,
                "ofType": {
                  "kind": "SCALAR",
                  "name": "Boolean",
                  "ofType": null
                }
              },
              "defaultValue": null
            }
          ],
          "interfaces": null,
          "enumValues": null,
          "possibleTypes": null
        },
        {
          "kind": "INPUT_OBJECT",
          "name": "BalanceIntervalInput",
          "description": null,
          "fields": [
            {
              "name": "lower",
              "description": null,
              "args": [],
              "type": {
                "kind": "NON_NULL",
                "name": null,
                "ofType": {
                  "kind": "SCALAR",
                  "name": "Balance",
                  "ofType": null
                }
              },
              "isDeprecated": false,
              "deprecationReason": null
            },
            {
              "name": "upper",
              "description": null,
              "args": [],
              "type": {
                "kind": "NON_NULL",
                "name": null,
                "ofType": {
                  "kind": "SCALAR",
                  "name": "Balance",
                  "ofType": null
                }
              },
              "isDeprecated": false,
              "deprecationReason": null
            }
          ],
          "inputFields": [
            {
              "name": "lower",
              "description": null,
              "type": {
                "kind": "NON_NULL",
                "name": null,
                "ofType": {
                  "kind": "SCALAR",
                  "name": "Balance",
                  "ofType": null
                }
              },
              "defaultValue": null
            },
            {
              "name": "upper",
              "description": null,
              "type": {
                "kind": "NON_NULL",
                "name": null,
                "ofType": {
                  "kind": "SCALAR",
                  "name": "Balance",
                  "ofType": null
                }
              },
              "defaultValue": null
            }
          ],
          "interfaces": null,
          "enumValues": null,
          "possibleTypes": null
        },
        {
          "kind": "INPUT_OBJECT",
          "name": "NonceIntervalInput",
          "description": null,
          "fields": [
            {
              "name": "lower",
              "description": null,
              "args": [],
              "type": {
                "kind": "NON_NULL",
                "name": null,
                "ofType": {
                  "kind": "SCALAR",
                  "name": "UInt32",
                  "ofType": null
                }
              },
              "isDeprecated": false,
              "deprecationReason": null
            },
            {
              "name": "upper",
              "description": null,
              "args": [],
              "type": {
                "kind": "NON_NULL",
                "name": null,
                "ofType": {
                  "kind": "SCALAR",
                  "name": "UInt32",
                  "ofType": null
                }
              },
              "isDeprecated": false,
              "deprecationReason": null
            }
          ],
          "inputFields": [
            {
              "name": "lower",
              "description": null,
              "type": {
                "kind": "NON_NULL",
                "name": null,
                "ofType": {
                  "kind": "SCALAR",
                  "name": "UInt32",
                  "ofType": null
                }
              },
              "defaultValue": null
            },
            {
              "name": "upper",
              "description": null,
              "type": {
                "kind": "NON_NULL",
                "name": null,
                "ofType": {
                  "kind": "SCALAR",
                  "name": "UInt32",
                  "ofType": null
                }
              },
              "defaultValue": null
            }
          ],
          "interfaces": null,
          "enumValues": null,
          "possibleTypes": null
        },
        {
          "kind": "INPUT_OBJECT",
          "name": "AccountPredicateInput",
          "description": null,
          "fields": [
            {
              "name": "balance",
              "description": null,
              "args": [],
              "type": {
                "kind": "INPUT_OBJECT",
                "name": "BalanceIntervalInput",
                "ofType": null
              },
              "isDeprecated": false,
              "deprecationReason": null
            },
            {
              "name": "nonce",
              "description": null,
              "args": [],
              "type": {
                "kind": "INPUT_OBJECT",
                "name": "NonceIntervalInput",
                "ofType": null
              },
              "isDeprecated": false,
              "deprecationReason": null
            },
            {
              "name": "receiptChainHash",
              "description": null,
              "args": [],
              "type": { "kind": "SCALAR", "name": "Field", "ofType": null },
              "isDeprecated": false,
              "deprecationReason": null
            },
            {
              "name": "publicKey",
              "description": null,
              "args": [],
              "type": { "kind": "SCALAR", "name": "Field", "ofType": null },
              "isDeprecated": false,
              "deprecationReason": null
            },
            {
              "name": "delegate",
              "description": null,
              "args": [],
              "type": { "kind": "SCALAR", "name": "Field", "ofType": null },
              "isDeprecated": false,
              "deprecationReason": null
            },
            {
              "name": "state",
              "description": null,
              "args": [],
              "type": {
                "kind": "NON_NULL",
                "name": null,
                "ofType": {
                  "kind": "LIST",
                  "name": null,
                  "ofType": {
                    "kind": "SCALAR",
                    "name": "Field",
                    "ofType": null
                  }
                }
              },
              "isDeprecated": false,
              "deprecationReason": null
            },
            {
              "name": "sequenceState",
              "description": null,
              "args": [],
              "type": { "kind": "SCALAR", "name": "Field", "ofType": null },
              "isDeprecated": false,
              "deprecationReason": null
            },
            {
              "name": "provedState",
              "description": null,
              "args": [],
              "type": { "kind": "SCALAR", "name": "Boolean", "ofType": null },
              "isDeprecated": false,
              "deprecationReason": null
            }
          ],
          "inputFields": [
            {
              "name": "balance",
              "description": null,
              "type": {
                "kind": "INPUT_OBJECT",
                "name": "BalanceIntervalInput",
                "ofType": null
              },
              "defaultValue": null
            },
            {
              "name": "nonce",
              "description": null,
              "type": {
                "kind": "INPUT_OBJECT",
                "name": "NonceIntervalInput",
                "ofType": null
              },
              "defaultValue": null
            },
            {
              "name": "receiptChainHash",
              "description": null,
              "type": { "kind": "SCALAR", "name": "Field", "ofType": null },
              "defaultValue": null
            },
            {
              "name": "publicKey",
              "description": null,
              "type": { "kind": "SCALAR", "name": "Field", "ofType": null },
              "defaultValue": null
            },
            {
              "name": "delegate",
              "description": null,
              "type": { "kind": "SCALAR", "name": "Field", "ofType": null },
              "defaultValue": null
            },
            {
              "name": "state",
              "description": null,
              "type": {
                "kind": "NON_NULL",
                "name": null,
                "ofType": {
                  "kind": "LIST",
                  "name": null,
                  "ofType": {
                    "kind": "SCALAR",
                    "name": "Field",
                    "ofType": null
                  }
                }
              },
              "defaultValue": null
            },
            {
              "name": "sequenceState",
              "description": null,
              "type": { "kind": "SCALAR", "name": "Field", "ofType": null },
              "defaultValue": null
            },
            {
              "name": "provedState",
              "description": null,
              "type": { "kind": "SCALAR", "name": "Boolean", "ofType": null },
              "defaultValue": null
            }
          ],
          "interfaces": null,
          "enumValues": null,
          "possibleTypes": null
        },
        {
          "kind": "INPUT_OBJECT",
          "name": "SnappPartyPredicatedInput",
          "description": null,
          "fields": [
            {
              "name": "body",
              "description": null,
              "args": [],
              "type": {
                "kind": "NON_NULL",
                "name": null,
                "ofType": {
                  "kind": "INPUT_OBJECT",
                  "name": "PartyBodyInput",
                  "ofType": null
                }
              },
              "isDeprecated": false,
              "deprecationReason": null
            },
            {
              "name": "predicate",
              "description": null,
              "args": [],
              "type": {
                "kind": "NON_NULL",
                "name": null,
                "ofType": {
                  "kind": "INPUT_OBJECT",
                  "name": "AccountPredicateInput",
                  "ofType": null
                }
              },
              "isDeprecated": false,
              "deprecationReason": null
            }
          ],
          "inputFields": [
            {
              "name": "body",
              "description": null,
              "type": {
                "kind": "NON_NULL",
                "name": null,
                "ofType": {
                  "kind": "INPUT_OBJECT",
                  "name": "PartyBodyInput",
                  "ofType": null
                }
              },
              "defaultValue": null
            },
            {
              "name": "predicate",
              "description": null,
              "type": {
                "kind": "NON_NULL",
                "name": null,
                "ofType": {
                  "kind": "INPUT_OBJECT",
                  "name": "AccountPredicateInput",
                  "ofType": null
                }
              },
              "defaultValue": null
            }
          ],
          "interfaces": null,
          "enumValues": null,
          "possibleTypes": null
        },
        {
          "kind": "INPUT_OBJECT",
          "name": "ControlInput",
          "description": null,
          "fields": [
            {
              "name": "proof",
              "description": null,
              "args": [],
              "type": {
                "kind": "SCALAR",
                "name": "SnappProof",
                "ofType": null
              },
              "isDeprecated": false,
              "deprecationReason": null
            },
            {
              "name": "signature",
              "description": null,
              "args": [],
              "type": {
                "kind": "SCALAR",
                "name": "Signature",
                "ofType": null
              },
              "isDeprecated": false,
              "deprecationReason": null
            }
          ],
          "inputFields": [
            {
              "name": "proof",
              "description": null,
              "type": {
                "kind": "SCALAR",
                "name": "SnappProof",
                "ofType": null
              },
              "defaultValue": null
            },
            {
              "name": "signature",
              "description": null,
              "type": {
                "kind": "SCALAR",
                "name": "Signature",
                "ofType": null
              },
              "defaultValue": null
            }
          ],
          "interfaces": null,
          "enumValues": null,
          "possibleTypes": null
        },
        {
          "kind": "INPUT_OBJECT",
          "name": "ZkappPartyInput",
          "description": "A party to a zkApp transaction",
          "fields": [
            {
              "name": "data",
              "description": null,
              "args": [],
              "type": {
                "kind": "NON_NULL",
                "name": null,
                "ofType": {
                  "kind": "INPUT_OBJECT",
                  "name": "SnappPartyPredicatedInput",
                  "ofType": null
                }
              },
              "isDeprecated": false,
              "deprecationReason": null
            },
            {
              "name": "authorization",
              "description": null,
              "args": [],
              "type": {
                "kind": "NON_NULL",
                "name": null,
                "ofType": {
                  "kind": "INPUT_OBJECT",
                  "name": "ControlInput",
                  "ofType": null
                }
              },
              "isDeprecated": false,
              "deprecationReason": null
            }
          ],
          "inputFields": [
            {
              "name": "data",
              "description": null,
              "type": {
                "kind": "NON_NULL",
                "name": null,
                "ofType": {
                  "kind": "INPUT_OBJECT",
                  "name": "SnappPartyPredicatedInput",
                  "ofType": null
                }
              },
              "defaultValue": null
            },
            {
              "name": "authorization",
              "description": null,
              "type": {
                "kind": "NON_NULL",
                "name": null,
                "ofType": {
                  "kind": "INPUT_OBJECT",
                  "name": "ControlInput",
                  "ofType": null
                }
              },
              "defaultValue": null
            }
          ],
          "interfaces": null,
          "enumValues": null,
          "possibleTypes": null
        },
        {
          "kind": "INPUT_OBJECT",
          "name": "PartiesInput",
          "description": null,
          "fields": [
            {
              "name": "feePayer",
              "description": null,
              "args": [],
              "type": {
                "kind": "NON_NULL",
                "name": null,
                "ofType": {
                  "kind": "INPUT_OBJECT",
                  "name": "ZkappPartyFeePayerInput",
                  "ofType": null
                }
              },
              "isDeprecated": false,
              "deprecationReason": null
            },
            {
              "name": "otherParties",
              "description": null,
              "args": [],
              "type": {
                "kind": "NON_NULL",
                "name": null,
                "ofType": {
                  "kind": "LIST",
                  "name": null,
                  "ofType": {
                    "kind": "NON_NULL",
                    "name": null,
                    "ofType": {
                      "kind": "INPUT_OBJECT",
                      "name": "ZkappPartyInput",
                      "ofType": null
                    }
                  }
                }
              },
              "isDeprecated": false,
              "deprecationReason": null
            },
            {
              "name": "memo",
              "description": null,
              "args": [],
              "type": {
                "kind": "NON_NULL",
                "name": null,
                "ofType": {
                  "kind": "SCALAR",
                  "name": "Memo",
                  "ofType": null
                }
              },
              "isDeprecated": false,
              "deprecationReason": null
            }
          ],
          "inputFields": [
            {
              "name": "feePayer",
              "description": null,
              "type": {
                "kind": "NON_NULL",
                "name": null,
                "ofType": {
                  "kind": "INPUT_OBJECT",
                  "name": "ZkappPartyFeePayerInput",
                  "ofType": null
                }
              },
              "defaultValue": null
            },
            {
              "name": "otherParties",
              "description": null,
              "type": {
                "kind": "NON_NULL",
                "name": null,
                "ofType": {
                  "kind": "LIST",
                  "name": null,
                  "ofType": {
                    "kind": "NON_NULL",
                    "name": null,
                    "ofType": {
                      "kind": "INPUT_OBJECT",
                      "name": "ZkappPartyInput",
                      "ofType": null
                    }
                  }
                }
              },
              "defaultValue": null
            },
            {
              "name": "memo",
              "description": null,
              "type": {
                "kind": "NON_NULL",
                "name": null,
                "ofType": {
                  "kind": "SCALAR",
                  "name": "Memo",
                  "ofType": null
                }
              },
              "defaultValue": null
            }
          ],
          "interfaces": null,
          "enumValues": null,
          "possibleTypes": null
        },
        {
          "kind": "INPUT_OBJECT",
          "name": "SendSnappInput",
          "description": null,
          "fields": [
            {
              "name": "parties",
              "description": "Parties structure representing the transaction",
              "args": [],
              "type": {
                "kind": "NON_NULL",
                "name": null,
                "ofType": {
                  "kind": "INPUT_OBJECT",
                  "name": "PartiesInput",
                  "ofType": null
                }
              },
              "isDeprecated": false,
              "deprecationReason": null
            }
          ],
          "inputFields": [
            {
              "name": "parties",
              "description": "Parties structure representing the transaction",
              "type": {
                "kind": "NON_NULL",
                "name": null,
                "ofType": {
                  "kind": "INPUT_OBJECT",
                  "name": "PartiesInput",
                  "ofType": null
                }
              },
              "defaultValue": null
            }
          ],
          "interfaces": null,
          "enumValues": null,
          "possibleTypes": null
        },
        {
          "kind": "OBJECT",
          "name": "SendSnappPayload",
          "description": null,
          "fields": [
            {
              "name": "snapp",
              "description": "snapp transaction that was sent",
              "args": [],
              "type": {
                "kind": "NON_NULL",
                "name": null,
                "ofType": {
                  "kind": "OBJECT",
                  "name": "SnappCommand",
                  "ofType": null
                }
              },
              "isDeprecated": false,
              "deprecationReason": null
            }
          ],
          "inputFields": null,
          "interfaces": [],
          "enumValues": null,
          "possibleTypes": null
        },
        {
          "kind": "INPUT_OBJECT",
          "name": "SendDelegationInput",
          "description": null,
          "fields": [
            {
              "name": "nonce",
              "description":
                "Should only be set when cancelling transactions, otherwise a nonce is determined automatically",
              "args": [],
              "type": { "kind": "SCALAR", "name": "UInt32", "ofType": null },
              "isDeprecated": false,
              "deprecationReason": null
            },
            {
              "name": "memo",
              "description": "Short arbitrary message provided by the sender",
              "args": [],
              "type": { "kind": "SCALAR", "name": "String", "ofType": null },
              "isDeprecated": false,
              "deprecationReason": null
            },
            {
              "name": "validUntil",
              "description":
                "The global slot since genesis after which this transaction cannot be applied",
              "args": [],
              "type": { "kind": "SCALAR", "name": "UInt32", "ofType": null },
              "isDeprecated": false,
              "deprecationReason": null
            },
            {
              "name": "fee",
              "description": "Fee amount in order to send a stake delegation",
              "args": [],
              "type": {
                "kind": "NON_NULL",
                "name": null,
                "ofType": {
                  "kind": "SCALAR",
                  "name": "UInt64",
                  "ofType": null
                }
              },
              "isDeprecated": false,
              "deprecationReason": null
            },
            {
              "name": "to",
              "description": "Public key of the account being delegated to",
              "args": [],
              "type": {
                "kind": "NON_NULL",
                "name": null,
                "ofType": {
                  "kind": "SCALAR",
                  "name": "PublicKey",
                  "ofType": null
                }
              },
              "isDeprecated": false,
              "deprecationReason": null
            },
            {
              "name": "from",
              "description": "Public key of sender of a stake delegation",
              "args": [],
              "type": {
                "kind": "NON_NULL",
                "name": null,
                "ofType": {
                  "kind": "SCALAR",
                  "name": "PublicKey",
                  "ofType": null
                }
              },
              "isDeprecated": false,
              "deprecationReason": null
            }
          ],
          "inputFields": [
            {
              "name": "nonce",
              "description":
                "Should only be set when cancelling transactions, otherwise a nonce is determined automatically",
              "type": { "kind": "SCALAR", "name": "UInt32", "ofType": null },
              "defaultValue": null
            },
            {
              "name": "memo",
              "description": "Short arbitrary message provided by the sender",
              "type": { "kind": "SCALAR", "name": "String", "ofType": null },
              "defaultValue": null
            },
            {
              "name": "validUntil",
              "description":
                "The global slot since genesis after which this transaction cannot be applied",
              "type": { "kind": "SCALAR", "name": "UInt32", "ofType": null },
              "defaultValue": null
            },
            {
              "name": "fee",
              "description": "Fee amount in order to send a stake delegation",
              "type": {
                "kind": "NON_NULL",
                "name": null,
                "ofType": {
                  "kind": "SCALAR",
                  "name": "UInt64",
                  "ofType": null
                }
              },
              "defaultValue": null
            },
            {
              "name": "to",
              "description": "Public key of the account being delegated to",
              "type": {
                "kind": "NON_NULL",
                "name": null,
                "ofType": {
                  "kind": "SCALAR",
                  "name": "PublicKey",
                  "ofType": null
                }
              },
              "defaultValue": null
            },
            {
              "name": "from",
              "description": "Public key of sender of a stake delegation",
              "type": {
                "kind": "NON_NULL",
                "name": null,
                "ofType": {
                  "kind": "SCALAR",
                  "name": "PublicKey",
                  "ofType": null
                }
              },
              "defaultValue": null
            }
          ],
          "interfaces": null,
          "enumValues": null,
          "possibleTypes": null
        },
        {
          "kind": "OBJECT",
          "name": "SendDelegationPayload",
          "description": null,
          "fields": [
            {
              "name": "delegation",
              "description": "Delegation change that was sent",
              "args": [],
              "type": {
                "kind": "NON_NULL",
                "name": null,
                "ofType": {
                  "kind": "INTERFACE",
                  "name": "UserCommand",
                  "ofType": null
                }
              },
              "isDeprecated": false,
              "deprecationReason": null
            }
          ],
          "inputFields": null,
          "interfaces": [],
          "enumValues": null,
          "possibleTypes": null
        },
        {
          "kind": "SCALAR",
          "name": "PrivateKey",
          "description": "Base58Check-encoded private key",
          "fields": null,
          "inputFields": null,
          "interfaces": null,
          "enumValues": null,
          "possibleTypes": null
        },
        {
          "kind": "OBJECT",
          "name": "SendPaymentPayload",
          "description": null,
          "fields": [
            {
              "name": "payment",
              "description": "Payment that was sent",
              "args": [],
              "type": {
                "kind": "NON_NULL",
                "name": null,
                "ofType": {
                  "kind": "INTERFACE",
                  "name": "UserCommand",
                  "ofType": null
                }
              },
              "isDeprecated": false,
              "deprecationReason": null
            }
          ],
          "inputFields": null,
          "interfaces": [],
          "enumValues": null,
          "possibleTypes": null
        },
        {
          "kind": "OBJECT",
          "name": "ImportAccountPayload",
          "description": null,
          "fields": [
            {
              "name": "publicKey",
              "description": "The public key of the imported account",
              "args": [],
              "type": {
                "kind": "NON_NULL",
                "name": null,
                "ofType": {
                  "kind": "SCALAR",
                  "name": "PublicKey",
                  "ofType": null
                }
              },
              "isDeprecated": false,
              "deprecationReason": null
            },
            {
              "name": "alreadyImported",
              "description": "True if the account had already been imported",
              "args": [],
              "type": {
                "kind": "NON_NULL",
                "name": null,
                "ofType": {
                  "kind": "SCALAR",
                  "name": "Boolean",
                  "ofType": null
                }
              },
              "isDeprecated": false,
              "deprecationReason": null
            },
            {
              "name": "success",
              "description": null,
              "args": [],
              "type": {
                "kind": "NON_NULL",
                "name": null,
                "ofType": {
                  "kind": "SCALAR",
                  "name": "Boolean",
                  "ofType": null
                }
              },
              "isDeprecated": false,
              "deprecationReason": null
            }
          ],
          "inputFields": null,
          "interfaces": [],
          "enumValues": null,
          "possibleTypes": null
        },
        {
          "kind": "OBJECT",
          "name": "ReloadAccountsPayload",
          "description": null,
          "fields": [
            {
              "name": "success",
              "description": "True when the reload was successful",
              "args": [],
              "type": {
                "kind": "NON_NULL",
                "name": null,
                "ofType": {
                  "kind": "SCALAR",
                  "name": "Boolean",
                  "ofType": null
                }
              },
              "isDeprecated": false,
              "deprecationReason": null
            }
          ],
          "inputFields": null,
          "interfaces": [],
          "enumValues": null,
          "possibleTypes": null
        },
        {
          "kind": "INPUT_OBJECT",
          "name": "DeleteAccountInput",
          "description": null,
          "fields": [
            {
              "name": "publicKey",
              "description": "Public key of account to be deleted",
              "args": [],
              "type": {
                "kind": "NON_NULL",
                "name": null,
                "ofType": {
                  "kind": "SCALAR",
                  "name": "PublicKey",
                  "ofType": null
                }
              },
              "isDeprecated": false,
              "deprecationReason": null
            }
          ],
          "inputFields": [
            {
              "name": "publicKey",
              "description": "Public key of account to be deleted",
              "type": {
                "kind": "NON_NULL",
                "name": null,
                "ofType": {
                  "kind": "SCALAR",
                  "name": "PublicKey",
                  "ofType": null
                }
              },
              "defaultValue": null
            }
          ],
          "interfaces": null,
          "enumValues": null,
          "possibleTypes": null
        },
        {
          "kind": "OBJECT",
          "name": "DeleteAccountPayload",
          "description": null,
          "fields": [
            {
              "name": "publicKey",
              "description": "Public key of the deleted account",
              "args": [],
              "type": {
                "kind": "NON_NULL",
                "name": null,
                "ofType": {
                  "kind": "SCALAR",
                  "name": "PublicKey",
                  "ofType": null
                }
              },
              "isDeprecated": false,
              "deprecationReason": null
            }
          ],
          "inputFields": null,
          "interfaces": [],
          "enumValues": null,
          "possibleTypes": null
        },
        {
          "kind": "INPUT_OBJECT",
          "name": "LockInput",
          "description": null,
          "fields": [
            {
              "name": "publicKey",
              "description": "Public key specifying which account to lock",
              "args": [],
              "type": {
                "kind": "NON_NULL",
                "name": null,
                "ofType": {
                  "kind": "SCALAR",
                  "name": "PublicKey",
                  "ofType": null
                }
              },
              "isDeprecated": false,
              "deprecationReason": null
            }
          ],
          "inputFields": [
            {
              "name": "publicKey",
              "description": "Public key specifying which account to lock",
              "type": {
                "kind": "NON_NULL",
                "name": null,
                "ofType": {
                  "kind": "SCALAR",
                  "name": "PublicKey",
                  "ofType": null
                }
              },
              "defaultValue": null
            }
          ],
          "interfaces": null,
          "enumValues": null,
          "possibleTypes": null
        },
        {
          "kind": "OBJECT",
          "name": "LockPayload",
          "description": null,
          "fields": [
            {
              "name": "publicKey",
              "description": "Public key of the locked account",
              "args": [],
              "type": {
                "kind": "NON_NULL",
                "name": null,
                "ofType": {
                  "kind": "SCALAR",
                  "name": "PublicKey",
                  "ofType": null
                }
              },
              "isDeprecated": false,
              "deprecationReason": null
            },
            {
              "name": "account",
              "description": "Details of locked account",
              "args": [],
              "type": {
                "kind": "NON_NULL",
                "name": null,
                "ofType": {
                  "kind": "OBJECT",
                  "name": "Account",
                  "ofType": null
                }
              },
              "isDeprecated": false,
              "deprecationReason": null
            }
          ],
          "inputFields": null,
          "interfaces": [],
          "enumValues": null,
          "possibleTypes": null
        },
        {
          "kind": "INPUT_OBJECT",
          "name": "UnlockInput",
          "description": null,
          "fields": [
            {
              "name": "publicKey",
              "description": "Public key specifying which account to unlock",
              "args": [],
              "type": {
                "kind": "NON_NULL",
                "name": null,
                "ofType": {
                  "kind": "SCALAR",
                  "name": "PublicKey",
                  "ofType": null
                }
              },
              "isDeprecated": false,
              "deprecationReason": null
            },
            {
              "name": "password",
              "description": "Password for the account to be unlocked",
              "args": [],
              "type": {
                "kind": "NON_NULL",
                "name": null,
                "ofType": {
                  "kind": "SCALAR",
                  "name": "String",
                  "ofType": null
                }
              },
              "isDeprecated": false,
              "deprecationReason": null
            }
          ],
          "inputFields": [
            {
              "name": "publicKey",
              "description": "Public key specifying which account to unlock",
              "type": {
                "kind": "NON_NULL",
                "name": null,
                "ofType": {
                  "kind": "SCALAR",
                  "name": "PublicKey",
                  "ofType": null
                }
              },
              "defaultValue": null
            },
            {
              "name": "password",
              "description": "Password for the account to be unlocked",
              "type": {
                "kind": "NON_NULL",
                "name": null,
                "ofType": {
                  "kind": "SCALAR",
                  "name": "String",
                  "ofType": null
                }
              },
              "defaultValue": null
            }
          ],
          "interfaces": null,
          "enumValues": null,
          "possibleTypes": null
        },
        {
          "kind": "OBJECT",
          "name": "UnlockPayload",
          "description": null,
          "fields": [
            {
              "name": "publicKey",
              "description": "Public key of the unlocked account",
              "args": [],
              "type": {
                "kind": "NON_NULL",
                "name": null,
                "ofType": {
                  "kind": "SCALAR",
                  "name": "PublicKey",
                  "ofType": null
                }
              },
              "isDeprecated": true,
              "deprecationReason": "use account field instead"
            },
            {
              "name": "account",
              "description": "Details of unlocked account",
              "args": [],
              "type": {
                "kind": "NON_NULL",
                "name": null,
                "ofType": {
                  "kind": "OBJECT",
                  "name": "Account",
                  "ofType": null
                }
              },
              "isDeprecated": false,
              "deprecationReason": null
            }
          ],
          "inputFields": null,
          "interfaces": [],
          "enumValues": null,
          "possibleTypes": null
        },
        {
          "kind": "INPUT_OBJECT",
          "name": "CreateHDAccountInput",
          "description": null,
          "fields": [
            {
              "name": "index",
              "description": "Index of the account in hardware wallet",
              "args": [],
              "type": {
                "kind": "NON_NULL",
                "name": null,
                "ofType": {
                  "kind": "SCALAR",
                  "name": "UInt32",
                  "ofType": null
                }
              },
              "isDeprecated": false,
              "deprecationReason": null
            }
          ],
          "inputFields": [
            {
              "name": "index",
              "description": "Index of the account in hardware wallet",
              "type": {
                "kind": "NON_NULL",
                "name": null,
                "ofType": {
                  "kind": "SCALAR",
                  "name": "UInt32",
                  "ofType": null
                }
              },
              "defaultValue": null
            }
          ],
          "interfaces": null,
          "enumValues": null,
          "possibleTypes": null
        },
        {
          "kind": "INPUT_OBJECT",
          "name": "AddAccountInput",
          "description": null,
          "fields": [
            {
              "name": "password",
              "description": "Password used to encrypt the new account",
              "args": [],
              "type": {
                "kind": "NON_NULL",
                "name": null,
                "ofType": {
                  "kind": "SCALAR",
                  "name": "String",
                  "ofType": null
                }
              },
              "isDeprecated": false,
              "deprecationReason": null
            }
          ],
          "inputFields": [
            {
              "name": "password",
              "description": "Password used to encrypt the new account",
              "type": {
                "kind": "NON_NULL",
                "name": null,
                "ofType": {
                  "kind": "SCALAR",
                  "name": "String",
                  "ofType": null
                }
              },
              "defaultValue": null
            }
          ],
          "interfaces": null,
          "enumValues": null,
          "possibleTypes": null
        },
        {
          "kind": "OBJECT",
          "name": "AddAccountPayload",
          "description": null,
          "fields": [
            {
              "name": "publicKey",
              "description": "Public key of the created account",
              "args": [],
              "type": {
                "kind": "NON_NULL",
                "name": null,
                "ofType": {
                  "kind": "SCALAR",
                  "name": "PublicKey",
                  "ofType": null
                }
              },
              "isDeprecated": true,
              "deprecationReason": "use account field instead"
            },
            {
              "name": "account",
              "description": "Details of created account",
              "args": [],
              "type": {
                "kind": "NON_NULL",
                "name": null,
                "ofType": {
                  "kind": "OBJECT",
                  "name": "Account",
                  "ofType": null
                }
              },
              "isDeprecated": false,
              "deprecationReason": null
            }
          ],
          "inputFields": null,
          "interfaces": [],
          "enumValues": null,
          "possibleTypes": null
        },
        {
          "kind": "OBJECT",
          "name": "mutation",
          "description": null,
          "fields": [
            {
              "name": "addWallet",
              "description":
                "Add a wallet - this will create a new keypair and store it in the daemon",
              "args": [
                {
                  "name": "input",
                  "description": null,
                  "type": {
                    "kind": "NON_NULL",
                    "name": null,
                    "ofType": {
                      "kind": "INPUT_OBJECT",
                      "name": "AddAccountInput",
                      "ofType": null
                    }
                  },
                  "defaultValue": null
                }
              ],
              "type": {
                "kind": "NON_NULL",
                "name": null,
                "ofType": {
                  "kind": "OBJECT",
                  "name": "AddAccountPayload",
                  "ofType": null
                }
              },
              "isDeprecated": true,
              "deprecationReason": "use createAccount instead"
            },
            {
              "name": "createAccount",
              "description":
                "Create a new account - this will create a new keypair and store it in the daemon",
              "args": [
                {
                  "name": "input",
                  "description": null,
                  "type": {
                    "kind": "NON_NULL",
                    "name": null,
                    "ofType": {
                      "kind": "INPUT_OBJECT",
                      "name": "AddAccountInput",
                      "ofType": null
                    }
                  },
                  "defaultValue": null
                }
              ],
              "type": {
                "kind": "NON_NULL",
                "name": null,
                "ofType": {
                  "kind": "OBJECT",
                  "name": "AddAccountPayload",
                  "ofType": null
                }
              },
              "isDeprecated": false,
              "deprecationReason": null
            },
            {
              "name": "createHDAccount",
              "description":
                "Create an account with hardware wallet - this will let the hardware wallet generate a keypair corresponds to the HD-index you give and store this HD-index and the generated public key in the daemon. Calling this command with the same HD-index and the same hardware wallet will always generate the same keypair.",
              "args": [
                {
                  "name": "input",
                  "description": null,
                  "type": {
                    "kind": "NON_NULL",
                    "name": null,
                    "ofType": {
                      "kind": "INPUT_OBJECT",
                      "name": "CreateHDAccountInput",
                      "ofType": null
                    }
                  },
                  "defaultValue": null
                }
              ],
              "type": {
                "kind": "NON_NULL",
                "name": null,
                "ofType": {
                  "kind": "OBJECT",
                  "name": "AddAccountPayload",
                  "ofType": null
                }
              },
              "isDeprecated": false,
              "deprecationReason": null
            },
            {
              "name": "unlockAccount",
              "description":
                "Allow transactions to be sent from the unlocked account",
              "args": [
                {
                  "name": "input",
                  "description": null,
                  "type": {
                    "kind": "NON_NULL",
                    "name": null,
                    "ofType": {
                      "kind": "INPUT_OBJECT",
                      "name": "UnlockInput",
                      "ofType": null
                    }
                  },
                  "defaultValue": null
                }
              ],
              "type": {
                "kind": "NON_NULL",
                "name": null,
                "ofType": {
                  "kind": "OBJECT",
                  "name": "UnlockPayload",
                  "ofType": null
                }
              },
              "isDeprecated": false,
              "deprecationReason": null
            },
            {
              "name": "unlockWallet",
              "description":
                "Allow transactions to be sent from the unlocked account",
              "args": [
                {
                  "name": "input",
                  "description": null,
                  "type": {
                    "kind": "NON_NULL",
                    "name": null,
                    "ofType": {
                      "kind": "INPUT_OBJECT",
                      "name": "UnlockInput",
                      "ofType": null
                    }
                  },
                  "defaultValue": null
                }
              ],
              "type": {
                "kind": "NON_NULL",
                "name": null,
                "ofType": {
                  "kind": "OBJECT",
                  "name": "UnlockPayload",
                  "ofType": null
                }
              },
              "isDeprecated": true,
              "deprecationReason": "use unlockAccount instead"
            },
            {
              "name": "lockAccount",
              "description":
                "Lock an unlocked account to prevent transaction being sent from it",
              "args": [
                {
                  "name": "input",
                  "description": null,
                  "type": {
                    "kind": "NON_NULL",
                    "name": null,
                    "ofType": {
                      "kind": "INPUT_OBJECT",
                      "name": "LockInput",
                      "ofType": null
                    }
                  },
                  "defaultValue": null
                }
              ],
              "type": {
                "kind": "NON_NULL",
                "name": null,
                "ofType": {
                  "kind": "OBJECT",
                  "name": "LockPayload",
                  "ofType": null
                }
              },
              "isDeprecated": false,
              "deprecationReason": null
            },
            {
              "name": "lockWallet",
              "description":
                "Lock an unlocked account to prevent transaction being sent from it",
              "args": [
                {
                  "name": "input",
                  "description": null,
                  "type": {
                    "kind": "NON_NULL",
                    "name": null,
                    "ofType": {
                      "kind": "INPUT_OBJECT",
                      "name": "LockInput",
                      "ofType": null
                    }
                  },
                  "defaultValue": null
                }
              ],
              "type": {
                "kind": "NON_NULL",
                "name": null,
                "ofType": {
                  "kind": "OBJECT",
                  "name": "LockPayload",
                  "ofType": null
                }
              },
              "isDeprecated": true,
              "deprecationReason": "use lockAccount instead"
            },
            {
              "name": "deleteAccount",
              "description":
                "Delete the private key for an account that you track",
              "args": [
                {
                  "name": "input",
                  "description": null,
                  "type": {
                    "kind": "NON_NULL",
                    "name": null,
                    "ofType": {
                      "kind": "INPUT_OBJECT",
                      "name": "DeleteAccountInput",
                      "ofType": null
                    }
                  },
                  "defaultValue": null
                }
              ],
              "type": {
                "kind": "NON_NULL",
                "name": null,
                "ofType": {
                  "kind": "OBJECT",
                  "name": "DeleteAccountPayload",
                  "ofType": null
                }
              },
              "isDeprecated": false,
              "deprecationReason": null
            },
            {
              "name": "deleteWallet",
              "description":
                "Delete the private key for an account that you track",
              "args": [
                {
                  "name": "input",
                  "description": null,
                  "type": {
                    "kind": "NON_NULL",
                    "name": null,
                    "ofType": {
                      "kind": "INPUT_OBJECT",
                      "name": "DeleteAccountInput",
                      "ofType": null
                    }
                  },
                  "defaultValue": null
                }
              ],
              "type": {
                "kind": "NON_NULL",
                "name": null,
                "ofType": {
                  "kind": "OBJECT",
                  "name": "DeleteAccountPayload",
                  "ofType": null
                }
              },
              "isDeprecated": true,
              "deprecationReason": "use deleteAccount instead"
            },
            {
              "name": "reloadAccounts",
              "description": "Reload tracked account information from disk",
              "args": [],
              "type": {
                "kind": "NON_NULL",
                "name": null,
                "ofType": {
                  "kind": "OBJECT",
                  "name": "ReloadAccountsPayload",
                  "ofType": null
                }
              },
              "isDeprecated": false,
              "deprecationReason": null
            },
            {
              "name": "importAccount",
              "description": "Reload tracked account information from disk",
              "args": [
                {
                  "name": "password",
                  "description": "Password for the account to import",
                  "type": {
                    "kind": "NON_NULL",
                    "name": null,
                    "ofType": {
                      "kind": "SCALAR",
                      "name": "String",
                      "ofType": null
                    }
                  },
                  "defaultValue": null
                },
                {
                  "name": "path",
                  "description":
                    "Path to the wallet file, relative to the daemon's current working directory.",
                  "type": {
                    "kind": "NON_NULL",
                    "name": null,
                    "ofType": {
                      "kind": "SCALAR",
                      "name": "String",
                      "ofType": null
                    }
                  },
                  "defaultValue": null
                }
              ],
              "type": {
                "kind": "NON_NULL",
                "name": null,
                "ofType": {
                  "kind": "OBJECT",
                  "name": "ImportAccountPayload",
                  "ofType": null
                }
              },
              "isDeprecated": false,
              "deprecationReason": null
            },
            {
              "name": "reloadWallets",
              "description": "Reload tracked account information from disk",
              "args": [],
              "type": {
                "kind": "NON_NULL",
                "name": null,
                "ofType": {
                  "kind": "OBJECT",
                  "name": "ReloadAccountsPayload",
                  "ofType": null
                }
              },
              "isDeprecated": true,
              "deprecationReason": "use reloadAccounts instead"
            },
            {
              "name": "sendPayment",
              "description": "Send a payment",
              "args": [
                {
                  "name": "signature",
                  "description":
                    "If a signature is provided, this transaction is considered signed and will be broadcasted to the network without requiring a private key",
                  "type": {
                    "kind": "INPUT_OBJECT",
                    "name": "SignatureInput",
                    "ofType": null
                  },
                  "defaultValue": null
                },
                {
                  "name": "input",
                  "description": null,
                  "type": {
                    "kind": "NON_NULL",
                    "name": null,
                    "ofType": {
                      "kind": "INPUT_OBJECT",
                      "name": "SendPaymentInput",
                      "ofType": null
                    }
                  },
                  "defaultValue": null
                }
              ],
              "type": {
                "kind": "NON_NULL",
                "name": null,
                "ofType": {
                  "kind": "OBJECT",
                  "name": "SendPaymentPayload",
                  "ofType": null
                }
              },
              "isDeprecated": false,
              "deprecationReason": null
            },
            {
              "name": "sendTestPayments",
              "description": "Send a series of test payments",
              "args": [
                {
                  "name": "repeat_delay_ms",
                  "description":
                    "Delay with which a transaction shall be repeated",
                  "type": {
                    "kind": "NON_NULL",
                    "name": null,
                    "ofType": {
                      "kind": "SCALAR",
                      "name": "UInt32",
                      "ofType": null
                    }
                  },
                  "defaultValue": null
                },
                {
                  "name": "repeat_count",
                  "description":
                    "How many times shall transaction be repeated",
                  "type": {
                    "kind": "NON_NULL",
                    "name": null,
                    "ofType": {
                      "kind": "SCALAR",
                      "name": "UInt32",
                      "ofType": null
                    }
                  },
                  "defaultValue": null
                },
                {
                  "name": "fee",
                  "description": "The fee of each payment",
                  "type": {
                    "kind": "NON_NULL",
                    "name": null,
                    "ofType": {
                      "kind": "SCALAR",
                      "name": "UInt64",
                      "ofType": null
                    }
                  },
                  "defaultValue": null
                },
                {
                  "name": "amount",
                  "description": "The amount of each payment",
                  "type": {
                    "kind": "NON_NULL",
                    "name": null,
                    "ofType": {
                      "kind": "SCALAR",
                      "name": "UInt64",
                      "ofType": null
                    }
                  },
                  "defaultValue": null
                },
                {
                  "name": "receiver",
                  "description": "The receiver of the payments",
                  "type": {
                    "kind": "NON_NULL",
                    "name": null,
                    "ofType": {
                      "kind": "SCALAR",
                      "name": "PublicKey",
                      "ofType": null
                    }
                  },
                  "defaultValue": null
                },
                {
                  "name": "senders",
                  "description":
                    "The private keys from which to sign the payments",
                  "type": {
                    "kind": "NON_NULL",
                    "name": null,
                    "ofType": {
                      "kind": "LIST",
                      "name": null,
                      "ofType": {
                        "kind": "NON_NULL",
                        "name": null,
                        "ofType": {
                          "kind": "SCALAR",
                          "name": "PrivateKey",
                          "ofType": null
                        }
                      }
                    }
                  },
                  "defaultValue": null
                }
              ],
              "type": {
                "kind": "NON_NULL",
                "name": null,
                "ofType": { "kind": "SCALAR", "name": "Int", "ofType": null }
              },
              "isDeprecated": false,
              "deprecationReason": null
            },
            {
              "name": "sendDelegation",
              "description": "Change your delegate by sending a transaction",
              "args": [
                {
                  "name": "signature",
                  "description":
                    "If a signature is provided, this transaction is considered signed and will be broadcasted to the network without requiring a private key",
                  "type": {
                    "kind": "INPUT_OBJECT",
                    "name": "SignatureInput",
                    "ofType": null
                  },
                  "defaultValue": null
                },
                {
                  "name": "input",
                  "description": null,
                  "type": {
                    "kind": "NON_NULL",
                    "name": null,
                    "ofType": {
                      "kind": "INPUT_OBJECT",
                      "name": "SendDelegationInput",
                      "ofType": null
                    }
                  },
                  "defaultValue": null
                }
              ],
              "type": {
                "kind": "NON_NULL",
                "name": null,
                "ofType": {
                  "kind": "OBJECT",
                  "name": "SendDelegationPayload",
                  "ofType": null
                }
              },
              "isDeprecated": false,
              "deprecationReason": null
            },
            {
              "name": "sendSnapp",
              "description": "Send a snapp transaction",
              "args": [
                {
                  "name": "input",
                  "description": null,
                  "type": {
                    "kind": "NON_NULL",
                    "name": null,
                    "ofType": {
                      "kind": "INPUT_OBJECT",
                      "name": "SendSnappInput",
                      "ofType": null
                    }
                  },
                  "defaultValue": null
                }
              ],
              "type": {
                "kind": "NON_NULL",
                "name": null,
                "ofType": {
                  "kind": "OBJECT",
                  "name": "SendSnappPayload",
                  "ofType": null
                }
              },
              "isDeprecated": false,
              "deprecationReason": null
            },
            {
              "name": "mockSnapp",
              "description":
                "Mock a snapp transaction, no effect on blockchain",
              "args": [
                {
                  "name": "input",
                  "description": null,
                  "type": {
                    "kind": "NON_NULL",
                    "name": null,
                    "ofType": {
                      "kind": "INPUT_OBJECT",
                      "name": "SendSnappInput",
                      "ofType": null
                    }
                  },
                  "defaultValue": null
                }
              ],
              "type": {
                "kind": "NON_NULL",
                "name": null,
                "ofType": {
                  "kind": "OBJECT",
                  "name": "SendSnappPayload",
                  "ofType": null
                }
              },
              "isDeprecated": false,
              "deprecationReason": null
            },
            {
              "name": "internalSendSnapp",
              "description": "Send a snapp (for internal testing purposes)",
              "args": [
                {
                  "name": "parties",
                  "description": null,
                  "type": {
                    "kind": "NON_NULL",
                    "name": null,
                    "ofType": {
                      "kind": "SCALAR",
                      "name": "SendTestSnappInput",
                      "ofType": null
                    }
                  },
                  "defaultValue": null
                }
              ],
              "type": {
                "kind": "NON_NULL",
                "name": null,
                "ofType": {
                  "kind": "OBJECT",
                  "name": "SendSnappPayload",
                  "ofType": null
                }
              },
              "isDeprecated": false,
              "deprecationReason": null
            },
            {
              "name": "exportLogs",
              "description": "Export daemon logs to tar archive",
              "args": [
                {
                  "name": "basename",
                  "description": null,
                  "type": {
                    "kind": "SCALAR",
                    "name": "String",
                    "ofType": null
                  },
                  "defaultValue": null
                }
              ],
              "type": {
                "kind": "NON_NULL",
                "name": null,
                "ofType": {
                  "kind": "OBJECT",
                  "name": "ExportLogsPayload",
                  "ofType": null
                }
              },
              "isDeprecated": false,
              "deprecationReason": null
            },
            {
              "name": "setCoinbaseReceiver",
              "description": "Set the key to receive coinbases",
              "args": [
                {
                  "name": "input",
                  "description": null,
                  "type": {
                    "kind": "NON_NULL",
                    "name": null,
                    "ofType": {
                      "kind": "INPUT_OBJECT",
                      "name": "SetCoinbaseReceiverInput",
                      "ofType": null
                    }
                  },
                  "defaultValue": null
                }
              ],
              "type": {
                "kind": "NON_NULL",
                "name": null,
                "ofType": {
                  "kind": "OBJECT",
                  "name": "SetCoinbaseReceiverPayload",
                  "ofType": null
                }
              },
              "isDeprecated": false,
              "deprecationReason": null
            },
            {
              "name": "setSnarkWorker",
              "description":
                "Set key you wish to snark work with or disable snark working",
              "args": [
                {
                  "name": "input",
                  "description": null,
                  "type": {
                    "kind": "NON_NULL",
                    "name": null,
                    "ofType": {
                      "kind": "INPUT_OBJECT",
                      "name": "SetSnarkWorkerInput",
                      "ofType": null
                    }
                  },
                  "defaultValue": null
                }
              ],
              "type": {
                "kind": "NON_NULL",
                "name": null,
                "ofType": {
                  "kind": "OBJECT",
                  "name": "SetSnarkWorkerPayload",
                  "ofType": null
                }
              },
              "isDeprecated": false,
              "deprecationReason": null
            },
            {
              "name": "setSnarkWorkFee",
              "description":
                "Set fee that you will like to receive for doing snark work",
              "args": [
                {
                  "name": "input",
                  "description": null,
                  "type": {
                    "kind": "NON_NULL",
                    "name": null,
                    "ofType": {
                      "kind": "INPUT_OBJECT",
                      "name": "SetSnarkWorkFee",
                      "ofType": null
                    }
                  },
                  "defaultValue": null
                }
              ],
              "type": {
                "kind": "NON_NULL",
                "name": null,
                "ofType": {
                  "kind": "OBJECT",
                  "name": "SetSnarkWorkFeePayload",
                  "ofType": null
                }
              },
              "isDeprecated": false,
              "deprecationReason": null
            },
            {
              "name": "setConnectionGatingConfig",
              "description":
                "Set the connection gating config, returning the current config after the application (which may have failed)",
              "args": [
                {
                  "name": "input",
                  "description": null,
                  "type": {
                    "kind": "NON_NULL",
                    "name": null,
                    "ofType": {
                      "kind": "INPUT_OBJECT",
                      "name": "SetConnectionGatingConfigInput",
                      "ofType": null
                    }
                  },
                  "defaultValue": null
                }
              ],
              "type": {
                "kind": "NON_NULL",
                "name": null,
                "ofType": {
                  "kind": "OBJECT",
                  "name": "SetConnectionGatingConfigPayload",
                  "ofType": null
                }
              },
              "isDeprecated": false,
              "deprecationReason": null
            },
            {
              "name": "addPeers",
              "description": "Connect to the given peers",
              "args": [
                {
                  "name": "seed",
                  "description": null,
                  "type": {
                    "kind": "SCALAR",
                    "name": "Boolean",
                    "ofType": null
                  },
                  "defaultValue": null
                },
                {
                  "name": "peers",
                  "description": null,
                  "type": {
                    "kind": "NON_NULL",
                    "name": null,
                    "ofType": {
                      "kind": "LIST",
                      "name": null,
                      "ofType": {
                        "kind": "NON_NULL",
                        "name": null,
                        "ofType": {
                          "kind": "INPUT_OBJECT",
                          "name": "NetworkPeer",
                          "ofType": null
                        }
                      }
                    }
                  },
                  "defaultValue": null
                }
              ],
              "type": {
                "kind": "NON_NULL",
                "name": null,
                "ofType": {
                  "kind": "LIST",
                  "name": null,
                  "ofType": {
                    "kind": "NON_NULL",
                    "name": null,
                    "ofType": {
                      "kind": "OBJECT",
                      "name": "Peer",
                      "ofType": null
                    }
                  }
                }
              },
              "isDeprecated": false,
              "deprecationReason": null
            },
            {
              "name": "archivePrecomputedBlock",
              "description": null,
              "args": [
                {
                  "name": "block",
                  "description": "Block encoded in precomputed block format",
                  "type": {
                    "kind": "NON_NULL",
                    "name": null,
                    "ofType": {
                      "kind": "SCALAR",
                      "name": "PrecomputedBlock",
                      "ofType": null
                    }
                  },
                  "defaultValue": null
                }
              ],
              "type": {
                "kind": "NON_NULL",
                "name": null,
                "ofType": {
                  "kind": "OBJECT",
                  "name": "Applied",
                  "ofType": null
                }
              },
              "isDeprecated": false,
              "deprecationReason": null
            },
            {
              "name": "archiveExtensionalBlock",
              "description": null,
              "args": [
                {
                  "name": "block",
                  "description": "Block encoded in extensional block format",
                  "type": {
                    "kind": "NON_NULL",
                    "name": null,
                    "ofType": {
                      "kind": "SCALAR",
                      "name": "ExtensionalBlock",
                      "ofType": null
                    }
                  },
                  "defaultValue": null
                }
              ],
              "type": {
                "kind": "NON_NULL",
                "name": null,
                "ofType": {
                  "kind": "OBJECT",
                  "name": "Applied",
                  "ofType": null
                }
              },
              "isDeprecated": false,
              "deprecationReason": null
            },
            {
              "name": "sendRosettaTransaction",
              "description": "Send a transaction in Rosetta format",
              "args": [
                {
                  "name": "input",
                  "description": null,
                  "type": {
                    "kind": "NON_NULL",
                    "name": null,
                    "ofType": {
                      "kind": "SCALAR",
                      "name": "RosettaTransaction",
                      "ofType": null
                    }
                  },
                  "defaultValue": null
                }
              ],
              "type": {
                "kind": "NON_NULL",
                "name": null,
                "ofType": {
                  "kind": "OBJECT",
                  "name": "SendRosettaTransactionPayload",
                  "ofType": null
                }
              },
              "isDeprecated": false,
              "deprecationReason": null
            }
          ],
          "inputFields": null,
          "interfaces": [],
          "enumValues": null,
          "possibleTypes": null
        },
        {
          "kind": "SCALAR",
          "name": "JSON",
          "description": "Arbitrary JSON",
          "fields": null,
          "inputFields": null,
          "interfaces": null,
          "enumValues": null,
          "possibleTypes": null
        },
        {
          "kind": "INPUT_OBJECT",
          "name": "VrfEvaluationInput",
          "description": "The witness to a vrf evaluation",
          "fields": [
            {
              "name": "vrfThreshold",
              "description": null,
              "args": [],
              "type": {
                "kind": "INPUT_OBJECT",
                "name": "VrfThresholdInput",
                "ofType": null
              },
              "isDeprecated": false,
              "deprecationReason": null
            },
            {
              "name": "scaledMessageHash",
              "description": null,
              "args": [],
              "type": {
                "kind": "NON_NULL",
                "name": null,
                "ofType": {
                  "kind": "LIST",
                  "name": null,
                  "ofType": {
                    "kind": "NON_NULL",
                    "name": null,
                    "ofType": {
                      "kind": "SCALAR",
                      "name": "String",
                      "ofType": null
                    }
                  }
                }
              },
              "isDeprecated": false,
              "deprecationReason": null
            },
            {
              "name": "s",
              "description": null,
              "args": [],
              "type": {
                "kind": "NON_NULL",
                "name": null,
                "ofType": {
                  "kind": "SCALAR",
                  "name": "String",
                  "ofType": null
                }
              },
              "isDeprecated": false,
              "deprecationReason": null
            },
            {
              "name": "c",
              "description": null,
              "args": [],
              "type": {
                "kind": "NON_NULL",
                "name": null,
                "ofType": {
                  "kind": "SCALAR",
                  "name": "String",
                  "ofType": null
                }
              },
              "isDeprecated": false,
              "deprecationReason": null
            },
            {
              "name": "publicKey",
              "description": null,
              "args": [],
              "type": {
                "kind": "NON_NULL",
                "name": null,
                "ofType": {
                  "kind": "SCALAR",
                  "name": "PublicKey",
                  "ofType": null
                }
              },
              "isDeprecated": false,
              "deprecationReason": null
            },
            {
              "name": "message",
              "description": null,
              "args": [],
              "type": {
                "kind": "NON_NULL",
                "name": null,
                "ofType": {
                  "kind": "INPUT_OBJECT",
                  "name": "VrfMessageInput",
                  "ofType": null
                }
              },
              "isDeprecated": false,
              "deprecationReason": null
            }
          ],
          "inputFields": [
            {
              "name": "vrfThreshold",
              "description": null,
              "type": {
                "kind": "INPUT_OBJECT",
                "name": "VrfThresholdInput",
                "ofType": null
              },
              "defaultValue": null
            },
            {
              "name": "scaledMessageHash",
              "description": null,
              "type": {
                "kind": "NON_NULL",
                "name": null,
                "ofType": {
                  "kind": "LIST",
                  "name": null,
                  "ofType": {
                    "kind": "NON_NULL",
                    "name": null,
                    "ofType": {
                      "kind": "SCALAR",
                      "name": "String",
                      "ofType": null
                    }
                  }
                }
              },
              "defaultValue": null
            },
            {
              "name": "s",
              "description": null,
              "type": {
                "kind": "NON_NULL",
                "name": null,
                "ofType": {
                  "kind": "SCALAR",
                  "name": "String",
                  "ofType": null
                }
              },
              "defaultValue": null
            },
            {
              "name": "c",
              "description": null,
              "type": {
                "kind": "NON_NULL",
                "name": null,
                "ofType": {
                  "kind": "SCALAR",
                  "name": "String",
                  "ofType": null
                }
              },
              "defaultValue": null
            },
            {
              "name": "publicKey",
              "description": null,
              "type": {
                "kind": "NON_NULL",
                "name": null,
                "ofType": {
                  "kind": "SCALAR",
                  "name": "PublicKey",
                  "ofType": null
                }
              },
              "defaultValue": null
            },
            {
              "name": "message",
              "description": null,
              "type": {
                "kind": "NON_NULL",
                "name": null,
                "ofType": {
                  "kind": "INPUT_OBJECT",
                  "name": "VrfMessageInput",
                  "ofType": null
                }
              },
              "defaultValue": null
            }
          ],
          "interfaces": null,
          "enumValues": null,
          "possibleTypes": null
        },
        {
          "kind": "INPUT_OBJECT",
          "name": "VrfMessageInput",
          "description": "The inputs to a vrf evaluation",
          "fields": [
            {
              "name": "delegatorIndex",
              "description":
                "Position in the ledger of the delegator's account",
              "args": [],
              "type": {
                "kind": "NON_NULL",
                "name": null,
                "ofType": { "kind": "SCALAR", "name": "Int", "ofType": null }
              },
              "isDeprecated": false,
              "deprecationReason": null
            },
            {
              "name": "epochSeed",
              "description": "Formatted with base58check",
              "args": [],
              "type": {
                "kind": "NON_NULL",
                "name": null,
                "ofType": {
                  "kind": "SCALAR",
                  "name": "String",
                  "ofType": null
                }
              },
              "isDeprecated": false,
              "deprecationReason": null
            },
            {
              "name": "globalSlot",
              "description": null,
              "args": [],
              "type": {
                "kind": "NON_NULL",
                "name": null,
                "ofType": {
                  "kind": "SCALAR",
                  "name": "UInt32",
                  "ofType": null
                }
              },
              "isDeprecated": false,
              "deprecationReason": null
            }
          ],
          "inputFields": [
            {
              "name": "delegatorIndex",
              "description":
                "Position in the ledger of the delegator's account",
              "type": {
                "kind": "NON_NULL",
                "name": null,
                "ofType": { "kind": "SCALAR", "name": "Int", "ofType": null }
              },
              "defaultValue": null
            },
            {
              "name": "epochSeed",
              "description": "Formatted with base58check",
              "type": {
                "kind": "NON_NULL",
                "name": null,
                "ofType": {
                  "kind": "SCALAR",
                  "name": "String",
                  "ofType": null
                }
              },
              "defaultValue": null
            },
            {
              "name": "globalSlot",
              "description": null,
              "type": {
                "kind": "NON_NULL",
                "name": null,
                "ofType": {
                  "kind": "SCALAR",
                  "name": "UInt32",
                  "ofType": null
                }
              },
              "defaultValue": null
            }
          ],
          "interfaces": null,
          "enumValues": null,
          "possibleTypes": null
        },
        {
          "kind": "INPUT_OBJECT",
          "name": "VrfThresholdInput",
          "description":
            "The amount of stake delegated, used to determine the threshold for a vrf evaluation producing a block",
          "fields": [
            {
              "name": "totalStake",
              "description":
                "The total amount of stake across all accounts in the epoch's staking ledger.",
              "args": [],
              "type": {
                "kind": "NON_NULL",
                "name": null,
                "ofType": {
                  "kind": "SCALAR",
                  "name": "UInt64",
                  "ofType": null
                }
              },
              "isDeprecated": false,
              "deprecationReason": null
            },
            {
              "name": "delegatedStake",
              "description":
                "The amount of stake delegated to the vrf evaluator by the delegating account. This should match the amount in the epoch's staking ledger, which may be different to the amount in the current ledger.",
              "args": [],
              "type": {
                "kind": "NON_NULL",
                "name": null,
                "ofType": {
                  "kind": "SCALAR",
                  "name": "UInt64",
                  "ofType": null
                }
              },
              "isDeprecated": false,
              "deprecationReason": null
            }
          ],
          "inputFields": [
            {
              "name": "totalStake",
              "description":
                "The total amount of stake across all accounts in the epoch's staking ledger.",
              "type": {
                "kind": "NON_NULL",
                "name": null,
                "ofType": {
                  "kind": "SCALAR",
                  "name": "UInt64",
                  "ofType": null
                }
              },
              "defaultValue": null
            },
            {
              "name": "delegatedStake",
              "description":
                "The amount of stake delegated to the vrf evaluator by the delegating account. This should match the amount in the epoch's staking ledger, which may be different to the amount in the current ledger.",
              "type": {
                "kind": "NON_NULL",
                "name": null,
                "ofType": {
                  "kind": "SCALAR",
                  "name": "UInt64",
                  "ofType": null
                }
              },
              "defaultValue": null
            }
          ],
          "interfaces": null,
          "enumValues": null,
          "possibleTypes": null
        },
        {
          "kind": "OBJECT",
          "name": "VrfThreshold",
          "description":
            "The amount of stake delegated, used to determine the threshold for a vrf evaluation winning a slot",
          "fields": [
            {
              "name": "delegatedStake",
              "description":
                "The amount of stake delegated to the vrf evaluator by the delegating account. This should match the amount in the epoch's staking ledger, which may be different to the amount in the current ledger.",
              "args": [],
              "type": {
                "kind": "NON_NULL",
                "name": null,
                "ofType": {
                  "kind": "SCALAR",
                  "name": "UInt64",
                  "ofType": null
                }
              },
              "isDeprecated": false,
              "deprecationReason": null
            },
            {
              "name": "totalStake",
              "description":
                "The total amount of stake across all accounts in the epoch's staking ledger.",
              "args": [],
              "type": {
                "kind": "NON_NULL",
                "name": null,
                "ofType": {
                  "kind": "SCALAR",
                  "name": "UInt64",
                  "ofType": null
                }
              },
              "isDeprecated": false,
              "deprecationReason": null
            }
          ],
          "inputFields": null,
          "interfaces": [],
          "enumValues": null,
          "possibleTypes": null
        },
        {
          "kind": "SCALAR",
          "name": "EpochSeed",
          "description": "Base58Check-encoded epoch seed",
          "fields": null,
          "inputFields": null,
          "interfaces": null,
          "enumValues": null,
          "possibleTypes": null
        },
        {
          "kind": "OBJECT",
          "name": "VrfMessage",
          "description": "The inputs to a vrf evaluation",
          "fields": [
            {
              "name": "globalSlot",
              "description": null,
              "args": [],
              "type": {
                "kind": "NON_NULL",
                "name": null,
                "ofType": {
                  "kind": "SCALAR",
                  "name": "UInt32",
                  "ofType": null
                }
              },
              "isDeprecated": false,
              "deprecationReason": null
            },
            {
              "name": "epochSeed",
              "description": null,
              "args": [],
              "type": {
                "kind": "NON_NULL",
                "name": null,
                "ofType": {
                  "kind": "SCALAR",
                  "name": "EpochSeed",
                  "ofType": null
                }
              },
              "isDeprecated": false,
              "deprecationReason": null
            },
            {
              "name": "delegatorIndex",
              "description":
                "Position in the ledger of the delegator's account",
              "args": [],
              "type": {
                "kind": "NON_NULL",
                "name": null,
                "ofType": { "kind": "SCALAR", "name": "Int", "ofType": null }
              },
              "isDeprecated": false,
              "deprecationReason": null
            }
          ],
          "inputFields": null,
          "interfaces": [],
          "enumValues": null,
          "possibleTypes": null
        },
        {
          "kind": "OBJECT",
          "name": "VrfEvaluation",
          "description":
            "A witness to a vrf evaluation, which may be externally verified",
          "fields": [
            {
              "name": "message",
              "description": null,
              "args": [],
              "type": {
                "kind": "NON_NULL",
                "name": null,
                "ofType": {
                  "kind": "OBJECT",
                  "name": "VrfMessage",
                  "ofType": null
                }
              },
              "isDeprecated": false,
              "deprecationReason": null
            },
            {
              "name": "publicKey",
              "description": null,
              "args": [],
              "type": {
                "kind": "NON_NULL",
                "name": null,
                "ofType": {
                  "kind": "SCALAR",
                  "name": "PublicKey",
                  "ofType": null
                }
              },
              "isDeprecated": false,
              "deprecationReason": null
            },
            {
              "name": "c",
              "description": null,
              "args": [],
              "type": {
                "kind": "NON_NULL",
                "name": null,
                "ofType": {
                  "kind": "SCALAR",
                  "name": "String",
                  "ofType": null
                }
              },
              "isDeprecated": false,
              "deprecationReason": null
            },
            {
              "name": "s",
              "description": null,
              "args": [],
              "type": {
                "kind": "NON_NULL",
                "name": null,
                "ofType": {
                  "kind": "SCALAR",
                  "name": "String",
                  "ofType": null
                }
              },
              "isDeprecated": false,
              "deprecationReason": null
            },
            {
              "name": "scaledMessageHash",
              "description":
                "A group element represented as 2 field elements",
              "args": [],
              "type": {
                "kind": "NON_NULL",
                "name": null,
                "ofType": {
                  "kind": "LIST",
                  "name": null,
                  "ofType": {
                    "kind": "NON_NULL",
                    "name": null,
                    "ofType": {
                      "kind": "SCALAR",
                      "name": "String",
                      "ofType": null
                    }
                  }
                }
              },
              "isDeprecated": false,
              "deprecationReason": null
            },
            {
              "name": "vrfThreshold",
              "description": null,
              "args": [],
              "type": {
                "kind": "OBJECT",
                "name": "VrfThreshold",
                "ofType": null
              },
              "isDeprecated": false,
              "deprecationReason": null
            },
            {
              "name": "vrfOutput",
              "description":
                "The vrf output derived from the evaluation witness. If null, the vrf witness was invalid.",
              "args": [],
              "type": { "kind": "SCALAR", "name": "String", "ofType": null },
              "isDeprecated": false,
              "deprecationReason": null
            },
            {
              "name": "vrfOutputFractional",
              "description":
                "The vrf output derived from the evaluation witness, as a fraction. This represents a won slot if vrfOutputFractional <= (1 - (1 / 4)^(delegated_balance / total_stake)). If null, the vrf witness was invalid.",
              "args": [],
              "type": { "kind": "SCALAR", "name": "Float", "ofType": null },
              "isDeprecated": false,
              "deprecationReason": null
            },
            {
              "name": "thresholdMet",
              "description":
                "Whether the threshold to produce a block was met, if specified",
              "args": [
                {
                  "name": "input",
                  "description": "Override for delegation threshold",
                  "type": {
                    "kind": "INPUT_OBJECT",
                    "name": "VrfThresholdInput",
                    "ofType": null
                  },
                  "defaultValue": null
                }
              ],
              "type": { "kind": "SCALAR", "name": "Boolean", "ofType": null },
              "isDeprecated": false,
              "deprecationReason": null
            }
          ],
          "inputFields": null,
          "interfaces": [],
          "enumValues": null,
          "possibleTypes": null
        },
        {
          "kind": "INPUT_OBJECT",
          "name": "SignatureInput",
          "description":
            "A cryptographic signature -- you must provide either field+scalar or rawSignature",
          "fields": [
            {
              "name": "rawSignature",
              "description": "Raw encoded signature",
              "args": [],
              "type": { "kind": "SCALAR", "name": "String", "ofType": null },
              "isDeprecated": false,
              "deprecationReason": null
            },
            {
              "name": "scalar",
              "description": "Scalar component of signature",
              "args": [],
              "type": { "kind": "SCALAR", "name": "String", "ofType": null },
              "isDeprecated": false,
              "deprecationReason": null
            },
            {
              "name": "field",
              "description": "Field component of signature",
              "args": [],
              "type": { "kind": "SCALAR", "name": "String", "ofType": null },
              "isDeprecated": false,
              "deprecationReason": null
            }
          ],
          "inputFields": [
            {
              "name": "rawSignature",
              "description": "Raw encoded signature",
              "type": { "kind": "SCALAR", "name": "String", "ofType": null },
              "defaultValue": null
            },
            {
              "name": "scalar",
              "description": "Scalar component of signature",
              "type": { "kind": "SCALAR", "name": "String", "ofType": null },
              "defaultValue": null
            },
            {
              "name": "field",
              "description": "Field component of signature",
              "type": { "kind": "SCALAR", "name": "String", "ofType": null },
              "defaultValue": null
            }
          ],
          "interfaces": null,
          "enumValues": null,
          "possibleTypes": null
        },
        {
          "kind": "INPUT_OBJECT",
          "name": "SendPaymentInput",
          "description": null,
          "fields": [
            {
              "name": "nonce",
              "description":
                "Should only be set when cancelling transactions, otherwise a nonce is determined automatically",
              "args": [],
              "type": { "kind": "SCALAR", "name": "UInt32", "ofType": null },
              "isDeprecated": false,
              "deprecationReason": null
            },
            {
              "name": "memo",
              "description": "Short arbitrary message provided by the sender",
              "args": [],
              "type": { "kind": "SCALAR", "name": "String", "ofType": null },
              "isDeprecated": false,
              "deprecationReason": null
            },
            {
              "name": "validUntil",
              "description":
                "The global slot since genesis after which this transaction cannot be applied",
              "args": [],
              "type": { "kind": "SCALAR", "name": "UInt32", "ofType": null },
              "isDeprecated": false,
              "deprecationReason": null
            },
            {
              "name": "fee",
              "description": "Fee amount in order to send payment",
              "args": [],
              "type": {
                "kind": "NON_NULL",
                "name": null,
                "ofType": {
                  "kind": "SCALAR",
                  "name": "UInt64",
                  "ofType": null
                }
              },
              "isDeprecated": false,
              "deprecationReason": null
            },
            {
              "name": "amount",
              "description": "Amount of MINA to send to receiver",
              "args": [],
              "type": {
                "kind": "NON_NULL",
                "name": null,
                "ofType": {
                  "kind": "SCALAR",
                  "name": "UInt64",
                  "ofType": null
                }
              },
              "isDeprecated": false,
              "deprecationReason": null
            },
            {
              "name": "to",
              "description": "Public key of recipient of payment",
              "args": [],
              "type": {
                "kind": "NON_NULL",
                "name": null,
                "ofType": {
                  "kind": "SCALAR",
                  "name": "PublicKey",
                  "ofType": null
                }
              },
              "isDeprecated": false,
              "deprecationReason": null
            },
            {
              "name": "from",
              "description": "Public key of sender of payment",
              "args": [],
              "type": {
                "kind": "NON_NULL",
                "name": null,
                "ofType": {
                  "kind": "SCALAR",
                  "name": "PublicKey",
                  "ofType": null
                }
              },
              "isDeprecated": false,
              "deprecationReason": null
            }
          ],
          "inputFields": [
            {
              "name": "nonce",
              "description":
                "Should only be set when cancelling transactions, otherwise a nonce is determined automatically",
              "type": { "kind": "SCALAR", "name": "UInt32", "ofType": null },
              "defaultValue": null
            },
            {
              "name": "memo",
              "description": "Short arbitrary message provided by the sender",
              "type": { "kind": "SCALAR", "name": "String", "ofType": null },
              "defaultValue": null
            },
            {
              "name": "validUntil",
              "description":
                "The global slot since genesis after which this transaction cannot be applied",
              "type": { "kind": "SCALAR", "name": "UInt32", "ofType": null },
              "defaultValue": null
            },
            {
              "name": "fee",
              "description": "Fee amount in order to send payment",
              "type": {
                "kind": "NON_NULL",
                "name": null,
                "ofType": {
                  "kind": "SCALAR",
                  "name": "UInt64",
                  "ofType": null
                }
              },
              "defaultValue": null
            },
            {
              "name": "amount",
              "description": "Amount of MINA to send to receiver",
              "type": {
                "kind": "NON_NULL",
                "name": null,
                "ofType": {
                  "kind": "SCALAR",
                  "name": "UInt64",
                  "ofType": null
                }
              },
              "defaultValue": null
            },
            {
              "name": "to",
              "description": "Public key of recipient of payment",
              "type": {
                "kind": "NON_NULL",
                "name": null,
                "ofType": {
                  "kind": "SCALAR",
                  "name": "PublicKey",
                  "ofType": null
                }
              },
              "defaultValue": null
            },
            {
              "name": "from",
              "description": "Public key of sender of payment",
              "type": {
                "kind": "NON_NULL",
                "name": null,
                "ofType": {
                  "kind": "SCALAR",
                  "name": "PublicKey",
                  "ofType": null
                }
              },
              "defaultValue": null
            }
          ],
          "interfaces": null,
          "enumValues": null,
          "possibleTypes": null
        },
        {
          "kind": "OBJECT",
          "name": "GenesisConstants",
          "description": null,
          "fields": [
            {
              "name": "accountCreationFee",
              "description": "The fee charged to create a new account",
              "args": [],
              "type": {
                "kind": "NON_NULL",
                "name": null,
                "ofType": {
                  "kind": "SCALAR",
                  "name": "UInt64",
                  "ofType": null
                }
              },
              "isDeprecated": false,
              "deprecationReason": null
            },
            {
              "name": "coinbase",
              "description":
                "The amount received as a coinbase reward for producing a block",
              "args": [],
              "type": {
                "kind": "NON_NULL",
                "name": null,
                "ofType": {
                  "kind": "SCALAR",
                  "name": "UInt64",
                  "ofType": null
                }
              },
              "isDeprecated": false,
              "deprecationReason": null
            }
          ],
          "inputFields": null,
          "interfaces": [],
          "enumValues": null,
          "possibleTypes": null
        },
        {
          "kind": "ENUM",
          "name": "sign",
          "description": null,
          "fields": null,
          "inputFields": null,
          "interfaces": null,
          "enumValues": [
            {
              "name": "PLUS",
              "description": null,
              "isDeprecated": false,
              "deprecationReason": null
            },
            {
              "name": "MINUS",
              "description": null,
              "isDeprecated": false,
              "deprecationReason": null
            }
          ],
          "possibleTypes": null
        },
        {
          "kind": "OBJECT",
          "name": "SignedFee",
          "description": "Signed fee",
          "fields": [
            {
              "name": "sign",
              "description": "+/-",
              "args": [],
              "type": {
                "kind": "NON_NULL",
                "name": null,
                "ofType": { "kind": "ENUM", "name": "sign", "ofType": null }
              },
              "isDeprecated": false,
              "deprecationReason": null
            },
            {
              "name": "feeMagnitude",
              "description": "Fee",
              "args": [],
              "type": {
                "kind": "NON_NULL",
                "name": null,
                "ofType": {
                  "kind": "SCALAR",
                  "name": "UInt64",
                  "ofType": null
                }
              },
              "isDeprecated": false,
              "deprecationReason": null
            }
          ],
          "inputFields": null,
          "interfaces": [],
          "enumValues": null,
          "possibleTypes": null
        },
        {
          "kind": "OBJECT",
          "name": "WorkDescription",
          "description":
            "Transition from a source ledger to a target ledger with some fee excess and increase in supply ",
          "fields": [
            {
              "name": "sourceLedgerHash",
              "description": "Base58Check-encoded hash of the source ledger",
              "args": [],
              "type": {
                "kind": "NON_NULL",
                "name": null,
                "ofType": {
                  "kind": "SCALAR",
                  "name": "String",
                  "ofType": null
                }
              },
              "isDeprecated": false,
              "deprecationReason": null
            },
            {
              "name": "targetLedgerHash",
              "description": "Base58Check-encoded hash of the target ledger",
              "args": [],
              "type": {
                "kind": "NON_NULL",
                "name": null,
                "ofType": {
                  "kind": "SCALAR",
                  "name": "String",
                  "ofType": null
                }
              },
              "isDeprecated": false,
              "deprecationReason": null
            },
            {
              "name": "feeExcess",
              "description":
                "Total transaction fee that is not accounted for in the transition from source ledger to target ledger",
              "args": [],
              "type": {
                "kind": "NON_NULL",
                "name": null,
                "ofType": {
                  "kind": "OBJECT",
                  "name": "SignedFee",
                  "ofType": null
                }
              },
              "isDeprecated": false,
              "deprecationReason": null
            },
            {
              "name": "supplyIncrease",
              "description": "Increase in total coinbase reward ",
              "args": [],
              "type": {
                "kind": "NON_NULL",
                "name": null,
                "ofType": {
                  "kind": "SCALAR",
                  "name": "UInt64",
                  "ofType": null
                }
              },
              "isDeprecated": false,
              "deprecationReason": null
            },
            {
              "name": "workId",
              "description": "Unique identifier for a snark work",
              "args": [],
              "type": {
                "kind": "NON_NULL",
                "name": null,
                "ofType": { "kind": "SCALAR", "name": "Int", "ofType": null }
              },
              "isDeprecated": false,
              "deprecationReason": null
            }
          ],
          "inputFields": null,
          "interfaces": [],
          "enumValues": null,
          "possibleTypes": null
        },
        {
          "kind": "OBJECT",
          "name": "PendingSnarkWork",
          "description":
            "Snark work bundles that are not available in the pool yet",
          "fields": [
            {
              "name": "workBundle",
              "description": "Work bundle with one or two snark work",
              "args": [],
              "type": {
                "kind": "NON_NULL",
                "name": null,
                "ofType": {
                  "kind": "LIST",
                  "name": null,
                  "ofType": {
                    "kind": "NON_NULL",
                    "name": null,
                    "ofType": {
                      "kind": "OBJECT",
                      "name": "WorkDescription",
                      "ofType": null
                    }
                  }
                }
              },
              "isDeprecated": false,
              "deprecationReason": null
            }
          ],
          "inputFields": null,
          "interfaces": [],
          "enumValues": null,
          "possibleTypes": null
        },
        {
          "kind": "SCALAR",
          "name": "Float",
          "description": null,
          "fields": null,
          "inputFields": null,
          "interfaces": null,
          "enumValues": null,
          "possibleTypes": null
        },
        {
          "kind": "OBJECT",
          "name": "TrustStatusPayload",
          "description": null,
          "fields": [
            {
              "name": "ipAddr",
              "description": "IP address",
              "args": [],
              "type": {
                "kind": "NON_NULL",
                "name": null,
                "ofType": {
                  "kind": "SCALAR",
                  "name": "String",
                  "ofType": null
                }
              },
              "isDeprecated": false,
              "deprecationReason": null
            },
            {
              "name": "peerId",
              "description": "libp2p Peer ID",
              "args": [],
              "type": {
                "kind": "NON_NULL",
                "name": null,
                "ofType": {
                  "kind": "SCALAR",
                  "name": "String",
                  "ofType": null
                }
              },
              "isDeprecated": false,
              "deprecationReason": null
            },
            {
              "name": "trust",
              "description": "Trust score",
              "args": [],
              "type": {
                "kind": "NON_NULL",
                "name": null,
                "ofType": {
                  "kind": "SCALAR",
                  "name": "Float",
                  "ofType": null
                }
              },
              "isDeprecated": false,
              "deprecationReason": null
            },
            {
              "name": "bannedStatus",
              "description": "Banned status",
              "args": [],
              "type": { "kind": "SCALAR", "name": "String", "ofType": null },
              "isDeprecated": false,
              "deprecationReason": null
            }
          ],
          "inputFields": null,
          "interfaces": [],
          "enumValues": null,
          "possibleTypes": null
        },
        {
          "kind": "ENUM",
          "name": "TransactionStatus",
          "description": "Status of a transaction",
          "fields": null,
          "inputFields": null,
          "interfaces": null,
          "enumValues": [
            {
              "name": "INCLUDED",
              "description": "A transaction that is on the longest chain",
              "isDeprecated": false,
              "deprecationReason": null
            },
            {
              "name": "PENDING",
              "description":
                "A transaction either in the transition frontier or in transaction pool but is not on the longest chain",
              "isDeprecated": false,
              "deprecationReason": null
            },
            {
              "name": "UNKNOWN",
              "description":
                "The transaction has either been snarked, reached finality through consensus or has been dropped",
              "isDeprecated": false,
              "deprecationReason": null
            }
          ],
          "possibleTypes": null
        },
        {
          "kind": "OBJECT",
          "name": "CompletedWork",
          "description": "Completed snark works",
          "fields": [
            {
              "name": "prover",
              "description": "Public key of the prover",
              "args": [],
              "type": {
                "kind": "NON_NULL",
                "name": null,
                "ofType": {
                  "kind": "SCALAR",
                  "name": "PublicKey",
                  "ofType": null
                }
              },
              "isDeprecated": false,
              "deprecationReason": null
            },
            {
              "name": "fee",
              "description": "Amount the prover is paid for the snark work",
              "args": [],
              "type": {
                "kind": "NON_NULL",
                "name": null,
                "ofType": {
                  "kind": "SCALAR",
                  "name": "UInt64",
                  "ofType": null
                }
              },
              "isDeprecated": false,
              "deprecationReason": null
            },
            {
              "name": "workIds",
              "description": "Unique identifier for the snark work purchased",
              "args": [],
              "type": {
                "kind": "NON_NULL",
                "name": null,
                "ofType": {
                  "kind": "LIST",
                  "name": null,
                  "ofType": {
                    "kind": "NON_NULL",
                    "name": null,
                    "ofType": {
                      "kind": "SCALAR",
                      "name": "Int",
                      "ofType": null
                    }
                  }
                }
              },
              "isDeprecated": false,
              "deprecationReason": null
            }
          ],
          "inputFields": null,
          "interfaces": [],
          "enumValues": null,
          "possibleTypes": null
        },
        {
          "kind": "OBJECT",
          "name": "FeeTransfer",
          "description": null,
          "fields": [
            {
              "name": "recipient",
              "description": "Public key of fee transfer recipient",
              "args": [],
              "type": {
                "kind": "NON_NULL",
                "name": null,
                "ofType": {
                  "kind": "SCALAR",
                  "name": "PublicKey",
                  "ofType": null
                }
              },
              "isDeprecated": false,
              "deprecationReason": null
            },
            {
              "name": "fee",
              "description":
                "Amount that the recipient is paid in this fee transfer",
              "args": [],
              "type": {
                "kind": "NON_NULL",
                "name": null,
                "ofType": {
                  "kind": "SCALAR",
                  "name": "UInt64",
                  "ofType": null
                }
              },
              "isDeprecated": false,
              "deprecationReason": null
            },
            {
              "name": "type",
              "description":
                "Fee_transfer|Fee_transfer_via_coinbase Snark worker fees deducted from the coinbase amount are of type 'Fee_transfer_via_coinbase', rest are deducted from transaction fees",
              "args": [],
              "type": {
                "kind": "NON_NULL",
                "name": null,
                "ofType": {
                  "kind": "SCALAR",
                  "name": "String",
                  "ofType": null
                }
              },
              "isDeprecated": false,
              "deprecationReason": null
            }
          ],
          "inputFields": null,
          "interfaces": [],
          "enumValues": null,
          "possibleTypes": null
        },
        {
          "kind": "SCALAR",
          "name": "Memo",
          "description": null,
          "fields": null,
          "inputFields": null,
          "interfaces": null,
          "enumValues": null,
          "possibleTypes": null
        },
        {
          "kind": "SCALAR",
          "name": "SnappProof",
          "description": null,
          "fields": null,
          "inputFields": null,
          "interfaces": null,
          "enumValues": null,
          "possibleTypes": null
        },
        {
          "kind": "OBJECT",
          "name": "Control",
          "description": null,
          "fields": [
            {
              "name": "proof",
              "description": null,
              "args": [],
              "type": {
                "kind": "SCALAR",
                "name": "SnappProof",
                "ofType": null
              },
              "isDeprecated": false,
              "deprecationReason": null
            },
            {
              "name": "signature",
              "description": null,
              "args": [],
              "type": {
                "kind": "SCALAR",
                "name": "Signature",
                "ofType": null
              },
              "isDeprecated": false,
              "deprecationReason": null
            }
          ],
          "inputFields": null,
          "interfaces": [],
          "enumValues": null,
          "possibleTypes": null
        },
        {
          "kind": "OBJECT",
          "name": "NonceInterval",
          "description": null,
          "fields": [
            {
              "name": "lower",
              "description": null,
              "args": [],
              "type": {
                "kind": "NON_NULL",
                "name": null,
                "ofType": {
                  "kind": "SCALAR",
                  "name": "UInt32",
                  "ofType": null
                }
              },
              "isDeprecated": false,
              "deprecationReason": null
            },
            {
              "name": "upper",
              "description": null,
              "args": [],
              "type": {
                "kind": "NON_NULL",
                "name": null,
                "ofType": {
                  "kind": "SCALAR",
                  "name": "UInt32",
                  "ofType": null
                }
              },
              "isDeprecated": false,
              "deprecationReason": null
            }
          ],
          "inputFields": null,
          "interfaces": [],
          "enumValues": null,
          "possibleTypes": null
        },
        {
          "kind": "OBJECT",
          "name": "BalanceInterval",
          "description": null,
          "fields": [
            {
              "name": "lower",
              "description": null,
              "args": [],
              "type": {
                "kind": "NON_NULL",
                "name": null,
                "ofType": {
                  "kind": "SCALAR",
                  "name": "Balance",
                  "ofType": null
                }
              },
              "isDeprecated": false,
              "deprecationReason": null
            },
            {
              "name": "upper",
              "description": null,
              "args": [],
              "type": {
                "kind": "NON_NULL",
                "name": null,
                "ofType": {
                  "kind": "SCALAR",
                  "name": "Balance",
                  "ofType": null
                }
              },
              "isDeprecated": false,
              "deprecationReason": null
            }
          ],
          "inputFields": null,
          "interfaces": [],
          "enumValues": null,
          "possibleTypes": null
        },
        {
          "kind": "OBJECT",
          "name": "AccountPredicate",
          "description": null,
          "fields": [
            {
              "name": "balance",
              "description": null,
              "args": [],
              "type": {
                "kind": "OBJECT",
                "name": "BalanceInterval",
                "ofType": null
              },
              "isDeprecated": false,
              "deprecationReason": null
            },
            {
              "name": "nonce",
              "description": null,
              "args": [],
              "type": {
                "kind": "OBJECT",
                "name": "NonceInterval",
                "ofType": null
              },
              "isDeprecated": false,
              "deprecationReason": null
            },
            {
              "name": "receiptChainHash",
              "description": null,
              "args": [],
              "type": { "kind": "SCALAR", "name": "Field", "ofType": null },
              "isDeprecated": false,
              "deprecationReason": null
            },
            {
              "name": "publicKey",
              "description": null,
              "args": [],
              "type": { "kind": "SCALAR", "name": "Field", "ofType": null },
              "isDeprecated": false,
              "deprecationReason": null
            },
            {
              "name": "delegate",
              "description": null,
              "args": [],
              "type": { "kind": "SCALAR", "name": "Field", "ofType": null },
              "isDeprecated": false,
              "deprecationReason": null
            },
            {
              "name": "state",
              "description": null,
              "args": [],
              "type": {
                "kind": "NON_NULL",
                "name": null,
                "ofType": {
                  "kind": "LIST",
                  "name": null,
                  "ofType": {
                    "kind": "SCALAR",
                    "name": "Field",
                    "ofType": null
                  }
                }
              },
              "isDeprecated": false,
              "deprecationReason": null
            },
            {
              "name": "sequenceState",
              "description": null,
              "args": [],
              "type": { "kind": "SCALAR", "name": "Field", "ofType": null },
              "isDeprecated": false,
              "deprecationReason": null
            },
            {
              "name": "provedState",
              "description": null,
              "args": [],
              "type": { "kind": "SCALAR", "name": "Boolean", "ofType": null },
              "isDeprecated": false,
              "deprecationReason": null
            }
          ],
          "inputFields": null,
          "interfaces": [],
          "enumValues": null,
          "possibleTypes": null
        },
        {
          "kind": "SCALAR",
          "name": "Sign",
          "description": null,
          "fields": null,
          "inputFields": null,
          "interfaces": null,
          "enumValues": null,
          "possibleTypes": null
        },
        {
          "kind": "OBJECT",
          "name": "BalanceChange",
          "description": null,
          "fields": [
            {
              "name": "magnitude",
              "description": null,
              "args": [],
              "type": {
                "kind": "NON_NULL",
                "name": null,
                "ofType": {
                  "kind": "SCALAR",
                  "name": "CurrencyAmount",
                  "ofType": null
                }
              },
              "isDeprecated": false,
              "deprecationReason": null
            },
            {
              "name": "sgn",
              "description": null,
              "args": [],
              "type": {
                "kind": "NON_NULL",
                "name": null,
                "ofType": {
                  "kind": "SCALAR",
                  "name": "Sign",
                  "ofType": null
                }
              },
              "isDeprecated": false,
              "deprecationReason": null
            }
          ],
          "inputFields": null,
          "interfaces": [],
          "enumValues": null,
          "possibleTypes": null
        },
        {
          "kind": "OBJECT",
          "name": "PartyBody",
          "description": null,
          "fields": [
            {
              "name": "publicKey",
              "description": null,
              "args": [],
              "type": {
                "kind": "NON_NULL",
                "name": null,
                "ofType": {
                  "kind": "SCALAR",
                  "name": "Field",
                  "ofType": null
                }
              },
              "isDeprecated": false,
              "deprecationReason": null
            },
            {
              "name": "tokenId",
              "description": null,
              "args": [],
              "type": {
                "kind": "NON_NULL",
                "name": null,
                "ofType": {
                  "kind": "SCALAR",
                  "name": "TokenId",
                  "ofType": null
                }
              },
              "isDeprecated": false,
              "deprecationReason": null
            },
            {
              "name": "update",
              "description": null,
              "args": [],
              "type": {
                "kind": "NON_NULL",
                "name": null,
                "ofType": {
                  "kind": "OBJECT",
                  "name": "PartyUpdate",
                  "ofType": null
                }
              },
              "isDeprecated": false,
              "deprecationReason": null
            },
            {
              "name": "balanceChange",
              "description": null,
              "args": [],
              "type": {
                "kind": "NON_NULL",
                "name": null,
                "ofType": {
                  "kind": "OBJECT",
                  "name": "BalanceChange",
                  "ofType": null
                }
              },
              "isDeprecated": false,
              "deprecationReason": null
            },
            {
              "name": "incrementNonce",
              "description": null,
              "args": [],
              "type": {
                "kind": "NON_NULL",
                "name": null,
                "ofType": {
                  "kind": "SCALAR",
                  "name": "Boolean",
                  "ofType": null
                }
              },
              "isDeprecated": false,
              "deprecationReason": null
            },
            {
              "name": "events",
              "description": null,
              "args": [],
              "type": {
                "kind": "NON_NULL",
                "name": null,
                "ofType": {
                  "kind": "LIST",
                  "name": null,
                  "ofType": {
                    "kind": "NON_NULL",
                    "name": null,
                    "ofType": {
                      "kind": "LIST",
                      "name": null,
                      "ofType": {
                        "kind": "NON_NULL",
                        "name": null,
                        "ofType": {
                          "kind": "SCALAR",
                          "name": "Field",
                          "ofType": null
                        }
                      }
                    }
                  }
                }
              },
              "isDeprecated": false,
              "deprecationReason": null
            },
            {
              "name": "sequenceEvents",
              "description": null,
              "args": [],
              "type": {
                "kind": "NON_NULL",
                "name": null,
                "ofType": {
                  "kind": "LIST",
                  "name": null,
                  "ofType": {
                    "kind": "NON_NULL",
                    "name": null,
                    "ofType": {
                      "kind": "LIST",
                      "name": null,
                      "ofType": {
                        "kind": "NON_NULL",
                        "name": null,
                        "ofType": {
                          "kind": "SCALAR",
                          "name": "Field",
                          "ofType": null
                        }
                      }
                    }
                  }
                }
              },
              "isDeprecated": false,
              "deprecationReason": null
            },
            {
              "name": "callData",
              "description": null,
              "args": [],
              "type": {
                "kind": "NON_NULL",
                "name": null,
                "ofType": {
                  "kind": "SCALAR",
                  "name": "Field",
                  "ofType": null
                }
              },
              "isDeprecated": false,
              "deprecationReason": null
            },
            {
              "name": "callDepth",
              "description": null,
              "args": [],
              "type": {
                "kind": "NON_NULL",
                "name": null,
                "ofType": { "kind": "SCALAR", "name": "Int", "ofType": null }
              },
              "isDeprecated": false,
              "deprecationReason": null
            },
            {
              "name": "protocolState",
              "description": null,
              "args": [],
              "type": {
                "kind": "NON_NULL",
                "name": null,
                "ofType": {
                  "kind": "OBJECT",
                  "name": "ProtocolStatePredicate",
                  "ofType": null
                }
              },
              "isDeprecated": false,
              "deprecationReason": null
            },
            {
              "name": "useFullCommitment",
              "description": null,
              "args": [],
              "type": {
                "kind": "NON_NULL",
                "name": null,
                "ofType": {
                  "kind": "SCALAR",
                  "name": "Boolean",
                  "ofType": null
                }
              },
              "isDeprecated": false,
              "deprecationReason": null
            }
          ],
          "inputFields": null,
          "interfaces": [],
          "enumValues": null,
          "possibleTypes": null
        },
        {
          "kind": "OBJECT",
          "name": "SnappPartyPredicated",
          "description": null,
          "fields": [
            {
              "name": "body",
              "description": null,
              "args": [],
              "type": {
                "kind": "NON_NULL",
                "name": null,
                "ofType": {
                  "kind": "OBJECT",
                  "name": "PartyBody",
                  "ofType": null
                }
              },
              "isDeprecated": false,
              "deprecationReason": null
            },
            {
              "name": "predicate",
              "description": null,
              "args": [],
              "type": {
                "kind": "NON_NULL",
                "name": null,
                "ofType": {
                  "kind": "OBJECT",
                  "name": "AccountPredicate",
                  "ofType": null
                }
              },
              "isDeprecated": false,
              "deprecationReason": null
            }
          ],
          "inputFields": null,
          "interfaces": [],
          "enumValues": null,
          "possibleTypes": null
        },
        {
          "kind": "OBJECT",
          "name": "ZkappParty",
          "description": "A party to a zkApp transaction",
          "fields": [
            {
              "name": "data",
              "description": null,
              "args": [],
              "type": {
                "kind": "NON_NULL",
                "name": null,
                "ofType": {
                  "kind": "OBJECT",
                  "name": "SnappPartyPredicated",
                  "ofType": null
                }
              },
              "isDeprecated": false,
              "deprecationReason": null
            },
            {
              "name": "authorization",
              "description": null,
              "args": [],
              "type": {
                "kind": "NON_NULL",
                "name": null,
                "ofType": {
                  "kind": "OBJECT",
                  "name": "Control",
                  "ofType": null
                }
              },
              "isDeprecated": false,
              "deprecationReason": null
            }
          ],
          "inputFields": null,
          "interfaces": [],
          "enumValues": null,
          "possibleTypes": null
        },
        {
          "kind": "SCALAR",
          "name": "Signature",
          "description": null,
          "fields": null,
          "inputFields": null,
          "interfaces": null,
          "enumValues": null,
          "possibleTypes": null
        },
        {
          "kind": "OBJECT",
          "name": "EpochLedgerPredicate",
          "description": null,
          "fields": [
            {
              "name": "hash",
              "description": null,
              "args": [],
              "type": { "kind": "SCALAR", "name": "Field", "ofType": null },
              "isDeprecated": false,
              "deprecationReason": null
            },
            {
              "name": "totalCurrency",
              "description": null,
              "args": [],
              "type": {
                "kind": "OBJECT",
                "name": "CurrencyAmountInterval",
                "ofType": null
              },
              "isDeprecated": false,
              "deprecationReason": null
            }
          ],
          "inputFields": null,
          "interfaces": [],
          "enumValues": null,
          "possibleTypes": null
        },
        {
          "kind": "OBJECT",
          "name": "EpochDataPredicate",
          "description": null,
          "fields": [
            {
              "name": "ledger",
              "description": null,
              "args": [],
              "type": {
                "kind": "NON_NULL",
                "name": null,
                "ofType": {
                  "kind": "OBJECT",
                  "name": "EpochLedgerPredicate",
                  "ofType": null
                }
              },
              "isDeprecated": false,
              "deprecationReason": null
            },
            {
              "name": "seed",
              "description": null,
              "args": [],
              "type": { "kind": "SCALAR", "name": "Field", "ofType": null },
              "isDeprecated": false,
              "deprecationReason": null
            },
            {
              "name": "startCheckpoint",
              "description": null,
              "args": [],
              "type": { "kind": "SCALAR", "name": "Field", "ofType": null },
              "isDeprecated": false,
              "deprecationReason": null
            },
            {
              "name": "lockCheckpoint",
              "description": null,
              "args": [],
              "type": { "kind": "SCALAR", "name": "Field", "ofType": null },
              "isDeprecated": false,
              "deprecationReason": null
            },
            {
              "name": "epochLength",
              "description": null,
              "args": [],
              "type": {
                "kind": "OBJECT",
                "name": "LengthInterval",
                "ofType": null
              },
              "isDeprecated": false,
              "deprecationReason": null
            }
          ],
          "inputFields": null,
          "interfaces": [],
          "enumValues": null,
          "possibleTypes": null
        },
        {
          "kind": "OBJECT",
          "name": "GlobalSlotInterval",
          "description": null,
          "fields": [
            {
              "name": "lower",
              "description": null,
              "args": [],
              "type": {
                "kind": "NON_NULL",
                "name": null,
                "ofType": {
                  "kind": "SCALAR",
                  "name": "UInt32",
                  "ofType": null
                }
              },
              "isDeprecated": false,
              "deprecationReason": null
            },
            {
              "name": "upper",
              "description": null,
              "args": [],
              "type": {
                "kind": "NON_NULL",
                "name": null,
                "ofType": {
                  "kind": "SCALAR",
                  "name": "UInt32",
                  "ofType": null
                }
              },
              "isDeprecated": false,
              "deprecationReason": null
            }
          ],
          "inputFields": null,
          "interfaces": [],
          "enumValues": null,
          "possibleTypes": null
        },
        {
          "kind": "OBJECT",
          "name": "CurrencyAmountInterval",
          "description": null,
          "fields": [
            {
              "name": "lower",
              "description": null,
              "args": [],
              "type": {
                "kind": "NON_NULL",
                "name": null,
                "ofType": {
                  "kind": "SCALAR",
                  "name": "CurrencyAmount",
                  "ofType": null
                }
              },
              "isDeprecated": false,
              "deprecationReason": null
            },
            {
              "name": "upper",
              "description": null,
              "args": [],
              "type": {
                "kind": "NON_NULL",
                "name": null,
                "ofType": {
                  "kind": "SCALAR",
                  "name": "CurrencyAmount",
                  "ofType": null
                }
              },
              "isDeprecated": false,
              "deprecationReason": null
            }
          ],
          "inputFields": null,
          "interfaces": [],
          "enumValues": null,
          "possibleTypes": null
        },
        {
          "kind": "OBJECT",
          "name": "LengthInterval",
          "description": null,
          "fields": [
            {
              "name": "lower",
              "description": null,
              "args": [],
              "type": {
                "kind": "NON_NULL",
                "name": null,
                "ofType": {
                  "kind": "SCALAR",
                  "name": "UInt32",
                  "ofType": null
                }
              },
              "isDeprecated": false,
              "deprecationReason": null
            },
            {
              "name": "upper",
              "description": null,
              "args": [],
              "type": {
                "kind": "NON_NULL",
                "name": null,
                "ofType": {
                  "kind": "SCALAR",
                  "name": "UInt32",
                  "ofType": null
                }
              },
              "isDeprecated": false,
              "deprecationReason": null
            }
          ],
          "inputFields": null,
          "interfaces": [],
          "enumValues": null,
          "possibleTypes": null
        },
        {
          "kind": "SCALAR",
          "name": "BlockTime",
          "description": null,
          "fields": null,
          "inputFields": null,
          "interfaces": null,
          "enumValues": null,
          "possibleTypes": null
        },
        {
          "kind": "OBJECT",
          "name": "BlockTimeInterval",
          "description": null,
          "fields": [
            {
              "name": "lower",
              "description": null,
              "args": [],
              "type": {
                "kind": "NON_NULL",
                "name": null,
                "ofType": {
                  "kind": "SCALAR",
                  "name": "BlockTime",
                  "ofType": null
                }
              },
              "isDeprecated": false,
              "deprecationReason": null
            },
            {
              "name": "upper",
              "description": null,
              "args": [],
              "type": {
                "kind": "NON_NULL",
                "name": null,
                "ofType": {
                  "kind": "SCALAR",
                  "name": "BlockTime",
                  "ofType": null
                }
              },
              "isDeprecated": false,
              "deprecationReason": null
            }
          ],
          "inputFields": null,
          "interfaces": [],
          "enumValues": null,
          "possibleTypes": null
        },
        {
          "kind": "OBJECT",
          "name": "ProtocolStatePredicate",
          "description": null,
          "fields": [
            {
              "name": "snarkedLedgerHash",
              "description": null,
              "args": [],
              "type": { "kind": "SCALAR", "name": "Field", "ofType": null },
              "isDeprecated": false,
              "deprecationReason": null
            },
            {
              "name": "timestamp",
              "description": null,
              "args": [],
              "type": {
                "kind": "OBJECT",
                "name": "BlockTimeInterval",
                "ofType": null
              },
              "isDeprecated": false,
              "deprecationReason": null
            },
            {
              "name": "blockchainLength",
              "description": null,
              "args": [],
              "type": {
                "kind": "OBJECT",
                "name": "LengthInterval",
                "ofType": null
              },
              "isDeprecated": false,
              "deprecationReason": null
            },
            {
              "name": "minWindowDensity",
              "description": null,
              "args": [],
              "type": {
                "kind": "OBJECT",
                "name": "LengthInterval",
                "ofType": null
              },
              "isDeprecated": false,
              "deprecationReason": null
            },
            {
              "name": "totalCurrency",
              "description": null,
              "args": [],
              "type": {
                "kind": "OBJECT",
                "name": "CurrencyAmountInterval",
                "ofType": null
              },
              "isDeprecated": false,
              "deprecationReason": null
            },
            {
              "name": "globalSlotSinceHardFork",
              "description": null,
              "args": [],
              "type": {
                "kind": "OBJECT",
                "name": "GlobalSlotInterval",
                "ofType": null
              },
              "isDeprecated": false,
              "deprecationReason": null
            },
            {
              "name": "globalSlotSinceGenesis",
              "description": null,
              "args": [],
              "type": {
                "kind": "OBJECT",
                "name": "GlobalSlotInterval",
                "ofType": null
              },
              "isDeprecated": false,
              "deprecationReason": null
            },
            {
              "name": "stakingEpochData",
              "description": null,
              "args": [],
              "type": {
                "kind": "NON_NULL",
                "name": null,
                "ofType": {
                  "kind": "OBJECT",
                  "name": "EpochDataPredicate",
                  "ofType": null
                }
              },
              "isDeprecated": false,
              "deprecationReason": null
            },
            {
              "name": "nextEpochData",
              "description": null,
              "args": [],
              "type": {
                "kind": "NON_NULL",
                "name": null,
                "ofType": {
                  "kind": "OBJECT",
                  "name": "EpochDataPredicate",
                  "ofType": null
                }
              },
              "isDeprecated": false,
              "deprecationReason": null
            }
          ],
          "inputFields": null,
          "interfaces": [],
          "enumValues": null,
          "possibleTypes": null
        },
        {
          "kind": "SCALAR",
          "name": "Fee",
          "description": null,
          "fields": null,
          "inputFields": null,
          "interfaces": null,
          "enumValues": null,
          "possibleTypes": null
        },
        {
          "kind": "SCALAR",
          "name": "StateHash",
          "description": null,
          "fields": null,
          "inputFields": null,
          "interfaces": null,
          "enumValues": null,
          "possibleTypes": null
        },
        {
          "kind": "SCALAR",
          "name": "CurrencyAmount",
          "description": null,
          "fields": null,
          "inputFields": null,
          "interfaces": null,
          "enumValues": null,
          "possibleTypes": null
        },
        {
          "kind": "SCALAR",
          "name": "GlobalSlot",
          "description": null,
          "fields": null,
          "inputFields": null,
          "interfaces": null,
          "enumValues": null,
          "possibleTypes": null
        },
        {
          "kind": "SCALAR",
          "name": "Balance",
          "description": null,
          "fields": null,
          "inputFields": null,
          "interfaces": null,
          "enumValues": null,
          "possibleTypes": null
        },
        {
          "kind": "OBJECT",
          "name": "Timing",
          "description": null,
          "fields": [
            {
              "name": "initialMinimumBalance",
              "description": null,
              "args": [],
              "type": {
                "kind": "NON_NULL",
                "name": null,
                "ofType": {
                  "kind": "SCALAR",
                  "name": "Balance",
                  "ofType": null
                }
              },
              "isDeprecated": false,
              "deprecationReason": null
            },
            {
              "name": "cliffTime",
              "description": null,
              "args": [],
              "type": {
                "kind": "NON_NULL",
                "name": null,
                "ofType": {
                  "kind": "SCALAR",
                  "name": "GlobalSlot",
                  "ofType": null
                }
              },
              "isDeprecated": false,
              "deprecationReason": null
            },
            {
              "name": "cliffAmount",
              "description": null,
              "args": [],
              "type": {
                "kind": "NON_NULL",
                "name": null,
                "ofType": {
                  "kind": "SCALAR",
                  "name": "CurrencyAmount",
                  "ofType": null
                }
              },
              "isDeprecated": false,
              "deprecationReason": null
            },
            {
              "name": "vestingPeriod",
              "description": null,
              "args": [],
              "type": {
                "kind": "NON_NULL",
                "name": null,
                "ofType": {
                  "kind": "SCALAR",
                  "name": "GlobalSlot",
                  "ofType": null
                }
              },
              "isDeprecated": false,
              "deprecationReason": null
            },
            {
              "name": "vestingIncrement",
              "description": null,
              "args": [],
              "type": {
                "kind": "NON_NULL",
                "name": null,
                "ofType": {
                  "kind": "SCALAR",
                  "name": "CurrencyAmount",
                  "ofType": null
                }
              },
              "isDeprecated": false,
              "deprecationReason": null
            }
          ],
          "inputFields": null,
          "interfaces": [],
          "enumValues": null,
          "possibleTypes": null
        },
        {
          "kind": "SCALAR",
          "name": "AuthRequired",
          "description": "Kind of authorization required",
          "fields": null,
          "inputFields": null,
          "interfaces": null,
          "enumValues": null,
          "possibleTypes": null
        },
        {
          "kind": "OBJECT",
          "name": "Permissions",
          "description": null,
          "fields": [
            {
              "name": "editState",
              "description": null,
              "args": [],
              "type": {
                "kind": "NON_NULL",
                "name": null,
                "ofType": {
                  "kind": "SCALAR",
                  "name": "AuthRequired",
                  "ofType": null
                }
              },
              "isDeprecated": false,
              "deprecationReason": null
            },
            {
              "name": "send",
              "description": null,
              "args": [],
              "type": {
                "kind": "NON_NULL",
                "name": null,
                "ofType": {
                  "kind": "SCALAR",
                  "name": "AuthRequired",
                  "ofType": null
                }
              },
              "isDeprecated": false,
              "deprecationReason": null
            },
            {
              "name": "receive",
              "description": null,
              "args": [],
              "type": {
                "kind": "NON_NULL",
                "name": null,
                "ofType": {
                  "kind": "SCALAR",
                  "name": "AuthRequired",
                  "ofType": null
                }
              },
              "isDeprecated": false,
              "deprecationReason": null
            },
            {
              "name": "setDelegate",
              "description": null,
              "args": [],
              "type": {
                "kind": "NON_NULL",
                "name": null,
                "ofType": {
                  "kind": "SCALAR",
                  "name": "AuthRequired",
                  "ofType": null
                }
              },
              "isDeprecated": false,
              "deprecationReason": null
            },
            {
              "name": "setPermissions",
              "description": null,
              "args": [],
              "type": {
                "kind": "NON_NULL",
                "name": null,
                "ofType": {
                  "kind": "SCALAR",
                  "name": "AuthRequired",
                  "ofType": null
                }
              },
              "isDeprecated": false,
              "deprecationReason": null
            },
            {
              "name": "setVerificationKey",
              "description": null,
              "args": [],
              "type": {
                "kind": "NON_NULL",
                "name": null,
                "ofType": {
                  "kind": "SCALAR",
                  "name": "AuthRequired",
                  "ofType": null
                }
              },
              "isDeprecated": false,
              "deprecationReason": null
            },
            {
              "name": "setSnappUri",
              "description": null,
              "args": [],
              "type": {
                "kind": "NON_NULL",
                "name": null,
                "ofType": {
                  "kind": "SCALAR",
                  "name": "AuthRequired",
                  "ofType": null
                }
              },
              "isDeprecated": false,
              "deprecationReason": null
            },
            {
              "name": "editSequenceState",
              "description": null,
              "args": [],
              "type": {
                "kind": "NON_NULL",
                "name": null,
                "ofType": {
                  "kind": "SCALAR",
                  "name": "AuthRequired",
                  "ofType": null
                }
              },
              "isDeprecated": false,
              "deprecationReason": null
            },
            {
              "name": "setTokenSymbol",
              "description": null,
              "args": [],
              "type": {
                "kind": "NON_NULL",
                "name": null,
                "ofType": {
                  "kind": "SCALAR",
                  "name": "AuthRequired",
                  "ofType": null
                }
              },
              "isDeprecated": false,
              "deprecationReason": null
            },
            {
              "name": "incrementNonce",
              "description": null,
              "args": [],
              "type": {
                "kind": "NON_NULL",
                "name": null,
                "ofType": {
                  "kind": "SCALAR",
                  "name": "AuthRequired",
                  "ofType": null
                }
              },
              "isDeprecated": false,
              "deprecationReason": null
            },
            {
              "name": "setVotingFor",
              "description": null,
              "args": [],
              "type": {
                "kind": "NON_NULL",
                "name": null,
                "ofType": {
                  "kind": "SCALAR",
                  "name": "AuthRequired",
                  "ofType": null
                }
              },
              "isDeprecated": false,
              "deprecationReason": null
            }
          ],
          "inputFields": null,
          "interfaces": [],
          "enumValues": null,
          "possibleTypes": null
        },
        {
          "kind": "SCALAR",
          "name": "VerificationKey",
          "description": "Verification key in Base58Check format",
          "fields": null,
          "inputFields": null,
          "interfaces": null,
          "enumValues": null,
          "possibleTypes": null
        },
        {
          "kind": "OBJECT",
          "name": "VerificationKeyWithHash",
          "description": null,
          "fields": [
            {
              "name": "data",
              "description": null,
              "args": [],
              "type": {
                "kind": "NON_NULL",
                "name": null,
                "ofType": {
                  "kind": "SCALAR",
                  "name": "VerificationKey",
                  "ofType": null
                }
              },
              "isDeprecated": false,
              "deprecationReason": null
            },
            {
              "name": "hash",
              "description": null,
              "args": [],
              "type": {
                "kind": "NON_NULL",
                "name": null,
                "ofType": {
                  "kind": "SCALAR",
                  "name": "Field",
                  "ofType": null
                }
              },
              "isDeprecated": false,
              "deprecationReason": null
            }
          ],
          "inputFields": null,
          "interfaces": [],
          "enumValues": null,
          "possibleTypes": null
        },
        {
          "kind": "OBJECT",
          "name": "PartyUpdate",
          "description": null,
          "fields": [
            {
              "name": "appState",
              "description": null,
              "args": [],
              "type": {
                "kind": "NON_NULL",
                "name": null,
                "ofType": {
                  "kind": "LIST",
                  "name": null,
                  "ofType": {
                    "kind": "SCALAR",
                    "name": "Field",
                    "ofType": null
                  }
                }
              },
              "isDeprecated": false,
              "deprecationReason": null
            },
            {
              "name": "delegate",
              "description": null,
              "args": [],
              "type": { "kind": "SCALAR", "name": "Field", "ofType": null },
              "isDeprecated": false,
              "deprecationReason": null
            },
            {
              "name": "verificationKey",
              "description": null,
              "args": [],
              "type": {
                "kind": "OBJECT",
                "name": "VerificationKeyWithHash",
                "ofType": null
              },
              "isDeprecated": false,
              "deprecationReason": null
            },
            {
              "name": "permissions",
              "description": null,
              "args": [],
              "type": {
                "kind": "OBJECT",
                "name": "Permissions",
                "ofType": null
              },
              "isDeprecated": false,
              "deprecationReason": null
            },
            {
              "name": "snappUri",
              "description": null,
              "args": [],
              "type": { "kind": "SCALAR", "name": "String", "ofType": null },
              "isDeprecated": false,
              "deprecationReason": null
            },
            {
              "name": "tokenSymbol",
              "description": null,
              "args": [],
              "type": { "kind": "SCALAR", "name": "String", "ofType": null },
              "isDeprecated": false,
              "deprecationReason": null
            },
            {
              "name": "timing",
              "description": null,
              "args": [],
              "type": { "kind": "OBJECT", "name": "Timing", "ofType": null },
              "isDeprecated": false,
              "deprecationReason": null
            },
            {
              "name": "votingFor",
              "description": null,
              "args": [],
              "type": {
                "kind": "SCALAR",
                "name": "StateHash",
                "ofType": null
              },
              "isDeprecated": false,
              "deprecationReason": null
            }
          ],
          "inputFields": null,
          "interfaces": [],
          "enumValues": null,
          "possibleTypes": null
        },
        {
          "kind": "SCALAR",
          "name": "Field",
          "description": "String representing a public key in base58",
          "fields": null,
          "inputFields": null,
          "interfaces": null,
          "enumValues": null,
          "possibleTypes": null
        },
        {
          "kind": "OBJECT",
          "name": "FeePayerPartyBody",
          "description": null,
          "fields": [
            {
              "name": "publicKey",
              "description": null,
              "args": [],
              "type": {
                "kind": "NON_NULL",
                "name": null,
                "ofType": {
                  "kind": "SCALAR",
                  "name": "Field",
                  "ofType": null
                }
              },
              "isDeprecated": false,
              "deprecationReason": null
            },
            {
              "name": "update",
              "description": null,
              "args": [],
              "type": {
                "kind": "NON_NULL",
                "name": null,
                "ofType": {
                  "kind": "OBJECT",
                  "name": "PartyUpdate",
                  "ofType": null
                }
              },
              "isDeprecated": false,
              "deprecationReason": null
            },
            {
              "name": "balanceChange",
              "description": null,
              "args": [],
              "type": {
                "kind": "NON_NULL",
                "name": null,
                "ofType": { "kind": "SCALAR", "name": "Fee", "ofType": null }
              },
              "isDeprecated": false,
              "deprecationReason": null
            },
            {
              "name": "events",
              "description": null,
              "args": [],
              "type": {
                "kind": "NON_NULL",
                "name": null,
                "ofType": {
                  "kind": "LIST",
                  "name": null,
                  "ofType": {
                    "kind": "NON_NULL",
                    "name": null,
                    "ofType": {
                      "kind": "LIST",
                      "name": null,
                      "ofType": {
                        "kind": "NON_NULL",
                        "name": null,
                        "ofType": {
                          "kind": "SCALAR",
                          "name": "Field",
                          "ofType": null
                        }
                      }
                    }
                  }
                }
              },
              "isDeprecated": false,
              "deprecationReason": null
            },
            {
              "name": "sequenceEvents",
              "description": null,
              "args": [],
              "type": {
                "kind": "NON_NULL",
                "name": null,
                "ofType": {
                  "kind": "LIST",
                  "name": null,
                  "ofType": {
                    "kind": "NON_NULL",
                    "name": null,
                    "ofType": {
                      "kind": "LIST",
                      "name": null,
                      "ofType": {
                        "kind": "NON_NULL",
                        "name": null,
                        "ofType": {
                          "kind": "SCALAR",
                          "name": "Field",
                          "ofType": null
                        }
                      }
                    }
                  }
                }
              },
              "isDeprecated": false,
              "deprecationReason": null
            },
            {
              "name": "callData",
              "description": null,
              "args": [],
              "type": {
                "kind": "NON_NULL",
                "name": null,
                "ofType": {
                  "kind": "SCALAR",
                  "name": "Field",
                  "ofType": null
                }
              },
              "isDeprecated": false,
              "deprecationReason": null
            },
            {
              "name": "callDepth",
              "description": null,
              "args": [],
              "type": {
                "kind": "NON_NULL",
                "name": null,
                "ofType": { "kind": "SCALAR", "name": "Int", "ofType": null }
              },
              "isDeprecated": false,
              "deprecationReason": null
            },
            {
              "name": "protocolState",
              "description": null,
              "args": [],
              "type": {
                "kind": "NON_NULL",
                "name": null,
                "ofType": {
                  "kind": "OBJECT",
                  "name": "ProtocolStatePredicate",
                  "ofType": null
                }
              },
              "isDeprecated": false,
              "deprecationReason": null
            }
          ],
          "inputFields": null,
          "interfaces": [],
          "enumValues": null,
          "possibleTypes": null
        },
        {
          "kind": "OBJECT",
          "name": "ZkappPartyPredicatedFeePayer",
          "description": null,
          "fields": [
            {
              "name": "body",
              "description": null,
              "args": [],
              "type": {
                "kind": "NON_NULL",
                "name": null,
                "ofType": {
                  "kind": "OBJECT",
                  "name": "FeePayerPartyBody",
                  "ofType": null
                }
              },
              "isDeprecated": false,
              "deprecationReason": null
            },
            {
              "name": "predicate",
              "description": null,
              "args": [],
              "type": {
                "kind": "NON_NULL",
                "name": null,
                "ofType": {
                  "kind": "SCALAR",
                  "name": "UInt32",
                  "ofType": null
                }
              },
              "isDeprecated": false,
              "deprecationReason": null
            }
          ],
          "inputFields": null,
          "interfaces": [],
          "enumValues": null,
          "possibleTypes": null
        },
        {
          "kind": "OBJECT",
          "name": "ZkappPartyFeePayer",
          "description": null,
          "fields": [
            {
              "name": "data",
              "description": null,
              "args": [],
              "type": {
                "kind": "NON_NULL",
                "name": null,
                "ofType": {
                  "kind": "OBJECT",
                  "name": "ZkappPartyPredicatedFeePayer",
                  "ofType": null
                }
              },
              "isDeprecated": false,
              "deprecationReason": null
            },
            {
              "name": "authorization",
              "description": null,
              "args": [],
              "type": {
                "kind": "NON_NULL",
                "name": null,
                "ofType": {
                  "kind": "SCALAR",
                  "name": "Signature",
                  "ofType": null
                }
              },
              "isDeprecated": false,
              "deprecationReason": null
            }
          ],
          "inputFields": null,
          "interfaces": [],
          "enumValues": null,
          "possibleTypes": null
        },
        {
          "kind": "OBJECT",
          "name": "Parties",
          "description": null,
          "fields": [
            {
              "name": "feePayer",
              "description": null,
              "args": [],
              "type": {
                "kind": "NON_NULL",
                "name": null,
                "ofType": {
                  "kind": "OBJECT",
                  "name": "ZkappPartyFeePayer",
                  "ofType": null
                }
              },
              "isDeprecated": false,
              "deprecationReason": null
            },
            {
              "name": "otherParties",
              "description": null,
              "args": [],
              "type": {
                "kind": "NON_NULL",
                "name": null,
                "ofType": {
                  "kind": "LIST",
                  "name": null,
                  "ofType": {
                    "kind": "NON_NULL",
                    "name": null,
                    "ofType": {
                      "kind": "OBJECT",
                      "name": "ZkappParty",
                      "ofType": null
                    }
                  }
                }
              },
              "isDeprecated": false,
              "deprecationReason": null
            },
            {
              "name": "memo",
              "description": null,
              "args": [],
              "type": {
                "kind": "NON_NULL",
                "name": null,
                "ofType": {
                  "kind": "SCALAR",
                  "name": "Memo",
                  "ofType": null
                }
              },
              "isDeprecated": false,
              "deprecationReason": null
            }
          ],
          "inputFields": null,
          "interfaces": [],
          "enumValues": null,
          "possibleTypes": null
        },
        {
          "kind": "OBJECT",
          "name": "SnappCommand",
          "description": null,
          "fields": [
            {
              "name": "id",
              "description": "A Base58Check string representing the command",
              "args": [],
              "type": {
                "kind": "NON_NULL",
                "name": null,
                "ofType": { "kind": "SCALAR", "name": "ID", "ofType": null }
              },
              "isDeprecated": false,
              "deprecationReason": null
            },
            {
              "name": "hash",
              "description": "A cryptographic hash of the snapp command",
              "args": [],
              "type": {
                "kind": "NON_NULL",
                "name": null,
                "ofType": {
                  "kind": "SCALAR",
                  "name": "String",
                  "ofType": null
                }
              },
              "isDeprecated": false,
              "deprecationReason": null
            },
            {
              "name": "parties",
              "description": "Parties representing the transaction",
              "args": [],
              "type": {
                "kind": "NON_NULL",
                "name": null,
                "ofType": {
                  "kind": "OBJECT",
                  "name": "Parties",
                  "ofType": null
                }
              },
              "isDeprecated": false,
              "deprecationReason": null
            },
            {
              "name": "failureReason",
              "description":
                "The reason for the snapp transaction failure; null means success or the status is unknown",
              "args": [],
              "type": { "kind": "SCALAR", "name": "String", "ofType": null },
              "isDeprecated": false,
              "deprecationReason": null
            }
          ],
          "inputFields": null,
          "interfaces": [],
          "enumValues": null,
          "possibleTypes": null
        },
        {
          "kind": "OBJECT",
          "name": "UserCommandPayment",
          "description": null,
          "fields": [
            {
              "name": "id",
              "description": null,
              "args": [],
              "type": {
                "kind": "NON_NULL",
                "name": null,
                "ofType": { "kind": "SCALAR", "name": "ID", "ofType": null }
              },
              "isDeprecated": false,
              "deprecationReason": null
            },
            {
              "name": "hash",
              "description": null,
              "args": [],
              "type": {
                "kind": "NON_NULL",
                "name": null,
                "ofType": {
                  "kind": "SCALAR",
                  "name": "String",
                  "ofType": null
                }
              },
              "isDeprecated": false,
              "deprecationReason": null
            },
            {
              "name": "kind",
              "description": "String describing the kind of user command",
              "args": [],
              "type": {
                "kind": "NON_NULL",
                "name": null,
                "ofType": {
                  "kind": "SCALAR",
                  "name": "UserCommandKind",
                  "ofType": null
                }
              },
              "isDeprecated": false,
              "deprecationReason": null
            },
            {
              "name": "nonce",
              "description":
                "Sequence number of command for the fee-payer's account",
              "args": [],
              "type": {
                "kind": "NON_NULL",
                "name": null,
                "ofType": { "kind": "SCALAR", "name": "Int", "ofType": null }
              },
              "isDeprecated": false,
              "deprecationReason": null
            },
            {
              "name": "source",
              "description": "Account that the command is sent from",
              "args": [],
              "type": {
                "kind": "NON_NULL",
                "name": null,
                "ofType": {
                  "kind": "OBJECT",
                  "name": "Account",
                  "ofType": null
                }
              },
              "isDeprecated": false,
              "deprecationReason": null
            },
            {
              "name": "receiver",
              "description": "Account that the command applies to",
              "args": [],
              "type": {
                "kind": "NON_NULL",
                "name": null,
                "ofType": {
                  "kind": "OBJECT",
                  "name": "Account",
                  "ofType": null
                }
              },
              "isDeprecated": false,
              "deprecationReason": null
            },
            {
              "name": "feePayer",
              "description": "Account that pays the fees for the command",
              "args": [],
              "type": {
                "kind": "NON_NULL",
                "name": null,
                "ofType": {
                  "kind": "OBJECT",
                  "name": "Account",
                  "ofType": null
                }
              },
              "isDeprecated": false,
              "deprecationReason": null
            },
            {
              "name": "validUntil",
              "description":
                "The global slot number after which this transaction cannot be applied",
              "args": [],
              "type": {
                "kind": "NON_NULL",
                "name": null,
                "ofType": {
                  "kind": "SCALAR",
                  "name": "UInt32",
                  "ofType": null
                }
              },
              "isDeprecated": false,
              "deprecationReason": null
            },
            {
              "name": "token",
              "description": "Token used for the transaction",
              "args": [],
              "type": {
                "kind": "NON_NULL",
                "name": null,
                "ofType": {
                  "kind": "SCALAR",
                  "name": "TokenId",
                  "ofType": null
                }
              },
              "isDeprecated": false,
              "deprecationReason": null
            },
            {
              "name": "amount",
              "description":
                "Amount that the source is sending to receiver; 0 for commands without an associated amount",
              "args": [],
              "type": {
                "kind": "NON_NULL",
                "name": null,
                "ofType": {
                  "kind": "SCALAR",
                  "name": "UInt64",
                  "ofType": null
                }
              },
              "isDeprecated": false,
              "deprecationReason": null
            },
            {
              "name": "feeToken",
              "description": "Token used to pay the fee",
              "args": [],
              "type": {
                "kind": "NON_NULL",
                "name": null,
                "ofType": {
                  "kind": "SCALAR",
                  "name": "TokenId",
                  "ofType": null
                }
              },
              "isDeprecated": false,
              "deprecationReason": null
            },
            {
              "name": "fee",
              "description":
                "Fee that the fee-payer is willing to pay for making the transaction",
              "args": [],
              "type": {
                "kind": "NON_NULL",
                "name": null,
                "ofType": {
                  "kind": "SCALAR",
                  "name": "UInt64",
                  "ofType": null
                }
              },
              "isDeprecated": false,
              "deprecationReason": null
            },
            {
              "name": "memo",
              "description":
                "A short message from the sender, encoded with Base58Check, version byte=0x14; byte 2 of the decoding is the message length",
              "args": [],
              "type": {
                "kind": "NON_NULL",
                "name": null,
                "ofType": {
                  "kind": "SCALAR",
                  "name": "String",
                  "ofType": null
                }
              },
              "isDeprecated": false,
              "deprecationReason": null
            },
            {
              "name": "isDelegation",
              "description":
                "If true, this command represents a delegation of stake",
              "args": [],
              "type": {
                "kind": "NON_NULL",
                "name": null,
                "ofType": {
                  "kind": "SCALAR",
                  "name": "Boolean",
                  "ofType": null
                }
              },
              "isDeprecated": true,
              "deprecationReason": "use kind field instead"
            },
            {
              "name": "from",
              "description": "Public key of the sender",
              "args": [],
              "type": {
                "kind": "NON_NULL",
                "name": null,
                "ofType": {
                  "kind": "SCALAR",
                  "name": "PublicKey",
                  "ofType": null
                }
              },
              "isDeprecated": true,
              "deprecationReason": "use feePayer field instead"
            },
            {
              "name": "fromAccount",
              "description": "Account of the sender",
              "args": [],
              "type": {
                "kind": "NON_NULL",
                "name": null,
                "ofType": {
                  "kind": "OBJECT",
                  "name": "Account",
                  "ofType": null
                }
              },
              "isDeprecated": true,
              "deprecationReason": "use feePayer field instead"
            },
            {
              "name": "to",
              "description": "Public key of the receiver",
              "args": [],
              "type": {
                "kind": "NON_NULL",
                "name": null,
                "ofType": {
                  "kind": "SCALAR",
                  "name": "PublicKey",
                  "ofType": null
                }
              },
              "isDeprecated": true,
              "deprecationReason": "use receiver field instead"
            },
            {
              "name": "toAccount",
              "description": "Account of the receiver",
              "args": [],
              "type": {
                "kind": "NON_NULL",
                "name": null,
                "ofType": {
                  "kind": "OBJECT",
                  "name": "Account",
                  "ofType": null
                }
              },
              "isDeprecated": true,
              "deprecationReason": "use receiver field instead"
            },
            {
              "name": "failureReason",
              "description":
                "null is no failure or status unknown, reason for failure otherwise.",
              "args": [],
              "type": { "kind": "SCALAR", "name": "String", "ofType": null },
              "isDeprecated": false,
              "deprecationReason": null
            }
          ],
          "inputFields": null,
          "interfaces": [
            { "kind": "INTERFACE", "name": "UserCommand", "ofType": null }
          ],
          "enumValues": null,
          "possibleTypes": null
        },
        {
          "kind": "SCALAR",
          "name": "UserCommandKind",
          "description": "The kind of user command",
          "fields": null,
          "inputFields": null,
          "interfaces": null,
          "enumValues": null,
          "possibleTypes": null
        },
        {
          "kind": "SCALAR",
          "name": "ID",
          "description": null,
          "fields": null,
          "inputFields": null,
          "interfaces": null,
          "enumValues": null,
          "possibleTypes": null
        },
        {
          "kind": "OBJECT",
          "name": "UserCommandDelegation",
          "description": null,
          "fields": [
            {
              "name": "delegator",
              "description": null,
              "args": [],
              "type": {
                "kind": "NON_NULL",
                "name": null,
                "ofType": {
                  "kind": "OBJECT",
                  "name": "Account",
                  "ofType": null
                }
              },
              "isDeprecated": false,
              "deprecationReason": null
            },
            {
              "name": "delegatee",
              "description": null,
              "args": [],
              "type": {
                "kind": "NON_NULL",
                "name": null,
                "ofType": {
                  "kind": "OBJECT",
                  "name": "Account",
                  "ofType": null
                }
              },
              "isDeprecated": false,
              "deprecationReason": null
            },
            {
              "name": "id",
              "description": null,
              "args": [],
              "type": {
                "kind": "NON_NULL",
                "name": null,
                "ofType": { "kind": "SCALAR", "name": "ID", "ofType": null }
              },
              "isDeprecated": false,
              "deprecationReason": null
            },
            {
              "name": "hash",
              "description": null,
              "args": [],
              "type": {
                "kind": "NON_NULL",
                "name": null,
                "ofType": {
                  "kind": "SCALAR",
                  "name": "String",
                  "ofType": null
                }
              },
              "isDeprecated": false,
              "deprecationReason": null
            },
            {
              "name": "kind",
              "description": "String describing the kind of user command",
              "args": [],
              "type": {
                "kind": "NON_NULL",
                "name": null,
                "ofType": {
                  "kind": "SCALAR",
                  "name": "UserCommandKind",
                  "ofType": null
                }
              },
              "isDeprecated": false,
              "deprecationReason": null
            },
            {
              "name": "nonce",
              "description":
                "Sequence number of command for the fee-payer's account",
              "args": [],
              "type": {
                "kind": "NON_NULL",
                "name": null,
                "ofType": { "kind": "SCALAR", "name": "Int", "ofType": null }
              },
              "isDeprecated": false,
              "deprecationReason": null
            },
            {
              "name": "source",
              "description": "Account that the command is sent from",
              "args": [],
              "type": {
                "kind": "NON_NULL",
                "name": null,
                "ofType": {
                  "kind": "OBJECT",
                  "name": "Account",
                  "ofType": null
                }
              },
              "isDeprecated": false,
              "deprecationReason": null
            },
            {
              "name": "receiver",
              "description": "Account that the command applies to",
              "args": [],
              "type": {
                "kind": "NON_NULL",
                "name": null,
                "ofType": {
                  "kind": "OBJECT",
                  "name": "Account",
                  "ofType": null
                }
              },
              "isDeprecated": false,
              "deprecationReason": null
            },
            {
              "name": "feePayer",
              "description": "Account that pays the fees for the command",
              "args": [],
              "type": {
                "kind": "NON_NULL",
                "name": null,
                "ofType": {
                  "kind": "OBJECT",
                  "name": "Account",
                  "ofType": null
                }
              },
              "isDeprecated": false,
              "deprecationReason": null
            },
            {
              "name": "validUntil",
              "description":
                "The global slot number after which this transaction cannot be applied",
              "args": [],
              "type": {
                "kind": "NON_NULL",
                "name": null,
                "ofType": {
                  "kind": "SCALAR",
                  "name": "UInt32",
                  "ofType": null
                }
              },
              "isDeprecated": false,
              "deprecationReason": null
            },
            {
              "name": "token",
              "description": "Token used for the transaction",
              "args": [],
              "type": {
                "kind": "NON_NULL",
                "name": null,
                "ofType": {
                  "kind": "SCALAR",
                  "name": "TokenId",
                  "ofType": null
                }
              },
              "isDeprecated": false,
              "deprecationReason": null
            },
            {
              "name": "amount",
              "description":
                "Amount that the source is sending to receiver; 0 for commands without an associated amount",
              "args": [],
              "type": {
                "kind": "NON_NULL",
                "name": null,
                "ofType": {
                  "kind": "SCALAR",
                  "name": "UInt64",
                  "ofType": null
                }
              },
              "isDeprecated": false,
              "deprecationReason": null
            },
            {
              "name": "feeToken",
              "description": "Token used to pay the fee",
              "args": [],
              "type": {
                "kind": "NON_NULL",
                "name": null,
                "ofType": {
                  "kind": "SCALAR",
                  "name": "TokenId",
                  "ofType": null
                }
              },
              "isDeprecated": false,
              "deprecationReason": null
            },
            {
              "name": "fee",
              "description":
                "Fee that the fee-payer is willing to pay for making the transaction",
              "args": [],
              "type": {
                "kind": "NON_NULL",
                "name": null,
                "ofType": {
                  "kind": "SCALAR",
                  "name": "UInt64",
                  "ofType": null
                }
              },
              "isDeprecated": false,
              "deprecationReason": null
            },
            {
              "name": "memo",
              "description":
                "A short message from the sender, encoded with Base58Check, version byte=0x14; byte 2 of the decoding is the message length",
              "args": [],
              "type": {
                "kind": "NON_NULL",
                "name": null,
                "ofType": {
                  "kind": "SCALAR",
                  "name": "String",
                  "ofType": null
                }
              },
              "isDeprecated": false,
              "deprecationReason": null
            },
            {
              "name": "isDelegation",
              "description":
                "If true, this command represents a delegation of stake",
              "args": [],
              "type": {
                "kind": "NON_NULL",
                "name": null,
                "ofType": {
                  "kind": "SCALAR",
                  "name": "Boolean",
                  "ofType": null
                }
              },
              "isDeprecated": true,
              "deprecationReason": "use kind field instead"
            },
            {
              "name": "from",
              "description": "Public key of the sender",
              "args": [],
              "type": {
                "kind": "NON_NULL",
                "name": null,
                "ofType": {
                  "kind": "SCALAR",
                  "name": "PublicKey",
                  "ofType": null
                }
              },
              "isDeprecated": true,
              "deprecationReason": "use feePayer field instead"
            },
            {
              "name": "fromAccount",
              "description": "Account of the sender",
              "args": [],
              "type": {
                "kind": "NON_NULL",
                "name": null,
                "ofType": {
                  "kind": "OBJECT",
                  "name": "Account",
                  "ofType": null
                }
              },
              "isDeprecated": true,
              "deprecationReason": "use feePayer field instead"
            },
            {
              "name": "to",
              "description": "Public key of the receiver",
              "args": [],
              "type": {
                "kind": "NON_NULL",
                "name": null,
                "ofType": {
                  "kind": "SCALAR",
                  "name": "PublicKey",
                  "ofType": null
                }
              },
              "isDeprecated": true,
              "deprecationReason": "use receiver field instead"
            },
            {
              "name": "toAccount",
              "description": "Account of the receiver",
              "args": [],
              "type": {
                "kind": "NON_NULL",
                "name": null,
                "ofType": {
                  "kind": "OBJECT",
                  "name": "Account",
                  "ofType": null
                }
              },
              "isDeprecated": true,
              "deprecationReason": "use receiver field instead"
            },
            {
              "name": "failureReason",
              "description":
                "null is no failure or status unknown, reason for failure otherwise.",
              "args": [],
              "type": { "kind": "SCALAR", "name": "String", "ofType": null },
              "isDeprecated": false,
              "deprecationReason": null
            }
          ],
          "inputFields": null,
          "interfaces": [
            { "kind": "INTERFACE", "name": "UserCommand", "ofType": null }
          ],
          "enumValues": null,
          "possibleTypes": null
        },
        {
          "kind": "INTERFACE",
          "name": "UserCommand",
          "description": "Common interface for user commands",
          "fields": [
            {
              "name": "id",
              "description": null,
              "args": [],
              "type": {
                "kind": "NON_NULL",
                "name": null,
                "ofType": { "kind": "SCALAR", "name": "ID", "ofType": null }
              },
              "isDeprecated": false,
              "deprecationReason": null
            },
            {
              "name": "hash",
              "description": null,
              "args": [],
              "type": {
                "kind": "NON_NULL",
                "name": null,
                "ofType": {
                  "kind": "SCALAR",
                  "name": "String",
                  "ofType": null
                }
              },
              "isDeprecated": false,
              "deprecationReason": null
            },
            {
              "name": "kind",
              "description": "String describing the kind of user command",
              "args": [],
              "type": {
                "kind": "NON_NULL",
                "name": null,
                "ofType": {
                  "kind": "SCALAR",
                  "name": "UserCommandKind",
                  "ofType": null
                }
              },
              "isDeprecated": false,
              "deprecationReason": null
            },
            {
              "name": "nonce",
              "description":
                "Sequence number of command for the fee-payer's account",
              "args": [],
              "type": {
                "kind": "NON_NULL",
                "name": null,
                "ofType": { "kind": "SCALAR", "name": "Int", "ofType": null }
              },
              "isDeprecated": false,
              "deprecationReason": null
            },
            {
              "name": "source",
              "description": "Account that the command is sent from",
              "args": [],
              "type": {
                "kind": "NON_NULL",
                "name": null,
                "ofType": {
                  "kind": "OBJECT",
                  "name": "Account",
                  "ofType": null
                }
              },
              "isDeprecated": false,
              "deprecationReason": null
            },
            {
              "name": "receiver",
              "description": "Account that the command applies to",
              "args": [],
              "type": {
                "kind": "NON_NULL",
                "name": null,
                "ofType": {
                  "kind": "OBJECT",
                  "name": "Account",
                  "ofType": null
                }
              },
              "isDeprecated": false,
              "deprecationReason": null
            },
            {
              "name": "feePayer",
              "description": "Account that pays the fees for the command",
              "args": [],
              "type": {
                "kind": "NON_NULL",
                "name": null,
                "ofType": {
                  "kind": "OBJECT",
                  "name": "Account",
                  "ofType": null
                }
              },
              "isDeprecated": false,
              "deprecationReason": null
            },
            {
              "name": "validUntil",
              "description":
                "The global slot number after which this transaction cannot be applied",
              "args": [],
              "type": {
                "kind": "NON_NULL",
                "name": null,
                "ofType": {
                  "kind": "SCALAR",
                  "name": "UInt32",
                  "ofType": null
                }
              },
              "isDeprecated": false,
              "deprecationReason": null
            },
            {
              "name": "token",
              "description": "Token used by the command",
              "args": [],
              "type": {
                "kind": "NON_NULL",
                "name": null,
                "ofType": {
                  "kind": "SCALAR",
                  "name": "TokenId",
                  "ofType": null
                }
              },
              "isDeprecated": false,
              "deprecationReason": null
            },
            {
              "name": "amount",
              "description":
                "Amount that the source is sending to receiver - 0 for commands that are not associated with an amount",
              "args": [],
              "type": {
                "kind": "NON_NULL",
                "name": null,
                "ofType": {
                  "kind": "SCALAR",
                  "name": "UInt64",
                  "ofType": null
                }
              },
              "isDeprecated": false,
              "deprecationReason": null
            },
            {
              "name": "feeToken",
              "description": "Token used to pay the fee",
              "args": [],
              "type": {
                "kind": "NON_NULL",
                "name": null,
                "ofType": {
                  "kind": "SCALAR",
                  "name": "TokenId",
                  "ofType": null
                }
              },
              "isDeprecated": false,
              "deprecationReason": null
            },
            {
              "name": "fee",
              "description":
                "Fee that the fee-payer is willing to pay for making the transaction",
              "args": [],
              "type": {
                "kind": "NON_NULL",
                "name": null,
                "ofType": {
                  "kind": "SCALAR",
                  "name": "UInt64",
                  "ofType": null
                }
              },
              "isDeprecated": false,
              "deprecationReason": null
            },
            {
              "name": "memo",
              "description": "Short arbitrary message provided by the sender",
              "args": [],
              "type": {
                "kind": "NON_NULL",
                "name": null,
                "ofType": {
                  "kind": "SCALAR",
                  "name": "String",
                  "ofType": null
                }
              },
              "isDeprecated": false,
              "deprecationReason": null
            },
            {
              "name": "isDelegation",
              "description":
                "If true, this represents a delegation of stake, otherwise it is a payment",
              "args": [],
              "type": {
                "kind": "NON_NULL",
                "name": null,
                "ofType": {
                  "kind": "SCALAR",
                  "name": "Boolean",
                  "ofType": null
                }
              },
              "isDeprecated": true,
              "deprecationReason": "use kind field instead"
            },
            {
              "name": "from",
              "description": "Public key of the sender",
              "args": [],
              "type": {
                "kind": "NON_NULL",
                "name": null,
                "ofType": {
                  "kind": "SCALAR",
                  "name": "PublicKey",
                  "ofType": null
                }
              },
              "isDeprecated": true,
              "deprecationReason": "use feePayer field instead"
            },
            {
              "name": "fromAccount",
              "description": "Account of the sender",
              "args": [],
              "type": {
                "kind": "NON_NULL",
                "name": null,
                "ofType": {
                  "kind": "OBJECT",
                  "name": "Account",
                  "ofType": null
                }
              },
              "isDeprecated": true,
              "deprecationReason": "use feePayer field instead"
            },
            {
              "name": "to",
              "description": "Public key of the receiver",
              "args": [],
              "type": {
                "kind": "NON_NULL",
                "name": null,
                "ofType": {
                  "kind": "SCALAR",
                  "name": "PublicKey",
                  "ofType": null
                }
              },
              "isDeprecated": true,
              "deprecationReason": "use receiver field instead"
            },
            {
              "name": "toAccount",
              "description": "Account of the receiver",
              "args": [],
              "type": {
                "kind": "NON_NULL",
                "name": null,
                "ofType": {
                  "kind": "OBJECT",
                  "name": "Account",
                  "ofType": null
                }
              },
              "isDeprecated": true,
              "deprecationReason": "use receiver field instead"
            },
            {
              "name": "failureReason",
              "description":
                "null is no failure, reason for failure otherwise.",
              "args": [],
              "type": { "kind": "SCALAR", "name": "String", "ofType": null },
              "isDeprecated": false,
              "deprecationReason": null
            }
          ],
          "inputFields": null,
          "interfaces": null,
          "enumValues": null,
          "possibleTypes": [
            {
              "kind": "OBJECT",
              "name": "UserCommandDelegation",
              "ofType": null
            },
            {
              "kind": "OBJECT",
              "name": "UserCommandPayment",
              "ofType": null
            }
          ]
        },
        {
          "kind": "OBJECT",
          "name": "Transactions",
          "description": "Different types of transactions in a block",
          "fields": [
            {
              "name": "userCommands",
              "description":
                "List of user commands (payments and stake delegations) included in this block",
              "args": [],
              "type": {
                "kind": "NON_NULL",
                "name": null,
                "ofType": {
                  "kind": "LIST",
                  "name": null,
                  "ofType": {
                    "kind": "NON_NULL",
                    "name": null,
                    "ofType": {
                      "kind": "INTERFACE",
                      "name": "UserCommand",
                      "ofType": null
                    }
                  }
                }
              },
              "isDeprecated": false,
              "deprecationReason": null
            },
            {
              "name": "snappCommands",
              "description": "List of snapp commands included in this block",
              "args": [],
              "type": {
                "kind": "NON_NULL",
                "name": null,
                "ofType": {
                  "kind": "LIST",
                  "name": null,
                  "ofType": {
                    "kind": "NON_NULL",
                    "name": null,
                    "ofType": {
                      "kind": "OBJECT",
                      "name": "SnappCommand",
                      "ofType": null
                    }
                  }
                }
              },
              "isDeprecated": false,
              "deprecationReason": null
            },
            {
              "name": "feeTransfer",
              "description": "List of fee transfers included in this block",
              "args": [],
              "type": {
                "kind": "NON_NULL",
                "name": null,
                "ofType": {
                  "kind": "LIST",
                  "name": null,
                  "ofType": {
                    "kind": "NON_NULL",
                    "name": null,
                    "ofType": {
                      "kind": "OBJECT",
                      "name": "FeeTransfer",
                      "ofType": null
                    }
                  }
                }
              },
              "isDeprecated": false,
              "deprecationReason": null
            },
            {
              "name": "coinbase",
              "description":
                "Amount of MINA granted to the producer of this block",
              "args": [],
              "type": {
                "kind": "NON_NULL",
                "name": null,
                "ofType": {
                  "kind": "SCALAR",
                  "name": "UInt64",
                  "ofType": null
                }
              },
              "isDeprecated": false,
              "deprecationReason": null
            },
            {
              "name": "coinbaseReceiverAccount",
              "description":
                "Account to which the coinbase for this block was granted",
              "args": [],
              "type": { "kind": "OBJECT", "name": "Account", "ofType": null },
              "isDeprecated": false,
              "deprecationReason": null
            }
          ],
          "inputFields": null,
          "interfaces": [],
          "enumValues": null,
          "possibleTypes": null
        },
        {
          "kind": "OBJECT",
          "name": "protocolStateProof",
          "description": null,
          "fields": [
            {
              "name": "base64",
              "description": "Base-64 encoded proof",
              "args": [],
              "type": { "kind": "SCALAR", "name": "String", "ofType": null },
              "isDeprecated": false,
              "deprecationReason": null
            }
          ],
          "inputFields": null,
          "interfaces": [],
          "enumValues": null,
          "possibleTypes": null
        },
        {
          "kind": "OBJECT",
          "name": "NextEpochData",
          "description": null,
          "fields": [
            {
              "name": "ledger",
              "description": null,
              "args": [],
              "type": {
                "kind": "NON_NULL",
                "name": null,
                "ofType": {
                  "kind": "OBJECT",
                  "name": "epochLedger",
                  "ofType": null
                }
              },
              "isDeprecated": false,
              "deprecationReason": null
            },
            {
              "name": "seed",
              "description": null,
              "args": [],
              "type": {
                "kind": "NON_NULL",
                "name": null,
                "ofType": {
                  "kind": "SCALAR",
                  "name": "String",
                  "ofType": null
                }
              },
              "isDeprecated": false,
              "deprecationReason": null
            },
            {
              "name": "startCheckpoint",
              "description": null,
              "args": [],
              "type": {
                "kind": "NON_NULL",
                "name": null,
                "ofType": {
                  "kind": "SCALAR",
                  "name": "String",
                  "ofType": null
                }
              },
              "isDeprecated": false,
              "deprecationReason": null
            },
            {
              "name": "lockCheckpoint",
              "description": null,
              "args": [],
              "type": {
                "kind": "NON_NULL",
                "name": null,
                "ofType": {
                  "kind": "SCALAR",
                  "name": "String",
                  "ofType": null
                }
              },
              "isDeprecated": false,
              "deprecationReason": null
            },
            {
              "name": "epochLength",
              "description": null,
              "args": [],
              "type": {
                "kind": "NON_NULL",
                "name": null,
                "ofType": {
                  "kind": "SCALAR",
                  "name": "UInt32",
                  "ofType": null
                }
              },
              "isDeprecated": false,
              "deprecationReason": null
            }
          ],
          "inputFields": null,
          "interfaces": [],
          "enumValues": null,
          "possibleTypes": null
        },
        {
          "kind": "OBJECT",
          "name": "epochLedger",
          "description": null,
          "fields": [
            {
              "name": "hash",
              "description": null,
              "args": [],
              "type": {
                "kind": "NON_NULL",
                "name": null,
                "ofType": {
                  "kind": "SCALAR",
                  "name": "String",
                  "ofType": null
                }
              },
              "isDeprecated": false,
              "deprecationReason": null
            },
            {
              "name": "totalCurrency",
              "description": null,
              "args": [],
              "type": {
                "kind": "NON_NULL",
                "name": null,
                "ofType": {
                  "kind": "SCALAR",
                  "name": "UInt64",
                  "ofType": null
                }
              },
              "isDeprecated": false,
              "deprecationReason": null
            }
          ],
          "inputFields": null,
          "interfaces": [],
          "enumValues": null,
          "possibleTypes": null
        },
        {
          "kind": "OBJECT",
          "name": "StakingEpochData",
          "description": null,
          "fields": [
            {
              "name": "ledger",
              "description": null,
              "args": [],
              "type": {
                "kind": "NON_NULL",
                "name": null,
                "ofType": {
                  "kind": "OBJECT",
                  "name": "epochLedger",
                  "ofType": null
                }
              },
              "isDeprecated": false,
              "deprecationReason": null
            },
            {
              "name": "seed",
              "description": null,
              "args": [],
              "type": {
                "kind": "NON_NULL",
                "name": null,
                "ofType": {
                  "kind": "SCALAR",
                  "name": "String",
                  "ofType": null
                }
              },
              "isDeprecated": false,
              "deprecationReason": null
            },
            {
              "name": "startCheckpoint",
              "description": null,
              "args": [],
              "type": {
                "kind": "NON_NULL",
                "name": null,
                "ofType": {
                  "kind": "SCALAR",
                  "name": "String",
                  "ofType": null
                }
              },
              "isDeprecated": false,
              "deprecationReason": null
            },
            {
              "name": "lockCheckpoint",
              "description": null,
              "args": [],
              "type": {
                "kind": "NON_NULL",
                "name": null,
                "ofType": {
                  "kind": "SCALAR",
                  "name": "String",
                  "ofType": null
                }
              },
              "isDeprecated": false,
              "deprecationReason": null
            },
            {
              "name": "epochLength",
              "description": null,
              "args": [],
              "type": {
                "kind": "NON_NULL",
                "name": null,
                "ofType": {
                  "kind": "SCALAR",
                  "name": "UInt32",
                  "ofType": null
                }
              },
              "isDeprecated": false,
              "deprecationReason": null
            }
          ],
          "inputFields": null,
          "interfaces": [],
          "enumValues": null,
          "possibleTypes": null
        },
        {
          "kind": "OBJECT",
          "name": "ConsensusState",
          "description": null,
          "fields": [
            {
              "name": "blockchainLength",
              "description": "Length of the blockchain at this block",
              "args": [],
              "type": {
                "kind": "NON_NULL",
                "name": null,
                "ofType": {
                  "kind": "SCALAR",
                  "name": "UInt32",
                  "ofType": null
                }
              },
              "isDeprecated": true,
              "deprecationReason": "use blockHeight instead"
            },
            {
              "name": "blockHeight",
              "description": "Height of the blockchain at this block",
              "args": [],
              "type": {
                "kind": "NON_NULL",
                "name": null,
                "ofType": {
                  "kind": "SCALAR",
                  "name": "UInt32",
                  "ofType": null
                }
              },
              "isDeprecated": false,
              "deprecationReason": null
            },
            {
              "name": "epochCount",
              "description": null,
              "args": [],
              "type": {
                "kind": "NON_NULL",
                "name": null,
                "ofType": {
                  "kind": "SCALAR",
                  "name": "UInt32",
                  "ofType": null
                }
              },
              "isDeprecated": false,
              "deprecationReason": null
            },
            {
              "name": "minWindowDensity",
              "description": null,
              "args": [],
              "type": {
                "kind": "NON_NULL",
                "name": null,
                "ofType": {
                  "kind": "SCALAR",
                  "name": "UInt32",
                  "ofType": null
                }
              },
              "isDeprecated": false,
              "deprecationReason": null
            },
            {
              "name": "lastVrfOutput",
              "description": null,
              "args": [],
              "type": {
                "kind": "NON_NULL",
                "name": null,
                "ofType": {
                  "kind": "SCALAR",
                  "name": "String",
                  "ofType": null
                }
              },
              "isDeprecated": false,
              "deprecationReason": null
            },
            {
              "name": "totalCurrency",
              "description": "Total currency in circulation at this block",
              "args": [],
              "type": {
                "kind": "NON_NULL",
                "name": null,
                "ofType": {
                  "kind": "SCALAR",
                  "name": "UInt64",
                  "ofType": null
                }
              },
              "isDeprecated": false,
              "deprecationReason": null
            },
            {
              "name": "stakingEpochData",
              "description": null,
              "args": [],
              "type": {
                "kind": "NON_NULL",
                "name": null,
                "ofType": {
                  "kind": "OBJECT",
                  "name": "StakingEpochData",
                  "ofType": null
                }
              },
              "isDeprecated": false,
              "deprecationReason": null
            },
            {
              "name": "nextEpochData",
              "description": null,
              "args": [],
              "type": {
                "kind": "NON_NULL",
                "name": null,
                "ofType": {
                  "kind": "OBJECT",
                  "name": "NextEpochData",
                  "ofType": null
                }
              },
              "isDeprecated": false,
              "deprecationReason": null
            },
            {
              "name": "hasAncestorInSameCheckpointWindow",
              "description": null,
              "args": [],
              "type": {
                "kind": "NON_NULL",
                "name": null,
                "ofType": {
                  "kind": "SCALAR",
                  "name": "Boolean",
                  "ofType": null
                }
              },
              "isDeprecated": false,
              "deprecationReason": null
            },
            {
              "name": "slot",
              "description": "Slot in which this block was created",
              "args": [],
              "type": {
                "kind": "NON_NULL",
                "name": null,
                "ofType": {
                  "kind": "SCALAR",
                  "name": "UInt32",
                  "ofType": null
                }
              },
              "isDeprecated": false,
              "deprecationReason": null
            },
            {
              "name": "slotSinceGenesis",
              "description": "Slot since genesis (across all hard-forks)",
              "args": [],
              "type": {
                "kind": "NON_NULL",
                "name": null,
                "ofType": {
                  "kind": "SCALAR",
                  "name": "UInt32",
                  "ofType": null
                }
              },
              "isDeprecated": false,
              "deprecationReason": null
            },
            {
              "name": "epoch",
              "description": "Epoch in which this block was created",
              "args": [],
              "type": {
                "kind": "NON_NULL",
                "name": null,
                "ofType": {
                  "kind": "SCALAR",
                  "name": "UInt32",
                  "ofType": null
                }
              },
              "isDeprecated": false,
              "deprecationReason": null
            }
          ],
          "inputFields": null,
          "interfaces": [],
          "enumValues": null,
          "possibleTypes": null
        },
        {
          "kind": "OBJECT",
          "name": "BlockchainState",
          "description": null,
          "fields": [
            {
              "name": "date",
              "description":
                "date (stringified Unix time - number of milliseconds since January 1, 1970)",
              "args": [],
              "type": {
                "kind": "NON_NULL",
                "name": null,
                "ofType": {
                  "kind": "SCALAR",
                  "name": "String",
                  "ofType": null
                }
              },
              "isDeprecated": false,
              "deprecationReason": null
            },
            {
              "name": "utcDate",
              "description":
                "utcDate (stringified Unix time - number of milliseconds since January 1, 1970). Time offsets are adjusted to reflect true wall-clock time instead of genesis time.",
              "args": [],
              "type": {
                "kind": "NON_NULL",
                "name": null,
                "ofType": {
                  "kind": "SCALAR",
                  "name": "String",
                  "ofType": null
                }
              },
              "isDeprecated": false,
              "deprecationReason": null
            },
            {
              "name": "snarkedLedgerHash",
              "description": "Base58Check-encoded hash of the snarked ledger",
              "args": [],
              "type": {
                "kind": "NON_NULL",
                "name": null,
                "ofType": {
                  "kind": "SCALAR",
                  "name": "String",
                  "ofType": null
                }
              },
              "isDeprecated": false,
              "deprecationReason": null
            },
            {
              "name": "stagedLedgerHash",
              "description": "Base58Check-encoded hash of the staged ledger",
              "args": [],
              "type": {
                "kind": "NON_NULL",
                "name": null,
                "ofType": {
                  "kind": "SCALAR",
                  "name": "String",
                  "ofType": null
                }
              },
              "isDeprecated": false,
              "deprecationReason": null
            },
            {
              "name": "stagedLedgerProofEmitted",
              "description":
                "Block finished a staged ledger, and a proof was emitted from it and included into this block's proof. If there is no transition frontier available or no block found, this will return null.",
              "args": [],
              "type": { "kind": "SCALAR", "name": "Boolean", "ofType": null },
              "isDeprecated": false,
              "deprecationReason": null
            }
          ],
          "inputFields": null,
          "interfaces": [],
          "enumValues": null,
          "possibleTypes": null
        },
        {
          "kind": "OBJECT",
          "name": "ProtocolState",
          "description": null,
          "fields": [
            {
              "name": "previousStateHash",
              "description": "Base58Check-encoded hash of the previous state",
              "args": [],
              "type": {
                "kind": "NON_NULL",
                "name": null,
                "ofType": {
                  "kind": "SCALAR",
                  "name": "String",
                  "ofType": null
                }
              },
              "isDeprecated": false,
              "deprecationReason": null
            },
            {
              "name": "blockchainState",
              "description":
                "State which is agnostic of a particular consensus algorithm",
              "args": [],
              "type": {
                "kind": "NON_NULL",
                "name": null,
                "ofType": {
                  "kind": "OBJECT",
                  "name": "BlockchainState",
                  "ofType": null
                }
              },
              "isDeprecated": false,
              "deprecationReason": null
            },
            {
              "name": "consensusState",
              "description":
                "State specific to the Codaboros Proof of Stake consensus algorithm",
              "args": [],
              "type": {
                "kind": "NON_NULL",
                "name": null,
                "ofType": {
                  "kind": "OBJECT",
                  "name": "ConsensusState",
                  "ofType": null
                }
              },
              "isDeprecated": false,
              "deprecationReason": null
            }
          ],
          "inputFields": null,
          "interfaces": [],
          "enumValues": null,
          "possibleTypes": null
        },
        {
          "kind": "OBJECT",
          "name": "Block",
          "description": null,
          "fields": [
            {
              "name": "creator",
              "description": "Public key of account that produced this block",
              "args": [],
              "type": {
                "kind": "NON_NULL",
                "name": null,
                "ofType": {
                  "kind": "SCALAR",
                  "name": "PublicKey",
                  "ofType": null
                }
              },
              "isDeprecated": true,
              "deprecationReason": "use creatorAccount field instead"
            },
            {
              "name": "creatorAccount",
              "description": "Account that produced this block",
              "args": [],
              "type": {
                "kind": "NON_NULL",
                "name": null,
                "ofType": {
                  "kind": "OBJECT",
                  "name": "Account",
                  "ofType": null
                }
              },
              "isDeprecated": false,
              "deprecationReason": null
            },
            {
              "name": "winnerAccount",
              "description": "Account that won the slot (Delegator/Staker)",
              "args": [],
              "type": {
                "kind": "NON_NULL",
                "name": null,
                "ofType": {
                  "kind": "OBJECT",
                  "name": "Account",
                  "ofType": null
                }
              },
              "isDeprecated": false,
              "deprecationReason": null
            },
            {
              "name": "stateHash",
              "description":
                "Base58Check-encoded hash of the state after this block",
              "args": [],
              "type": {
                "kind": "NON_NULL",
                "name": null,
                "ofType": {
                  "kind": "SCALAR",
                  "name": "String",
                  "ofType": null
                }
              },
              "isDeprecated": false,
              "deprecationReason": null
            },
            {
              "name": "stateHashField",
              "description":
                "Experimental: Bigint field-element representation of stateHash",
              "args": [],
              "type": {
                "kind": "NON_NULL",
                "name": null,
                "ofType": {
                  "kind": "SCALAR",
                  "name": "String",
                  "ofType": null
                }
              },
              "isDeprecated": false,
              "deprecationReason": null
            },
            {
              "name": "protocolState",
              "description": null,
              "args": [],
              "type": {
                "kind": "NON_NULL",
                "name": null,
                "ofType": {
                  "kind": "OBJECT",
                  "name": "ProtocolState",
                  "ofType": null
                }
              },
              "isDeprecated": false,
              "deprecationReason": null
            },
            {
              "name": "protocolStateProof",
              "description": "Snark proof of blockchain state",
              "args": [],
              "type": {
                "kind": "NON_NULL",
                "name": null,
                "ofType": {
                  "kind": "OBJECT",
                  "name": "protocolStateProof",
                  "ofType": null
                }
              },
              "isDeprecated": false,
              "deprecationReason": null
            },
            {
              "name": "transactions",
              "description": null,
              "args": [],
              "type": {
                "kind": "NON_NULL",
                "name": null,
                "ofType": {
                  "kind": "OBJECT",
                  "name": "Transactions",
                  "ofType": null
                }
              },
              "isDeprecated": false,
              "deprecationReason": null
            },
            {
              "name": "commandTransactionCount",
              "description":
                "Count of user command transactions in the block",
              "args": [],
              "type": {
                "kind": "NON_NULL",
                "name": null,
                "ofType": { "kind": "SCALAR", "name": "Int", "ofType": null }
              },
              "isDeprecated": false,
              "deprecationReason": null
            },
            {
              "name": "snarkJobs",
              "description": null,
              "args": [],
              "type": {
                "kind": "NON_NULL",
                "name": null,
                "ofType": {
                  "kind": "LIST",
                  "name": null,
                  "ofType": {
                    "kind": "NON_NULL",
                    "name": null,
                    "ofType": {
                      "kind": "OBJECT",
                      "name": "CompletedWork",
                      "ofType": null
                    }
                  }
                }
              },
              "isDeprecated": false,
              "deprecationReason": null
            }
          ],
          "inputFields": null,
          "interfaces": [],
          "enumValues": null,
          "possibleTypes": null
        },
        {
          "kind": "OBJECT",
          "name": "SnarkWorker",
          "description": null,
          "fields": [
            {
              "name": "key",
              "description": "Public key of current snark worker",
              "args": [],
              "type": {
                "kind": "NON_NULL",
                "name": null,
                "ofType": {
                  "kind": "SCALAR",
                  "name": "PublicKey",
                  "ofType": null
                }
              },
              "isDeprecated": true,
              "deprecationReason": "use account field instead"
            },
            {
              "name": "account",
              "description": "Account of the current snark worker",
              "args": [],
              "type": {
                "kind": "NON_NULL",
                "name": null,
                "ofType": {
                  "kind": "OBJECT",
                  "name": "Account",
                  "ofType": null
                }
              },
              "isDeprecated": false,
              "deprecationReason": null
            },
            {
              "name": "fee",
              "description":
                "Fee that snark worker is charging to generate a snark proof",
              "args": [],
              "type": {
                "kind": "NON_NULL",
                "name": null,
                "ofType": {
                  "kind": "SCALAR",
                  "name": "UInt64",
                  "ofType": null
                }
              },
              "isDeprecated": false,
              "deprecationReason": null
            }
          ],
          "inputFields": null,
          "interfaces": [],
          "enumValues": null,
          "possibleTypes": null
        },
        {
          "kind": "OBJECT",
          "name": "AccountId",
          "description": null,
          "fields": [
            {
              "name": "publicKey",
              "description": null,
              "args": [],
              "type": {
                "kind": "NON_NULL",
                "name": null,
                "ofType": {
                  "kind": "SCALAR",
                  "name": "PublicKey",
                  "ofType": null
                }
              },
              "isDeprecated": false,
              "deprecationReason": null
            },
            {
              "name": "tokenId",
              "description": null,
              "args": [],
              "type": {
                "kind": "NON_NULL",
                "name": null,
                "ofType": {
                  "kind": "SCALAR",
                  "name": "TokenId",
                  "ofType": null
                }
              },
              "isDeprecated": false,
              "deprecationReason": null
            }
          ],
          "inputFields": null,
          "interfaces": [],
          "enumValues": null,
          "possibleTypes": null
        },
        {
          "kind": "OBJECT",
          "name": "NetworkPeerPayload",
          "description": null,
          "fields": [
            {
              "name": "peerId",
              "description": "base58-encoded peer ID",
              "args": [],
              "type": {
                "kind": "NON_NULL",
                "name": null,
                "ofType": {
                  "kind": "SCALAR",
                  "name": "String",
                  "ofType": null
                }
              },
              "isDeprecated": false,
              "deprecationReason": null
            },
            {
              "name": "host",
              "description": "IP address of the remote host",
              "args": [],
              "type": {
                "kind": "NON_NULL",
                "name": null,
                "ofType": {
                  "kind": "SCALAR",
                  "name": "String",
                  "ofType": null
                }
              },
              "isDeprecated": false,
              "deprecationReason": null
            },
            {
              "name": "libp2pPort",
              "description": null,
              "args": [],
              "type": {
                "kind": "NON_NULL",
                "name": null,
                "ofType": { "kind": "SCALAR", "name": "Int", "ofType": null }
              },
              "isDeprecated": false,
              "deprecationReason": null
            }
          ],
          "inputFields": null,
          "interfaces": [],
          "enumValues": null,
          "possibleTypes": null
        },
        {
          "kind": "OBJECT",
          "name": "SetConnectionGatingConfigPayload",
          "description": null,
          "fields": [
            {
              "name": "trustedPeers",
              "description": "Peers we will always allow connections from",
              "args": [],
              "type": {
                "kind": "NON_NULL",
                "name": null,
                "ofType": {
                  "kind": "LIST",
                  "name": null,
                  "ofType": {
                    "kind": "NON_NULL",
                    "name": null,
                    "ofType": {
                      "kind": "OBJECT",
                      "name": "NetworkPeerPayload",
                      "ofType": null
                    }
                  }
                }
              },
              "isDeprecated": false,
              "deprecationReason": null
            },
            {
              "name": "bannedPeers",
              "description":
                "Peers we will never allow connections from (unless they are also trusted!)",
              "args": [],
              "type": {
                "kind": "NON_NULL",
                "name": null,
                "ofType": {
                  "kind": "LIST",
                  "name": null,
                  "ofType": {
                    "kind": "NON_NULL",
                    "name": null,
                    "ofType": {
                      "kind": "OBJECT",
                      "name": "NetworkPeerPayload",
                      "ofType": null
                    }
                  }
                }
              },
              "isDeprecated": false,
              "deprecationReason": null
            },
            {
              "name": "isolate",
              "description":
                "If true, no connections will be allowed unless they are from a trusted peer",
              "args": [],
              "type": {
                "kind": "NON_NULL",
                "name": null,
                "ofType": {
                  "kind": "SCALAR",
                  "name": "Boolean",
                  "ofType": null
                }
              },
              "isDeprecated": false,
              "deprecationReason": null
            }
          ],
          "inputFields": null,
          "interfaces": [],
          "enumValues": null,
          "possibleTypes": null
        },
        {
          "kind": "OBJECT",
          "name": "AccountVerificationKeyWithHash",
          "description": "Verification key with hash",
          "fields": [
            {
              "name": "verificationKey",
              "description": "Verification key in Base58Check format",
              "args": [],
              "type": {
                "kind": "NON_NULL",
                "name": null,
                "ofType": {
                  "kind": "SCALAR",
                  "name": "String",
                  "ofType": null
                }
              },
              "isDeprecated": false,
              "deprecationReason": null
            },
            {
              "name": "hash",
              "description": "Hash of verification key",
              "args": [],
              "type": {
                "kind": "NON_NULL",
                "name": null,
                "ofType": {
                  "kind": "SCALAR",
                  "name": "String",
                  "ofType": null
                }
              },
              "isDeprecated": false,
              "deprecationReason": null
            }
          ],
          "inputFields": null,
          "interfaces": [],
          "enumValues": null,
          "possibleTypes": null
        },
        {
          "kind": "ENUM",
          "name": "AccountAuthRequired",
          "description": "Kind of authorization required",
          "fields": null,
          "inputFields": null,
          "interfaces": null,
          "enumValues": [
            {
              "name": "None",
              "description": null,
              "isDeprecated": false,
              "deprecationReason": null
            },
            {
              "name": "Either",
              "description": null,
              "isDeprecated": false,
              "deprecationReason": null
            },
            {
              "name": "Proof",
              "description": null,
              "isDeprecated": false,
              "deprecationReason": null
            },
            {
              "name": "Signature",
              "description": null,
              "isDeprecated": false,
              "deprecationReason": null
            },
            {
              "name": "Impossible",
              "description": null,
              "isDeprecated": false,
              "deprecationReason": null
            }
          ],
          "possibleTypes": null
        },
        {
          "kind": "OBJECT",
          "name": "AccountPermissions",
          "description": null,
          "fields": [
            {
              "name": "editState",
              "description": "Authorization required to edit snapp state",
              "args": [],
              "type": {
                "kind": "NON_NULL",
                "name": null,
                "ofType": {
                  "kind": "ENUM",
                  "name": "AccountAuthRequired",
                  "ofType": null
                }
              },
              "isDeprecated": false,
              "deprecationReason": null
            },
            {
              "name": "send",
              "description": "Authorization required to send tokens",
              "args": [],
              "type": {
                "kind": "NON_NULL",
                "name": null,
                "ofType": {
                  "kind": "ENUM",
                  "name": "AccountAuthRequired",
                  "ofType": null
                }
              },
              "isDeprecated": false,
              "deprecationReason": null
            },
            {
              "name": "receive",
              "description": "Authorization required to receive tokens",
              "args": [],
              "type": {
                "kind": "NON_NULL",
                "name": null,
                "ofType": {
                  "kind": "ENUM",
                  "name": "AccountAuthRequired",
                  "ofType": null
                }
              },
              "isDeprecated": false,
              "deprecationReason": null
            },
            {
              "name": "setDelegate",
              "description": "Authorization required to set the delegate",
              "args": [],
              "type": {
                "kind": "NON_NULL",
                "name": null,
                "ofType": {
                  "kind": "ENUM",
                  "name": "AccountAuthRequired",
                  "ofType": null
                }
              },
              "isDeprecated": false,
              "deprecationReason": null
            },
            {
              "name": "setPermissions",
              "description": "Authorization required to change permissions",
              "args": [],
              "type": {
                "kind": "NON_NULL",
                "name": null,
                "ofType": {
                  "kind": "ENUM",
                  "name": "AccountAuthRequired",
                  "ofType": null
                }
              },
              "isDeprecated": false,
              "deprecationReason": null
            },
            {
              "name": "setVerificationKey",
              "description":
                "Authorization required to set the verification key of the snapp associated with the account",
              "args": [],
              "type": {
                "kind": "NON_NULL",
                "name": null,
                "ofType": {
                  "kind": "ENUM",
                  "name": "AccountAuthRequired",
                  "ofType": null
                }
              },
              "isDeprecated": false,
              "deprecationReason": null
            },
            {
              "name": "setSnappUri",
              "description":
                "Authorization required to change the URI of the snapp associated with the account ",
              "args": [],
              "type": {
                "kind": "NON_NULL",
                "name": null,
                "ofType": {
                  "kind": "ENUM",
                  "name": "AccountAuthRequired",
                  "ofType": null
                }
              },
              "isDeprecated": false,
              "deprecationReason": null
            },
            {
              "name": "editSequenceState",
              "description":
                "Authorization required to edit the sequence state",
              "args": [],
              "type": {
                "kind": "NON_NULL",
                "name": null,
                "ofType": {
                  "kind": "ENUM",
                  "name": "AccountAuthRequired",
                  "ofType": null
                }
              },
              "isDeprecated": false,
              "deprecationReason": null
            },
            {
              "name": "setTokenSymbol",
              "description": "Authorization required to set the token symbol",
              "args": [],
              "type": {
                "kind": "NON_NULL",
                "name": null,
                "ofType": {
                  "kind": "ENUM",
                  "name": "AccountAuthRequired",
                  "ofType": null
                }
              },
              "isDeprecated": false,
              "deprecationReason": null
            },
            {
              "name": "incrementNonce",
              "description": "Authorization required to increment the nonce",
              "args": [],
              "type": {
                "kind": "NON_NULL",
                "name": null,
                "ofType": {
                  "kind": "ENUM",
                  "name": "AccountAuthRequired",
                  "ofType": null
                }
              },
              "isDeprecated": false,
              "deprecationReason": null
            },
            {
              "name": "setVotingFor",
              "description":
                "Authorization required to set the state hash the account is voting for",
              "args": [],
              "type": {
                "kind": "NON_NULL",
                "name": null,
                "ofType": {
                  "kind": "ENUM",
                  "name": "AccountAuthRequired",
                  "ofType": null
                }
              },
              "isDeprecated": false,
              "deprecationReason": null
            }
          ],
          "inputFields": null,
          "interfaces": [],
          "enumValues": null,
          "possibleTypes": null
        },
        {
          "kind": "SCALAR",
          "name": "Boolean",
          "description": null,
          "fields": null,
          "inputFields": null,
          "interfaces": null,
          "enumValues": null,
          "possibleTypes": null
        },
        {
          "kind": "OBJECT",
          "name": "AnnotatedBalance",
          "description":
            "A total balance annotated with the amount that is currently unknown with the invariant unknown <= total, as well as the currently liquid and locked balances.",
          "fields": [
            {
              "name": "total",
              "description": "The amount of MINA owned by the account",
              "args": [],
              "type": {
                "kind": "NON_NULL",
                "name": null,
                "ofType": {
                  "kind": "SCALAR",
                  "name": "UInt64",
                  "ofType": null
                }
              },
              "isDeprecated": false,
              "deprecationReason": null
            },
            {
              "name": "unknown",
              "description":
                "The amount of MINA owned by the account whose origin is currently unknown",
              "args": [],
              "type": {
                "kind": "NON_NULL",
                "name": null,
                "ofType": {
                  "kind": "SCALAR",
                  "name": "UInt64",
                  "ofType": null
                }
              },
              "isDeprecated": true,
              "deprecationReason": null
            },
            {
              "name": "liquid",
              "description":
                "The amount of MINA owned by the account which is currently available. Can be null if bootstrapping.",
              "args": [],
              "type": { "kind": "SCALAR", "name": "UInt64", "ofType": null },
              "isDeprecated": true,
              "deprecationReason": null
            },
            {
              "name": "locked",
              "description":
                "The amount of MINA owned by the account which is currently locked. Can be null if bootstrapping.",
              "args": [],
              "type": { "kind": "SCALAR", "name": "UInt64", "ofType": null },
              "isDeprecated": true,
              "deprecationReason": null
            },
            {
              "name": "blockHeight",
              "description": "Block height at which balance was measured",
              "args": [],
              "type": {
                "kind": "NON_NULL",
                "name": null,
                "ofType": {
                  "kind": "SCALAR",
                  "name": "UInt32",
                  "ofType": null
                }
              },
              "isDeprecated": false,
              "deprecationReason": null
            },
            {
              "name": "stateHash",
              "description":
                "Hash of block at which balance was measured. Can be null if bootstrapping. Guaranteed to be non-null for direct account lookup queries when not bootstrapping. Can also be null when accessed as nested properties (eg. via delegators). ",
              "args": [],
              "type": { "kind": "SCALAR", "name": "String", "ofType": null },
              "isDeprecated": false,
              "deprecationReason": null
            }
          ],
          "inputFields": null,
          "interfaces": [],
          "enumValues": null,
          "possibleTypes": null
        },
        {
          "kind": "SCALAR",
          "name": "UInt64",
          "description": "String representing a uint64 number in base 10",
          "fields": null,
          "inputFields": null,
          "interfaces": null,
          "enumValues": null,
          "possibleTypes": null
        },
        {
          "kind": "OBJECT",
          "name": "AccountTiming",
          "description": null,
          "fields": [
            {
              "name": "initialMinimumBalance",
              "description":
                "The initial minimum balance for a time-locked account",
              "args": [],
              "type": { "kind": "SCALAR", "name": "UInt64", "ofType": null },
              "isDeprecated": false,
              "deprecationReason": null
            },
            {
              "name": "cliffTime",
              "description": "The cliff time for a time-locked account",
              "args": [],
              "type": { "kind": "SCALAR", "name": "UInt32", "ofType": null },
              "isDeprecated": false,
              "deprecationReason": null
            },
            {
              "name": "cliffAmount",
              "description": "The cliff amount for a time-locked account",
              "args": [],
              "type": { "kind": "SCALAR", "name": "UInt64", "ofType": null },
              "isDeprecated": false,
              "deprecationReason": null
            },
            {
              "name": "vestingPeriod",
              "description": "The vesting period for a time-locked account",
              "args": [],
              "type": { "kind": "SCALAR", "name": "UInt32", "ofType": null },
              "isDeprecated": false,
              "deprecationReason": null
            },
            {
              "name": "vestingIncrement",
              "description":
                "The vesting increment for a time-locked account",
              "args": [],
              "type": { "kind": "SCALAR", "name": "UInt64", "ofType": null },
              "isDeprecated": false,
              "deprecationReason": null
            }
          ],
          "inputFields": null,
          "interfaces": [],
          "enumValues": null,
          "possibleTypes": null
        },
        {
          "kind": "SCALAR",
          "name": "TokenId",
          "description":
            "String representation of a token's base58 identifier",
          "fields": null,
          "inputFields": null,
          "interfaces": null,
          "enumValues": null,
          "possibleTypes": null
        },
        {
          "kind": "SCALAR",
          "name": "PublicKey",
          "description": "Base58Check-encoded public key string",
          "fields": null,
          "inputFields": null,
          "interfaces": null,
          "enumValues": null,
          "possibleTypes": null
        },
        {
          "kind": "OBJECT",
          "name": "Account",
          "description": "An account record according to the daemon",
          "fields": [
            {
              "name": "publicKey",
              "description": "The public identity of the account",
              "args": [],
              "type": {
                "kind": "NON_NULL",
                "name": null,
                "ofType": {
                  "kind": "SCALAR",
                  "name": "PublicKey",
                  "ofType": null
                }
              },
              "isDeprecated": false,
              "deprecationReason": null
            },
            {
              "name": "token",
              "description": "The token associated with this account",
              "args": [],
              "type": {
                "kind": "NON_NULL",
                "name": null,
                "ofType": {
                  "kind": "SCALAR",
                  "name": "TokenId",
                  "ofType": null
                }
              },
              "isDeprecated": false,
              "deprecationReason": null
            },
            {
              "name": "timing",
              "description": "The timing associated with this account",
              "args": [],
              "type": {
                "kind": "NON_NULL",
                "name": null,
                "ofType": {
                  "kind": "OBJECT",
                  "name": "AccountTiming",
                  "ofType": null
                }
              },
              "isDeprecated": false,
              "deprecationReason": null
            },
            {
              "name": "balance",
              "description": "The amount of MINA owned by the account",
              "args": [],
              "type": {
                "kind": "NON_NULL",
                "name": null,
                "ofType": {
                  "kind": "OBJECT",
                  "name": "AnnotatedBalance",
                  "ofType": null
                }
              },
              "isDeprecated": false,
              "deprecationReason": null
            },
            {
              "name": "nonce",
              "description":
                "A natural number that increases with each transaction (stringified uint32)",
              "args": [],
              "type": { "kind": "SCALAR", "name": "String", "ofType": null },
              "isDeprecated": false,
              "deprecationReason": null
            },
            {
              "name": "inferredNonce",
              "description":
                "Like the `nonce` field, except it includes the scheduled transactions (transactions not yet included in a block) (stringified uint32)",
              "args": [],
              "type": { "kind": "SCALAR", "name": "String", "ofType": null },
              "isDeprecated": false,
              "deprecationReason": null
            },
            {
              "name": "epochDelegateAccount",
              "description":
                "The account that you delegated on the staking ledger of the current block's epoch",
              "args": [],
              "type": { "kind": "OBJECT", "name": "Account", "ofType": null },
              "isDeprecated": false,
              "deprecationReason": null
            },
            {
              "name": "receiptChainHash",
              "description": "Top hash of the receipt chain merkle-list",
              "args": [],
              "type": { "kind": "SCALAR", "name": "String", "ofType": null },
              "isDeprecated": false,
              "deprecationReason": null
            },
            {
              "name": "delegate",
              "description":
                "The public key to which you are delegating - if you are not delegating to anybody, this would return your public key",
              "args": [],
              "type": {
                "kind": "SCALAR",
                "name": "PublicKey",
                "ofType": null
              },
              "isDeprecated": true,
              "deprecationReason": "use delegateAccount instead"
            },
            {
              "name": "delegateAccount",
              "description":
                "The account to which you are delegating - if you are not delegating to anybody, this would return your public key",
              "args": [],
              "type": { "kind": "OBJECT", "name": "Account", "ofType": null },
              "isDeprecated": false,
              "deprecationReason": null
            },
            {
              "name": "delegators",
              "description":
                "The list of accounts which are delegating to you (note that the info is recorded in the last epoch so it might not be up to date with the current account status)",
              "args": [],
              "type": {
                "kind": "LIST",
                "name": null,
                "ofType": {
                  "kind": "NON_NULL",
                  "name": null,
                  "ofType": {
                    "kind": "OBJECT",
                    "name": "Account",
                    "ofType": null
                  }
                }
              },
              "isDeprecated": false,
              "deprecationReason": null
            },
            {
              "name": "lastEpochDelegators",
              "description":
                "The list of accounts which are delegating to you in the last epoch (note that the info is recorded in the one before last epoch epoch so it might not be up to date with the current account status)",
              "args": [],
              "type": {
                "kind": "LIST",
                "name": null,
                "ofType": {
                  "kind": "NON_NULL",
                  "name": null,
                  "ofType": {
                    "kind": "OBJECT",
                    "name": "Account",
                    "ofType": null
                  }
                }
              },
              "isDeprecated": false,
              "deprecationReason": null
            },
            {
              "name": "votingFor",
              "description":
                "The previous epoch lock hash of the chain which you are voting for",
              "args": [],
              "type": { "kind": "SCALAR", "name": "String", "ofType": null },
              "isDeprecated": false,
              "deprecationReason": null
            },
            {
              "name": "stakingActive",
              "description":
                "True if you are actively staking with this account on the current daemon - this may not yet have been updated if the staking key was changed recently",
              "args": [],
              "type": {
                "kind": "NON_NULL",
                "name": null,
                "ofType": {
                  "kind": "SCALAR",
                  "name": "Boolean",
                  "ofType": null
                }
              },
              "isDeprecated": false,
              "deprecationReason": null
            },
            {
              "name": "privateKeyPath",
              "description": "Path of the private key file for this account",
              "args": [],
              "type": {
                "kind": "NON_NULL",
                "name": null,
                "ofType": {
                  "kind": "SCALAR",
                  "name": "String",
                  "ofType": null
                }
              },
              "isDeprecated": false,
              "deprecationReason": null
            },
            {
              "name": "locked",
              "description":
                "True if locked, false if unlocked, null if the account isn't tracked by the queried daemon",
              "args": [],
              "type": { "kind": "SCALAR", "name": "Boolean", "ofType": null },
              "isDeprecated": false,
              "deprecationReason": null
            },
            {
              "name": "isTokenOwner",
              "description": "True if this account owns its associated token",
              "args": [],
              "type": { "kind": "SCALAR", "name": "Boolean", "ofType": null },
              "isDeprecated": false,
              "deprecationReason": null
            },
            {
              "name": "isDisabled",
              "description":
                "True if this account has been disabled by the owner of the associated token",
              "args": [],
              "type": { "kind": "SCALAR", "name": "Boolean", "ofType": null },
              "isDeprecated": false,
              "deprecationReason": null
            },
            {
              "name": "index",
              "description":
                "The index of this account in the ledger, or null if this account does not yet have a known position in the best tip ledger",
              "args": [],
              "type": { "kind": "SCALAR", "name": "Int", "ofType": null },
              "isDeprecated": false,
              "deprecationReason": null
            },
            {
              "name": "snappUri",
              "description":
                "The URI associated with this account, usually pointing to the snapp source code",
              "args": [],
              "type": { "kind": "SCALAR", "name": "String", "ofType": null },
              "isDeprecated": false,
              "deprecationReason": null
            },
            {
              "name": "snappState",
              "description":
                "The 8 field elements comprising the snapp state associated with this account encoded as bignum strings",
              "args": [],
              "type": {
                "kind": "LIST",
                "name": null,
                "ofType": {
                  "kind": "NON_NULL",
                  "name": null,
                  "ofType": {
                    "kind": "SCALAR",
                    "name": "String",
                    "ofType": null
                  }
                }
              },
              "isDeprecated": false,
              "deprecationReason": null
            },
            {
              "name": "permissions",
              "description":
                "Permissions for updating certain fields of this account",
              "args": [],
              "type": {
                "kind": "OBJECT",
                "name": "AccountPermissions",
                "ofType": null
              },
              "isDeprecated": false,
              "deprecationReason": null
            },
            {
              "name": "tokenSymbol",
              "description": "The token symbol associated with this account",
              "args": [],
              "type": { "kind": "SCALAR", "name": "String", "ofType": null },
              "isDeprecated": false,
              "deprecationReason": null
            },
            {
              "name": "verificationKey",
              "description": "Verification key associated with this account",
              "args": [],
              "type": {
                "kind": "OBJECT",
                "name": "AccountVerificationKeyWithHash",
                "ofType": null
              },
              "isDeprecated": false,
              "deprecationReason": null
            },
            {
              "name": "sequenceEvents",
              "description": "Sequence events associated with this account",
              "args": [],
              "type": {
                "kind": "LIST",
                "name": null,
                "ofType": {
                  "kind": "NON_NULL",
                  "name": null,
                  "ofType": {
                    "kind": "SCALAR",
                    "name": "String",
                    "ofType": null
                  }
                }
              },
              "isDeprecated": false,
              "deprecationReason": null
            }
          ],
          "inputFields": null,
          "interfaces": [],
          "enumValues": null,
          "possibleTypes": null
        },
        {
          "kind": "OBJECT",
          "name": "Metrics",
          "description": null,
          "fields": [
            {
              "name": "blockProductionDelay",
              "description": null,
              "args": [],
              "type": {
                "kind": "NON_NULL",
                "name": null,
                "ofType": {
                  "kind": "LIST",
                  "name": null,
                  "ofType": {
                    "kind": "NON_NULL",
                    "name": null,
                    "ofType": {
                      "kind": "SCALAR",
                      "name": "Int",
                      "ofType": null
                    }
                  }
                }
              },
              "isDeprecated": false,
              "deprecationReason": null
            },
            {
              "name": "transactionPoolDiffReceived",
              "description": null,
              "args": [],
              "type": {
                "kind": "NON_NULL",
                "name": null,
                "ofType": { "kind": "SCALAR", "name": "Int", "ofType": null }
              },
              "isDeprecated": false,
              "deprecationReason": null
            },
            {
              "name": "transactionPoolDiffBroadcasted",
              "description": null,
              "args": [],
              "type": {
                "kind": "NON_NULL",
                "name": null,
                "ofType": { "kind": "SCALAR", "name": "Int", "ofType": null }
              },
              "isDeprecated": false,
              "deprecationReason": null
            },
            {
              "name": "transactionsAddedToPool",
              "description": null,
              "args": [],
              "type": {
                "kind": "NON_NULL",
                "name": null,
                "ofType": { "kind": "SCALAR", "name": "Int", "ofType": null }
              },
              "isDeprecated": false,
              "deprecationReason": null
            },
            {
              "name": "transactionPoolSize",
              "description": null,
              "args": [],
              "type": {
                "kind": "NON_NULL",
                "name": null,
                "ofType": { "kind": "SCALAR", "name": "Int", "ofType": null }
              },
              "isDeprecated": false,
              "deprecationReason": null
            }
          ],
          "inputFields": null,
          "interfaces": [],
          "enumValues": null,
          "possibleTypes": null
        },
        {
          "kind": "OBJECT",
          "name": "AddrsAndPorts",
          "description": null,
          "fields": [
            {
              "name": "externalIp",
              "description": null,
              "args": [],
              "type": {
                "kind": "NON_NULL",
                "name": null,
                "ofType": {
                  "kind": "SCALAR",
                  "name": "String",
                  "ofType": null
                }
              },
              "isDeprecated": false,
              "deprecationReason": null
            },
            {
              "name": "bindIp",
              "description": null,
              "args": [],
              "type": {
                "kind": "NON_NULL",
                "name": null,
                "ofType": {
                  "kind": "SCALAR",
                  "name": "String",
                  "ofType": null
                }
              },
              "isDeprecated": false,
              "deprecationReason": null
            },
            {
              "name": "peer",
              "description": null,
              "args": [],
              "type": { "kind": "OBJECT", "name": "Peer", "ofType": null },
              "isDeprecated": false,
              "deprecationReason": null
            },
            {
              "name": "libp2pPort",
              "description": null,
              "args": [],
              "type": {
                "kind": "NON_NULL",
                "name": null,
                "ofType": { "kind": "SCALAR", "name": "Int", "ofType": null }
              },
              "isDeprecated": false,
              "deprecationReason": null
            },
            {
              "name": "clientPort",
              "description": null,
              "args": [],
              "type": {
                "kind": "NON_NULL",
                "name": null,
                "ofType": { "kind": "SCALAR", "name": "Int", "ofType": null }
              },
              "isDeprecated": false,
              "deprecationReason": null
            }
          ],
          "inputFields": null,
          "interfaces": [],
          "enumValues": null,
          "possibleTypes": null
        },
        {
          "kind": "OBJECT",
          "name": "ConsensusConfiguration",
          "description": null,
          "fields": [
            {
              "name": "delta",
              "description": null,
              "args": [],
              "type": {
                "kind": "NON_NULL",
                "name": null,
                "ofType": { "kind": "SCALAR", "name": "Int", "ofType": null }
              },
              "isDeprecated": false,
              "deprecationReason": null
            },
            {
              "name": "k",
              "description": null,
              "args": [],
              "type": {
                "kind": "NON_NULL",
                "name": null,
                "ofType": { "kind": "SCALAR", "name": "Int", "ofType": null }
              },
              "isDeprecated": false,
              "deprecationReason": null
            },
            {
              "name": "slotsPerEpoch",
              "description": null,
              "args": [],
              "type": {
                "kind": "NON_NULL",
                "name": null,
                "ofType": { "kind": "SCALAR", "name": "Int", "ofType": null }
              },
              "isDeprecated": false,
              "deprecationReason": null
            },
            {
              "name": "slotDuration",
              "description": null,
              "args": [],
              "type": {
                "kind": "NON_NULL",
                "name": null,
                "ofType": { "kind": "SCALAR", "name": "Int", "ofType": null }
              },
              "isDeprecated": false,
              "deprecationReason": null
            },
            {
              "name": "epochDuration",
              "description": null,
              "args": [],
              "type": {
                "kind": "NON_NULL",
                "name": null,
                "ofType": { "kind": "SCALAR", "name": "Int", "ofType": null }
              },
              "isDeprecated": false,
              "deprecationReason": null
            },
            {
              "name": "genesisStateTimestamp",
              "description": null,
              "args": [],
              "type": {
                "kind": "NON_NULL",
                "name": null,
                "ofType": {
                  "kind": "SCALAR",
                  "name": "String",
                  "ofType": null
                }
              },
              "isDeprecated": false,
              "deprecationReason": null
            },
            {
              "name": "acceptableNetworkDelay",
              "description": null,
              "args": [],
              "type": {
                "kind": "NON_NULL",
                "name": null,
                "ofType": { "kind": "SCALAR", "name": "Int", "ofType": null }
              },
              "isDeprecated": false,
              "deprecationReason": null
            }
          ],
          "inputFields": null,
          "interfaces": [],
          "enumValues": null,
          "possibleTypes": null
        },
        {
          "kind": "OBJECT",
          "name": "ConsensusTimeGlobalSlot",
          "description":
            "Consensus time and the corresponding global slot since genesis",
          "fields": [
            {
              "name": "consensusTime",
              "description":
                "Time in terms of slot number in an epoch, start and end time of the slot since UTC epoch",
              "args": [],
              "type": {
                "kind": "NON_NULL",
                "name": null,
                "ofType": {
                  "kind": "OBJECT",
                  "name": "ConsensusTime",
                  "ofType": null
                }
              },
              "isDeprecated": false,
              "deprecationReason": null
            },
            {
              "name": "globalSlotSinceGenesis",
              "description": null,
              "args": [],
              "type": {
                "kind": "NON_NULL",
                "name": null,
                "ofType": {
                  "kind": "SCALAR",
                  "name": "UInt32",
                  "ofType": null
                }
              },
              "isDeprecated": false,
              "deprecationReason": null
            }
          ],
          "inputFields": null,
          "interfaces": [],
          "enumValues": null,
          "possibleTypes": null
        },
        {
          "kind": "OBJECT",
          "name": "BlockProducerTimings",
          "description": null,
          "fields": [
            {
              "name": "times",
              "description": "Next block production time",
              "args": [],
              "type": {
                "kind": "NON_NULL",
                "name": null,
                "ofType": {
                  "kind": "LIST",
                  "name": null,
                  "ofType": {
                    "kind": "NON_NULL",
                    "name": null,
                    "ofType": {
                      "kind": "OBJECT",
                      "name": "ConsensusTime",
                      "ofType": null
                    }
                  }
                }
              },
              "isDeprecated": false,
              "deprecationReason": null
            },
            {
              "name": "globalSlotSinceGenesis",
              "description":
                "Next block production global-slot-since-genesis ",
              "args": [],
              "type": {
                "kind": "NON_NULL",
                "name": null,
                "ofType": {
                  "kind": "LIST",
                  "name": null,
                  "ofType": {
                    "kind": "NON_NULL",
                    "name": null,
                    "ofType": {
                      "kind": "SCALAR",
                      "name": "UInt32",
                      "ofType": null
                    }
                  }
                }
              },
              "isDeprecated": false,
              "deprecationReason": null
            },
            {
              "name": "generatedFromConsensusAt",
              "description":
                "Consensus time of the block that was used to determine the next block production time",
              "args": [],
              "type": {
                "kind": "NON_NULL",
                "name": null,
                "ofType": {
                  "kind": "OBJECT",
                  "name": "ConsensusTimeGlobalSlot",
                  "ofType": null
                }
              },
              "isDeprecated": false,
              "deprecationReason": null
            }
          ],
          "inputFields": null,
          "interfaces": [],
          "enumValues": null,
          "possibleTypes": null
        },
        {
          "kind": "SCALAR",
          "name": "UInt32",
          "description": "String representing a uint32 number in base 10",
          "fields": null,
          "inputFields": null,
          "interfaces": null,
          "enumValues": null,
          "possibleTypes": null
        },
        {
          "kind": "OBJECT",
          "name": "ConsensusTime",
          "description": null,
          "fields": [
            {
              "name": "epoch",
              "description": null,
              "args": [],
              "type": {
                "kind": "NON_NULL",
                "name": null,
                "ofType": {
                  "kind": "SCALAR",
                  "name": "UInt32",
                  "ofType": null
                }
              },
              "isDeprecated": false,
              "deprecationReason": null
            },
            {
              "name": "slot",
              "description": null,
              "args": [],
              "type": {
                "kind": "NON_NULL",
                "name": null,
                "ofType": {
                  "kind": "SCALAR",
                  "name": "UInt32",
                  "ofType": null
                }
              },
              "isDeprecated": false,
              "deprecationReason": null
            },
            {
              "name": "globalSlot",
              "description": null,
              "args": [],
              "type": {
                "kind": "NON_NULL",
                "name": null,
                "ofType": {
                  "kind": "SCALAR",
                  "name": "UInt32",
                  "ofType": null
                }
              },
              "isDeprecated": false,
              "deprecationReason": null
            },
            {
              "name": "startTime",
              "description": null,
              "args": [],
              "type": {
                "kind": "NON_NULL",
                "name": null,
                "ofType": {
                  "kind": "SCALAR",
                  "name": "String",
                  "ofType": null
                }
              },
              "isDeprecated": false,
              "deprecationReason": null
            },
            {
              "name": "endTime",
              "description": null,
              "args": [],
              "type": {
                "kind": "NON_NULL",
                "name": null,
                "ofType": {
                  "kind": "SCALAR",
                  "name": "String",
                  "ofType": null
                }
              },
              "isDeprecated": false,
              "deprecationReason": null
            }
          ],
          "inputFields": null,
          "interfaces": [],
          "enumValues": null,
          "possibleTypes": null
        },
        {
          "kind": "OBJECT",
          "name": "Interval",
          "description": null,
          "fields": [
            {
              "name": "start",
              "description": null,
              "args": [],
              "type": {
                "kind": "NON_NULL",
                "name": null,
                "ofType": {
                  "kind": "SCALAR",
                  "name": "String",
                  "ofType": null
                }
              },
              "isDeprecated": false,
              "deprecationReason": null
            },
            {
              "name": "stop",
              "description": null,
              "args": [],
              "type": {
                "kind": "NON_NULL",
                "name": null,
                "ofType": {
                  "kind": "SCALAR",
                  "name": "String",
                  "ofType": null
                }
              },
              "isDeprecated": false,
              "deprecationReason": null
            }
          ],
          "inputFields": null,
          "interfaces": [],
          "enumValues": null,
          "possibleTypes": null
        },
        {
          "kind": "OBJECT",
          "name": "Histogram",
          "description": null,
          "fields": [
            {
              "name": "values",
              "description": null,
              "args": [],
              "type": {
                "kind": "NON_NULL",
                "name": null,
                "ofType": {
                  "kind": "LIST",
                  "name": null,
                  "ofType": {
                    "kind": "NON_NULL",
                    "name": null,
                    "ofType": {
                      "kind": "SCALAR",
                      "name": "Int",
                      "ofType": null
                    }
                  }
                }
              },
              "isDeprecated": false,
              "deprecationReason": null
            },
            {
              "name": "intervals",
              "description": null,
              "args": [],
              "type": {
                "kind": "NON_NULL",
                "name": null,
                "ofType": {
                  "kind": "LIST",
                  "name": null,
                  "ofType": {
                    "kind": "NON_NULL",
                    "name": null,
                    "ofType": {
                      "kind": "OBJECT",
                      "name": "Interval",
                      "ofType": null
                    }
                  }
                }
              },
              "isDeprecated": false,
              "deprecationReason": null
            },
            {
              "name": "underflow",
              "description": null,
              "args": [],
              "type": {
                "kind": "NON_NULL",
                "name": null,
                "ofType": { "kind": "SCALAR", "name": "Int", "ofType": null }
              },
              "isDeprecated": false,
              "deprecationReason": null
            },
            {
              "name": "overflow",
              "description": null,
              "args": [],
              "type": {
                "kind": "NON_NULL",
                "name": null,
                "ofType": { "kind": "SCALAR", "name": "Int", "ofType": null }
              },
              "isDeprecated": false,
              "deprecationReason": null
            }
          ],
          "inputFields": null,
          "interfaces": [],
          "enumValues": null,
          "possibleTypes": null
        },
        {
          "kind": "OBJECT",
          "name": "RpcPair",
          "description": null,
          "fields": [
            {
              "name": "dispatch",
              "description": null,
              "args": [],
              "type": {
                "kind": "OBJECT",
                "name": "Histogram",
                "ofType": null
              },
              "isDeprecated": false,
              "deprecationReason": null
            },
            {
              "name": "impl",
              "description": null,
              "args": [],
              "type": {
                "kind": "OBJECT",
                "name": "Histogram",
                "ofType": null
              },
              "isDeprecated": false,
              "deprecationReason": null
            }
          ],
          "inputFields": null,
          "interfaces": [],
          "enumValues": null,
          "possibleTypes": null
        },
        {
          "kind": "OBJECT",
          "name": "RpcTimings",
          "description": null,
          "fields": [
            {
              "name": "getStagedLedgerAux",
              "description": null,
              "args": [],
              "type": {
                "kind": "NON_NULL",
                "name": null,
                "ofType": {
                  "kind": "OBJECT",
                  "name": "RpcPair",
                  "ofType": null
                }
              },
              "isDeprecated": false,
              "deprecationReason": null
            },
            {
              "name": "answerSyncLedgerQuery",
              "description": null,
              "args": [],
              "type": {
                "kind": "NON_NULL",
                "name": null,
                "ofType": {
                  "kind": "OBJECT",
                  "name": "RpcPair",
                  "ofType": null
                }
              },
              "isDeprecated": false,
              "deprecationReason": null
            },
            {
              "name": "getAncestry",
              "description": null,
              "args": [],
              "type": {
                "kind": "NON_NULL",
                "name": null,
                "ofType": {
                  "kind": "OBJECT",
                  "name": "RpcPair",
                  "ofType": null
                }
              },
              "isDeprecated": false,
              "deprecationReason": null
            },
            {
              "name": "getTransitionChainProof",
              "description": null,
              "args": [],
              "type": {
                "kind": "NON_NULL",
                "name": null,
                "ofType": {
                  "kind": "OBJECT",
                  "name": "RpcPair",
                  "ofType": null
                }
              },
              "isDeprecated": false,
              "deprecationReason": null
            },
            {
              "name": "getTransitionChain",
              "description": null,
              "args": [],
              "type": {
                "kind": "NON_NULL",
                "name": null,
                "ofType": {
                  "kind": "OBJECT",
                  "name": "RpcPair",
                  "ofType": null
                }
              },
              "isDeprecated": false,
              "deprecationReason": null
            }
          ],
          "inputFields": null,
          "interfaces": [],
          "enumValues": null,
          "possibleTypes": null
        },
        {
          "kind": "OBJECT",
          "name": "Histograms",
          "description": null,
          "fields": [
            {
              "name": "rpcTimings",
              "description": null,
              "args": [],
              "type": {
                "kind": "NON_NULL",
                "name": null,
                "ofType": {
                  "kind": "OBJECT",
                  "name": "RpcTimings",
                  "ofType": null
                }
              },
              "isDeprecated": false,
              "deprecationReason": null
            },
            {
              "name": "externalTransitionLatency",
              "description": null,
              "args": [],
              "type": {
                "kind": "OBJECT",
                "name": "Histogram",
                "ofType": null
              },
              "isDeprecated": false,
              "deprecationReason": null
            },
            {
              "name": "acceptedTransitionLocalLatency",
              "description": null,
              "args": [],
              "type": {
                "kind": "OBJECT",
                "name": "Histogram",
                "ofType": null
              },
              "isDeprecated": false,
              "deprecationReason": null
            },
            {
              "name": "acceptedTransitionRemoteLatency",
              "description": null,
              "args": [],
              "type": {
                "kind": "OBJECT",
                "name": "Histogram",
                "ofType": null
              },
              "isDeprecated": false,
              "deprecationReason": null
            },
            {
              "name": "snarkWorkerTransitionTime",
              "description": null,
              "args": [],
              "type": {
                "kind": "OBJECT",
                "name": "Histogram",
                "ofType": null
              },
              "isDeprecated": false,
              "deprecationReason": null
            },
            {
              "name": "snarkWorkerMergeTime",
              "description": null,
              "args": [],
              "type": {
                "kind": "OBJECT",
                "name": "Histogram",
                "ofType": null
              },
              "isDeprecated": false,
              "deprecationReason": null
            }
          ],
          "inputFields": null,
          "interfaces": [],
          "enumValues": null,
          "possibleTypes": null
        },
        {
          "kind": "OBJECT",
          "name": "Peer",
          "description": null,
          "fields": [
            {
              "name": "host",
              "description": null,
              "args": [],
              "type": {
                "kind": "NON_NULL",
                "name": null,
                "ofType": {
                  "kind": "SCALAR",
                  "name": "String",
                  "ofType": null
                }
              },
              "isDeprecated": false,
              "deprecationReason": null
            },
            {
              "name": "libp2pPort",
              "description": null,
              "args": [],
              "type": {
                "kind": "NON_NULL",
                "name": null,
                "ofType": { "kind": "SCALAR", "name": "Int", "ofType": null }
              },
              "isDeprecated": false,
              "deprecationReason": null
            },
            {
              "name": "peerId",
              "description": null,
              "args": [],
              "type": {
                "kind": "NON_NULL",
                "name": null,
                "ofType": {
                  "kind": "SCALAR",
                  "name": "String",
                  "ofType": null
                }
              },
              "isDeprecated": false,
              "deprecationReason": null
            }
          ],
          "inputFields": null,
          "interfaces": [],
          "enumValues": null,
          "possibleTypes": null
        },
        {
          "kind": "SCALAR",
          "name": "String",
          "description": null,
          "fields": null,
          "inputFields": null,
          "interfaces": null,
          "enumValues": null,
          "possibleTypes": null
        },
        {
          "kind": "SCALAR",
          "name": "Int",
          "description": null,
          "fields": null,
          "inputFields": null,
          "interfaces": null,
          "enumValues": null,
          "possibleTypes": null
        },
        {
          "kind": "OBJECT",
          "name": "DaemonStatus",
          "description": null,
          "fields": [
            {
              "name": "numAccounts",
              "description": null,
              "args": [],
              "type": { "kind": "SCALAR", "name": "Int", "ofType": null },
              "isDeprecated": false,
              "deprecationReason": null
            },
            {
              "name": "blockchainLength",
              "description": null,
              "args": [],
              "type": { "kind": "SCALAR", "name": "Int", "ofType": null },
              "isDeprecated": false,
              "deprecationReason": null
            },
            {
              "name": "highestBlockLengthReceived",
              "description": null,
              "args": [],
              "type": {
                "kind": "NON_NULL",
                "name": null,
                "ofType": { "kind": "SCALAR", "name": "Int", "ofType": null }
              },
              "isDeprecated": false,
              "deprecationReason": null
            },
            {
              "name": "highestUnvalidatedBlockLengthReceived",
              "description": null,
              "args": [],
              "type": {
                "kind": "NON_NULL",
                "name": null,
                "ofType": { "kind": "SCALAR", "name": "Int", "ofType": null }
              },
              "isDeprecated": false,
              "deprecationReason": null
            },
            {
              "name": "uptimeSecs",
              "description": null,
              "args": [],
              "type": {
                "kind": "NON_NULL",
                "name": null,
                "ofType": { "kind": "SCALAR", "name": "Int", "ofType": null }
              },
              "isDeprecated": false,
              "deprecationReason": null
            },
            {
              "name": "ledgerMerkleRoot",
              "description": null,
              "args": [],
              "type": { "kind": "SCALAR", "name": "String", "ofType": null },
              "isDeprecated": false,
              "deprecationReason": null
            },
            {
              "name": "stateHash",
              "description": null,
              "args": [],
              "type": { "kind": "SCALAR", "name": "String", "ofType": null },
              "isDeprecated": false,
              "deprecationReason": null
            },
            {
              "name": "chainId",
              "description": null,
              "args": [],
              "type": {
                "kind": "NON_NULL",
                "name": null,
                "ofType": {
                  "kind": "SCALAR",
                  "name": "String",
                  "ofType": null
                }
              },
              "isDeprecated": false,
              "deprecationReason": null
            },
            {
              "name": "commitId",
              "description": null,
              "args": [],
              "type": {
                "kind": "NON_NULL",
                "name": null,
                "ofType": {
                  "kind": "SCALAR",
                  "name": "String",
                  "ofType": null
                }
              },
              "isDeprecated": false,
              "deprecationReason": null
            },
            {
              "name": "confDir",
              "description": null,
              "args": [],
              "type": {
                "kind": "NON_NULL",
                "name": null,
                "ofType": {
                  "kind": "SCALAR",
                  "name": "String",
                  "ofType": null
                }
              },
              "isDeprecated": false,
              "deprecationReason": null
            },
            {
              "name": "peers",
              "description": null,
              "args": [],
              "type": {
                "kind": "NON_NULL",
                "name": null,
                "ofType": {
                  "kind": "LIST",
                  "name": null,
                  "ofType": {
                    "kind": "NON_NULL",
                    "name": null,
                    "ofType": {
                      "kind": "OBJECT",
                      "name": "Peer",
                      "ofType": null
                    }
                  }
                }
              },
              "isDeprecated": false,
              "deprecationReason": null
            },
            {
              "name": "userCommandsSent",
              "description": null,
              "args": [],
              "type": {
                "kind": "NON_NULL",
                "name": null,
                "ofType": { "kind": "SCALAR", "name": "Int", "ofType": null }
              },
              "isDeprecated": false,
              "deprecationReason": null
            },
            {
              "name": "snarkWorker",
              "description": null,
              "args": [],
              "type": { "kind": "SCALAR", "name": "String", "ofType": null },
              "isDeprecated": false,
              "deprecationReason": null
            },
            {
              "name": "snarkWorkFee",
              "description": null,
              "args": [],
              "type": {
                "kind": "NON_NULL",
                "name": null,
                "ofType": { "kind": "SCALAR", "name": "Int", "ofType": null }
              },
              "isDeprecated": false,
              "deprecationReason": null
            },
            {
              "name": "syncStatus",
              "description": null,
              "args": [],
              "type": {
                "kind": "NON_NULL",
                "name": null,
                "ofType": {
                  "kind": "ENUM",
                  "name": "SyncStatus",
                  "ofType": null
                }
              },
              "isDeprecated": false,
              "deprecationReason": null
            },
            {
              "name": "catchupStatus",
              "description": null,
              "args": [],
              "type": {
                "kind": "LIST",
                "name": null,
                "ofType": {
                  "kind": "NON_NULL",
                  "name": null,
                  "ofType": {
                    "kind": "SCALAR",
                    "name": "String",
                    "ofType": null
                  }
                }
              },
              "isDeprecated": false,
              "deprecationReason": null
            },
            {
              "name": "blockProductionKeys",
              "description": null,
              "args": [],
              "type": {
                "kind": "NON_NULL",
                "name": null,
                "ofType": {
                  "kind": "LIST",
                  "name": null,
                  "ofType": {
                    "kind": "NON_NULL",
                    "name": null,
                    "ofType": {
                      "kind": "SCALAR",
                      "name": "String",
                      "ofType": null
                    }
                  }
                }
              },
              "isDeprecated": false,
              "deprecationReason": null
            },
            {
              "name": "coinbaseReceiver",
              "description": null,
              "args": [],
              "type": { "kind": "SCALAR", "name": "String", "ofType": null },
              "isDeprecated": false,
              "deprecationReason": null
            },
            {
              "name": "histograms",
              "description": null,
              "args": [],
              "type": {
                "kind": "OBJECT",
                "name": "Histograms",
                "ofType": null
              },
              "isDeprecated": false,
              "deprecationReason": null
            },
            {
              "name": "consensusTimeBestTip",
              "description": null,
              "args": [],
              "type": {
                "kind": "OBJECT",
                "name": "ConsensusTime",
                "ofType": null
              },
              "isDeprecated": false,
              "deprecationReason": null
            },
            {
              "name": "globalSlotSinceGenesisBestTip",
              "description": null,
              "args": [],
              "type": { "kind": "SCALAR", "name": "Int", "ofType": null },
              "isDeprecated": false,
              "deprecationReason": null
            },
            {
              "name": "nextBlockProduction",
              "description": null,
              "args": [],
              "type": {
                "kind": "OBJECT",
                "name": "BlockProducerTimings",
                "ofType": null
              },
              "isDeprecated": false,
              "deprecationReason": null
            },
            {
              "name": "consensusTimeNow",
              "description": null,
              "args": [],
              "type": {
                "kind": "NON_NULL",
                "name": null,
                "ofType": {
                  "kind": "OBJECT",
                  "name": "ConsensusTime",
                  "ofType": null
                }
              },
              "isDeprecated": false,
              "deprecationReason": null
            },
            {
              "name": "consensusMechanism",
              "description": null,
              "args": [],
              "type": {
                "kind": "NON_NULL",
                "name": null,
                "ofType": {
                  "kind": "SCALAR",
                  "name": "String",
                  "ofType": null
                }
              },
              "isDeprecated": false,
              "deprecationReason": null
            },
            {
              "name": "consensusConfiguration",
              "description": null,
              "args": [],
              "type": {
                "kind": "NON_NULL",
                "name": null,
                "ofType": {
                  "kind": "OBJECT",
                  "name": "ConsensusConfiguration",
                  "ofType": null
                }
              },
              "isDeprecated": false,
              "deprecationReason": null
            },
            {
              "name": "addrsAndPorts",
              "description": null,
              "args": [],
              "type": {
                "kind": "NON_NULL",
                "name": null,
                "ofType": {
                  "kind": "OBJECT",
                  "name": "AddrsAndPorts",
                  "ofType": null
                }
              },
              "isDeprecated": false,
              "deprecationReason": null
            },
            {
              "name": "metrics",
              "description": null,
              "args": [],
              "type": {
                "kind": "NON_NULL",
                "name": null,
                "ofType": {
                  "kind": "OBJECT",
                  "name": "Metrics",
                  "ofType": null
                }
              },
              "isDeprecated": false,
              "deprecationReason": null
            }
          ],
          "inputFields": null,
          "interfaces": [],
          "enumValues": null,
          "possibleTypes": null
        },
        {
          "kind": "ENUM",
          "name": "SyncStatus",
          "description": "Sync status of daemon",
          "fields": null,
          "inputFields": null,
          "interfaces": null,
          "enumValues": [
            {
              "name": "CONNECTING",
              "description": null,
              "isDeprecated": false,
              "deprecationReason": null
            },
            {
              "name": "LISTENING",
              "description": null,
              "isDeprecated": false,
              "deprecationReason": null
            },
            {
              "name": "OFFLINE",
              "description": null,
              "isDeprecated": false,
              "deprecationReason": null
            },
            {
              "name": "BOOTSTRAP",
              "description": null,
              "isDeprecated": false,
              "deprecationReason": null
            },
            {
              "name": "SYNCED",
              "description": null,
              "isDeprecated": false,
              "deprecationReason": null
            },
            {
              "name": "CATCHUP",
              "description": null,
              "isDeprecated": false,
              "deprecationReason": null
            }
          ],
          "possibleTypes": null
        },
        {
          "kind": "OBJECT",
          "name": "query",
          "description": null,
          "fields": [
            {
              "name": "syncStatus",
              "description": "Network sync status",
              "args": [],
              "type": {
                "kind": "NON_NULL",
                "name": null,
                "ofType": {
                  "kind": "ENUM",
                  "name": "SyncStatus",
                  "ofType": null
                }
              },
              "isDeprecated": false,
              "deprecationReason": null
            },
            {
              "name": "daemonStatus",
              "description": "Get running daemon status",
              "args": [],
              "type": {
                "kind": "NON_NULL",
                "name": null,
                "ofType": {
                  "kind": "OBJECT",
                  "name": "DaemonStatus",
                  "ofType": null
                }
              },
              "isDeprecated": false,
              "deprecationReason": null
            },
            {
              "name": "version",
              "description": "The version of the node (git commit hash)",
              "args": [],
              "type": { "kind": "SCALAR", "name": "String", "ofType": null },
              "isDeprecated": false,
              "deprecationReason": null
            },
            {
              "name": "ownedWallets",
              "description":
                "Wallets for which the daemon knows the private key",
              "args": [],
              "type": {
                "kind": "NON_NULL",
                "name": null,
                "ofType": {
                  "kind": "LIST",
                  "name": null,
                  "ofType": {
                    "kind": "NON_NULL",
                    "name": null,
                    "ofType": {
                      "kind": "OBJECT",
                      "name": "Account",
                      "ofType": null
                    }
                  }
                }
              },
              "isDeprecated": true,
              "deprecationReason": "use trackedAccounts instead"
            },
            {
              "name": "trackedAccounts",
              "description":
                "Accounts for which the daemon tracks the private key",
              "args": [],
              "type": {
                "kind": "NON_NULL",
                "name": null,
                "ofType": {
                  "kind": "LIST",
                  "name": null,
                  "ofType": {
                    "kind": "NON_NULL",
                    "name": null,
                    "ofType": {
                      "kind": "OBJECT",
                      "name": "Account",
                      "ofType": null
                    }
                  }
                }
              },
              "isDeprecated": false,
              "deprecationReason": null
            },
            {
              "name": "wallet",
              "description": "Find any wallet via a public key",
              "args": [
                {
                  "name": "publicKey",
                  "description": "Public key of account being retrieved",
                  "type": {
                    "kind": "NON_NULL",
                    "name": null,
                    "ofType": {
                      "kind": "SCALAR",
                      "name": "PublicKey",
                      "ofType": null
                    }
                  },
                  "defaultValue": null
                }
              ],
              "type": { "kind": "OBJECT", "name": "Account", "ofType": null },
              "isDeprecated": true,
              "deprecationReason": "use account instead"
            },
            {
              "name": "connectionGatingConfig",
              "description":
                "The rules that the libp2p helper will use to determine which connections to permit",
              "args": [],
              "type": {
                "kind": "NON_NULL",
                "name": null,
                "ofType": {
                  "kind": "OBJECT",
                  "name": "SetConnectionGatingConfigPayload",
                  "ofType": null
                }
              },
              "isDeprecated": false,
              "deprecationReason": null
            },
            {
              "name": "account",
              "description": "Find any account via a public key and token",
              "args": [
                {
                  "name": "token",
                  "description":
                    "Token of account being retrieved (defaults to CODA)",
                  "type": {
                    "kind": "SCALAR",
                    "name": "TokenId",
                    "ofType": null
                  },
                  "defaultValue": null
                },
                {
                  "name": "publicKey",
                  "description": "Public key of account being retrieved",
                  "type": {
                    "kind": "NON_NULL",
                    "name": null,
                    "ofType": {
                      "kind": "SCALAR",
                      "name": "PublicKey",
                      "ofType": null
                    }
                  },
                  "defaultValue": null
                }
              ],
              "type": { "kind": "OBJECT", "name": "Account", "ofType": null },
              "isDeprecated": false,
              "deprecationReason": null
            },
            {
              "name": "accounts",
              "description": "Find all accounts for a public key",
              "args": [
                {
                  "name": "publicKey",
                  "description": "Public key to find accounts for",
                  "type": {
                    "kind": "NON_NULL",
                    "name": null,
                    "ofType": {
                      "kind": "SCALAR",
                      "name": "PublicKey",
                      "ofType": null
                    }
                  },
                  "defaultValue": null
                }
              ],
              "type": {
                "kind": "NON_NULL",
                "name": null,
                "ofType": {
                  "kind": "LIST",
                  "name": null,
                  "ofType": {
                    "kind": "NON_NULL",
                    "name": null,
                    "ofType": {
                      "kind": "OBJECT",
                      "name": "Account",
                      "ofType": null
                    }
                  }
                }
              },
              "isDeprecated": false,
              "deprecationReason": null
            },
            {
              "name": "tokenOwner",
              "description": "Find the account ID that owns a given token",
              "args": [
                {
                  "name": "token",
                  "description": "Token to find the owner for",
                  "type": {
                    "kind": "NON_NULL",
                    "name": null,
                    "ofType": {
                      "kind": "SCALAR",
                      "name": "TokenId",
                      "ofType": null
                    }
                  },
                  "defaultValue": null
                }
              ],
              "type": {
                "kind": "OBJECT",
                "name": "AccountId",
                "ofType": null
              },
              "isDeprecated": false,
              "deprecationReason": null
            },
            {
              "name": "currentSnarkWorker",
              "description": "Get information about the current snark worker",
              "args": [],
              "type": {
                "kind": "OBJECT",
                "name": "SnarkWorker",
                "ofType": null
              },
              "isDeprecated": false,
              "deprecationReason": null
            },
            {
              "name": "bestChain",
              "description":
                "Retrieve a list of blocks from transition frontier's root to the current best tip. Returns an error if the system is bootstrapping.",
              "args": [
                {
                  "name": "maxLength",
                  "description":
                    "The maximum number of blocks to return. If there are more blocks in the transition frontier from root to tip, the n blocks closest to the best tip will be returned",
                  "type": { "kind": "SCALAR", "name": "Int", "ofType": null },
                  "defaultValue": null
                }
              ],
              "type": {
                "kind": "LIST",
                "name": null,
                "ofType": {
                  "kind": "NON_NULL",
                  "name": null,
                  "ofType": {
                    "kind": "OBJECT",
                    "name": "Block",
                    "ofType": null
                  }
                }
              },
              "isDeprecated": false,
              "deprecationReason": null
            },
            {
              "name": "block",
              "description":
                "Retrieve a block with the given state hash or height, if contained in the transition frontier.",
              "args": [
                {
                  "name": "height",
                  "description":
                    "The height of the desired block in the best chain",
                  "type": { "kind": "SCALAR", "name": "Int", "ofType": null },
                  "defaultValue": null
                },
                {
                  "name": "stateHash",
                  "description": "The state hash of the desired block",
                  "type": {
                    "kind": "SCALAR",
                    "name": "String",
                    "ofType": null
                  },
                  "defaultValue": null
                }
              ],
              "type": {
                "kind": "NON_NULL",
                "name": null,
                "ofType": {
                  "kind": "OBJECT",
                  "name": "Block",
                  "ofType": null
                }
              },
              "isDeprecated": false,
              "deprecationReason": null
            },
            {
              "name": "genesisBlock",
              "description": "Get the genesis block",
              "args": [],
              "type": {
                "kind": "NON_NULL",
                "name": null,
                "ofType": {
                  "kind": "OBJECT",
                  "name": "Block",
                  "ofType": null
                }
              },
              "isDeprecated": false,
              "deprecationReason": null
            },
            {
              "name": "initialPeers",
              "description":
                "List of peers that the daemon first used to connect to the network",
              "args": [],
              "type": {
                "kind": "NON_NULL",
                "name": null,
                "ofType": {
                  "kind": "LIST",
                  "name": null,
                  "ofType": {
                    "kind": "NON_NULL",
                    "name": null,
                    "ofType": {
                      "kind": "SCALAR",
                      "name": "String",
                      "ofType": null
                    }
                  }
                }
              },
              "isDeprecated": false,
              "deprecationReason": null
            },
            {
              "name": "getPeers",
              "description":
                "List of peers that the daemon is currently connected to",
              "args": [],
              "type": {
                "kind": "NON_NULL",
                "name": null,
                "ofType": {
                  "kind": "LIST",
                  "name": null,
                  "ofType": {
                    "kind": "NON_NULL",
                    "name": null,
                    "ofType": {
                      "kind": "OBJECT",
                      "name": "Peer",
                      "ofType": null
                    }
                  }
                }
              },
              "isDeprecated": false,
              "deprecationReason": null
            },
            {
              "name": "pooledUserCommands",
              "description":
                "Retrieve all the scheduled user commands for a specified sender that the current daemon sees in its transaction pool. All scheduled commands are queried if no sender is specified",
              "args": [
                {
                  "name": "ids",
                  "description": "Ids of User commands",
                  "type": {
                    "kind": "LIST",
                    "name": null,
                    "ofType": {
                      "kind": "NON_NULL",
                      "name": null,
                      "ofType": {
                        "kind": "SCALAR",
                        "name": "ID",
                        "ofType": null
                      }
                    }
                  },
                  "defaultValue": null
                },
                {
                  "name": "hashes",
                  "description": "Hashes of the commands to find in the pool",
                  "type": {
                    "kind": "LIST",
                    "name": null,
                    "ofType": {
                      "kind": "NON_NULL",
                      "name": null,
                      "ofType": {
                        "kind": "SCALAR",
                        "name": "String",
                        "ofType": null
                      }
                    }
                  },
                  "defaultValue": null
                },
                {
                  "name": "publicKey",
                  "description":
                    "Public key of sender of pooled user commands",
                  "type": {
                    "kind": "SCALAR",
                    "name": "PublicKey",
                    "ofType": null
                  },
                  "defaultValue": null
                }
              ],
              "type": {
                "kind": "NON_NULL",
                "name": null,
                "ofType": {
                  "kind": "LIST",
                  "name": null,
                  "ofType": {
                    "kind": "NON_NULL",
                    "name": null,
                    "ofType": {
                      "kind": "INTERFACE",
                      "name": "UserCommand",
                      "ofType": null
                    }
                  }
                }
              },
              "isDeprecated": false,
              "deprecationReason": null
            },
            {
              "name": "pooledSnappCommands",
              "description":
                "Retrieve all the scheduled snapp commands for a specified sender that the current daemon sees in its transaction pool. All scheduled commands are queried if no sender is specified",
              "args": [
                {
                  "name": "ids",
                  "description": "Ids of snapp commands",
                  "type": {
                    "kind": "LIST",
                    "name": null,
                    "ofType": {
                      "kind": "NON_NULL",
                      "name": null,
                      "ofType": {
                        "kind": "SCALAR",
                        "name": "ID",
                        "ofType": null
                      }
                    }
                  },
                  "defaultValue": null
                },
                {
                  "name": "hashes",
                  "description":
                    "Hashes of the snapp commands to find in the pool",
                  "type": {
                    "kind": "LIST",
                    "name": null,
                    "ofType": {
                      "kind": "NON_NULL",
                      "name": null,
                      "ofType": {
                        "kind": "SCALAR",
                        "name": "String",
                        "ofType": null
                      }
                    }
                  },
                  "defaultValue": null
                },
                {
                  "name": "publicKey",
                  "description":
                    "Public key of sender of pooled snapp commands",
                  "type": {
                    "kind": "SCALAR",
                    "name": "PublicKey",
                    "ofType": null
                  },
                  "defaultValue": null
                }
              ],
              "type": {
                "kind": "NON_NULL",
                "name": null,
                "ofType": {
                  "kind": "LIST",
                  "name": null,
                  "ofType": {
                    "kind": "NON_NULL",
                    "name": null,
                    "ofType": {
                      "kind": "OBJECT",
                      "name": "SnappCommand",
                      "ofType": null
                    }
                  }
                }
              },
              "isDeprecated": false,
              "deprecationReason": null
            },
            {
              "name": "transactionStatus",
              "description": "Get the status of a transaction",
              "args": [
                {
                  "name": "snappTransaction",
                  "description": "Id of a snapp transaction",
                  "type": { "kind": "SCALAR", "name": "ID", "ofType": null },
                  "defaultValue": null
                },
                {
                  "name": "payment",
                  "description": "Id of a Payment",
                  "type": { "kind": "SCALAR", "name": "ID", "ofType": null },
                  "defaultValue": null
                }
              ],
              "type": {
                "kind": "NON_NULL",
                "name": null,
                "ofType": {
                  "kind": "ENUM",
                  "name": "TransactionStatus",
                  "ofType": null
                }
              },
              "isDeprecated": false,
              "deprecationReason": null
            },
            {
              "name": "trustStatus",
              "description": "Trust status for an IPv4 or IPv6 address",
              "args": [
                {
                  "name": "ipAddress",
                  "description": null,
                  "type": {
                    "kind": "NON_NULL",
                    "name": null,
                    "ofType": {
                      "kind": "SCALAR",
                      "name": "String",
                      "ofType": null
                    }
                  },
                  "defaultValue": null
                }
              ],
              "type": {
                "kind": "LIST",
                "name": null,
                "ofType": {
                  "kind": "NON_NULL",
                  "name": null,
                  "ofType": {
                    "kind": "OBJECT",
                    "name": "TrustStatusPayload",
                    "ofType": null
                  }
                }
              },
              "isDeprecated": false,
              "deprecationReason": null
            },
            {
              "name": "trustStatusAll",
              "description": "IP address and trust status for all peers",
              "args": [],
              "type": {
                "kind": "NON_NULL",
                "name": null,
                "ofType": {
                  "kind": "LIST",
                  "name": null,
                  "ofType": {
                    "kind": "NON_NULL",
                    "name": null,
                    "ofType": {
                      "kind": "OBJECT",
                      "name": "TrustStatusPayload",
                      "ofType": null
                    }
                  }
                }
              },
              "isDeprecated": false,
              "deprecationReason": null
            },
            {
              "name": "snarkPool",
              "description":
                "List of completed snark works that have the lowest fee so far",
              "args": [],
              "type": {
                "kind": "NON_NULL",
                "name": null,
                "ofType": {
                  "kind": "LIST",
                  "name": null,
                  "ofType": {
                    "kind": "NON_NULL",
                    "name": null,
                    "ofType": {
                      "kind": "OBJECT",
                      "name": "CompletedWork",
                      "ofType": null
                    }
                  }
                }
              },
              "isDeprecated": false,
              "deprecationReason": null
            },
            {
              "name": "pendingSnarkWork",
              "description": "List of snark works that are yet to be done",
              "args": [],
              "type": {
                "kind": "NON_NULL",
                "name": null,
                "ofType": {
                  "kind": "LIST",
                  "name": null,
                  "ofType": {
                    "kind": "NON_NULL",
                    "name": null,
                    "ofType": {
                      "kind": "OBJECT",
                      "name": "PendingSnarkWork",
                      "ofType": null
                    }
                  }
                }
              },
              "isDeprecated": false,
              "deprecationReason": null
            },
            {
              "name": "genesisConstants",
              "description":
                "The constants used to determine the configuration of the genesis block and all of its transitive dependencies",
              "args": [],
              "type": {
                "kind": "NON_NULL",
                "name": null,
                "ofType": {
                  "kind": "OBJECT",
                  "name": "GenesisConstants",
                  "ofType": null
                }
              },
              "isDeprecated": false,
              "deprecationReason": null
            },
            {
              "name": "timeOffset",
              "description":
                "The time offset in seconds used to convert real times into blockchain times",
              "args": [],
              "type": {
                "kind": "NON_NULL",
                "name": null,
                "ofType": { "kind": "SCALAR", "name": "Int", "ofType": null }
              },
              "isDeprecated": false,
              "deprecationReason": null
            },
            {
              "name": "validatePayment",
              "description": "Validate the format and signature of a payment",
              "args": [
                {
                  "name": "signature",
                  "description":
                    "If a signature is provided, this transaction is considered signed and will be broadcasted to the network without requiring a private key",
                  "type": {
                    "kind": "INPUT_OBJECT",
                    "name": "SignatureInput",
                    "ofType": null
                  },
                  "defaultValue": null
                },
                {
                  "name": "input",
                  "description": null,
                  "type": {
                    "kind": "NON_NULL",
                    "name": null,
                    "ofType": {
                      "kind": "INPUT_OBJECT",
                      "name": "SendPaymentInput",
                      "ofType": null
                    }
                  },
                  "defaultValue": null
                }
              ],
              "type": {
                "kind": "NON_NULL",
                "name": null,
                "ofType": {
                  "kind": "SCALAR",
                  "name": "Boolean",
                  "ofType": null
                }
              },
              "isDeprecated": false,
              "deprecationReason": null
            },
            {
              "name": "evaluateVrf",
              "description":
                "Evaluate a vrf for the given public key. This includes a witness which may be verified without access to the private key for this vrf evaluation.",
              "args": [
                {
                  "name": "vrfThreshold",
                  "description": null,
                  "type": {
                    "kind": "INPUT_OBJECT",
                    "name": "VrfThresholdInput",
                    "ofType": null
                  },
                  "defaultValue": null
                },
                {
                  "name": "publicKey",
                  "description": null,
                  "type": {
                    "kind": "NON_NULL",
                    "name": null,
                    "ofType": {
                      "kind": "SCALAR",
                      "name": "PublicKey",
                      "ofType": null
                    }
                  },
                  "defaultValue": null
                },
                {
                  "name": "message",
                  "description": null,
                  "type": {
                    "kind": "NON_NULL",
                    "name": null,
                    "ofType": {
                      "kind": "INPUT_OBJECT",
                      "name": "VrfMessageInput",
                      "ofType": null
                    }
                  },
                  "defaultValue": null
                }
              ],
              "type": {
                "kind": "NON_NULL",
                "name": null,
                "ofType": {
                  "kind": "OBJECT",
                  "name": "VrfEvaluation",
                  "ofType": null
                }
              },
              "isDeprecated": false,
              "deprecationReason": null
            },
            {
              "name": "checkVrf",
              "description":
                "Check a vrf evaluation commitment. This can be used to check vrf evaluations without needing to reveal the private key, in the format returned by evaluateVrf",
              "args": [
                {
                  "name": "input",
                  "description": null,
                  "type": {
                    "kind": "NON_NULL",
                    "name": null,
                    "ofType": {
                      "kind": "INPUT_OBJECT",
                      "name": "VrfEvaluationInput",
                      "ofType": null
                    }
                  },
                  "defaultValue": null
                }
              ],
              "type": {
                "kind": "NON_NULL",
                "name": null,
                "ofType": {
                  "kind": "OBJECT",
                  "name": "VrfEvaluation",
                  "ofType": null
                }
              },
              "isDeprecated": false,
              "deprecationReason": null
            },
            {
              "name": "runtimeConfig",
              "description":
                "The runtime configuration passed to the daemon at start-up",
              "args": [],
              "type": {
                "kind": "NON_NULL",
                "name": null,
                "ofType": {
                  "kind": "SCALAR",
                  "name": "JSON",
                  "ofType": null
                }
              },
              "isDeprecated": false,
              "deprecationReason": null
            },
            {
              "name": "threadGraph",
              "description":
                "A graphviz dot format representation of the deamon's internal thread graph",
              "args": [],
              "type": {
                "kind": "NON_NULL",
                "name": null,
                "ofType": {
                  "kind": "SCALAR",
                  "name": "String",
                  "ofType": null
                }
              },
              "isDeprecated": false,
              "deprecationReason": null
            }
          ],
          "inputFields": null,
          "interfaces": [],
          "enumValues": null,
          "possibleTypes": null
        }
      ],
      "directives": []
    }
  }
}<|MERGE_RESOLUTION|>--- conflicted
+++ resolved
@@ -724,47 +724,9 @@
                 "name": null,
                 "ofType": { "kind": "SCALAR", "name": "Fee", "ofType": null }
               },
-<<<<<<< HEAD
-              "defaultValue": null
-            }
-          ],
-          "interfaces": null,
-          "enumValues": null,
-          "possibleTypes": null
-        },
-        {
-          "kind": "ENUM",
-          "name": "CallType",
-          "description": "Type of a party call",
-          "fields": null,
-          "inputFields": null,
-          "interfaces": null,
-          "enumValues": [
-            {
-              "name": "CALL",
-              "description": null,
-              "isDeprecated": false,
-              "deprecationReason": null
-            },
-            {
-              "name": "DELEGATECALL",
-              "description": null,
-              "isDeprecated": false,
-              "deprecationReason": null
-            }
-          ],
-          "possibleTypes": null
-        },
-        {
-          "kind": "INPUT_OBJECT",
-          "name": "SnappState",
-          "description": "snapp state, a list of 8 field elements",
-          "fields": [
-=======
-              "isDeprecated": false,
-              "deprecationReason": null
-            },
->>>>>>> ba204584
+              "isDeprecated": false,
+              "deprecationReason": null
+            },
             {
               "name": "events",
               "description": null,
@@ -1580,29 +1542,8 @@
           "description": null,
           "fields": [
             {
-<<<<<<< HEAD
-              "name": "caller",
-              "description": "Caller of the party predicated",
-              "args": [],
-              "type": {
-                "kind": "NON_NULL",
-                "name": null,
-                "ofType": {
-                  "kind": "ENUM",
-                  "name": "CallType",
-                  "ofType": null
-                }
-              },
-              "isDeprecated": false,
-              "deprecationReason": null
-            },
-            {
-              "name": "predicate",
-              "description": "Predicate of the party predicated",
-=======
               "name": "initialMinimumBalance",
               "description": null,
->>>>>>> ba204584
               "args": [],
               "type": {
                 "kind": "NON_NULL",
@@ -1633,28 +1574,9 @@
               "deprecationReason": null
             },
             {
-<<<<<<< HEAD
-              "name": "caller",
-              "description": "Caller of the party predicated",
-              "type": {
-                "kind": "NON_NULL",
-                "name": null,
-                "ofType": {
-                  "kind": "ENUM",
-                  "name": "CallType",
-                  "ofType": null
-                }
-              },
-              "defaultValue": null
-            },
-            {
-              "name": "predicate",
-              "description": "Predicate of the party predicated",
-=======
               "name": "cliffAmount",
               "description": null,
               "args": [],
->>>>>>> ba204584
               "type": {
                 "kind": "NON_NULL",
                 "name": null,
