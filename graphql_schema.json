--- conflicted
+++ resolved
@@ -1477,74 +1477,9 @@
           "possibleTypes": null
         },
         {
-<<<<<<< HEAD
           "kind": "INPUT_OBJECT",
           "name": "InputAccountTransitionPredicate",
           "description": "Predicates to be evaluated on an account state transition",
-=======
-          "kind": "OBJECT",
-          "name": "ImportAccountPayload",
-          "description": null,
-          "fields": [
-            {
-              "name": "publicKey",
-              "description": "The public key of the imported account",
-              "args": [],
-              "type": {
-                "kind": "NON_NULL",
-                "name": null,
-                "ofType": {
-                  "kind": "SCALAR",
-                  "name": "PublicKey",
-                  "ofType": null
-                }
-              },
-              "isDeprecated": false,
-              "deprecationReason": null
-            },
-            {
-              "name": "alreadyImported",
-              "description": "True if the account had already been imported",
-              "args": [],
-              "type": {
-                "kind": "NON_NULL",
-                "name": null,
-                "ofType": {
-                  "kind": "SCALAR",
-                  "name": "Boolean",
-                  "ofType": null
-                }
-              },
-              "isDeprecated": false,
-              "deprecationReason": null
-            },
-            {
-              "name": "success",
-              "description": null,
-              "args": [],
-              "type": {
-                "kind": "NON_NULL",
-                "name": null,
-                "ofType": {
-                  "kind": "SCALAR",
-                  "name": "Boolean",
-                  "ofType": null
-                }
-              },
-              "isDeprecated": false,
-              "deprecationReason": null
-            }
-          ],
-          "inputFields": null,
-          "interfaces": [],
-          "enumValues": null,
-          "possibleTypes": null
-        },
-        {
-          "kind": "OBJECT",
-          "name": "ReloadAccountsPayload",
-          "description": null,
->>>>>>> d6699f90
           "fields": [
             {
               "name": "next",
@@ -2379,10 +2314,2336 @@
               "defaultValue": null
             },
             {
-<<<<<<< HEAD
               "name": "receive",
               "description": "Required permissions for receiving a snapp command",
-=======
+              "type": {
+                "kind": "NON_NULL",
+                "name": null,
+                "ofType": {
+                  "kind": "SCALAR",
+                  "name": "InputAuthRequired",
+                  "ofType": null
+                }
+              },
+              "defaultValue": null
+            },
+            {
+              "name": "send",
+              "description": "Required permissions for sending a snapp command",
+              "type": {
+                "kind": "NON_NULL",
+                "name": null,
+                "ofType": {
+                  "kind": "SCALAR",
+                  "name": "InputAuthRequired",
+                  "ofType": null
+                }
+              },
+              "defaultValue": null
+            },
+            {
+              "name": "edit_state",
+              "description": "Required permissions for editing the snapp state",
+              "type": {
+                "kind": "NON_NULL",
+                "name": null,
+                "ofType": {
+                  "kind": "SCALAR",
+                  "name": "InputAuthRequired",
+                  "ofType": null
+                }
+              },
+              "defaultValue": null
+            },
+            {
+              "name": "stake",
+              "description": "Whether the snapp account can stake",
+              "type": {
+                "kind": "NON_NULL",
+                "name": null,
+                "ofType": {
+                  "kind": "SCALAR",
+                  "name": "Boolean",
+                  "ofType": null
+                }
+              },
+              "defaultValue": null
+            }
+          ],
+          "interfaces": null,
+          "enumValues": null,
+          "possibleTypes": null
+        },
+        {
+          "kind": "SCALAR",
+          "name": "InputVerificationKey",
+          "description": "A base64-encoded snark verification key",
+          "fields": null,
+          "inputFields": null,
+          "interfaces": null,
+          "enumValues": null,
+          "possibleTypes": null
+        },
+        {
+          "kind": "SCALAR",
+          "name": "InputFieldElement",
+          "description": "A string-encoded field element",
+          "fields": null,
+          "inputFields": null,
+          "interfaces": null,
+          "enumValues": null,
+          "possibleTypes": null
+        },
+        {
+          "kind": "INPUT_OBJECT",
+          "name": "InputSnappState",
+          "description": "The state for the snapp account",
+          "fields": [
+            {
+              "name": "x_7",
+              "description": null,
+              "args": [],
+              "type": {
+                "kind": "SCALAR",
+                "name": "InputFieldElement",
+                "ofType": null
+              },
+              "isDeprecated": false,
+              "deprecationReason": null
+            },
+            {
+              "name": "x_6",
+              "description": null,
+              "args": [],
+              "type": {
+                "kind": "SCALAR",
+                "name": "InputFieldElement",
+                "ofType": null
+              },
+              "isDeprecated": false,
+              "deprecationReason": null
+            },
+            {
+              "name": "x_5",
+              "description": null,
+              "args": [],
+              "type": {
+                "kind": "SCALAR",
+                "name": "InputFieldElement",
+                "ofType": null
+              },
+              "isDeprecated": false,
+              "deprecationReason": null
+            },
+            {
+              "name": "x_4",
+              "description": null,
+              "args": [],
+              "type": {
+                "kind": "SCALAR",
+                "name": "InputFieldElement",
+                "ofType": null
+              },
+              "isDeprecated": false,
+              "deprecationReason": null
+            },
+            {
+              "name": "x_3",
+              "description": null,
+              "args": [],
+              "type": {
+                "kind": "SCALAR",
+                "name": "InputFieldElement",
+                "ofType": null
+              },
+              "isDeprecated": false,
+              "deprecationReason": null
+            },
+            {
+              "name": "x_2",
+              "description": null,
+              "args": [],
+              "type": {
+                "kind": "SCALAR",
+                "name": "InputFieldElement",
+                "ofType": null
+              },
+              "isDeprecated": false,
+              "deprecationReason": null
+            },
+            {
+              "name": "x_1",
+              "description": null,
+              "args": [],
+              "type": {
+                "kind": "SCALAR",
+                "name": "InputFieldElement",
+                "ofType": null
+              },
+              "isDeprecated": false,
+              "deprecationReason": null
+            },
+            {
+              "name": "x_0",
+              "description": null,
+              "args": [],
+              "type": {
+                "kind": "SCALAR",
+                "name": "InputFieldElement",
+                "ofType": null
+              },
+              "isDeprecated": false,
+              "deprecationReason": null
+            }
+          ],
+          "inputFields": [
+            {
+              "name": "x_7",
+              "description": null,
+              "type": {
+                "kind": "SCALAR",
+                "name": "InputFieldElement",
+                "ofType": null
+              },
+              "defaultValue": null
+            },
+            {
+              "name": "x_6",
+              "description": null,
+              "type": {
+                "kind": "SCALAR",
+                "name": "InputFieldElement",
+                "ofType": null
+              },
+              "defaultValue": null
+            },
+            {
+              "name": "x_5",
+              "description": null,
+              "type": {
+                "kind": "SCALAR",
+                "name": "InputFieldElement",
+                "ofType": null
+              },
+              "defaultValue": null
+            },
+            {
+              "name": "x_4",
+              "description": null,
+              "type": {
+                "kind": "SCALAR",
+                "name": "InputFieldElement",
+                "ofType": null
+              },
+              "defaultValue": null
+            },
+            {
+              "name": "x_3",
+              "description": null,
+              "type": {
+                "kind": "SCALAR",
+                "name": "InputFieldElement",
+                "ofType": null
+              },
+              "defaultValue": null
+            },
+            {
+              "name": "x_2",
+              "description": null,
+              "type": {
+                "kind": "SCALAR",
+                "name": "InputFieldElement",
+                "ofType": null
+              },
+              "defaultValue": null
+            },
+            {
+              "name": "x_1",
+              "description": null,
+              "type": {
+                "kind": "SCALAR",
+                "name": "InputFieldElement",
+                "ofType": null
+              },
+              "defaultValue": null
+            },
+            {
+              "name": "x_0",
+              "description": null,
+              "type": {
+                "kind": "SCALAR",
+                "name": "InputFieldElement",
+                "ofType": null
+              },
+              "defaultValue": null
+            }
+          ],
+          "interfaces": null,
+          "enumValues": null,
+          "possibleTypes": null
+        },
+        {
+          "kind": "INPUT_OBJECT",
+          "name": "InputSnappAccountChanges",
+          "description": null,
+          "fields": [
+            {
+              "name": "permissions",
+              "description": "The new permissions to associate with the snapp account",
+              "args": [],
+              "type": {
+                "kind": "INPUT_OBJECT",
+                "name": "InputSnappAccountPermissions",
+                "ofType": null
+              },
+              "isDeprecated": false,
+              "deprecationReason": null
+            },
+            {
+              "name": "verificationKey",
+              "description": "The new verification key to associate with the snapp account",
+              "args": [],
+              "type": {
+                "kind": "SCALAR",
+                "name": "InputVerificationKey",
+                "ofType": null
+              },
+              "isDeprecated": false,
+              "deprecationReason": null
+            },
+            {
+              "name": "delegate",
+              "description": "The public key to delegate to",
+              "args": [],
+              "type": {
+                "kind": "SCALAR",
+                "name": "PublicKey",
+                "ofType": null
+              },
+              "isDeprecated": false,
+              "deprecationReason": null
+            },
+            {
+              "name": "snappState",
+              "description": "The new state of the snapp account",
+              "args": [],
+              "type": {
+                "kind": "INPUT_OBJECT",
+                "name": "InputSnappState",
+                "ofType": null
+              },
+              "isDeprecated": false,
+              "deprecationReason": null
+            }
+          ],
+          "inputFields": [
+            {
+              "name": "permissions",
+              "description": "The new permissions to associate with the snapp account",
+              "type": {
+                "kind": "INPUT_OBJECT",
+                "name": "InputSnappAccountPermissions",
+                "ofType": null
+              },
+              "defaultValue": null
+            },
+            {
+              "name": "verificationKey",
+              "description": "The new verification key to associate with the snapp account",
+              "type": {
+                "kind": "SCALAR",
+                "name": "InputVerificationKey",
+                "ofType": null
+              },
+              "defaultValue": null
+            },
+            {
+              "name": "delegate",
+              "description": "The public key to delegate to",
+              "type": {
+                "kind": "SCALAR",
+                "name": "PublicKey",
+                "ofType": null
+              },
+              "defaultValue": null
+            },
+            {
+              "name": "snappState",
+              "description": "The new state of the snapp account",
+              "type": {
+                "kind": "INPUT_OBJECT",
+                "name": "InputSnappState",
+                "ofType": null
+              },
+              "defaultValue": null
+            }
+          ],
+          "interfaces": null,
+          "enumValues": null,
+          "possibleTypes": null
+        },
+        {
+          "kind": "INPUT_OBJECT",
+          "name": "InputAuthorizedParty",
+          "description": "A snapp account with an associated authorization",
+          "fields": [
+            {
+              "name": "predicate",
+              "description": "The predicate that applies to the snapp command",
+              "args": [],
+              "type": {
+                "kind": "INPUT_OBJECT",
+                "name": "InputSnappPredicate",
+                "ofType": null
+              },
+              "isDeprecated": false,
+              "deprecationReason": null
+            },
+            {
+              "name": "signature",
+              "description": "A signature to authorize the snapp command",
+              "args": [],
+              "type": {
+                "kind": "INPUT_OBJECT",
+                "name": "SignatureInput",
+                "ofType": null
+              },
+              "isDeprecated": false,
+              "deprecationReason": null
+            },
+            {
+              "name": "proof",
+              "description": "A proof to authorize the snapp command",
+              "args": [],
+              "type": {
+                "kind": "SCALAR",
+                "name": "InputSnarkProof",
+                "ofType": null
+              },
+              "isDeprecated": false,
+              "deprecationReason": null
+            },
+            {
+              "name": "balanceChange",
+              "description": "Amount to change the balance by",
+              "args": [],
+              "type": {
+                "kind": "NON_NULL",
+                "name": null,
+                "ofType": {
+                  "kind": "SCALAR",
+                  "name": "Int64",
+                  "ofType": null
+                }
+              },
+              "isDeprecated": false,
+              "deprecationReason": null
+            },
+            {
+              "name": "changes",
+              "description": "Changes to make to the snapp account",
+              "args": [],
+              "type": {
+                "kind": "INPUT_OBJECT",
+                "name": "InputSnappAccountChanges",
+                "ofType": null
+              },
+              "isDeprecated": false,
+              "deprecationReason": null
+            },
+            {
+              "name": "publicKey",
+              "description": "Public key of the snapp account",
+              "args": [],
+              "type": {
+                "kind": "NON_NULL",
+                "name": null,
+                "ofType": {
+                  "kind": "SCALAR",
+                  "name": "PublicKey",
+                  "ofType": null
+                }
+              },
+              "isDeprecated": false,
+              "deprecationReason": null
+            }
+          ],
+          "inputFields": [
+            {
+              "name": "predicate",
+              "description": "The predicate that applies to the snapp command",
+              "type": {
+                "kind": "INPUT_OBJECT",
+                "name": "InputSnappPredicate",
+                "ofType": null
+              },
+              "defaultValue": null
+            },
+            {
+              "name": "signature",
+              "description": "A signature to authorize the snapp command",
+              "type": {
+                "kind": "INPUT_OBJECT",
+                "name": "SignatureInput",
+                "ofType": null
+              },
+              "defaultValue": null
+            },
+            {
+              "name": "proof",
+              "description": "A proof to authorize the snapp command",
+              "type": {
+                "kind": "SCALAR",
+                "name": "InputSnarkProof",
+                "ofType": null
+              },
+              "defaultValue": null
+            },
+            {
+              "name": "balanceChange",
+              "description": "Amount to change the balance by",
+              "type": {
+                "kind": "NON_NULL",
+                "name": null,
+                "ofType": {
+                  "kind": "SCALAR",
+                  "name": "Int64",
+                  "ofType": null
+                }
+              },
+              "defaultValue": null
+            },
+            {
+              "name": "changes",
+              "description": "Changes to make to the snapp account",
+              "type": {
+                "kind": "INPUT_OBJECT",
+                "name": "InputSnappAccountChanges",
+                "ofType": null
+              },
+              "defaultValue": null
+            },
+            {
+              "name": "publicKey",
+              "description": "Public key of the snapp account",
+              "type": {
+                "kind": "NON_NULL",
+                "name": null,
+                "ofType": {
+                  "kind": "SCALAR",
+                  "name": "PublicKey",
+                  "ofType": null
+                }
+              },
+              "defaultValue": null
+            }
+          ],
+          "interfaces": null,
+          "enumValues": null,
+          "possibleTypes": null
+        },
+        {
+          "kind": "INPUT_OBJECT",
+          "name": "InputSendSnappCommand",
+          "description": null,
+          "fields": [
+            {
+              "name": "feePayment",
+              "description": "The fee payment details, for use when the fees will not be paid as part of the snapp command",
+              "args": [],
+              "type": {
+                "kind": "INPUT_OBJECT",
+                "name": "InputSnappFeePayment",
+                "ofType": null
+              },
+              "isDeprecated": false,
+              "deprecationReason": null
+            },
+            {
+              "name": "otherAccount",
+              "description": "The optional second account to participate in the snapp command",
+              "args": [],
+              "type": {
+                "kind": "INPUT_OBJECT",
+                "name": "InputSecondParty",
+                "ofType": null
+              },
+              "isDeprecated": false,
+              "deprecationReason": null
+            },
+            {
+              "name": "snappAccount",
+              "description": "The account to send the snapp command to",
+              "args": [],
+              "type": {
+                "kind": "NON_NULL",
+                "name": null,
+                "ofType": {
+                  "kind": "INPUT_OBJECT",
+                  "name": "InputAuthorizedParty",
+                  "ofType": null
+                }
+              },
+              "isDeprecated": false,
+              "deprecationReason": null
+            },
+            {
+              "name": "token",
+              "description": "Token associated with the snapp account(s)",
+              "args": [],
+              "type": {
+                "kind": "NON_NULL",
+                "name": null,
+                "ofType": {
+                  "kind": "SCALAR",
+                  "name": "TokenId",
+                  "ofType": null
+                }
+              },
+              "isDeprecated": false,
+              "deprecationReason": null
+            }
+          ],
+          "inputFields": [
+            {
+              "name": "feePayment",
+              "description": "The fee payment details, for use when the fees will not be paid as part of the snapp command",
+              "type": {
+                "kind": "INPUT_OBJECT",
+                "name": "InputSnappFeePayment",
+                "ofType": null
+              },
+              "defaultValue": null
+            },
+            {
+              "name": "otherAccount",
+              "description": "The optional second account to participate in the snapp command",
+              "type": {
+                "kind": "INPUT_OBJECT",
+                "name": "InputSecondParty",
+                "ofType": null
+              },
+              "defaultValue": null
+            },
+            {
+              "name": "snappAccount",
+              "description": "The account to send the snapp command to",
+              "type": {
+                "kind": "NON_NULL",
+                "name": null,
+                "ofType": {
+                  "kind": "INPUT_OBJECT",
+                  "name": "InputAuthorizedParty",
+                  "ofType": null
+                }
+              },
+              "defaultValue": null
+            },
+            {
+              "name": "token",
+              "description": "Token associated with the snapp account(s)",
+              "type": {
+                "kind": "NON_NULL",
+                "name": null,
+                "ofType": {
+                  "kind": "SCALAR",
+                  "name": "TokenId",
+                  "ofType": null
+                }
+              },
+              "defaultValue": null
+            }
+          ],
+          "interfaces": null,
+          "enumValues": null,
+          "possibleTypes": null
+        },
+        {
+          "kind": "INPUT_OBJECT",
+          "name": "SendMintTokensInput",
+          "description": null,
+          "fields": [
+            {
+              "name": "nonce",
+              "description": "Should only be set when cancelling transactions, otherwise a nonce is determined automatically",
+              "args": [],
+              "type": {
+                "kind": "SCALAR",
+                "name": "UInt32",
+                "ofType": null
+              },
+              "isDeprecated": false,
+              "deprecationReason": null
+            },
+            {
+              "name": "memo",
+              "description": "Short arbitrary message provided by the sender",
+              "args": [],
+              "type": {
+                "kind": "SCALAR",
+                "name": "String",
+                "ofType": null
+              },
+              "isDeprecated": false,
+              "deprecationReason": null
+            },
+            {
+              "name": "validUntil",
+              "description": "The global slot number after which this transaction cannot be applied",
+              "args": [],
+              "type": {
+                "kind": "SCALAR",
+                "name": "UInt32",
+                "ofType": null
+              },
+              "isDeprecated": false,
+              "deprecationReason": null
+            },
+            {
+              "name": "fee",
+              "description": "Fee amount in order to mint tokens",
+              "args": [],
+              "type": {
+                "kind": "NON_NULL",
+                "name": null,
+                "ofType": {
+                  "kind": "SCALAR",
+                  "name": "UInt64",
+                  "ofType": null
+                }
+              },
+              "isDeprecated": false,
+              "deprecationReason": null
+            },
+            {
+              "name": "amount",
+              "description": "Amount of token to create in the receiver's account",
+              "args": [],
+              "type": {
+                "kind": "NON_NULL",
+                "name": null,
+                "ofType": {
+                  "kind": "SCALAR",
+                  "name": "UInt64",
+                  "ofType": null
+                }
+              },
+              "isDeprecated": false,
+              "deprecationReason": null
+            },
+            {
+              "name": "receiver",
+              "description": "Public key to mint the new tokens for (defaults to token owner's account)",
+              "args": [],
+              "type": {
+                "kind": "SCALAR",
+                "name": "PublicKey",
+                "ofType": null
+              },
+              "isDeprecated": false,
+              "deprecationReason": null
+            },
+            {
+              "name": "token",
+              "description": "Token to mint more of",
+              "args": [],
+              "type": {
+                "kind": "NON_NULL",
+                "name": null,
+                "ofType": {
+                  "kind": "SCALAR",
+                  "name": "TokenId",
+                  "ofType": null
+                }
+              },
+              "isDeprecated": false,
+              "deprecationReason": null
+            },
+            {
+              "name": "tokenOwner",
+              "description": "Public key of the token's owner",
+              "args": [],
+              "type": {
+                "kind": "NON_NULL",
+                "name": null,
+                "ofType": {
+                  "kind": "SCALAR",
+                  "name": "PublicKey",
+                  "ofType": null
+                }
+              },
+              "isDeprecated": false,
+              "deprecationReason": null
+            }
+          ],
+          "inputFields": [
+            {
+              "name": "nonce",
+              "description": "Should only be set when cancelling transactions, otherwise a nonce is determined automatically",
+              "type": {
+                "kind": "SCALAR",
+                "name": "UInt32",
+                "ofType": null
+              },
+              "defaultValue": null
+            },
+            {
+              "name": "memo",
+              "description": "Short arbitrary message provided by the sender",
+              "type": {
+                "kind": "SCALAR",
+                "name": "String",
+                "ofType": null
+              },
+              "defaultValue": null
+            },
+            {
+              "name": "validUntil",
+              "description": "The global slot number after which this transaction cannot be applied",
+              "type": {
+                "kind": "SCALAR",
+                "name": "UInt32",
+                "ofType": null
+              },
+              "defaultValue": null
+            },
+            {
+              "name": "fee",
+              "description": "Fee amount in order to mint tokens",
+              "type": {
+                "kind": "NON_NULL",
+                "name": null,
+                "ofType": {
+                  "kind": "SCALAR",
+                  "name": "UInt64",
+                  "ofType": null
+                }
+              },
+              "defaultValue": null
+            },
+            {
+              "name": "amount",
+              "description": "Amount of token to create in the receiver's account",
+              "type": {
+                "kind": "NON_NULL",
+                "name": null,
+                "ofType": {
+                  "kind": "SCALAR",
+                  "name": "UInt64",
+                  "ofType": null
+                }
+              },
+              "defaultValue": null
+            },
+            {
+              "name": "receiver",
+              "description": "Public key to mint the new tokens for (defaults to token owner's account)",
+              "type": {
+                "kind": "SCALAR",
+                "name": "PublicKey",
+                "ofType": null
+              },
+              "defaultValue": null
+            },
+            {
+              "name": "token",
+              "description": "Token to mint more of",
+              "type": {
+                "kind": "NON_NULL",
+                "name": null,
+                "ofType": {
+                  "kind": "SCALAR",
+                  "name": "TokenId",
+                  "ofType": null
+                }
+              },
+              "defaultValue": null
+            },
+            {
+              "name": "tokenOwner",
+              "description": "Public key of the token's owner",
+              "type": {
+                "kind": "NON_NULL",
+                "name": null,
+                "ofType": {
+                  "kind": "SCALAR",
+                  "name": "PublicKey",
+                  "ofType": null
+                }
+              },
+              "defaultValue": null
+            }
+          ],
+          "interfaces": null,
+          "enumValues": null,
+          "possibleTypes": null
+        },
+        {
+          "kind": "OBJECT",
+          "name": "SendMintTokensPayload",
+          "description": null,
+          "fields": [
+            {
+              "name": "mintTokens",
+              "description": "Token minting command that was sent",
+              "args": [],
+              "type": {
+                "kind": "NON_NULL",
+                "name": null,
+                "ofType": {
+                  "kind": "OBJECT",
+                  "name": "UserCommandMintTokens",
+                  "ofType": null
+                }
+              },
+              "isDeprecated": false,
+              "deprecationReason": null
+            }
+          ],
+          "inputFields": null,
+          "interfaces": [],
+          "enumValues": null,
+          "possibleTypes": null
+        },
+        {
+          "kind": "INPUT_OBJECT",
+          "name": "SendCreateTokenAccountInput",
+          "description": null,
+          "fields": [
+            {
+              "name": "nonce",
+              "description": "Should only be set when cancelling transactions, otherwise a nonce is determined automatically",
+              "args": [],
+              "type": {
+                "kind": "SCALAR",
+                "name": "UInt32",
+                "ofType": null
+              },
+              "isDeprecated": false,
+              "deprecationReason": null
+            },
+            {
+              "name": "memo",
+              "description": "Short arbitrary message provided by the sender",
+              "args": [],
+              "type": {
+                "kind": "SCALAR",
+                "name": "String",
+                "ofType": null
+              },
+              "isDeprecated": false,
+              "deprecationReason": null
+            },
+            {
+              "name": "validUntil",
+              "description": "The global slot number after which this transaction cannot be applied",
+              "args": [],
+              "type": {
+                "kind": "SCALAR",
+                "name": "UInt32",
+                "ofType": null
+              },
+              "isDeprecated": false,
+              "deprecationReason": null
+            },
+            {
+              "name": "feePayer",
+              "description": "Public key to pay the fees from and sign the transaction with (defaults to the receiver)",
+              "args": [],
+              "type": {
+                "kind": "SCALAR",
+                "name": "PublicKey",
+                "ofType": null
+              },
+              "isDeprecated": false,
+              "deprecationReason": null
+            },
+            {
+              "name": "fee",
+              "description": "Fee amount in order to create a token account",
+              "args": [],
+              "type": {
+                "kind": "NON_NULL",
+                "name": null,
+                "ofType": {
+                  "kind": "SCALAR",
+                  "name": "UInt64",
+                  "ofType": null
+                }
+              },
+              "isDeprecated": false,
+              "deprecationReason": null
+            },
+            {
+              "name": "receiver",
+              "description": "Public key to create the account for",
+              "args": [],
+              "type": {
+                "kind": "NON_NULL",
+                "name": null,
+                "ofType": {
+                  "kind": "SCALAR",
+                  "name": "PublicKey",
+                  "ofType": null
+                }
+              },
+              "isDeprecated": false,
+              "deprecationReason": null
+            },
+            {
+              "name": "token",
+              "description": "Token to create an account for",
+              "args": [],
+              "type": {
+                "kind": "NON_NULL",
+                "name": null,
+                "ofType": {
+                  "kind": "SCALAR",
+                  "name": "TokenId",
+                  "ofType": null
+                }
+              },
+              "isDeprecated": false,
+              "deprecationReason": null
+            },
+            {
+              "name": "tokenOwner",
+              "description": "Public key of the token's owner",
+              "args": [],
+              "type": {
+                "kind": "NON_NULL",
+                "name": null,
+                "ofType": {
+                  "kind": "SCALAR",
+                  "name": "PublicKey",
+                  "ofType": null
+                }
+              },
+              "isDeprecated": false,
+              "deprecationReason": null
+            }
+          ],
+          "inputFields": [
+            {
+              "name": "nonce",
+              "description": "Should only be set when cancelling transactions, otherwise a nonce is determined automatically",
+              "type": {
+                "kind": "SCALAR",
+                "name": "UInt32",
+                "ofType": null
+              },
+              "defaultValue": null
+            },
+            {
+              "name": "memo",
+              "description": "Short arbitrary message provided by the sender",
+              "type": {
+                "kind": "SCALAR",
+                "name": "String",
+                "ofType": null
+              },
+              "defaultValue": null
+            },
+            {
+              "name": "validUntil",
+              "description": "The global slot number after which this transaction cannot be applied",
+              "type": {
+                "kind": "SCALAR",
+                "name": "UInt32",
+                "ofType": null
+              },
+              "defaultValue": null
+            },
+            {
+              "name": "feePayer",
+              "description": "Public key to pay the fees from and sign the transaction with (defaults to the receiver)",
+              "type": {
+                "kind": "SCALAR",
+                "name": "PublicKey",
+                "ofType": null
+              },
+              "defaultValue": null
+            },
+            {
+              "name": "fee",
+              "description": "Fee amount in order to create a token account",
+              "type": {
+                "kind": "NON_NULL",
+                "name": null,
+                "ofType": {
+                  "kind": "SCALAR",
+                  "name": "UInt64",
+                  "ofType": null
+                }
+              },
+              "defaultValue": null
+            },
+            {
+              "name": "receiver",
+              "description": "Public key to create the account for",
+              "type": {
+                "kind": "NON_NULL",
+                "name": null,
+                "ofType": {
+                  "kind": "SCALAR",
+                  "name": "PublicKey",
+                  "ofType": null
+                }
+              },
+              "defaultValue": null
+            },
+            {
+              "name": "token",
+              "description": "Token to create an account for",
+              "type": {
+                "kind": "NON_NULL",
+                "name": null,
+                "ofType": {
+                  "kind": "SCALAR",
+                  "name": "TokenId",
+                  "ofType": null
+                }
+              },
+              "defaultValue": null
+            },
+            {
+              "name": "tokenOwner",
+              "description": "Public key of the token's owner",
+              "type": {
+                "kind": "NON_NULL",
+                "name": null,
+                "ofType": {
+                  "kind": "SCALAR",
+                  "name": "PublicKey",
+                  "ofType": null
+                }
+              },
+              "defaultValue": null
+            }
+          ],
+          "interfaces": null,
+          "enumValues": null,
+          "possibleTypes": null
+        },
+        {
+          "kind": "OBJECT",
+          "name": "SendCreateTokenAccountPayload",
+          "description": null,
+          "fields": [
+            {
+              "name": "createNewTokenAccount",
+              "description": "Token account creation command that was sent",
+              "args": [],
+              "type": {
+                "kind": "NON_NULL",
+                "name": null,
+                "ofType": {
+                  "kind": "OBJECT",
+                  "name": "UserCommandNewAccount",
+                  "ofType": null
+                }
+              },
+              "isDeprecated": false,
+              "deprecationReason": null
+            }
+          ],
+          "inputFields": null,
+          "interfaces": [],
+          "enumValues": null,
+          "possibleTypes": null
+        },
+        {
+          "kind": "INPUT_OBJECT",
+          "name": "SendCreateTokenInput",
+          "description": null,
+          "fields": [
+            {
+              "name": "nonce",
+              "description": "Should only be set when cancelling transactions, otherwise a nonce is determined automatically",
+              "args": [],
+              "type": {
+                "kind": "SCALAR",
+                "name": "UInt32",
+                "ofType": null
+              },
+              "isDeprecated": false,
+              "deprecationReason": null
+            },
+            {
+              "name": "memo",
+              "description": "Short arbitrary message provided by the sender",
+              "args": [],
+              "type": {
+                "kind": "SCALAR",
+                "name": "String",
+                "ofType": null
+              },
+              "isDeprecated": false,
+              "deprecationReason": null
+            },
+            {
+              "name": "validUntil",
+              "description": "The global slot number after which this transaction cannot be applied",
+              "args": [],
+              "type": {
+                "kind": "SCALAR",
+                "name": "UInt32",
+                "ofType": null
+              },
+              "isDeprecated": false,
+              "deprecationReason": null
+            },
+            {
+              "name": "fee",
+              "description": "Fee amount in order to create a token",
+              "args": [],
+              "type": {
+                "kind": "NON_NULL",
+                "name": null,
+                "ofType": {
+                  "kind": "SCALAR",
+                  "name": "UInt64",
+                  "ofType": null
+                }
+              },
+              "isDeprecated": false,
+              "deprecationReason": null
+            },
+            {
+              "name": "tokenOwner",
+              "description": "Public key to create the token for",
+              "args": [],
+              "type": {
+                "kind": "NON_NULL",
+                "name": null,
+                "ofType": {
+                  "kind": "SCALAR",
+                  "name": "PublicKey",
+                  "ofType": null
+                }
+              },
+              "isDeprecated": false,
+              "deprecationReason": null
+            },
+            {
+              "name": "feePayer",
+              "description": "Public key to pay the fee from (defaults to the tokenOwner)",
+              "args": [],
+              "type": {
+                "kind": "SCALAR",
+                "name": "PublicKey",
+                "ofType": null
+              },
+              "isDeprecated": false,
+              "deprecationReason": null
+            }
+          ],
+          "inputFields": [
+            {
+              "name": "nonce",
+              "description": "Should only be set when cancelling transactions, otherwise a nonce is determined automatically",
+              "type": {
+                "kind": "SCALAR",
+                "name": "UInt32",
+                "ofType": null
+              },
+              "defaultValue": null
+            },
+            {
+              "name": "memo",
+              "description": "Short arbitrary message provided by the sender",
+              "type": {
+                "kind": "SCALAR",
+                "name": "String",
+                "ofType": null
+              },
+              "defaultValue": null
+            },
+            {
+              "name": "validUntil",
+              "description": "The global slot number after which this transaction cannot be applied",
+              "type": {
+                "kind": "SCALAR",
+                "name": "UInt32",
+                "ofType": null
+              },
+              "defaultValue": null
+            },
+            {
+              "name": "fee",
+              "description": "Fee amount in order to create a token",
+              "type": {
+                "kind": "NON_NULL",
+                "name": null,
+                "ofType": {
+                  "kind": "SCALAR",
+                  "name": "UInt64",
+                  "ofType": null
+                }
+              },
+              "defaultValue": null
+            },
+            {
+              "name": "tokenOwner",
+              "description": "Public key to create the token for",
+              "type": {
+                "kind": "NON_NULL",
+                "name": null,
+                "ofType": {
+                  "kind": "SCALAR",
+                  "name": "PublicKey",
+                  "ofType": null
+                }
+              },
+              "defaultValue": null
+            },
+            {
+              "name": "feePayer",
+              "description": "Public key to pay the fee from (defaults to the tokenOwner)",
+              "type": {
+                "kind": "SCALAR",
+                "name": "PublicKey",
+                "ofType": null
+              },
+              "defaultValue": null
+            }
+          ],
+          "interfaces": null,
+          "enumValues": null,
+          "possibleTypes": null
+        },
+        {
+          "kind": "OBJECT",
+          "name": "SendCreateTokenPayload",
+          "description": null,
+          "fields": [
+            {
+              "name": "createNewToken",
+              "description": "Token creation command that was sent",
+              "args": [],
+              "type": {
+                "kind": "NON_NULL",
+                "name": null,
+                "ofType": {
+                  "kind": "OBJECT",
+                  "name": "UserCommandNewToken",
+                  "ofType": null
+                }
+              },
+              "isDeprecated": false,
+              "deprecationReason": null
+            }
+          ],
+          "inputFields": null,
+          "interfaces": [],
+          "enumValues": null,
+          "possibleTypes": null
+        },
+        {
+          "kind": "INPUT_OBJECT",
+          "name": "SendDelegationInput",
+          "description": null,
+          "fields": [
+            {
+              "name": "nonce",
+              "description": "Should only be set when cancelling transactions, otherwise a nonce is determined automatically",
+              "args": [],
+              "type": {
+                "kind": "SCALAR",
+                "name": "UInt32",
+                "ofType": null
+              },
+              "isDeprecated": false,
+              "deprecationReason": null
+            },
+            {
+              "name": "memo",
+              "description": "Short arbitrary message provided by the sender",
+              "args": [],
+              "type": {
+                "kind": "SCALAR",
+                "name": "String",
+                "ofType": null
+              },
+              "isDeprecated": false,
+              "deprecationReason": null
+            },
+            {
+              "name": "validUntil",
+              "description": "The global slot number after which this transaction cannot be applied",
+              "args": [],
+              "type": {
+                "kind": "SCALAR",
+                "name": "UInt32",
+                "ofType": null
+              },
+              "isDeprecated": false,
+              "deprecationReason": null
+            },
+            {
+              "name": "fee",
+              "description": "Fee amount in order to send a stake delegation",
+              "args": [],
+              "type": {
+                "kind": "NON_NULL",
+                "name": null,
+                "ofType": {
+                  "kind": "SCALAR",
+                  "name": "UInt64",
+                  "ofType": null
+                }
+              },
+              "isDeprecated": false,
+              "deprecationReason": null
+            },
+            {
+              "name": "to",
+              "description": "Public key of the account being delegated to",
+              "args": [],
+              "type": {
+                "kind": "NON_NULL",
+                "name": null,
+                "ofType": {
+                  "kind": "SCALAR",
+                  "name": "PublicKey",
+                  "ofType": null
+                }
+              },
+              "isDeprecated": false,
+              "deprecationReason": null
+            },
+            {
+              "name": "from",
+              "description": "Public key of sender of a stake delegation",
+              "args": [],
+              "type": {
+                "kind": "NON_NULL",
+                "name": null,
+                "ofType": {
+                  "kind": "SCALAR",
+                  "name": "PublicKey",
+                  "ofType": null
+                }
+              },
+              "isDeprecated": false,
+              "deprecationReason": null
+            }
+          ],
+          "inputFields": [
+            {
+              "name": "nonce",
+              "description": "Should only be set when cancelling transactions, otherwise a nonce is determined automatically",
+              "type": {
+                "kind": "SCALAR",
+                "name": "UInt32",
+                "ofType": null
+              },
+              "defaultValue": null
+            },
+            {
+              "name": "memo",
+              "description": "Short arbitrary message provided by the sender",
+              "type": {
+                "kind": "SCALAR",
+                "name": "String",
+                "ofType": null
+              },
+              "defaultValue": null
+            },
+            {
+              "name": "validUntil",
+              "description": "The global slot number after which this transaction cannot be applied",
+              "type": {
+                "kind": "SCALAR",
+                "name": "UInt32",
+                "ofType": null
+              },
+              "defaultValue": null
+            },
+            {
+              "name": "fee",
+              "description": "Fee amount in order to send a stake delegation",
+              "type": {
+                "kind": "NON_NULL",
+                "name": null,
+                "ofType": {
+                  "kind": "SCALAR",
+                  "name": "UInt64",
+                  "ofType": null
+                }
+              },
+              "defaultValue": null
+            },
+            {
+              "name": "to",
+              "description": "Public key of the account being delegated to",
+              "type": {
+                "kind": "NON_NULL",
+                "name": null,
+                "ofType": {
+                  "kind": "SCALAR",
+                  "name": "PublicKey",
+                  "ofType": null
+                }
+              },
+              "defaultValue": null
+            },
+            {
+              "name": "from",
+              "description": "Public key of sender of a stake delegation",
+              "type": {
+                "kind": "NON_NULL",
+                "name": null,
+                "ofType": {
+                  "kind": "SCALAR",
+                  "name": "PublicKey",
+                  "ofType": null
+                }
+              },
+              "defaultValue": null
+            }
+          ],
+          "interfaces": null,
+          "enumValues": null,
+          "possibleTypes": null
+        },
+        {
+          "kind": "OBJECT",
+          "name": "SendDelegationPayload",
+          "description": null,
+          "fields": [
+            {
+              "name": "delegation",
+              "description": "Delegation change that was sent",
+              "args": [],
+              "type": {
+                "kind": "NON_NULL",
+                "name": null,
+                "ofType": {
+                  "kind": "INTERFACE",
+                  "name": "UserCommand",
+                  "ofType": null
+                }
+              },
+              "isDeprecated": false,
+              "deprecationReason": null
+            }
+          ],
+          "inputFields": null,
+          "interfaces": [],
+          "enumValues": null,
+          "possibleTypes": null
+        },
+        {
+          "kind": "OBJECT",
+          "name": "SendPaymentPayload",
+          "description": null,
+          "fields": [
+            {
+              "name": "payment",
+              "description": "Payment that was sent",
+              "args": [],
+              "type": {
+                "kind": "NON_NULL",
+                "name": null,
+                "ofType": {
+                  "kind": "INTERFACE",
+                  "name": "UserCommand",
+                  "ofType": null
+                }
+              },
+              "isDeprecated": false,
+              "deprecationReason": null
+            }
+          ],
+          "inputFields": null,
+          "interfaces": [],
+          "enumValues": null,
+          "possibleTypes": null
+        },
+        {
+          "kind": "OBJECT",
+          "name": "ImportAccountPayload",
+          "description": null,
+          "fields": [
+            {
+              "name": "publicKey",
+              "description": "The public key of the imported account",
+              "args": [],
+              "type": {
+                "kind": "NON_NULL",
+                "name": null,
+                "ofType": {
+                  "kind": "SCALAR",
+                  "name": "PublicKey",
+                  "ofType": null
+                }
+              },
+              "isDeprecated": false,
+              "deprecationReason": null
+            },
+            {
+              "name": "alreadyImported",
+              "description": "True if the account had already been imported",
+              "args": [],
+              "type": {
+                "kind": "NON_NULL",
+                "name": null,
+                "ofType": {
+                  "kind": "SCALAR",
+                  "name": "Boolean",
+                  "ofType": null
+                }
+              },
+              "isDeprecated": false,
+              "deprecationReason": null
+            },
+            {
+              "name": "success",
+              "description": null,
+              "args": [],
+              "type": {
+                "kind": "NON_NULL",
+                "name": null,
+                "ofType": {
+                  "kind": "SCALAR",
+                  "name": "Boolean",
+                  "ofType": null
+                }
+              },
+              "isDeprecated": false,
+              "deprecationReason": null
+            }
+          ],
+          "inputFields": null,
+          "interfaces": [],
+          "enumValues": null,
+          "possibleTypes": null
+        },
+        {
+          "kind": "OBJECT",
+          "name": "ReloadAccountsPayload",
+          "description": null,
+          "fields": [
+            {
+              "name": "success",
+              "description": "True when the reload was successful",
+              "args": [],
+              "type": {
+                "kind": "NON_NULL",
+                "name": null,
+                "ofType": {
+                  "kind": "SCALAR",
+                  "name": "Boolean",
+                  "ofType": null
+                }
+              },
+              "isDeprecated": false,
+              "deprecationReason": null
+            }
+          ],
+          "inputFields": null,
+          "interfaces": [],
+          "enumValues": null,
+          "possibleTypes": null
+        },
+        {
+          "kind": "INPUT_OBJECT",
+          "name": "DeleteAccountInput",
+          "description": null,
+          "fields": [
+            {
+              "name": "publicKey",
+              "description": "Public key of account to be deleted",
+              "args": [],
+              "type": {
+                "kind": "NON_NULL",
+                "name": null,
+                "ofType": {
+                  "kind": "SCALAR",
+                  "name": "PublicKey",
+                  "ofType": null
+                }
+              },
+              "isDeprecated": false,
+              "deprecationReason": null
+            }
+          ],
+          "inputFields": [
+            {
+              "name": "publicKey",
+              "description": "Public key of account to be deleted",
+              "type": {
+                "kind": "NON_NULL",
+                "name": null,
+                "ofType": {
+                  "kind": "SCALAR",
+                  "name": "PublicKey",
+                  "ofType": null
+                }
+              },
+              "defaultValue": null
+            }
+          ],
+          "interfaces": null,
+          "enumValues": null,
+          "possibleTypes": null
+        },
+        {
+          "kind": "OBJECT",
+          "name": "DeleteAccountPayload",
+          "description": null,
+          "fields": [
+            {
+              "name": "publicKey",
+              "description": "Public key of the deleted account",
+              "args": [],
+              "type": {
+                "kind": "NON_NULL",
+                "name": null,
+                "ofType": {
+                  "kind": "SCALAR",
+                  "name": "PublicKey",
+                  "ofType": null
+                }
+              },
+              "isDeprecated": false,
+              "deprecationReason": null
+            }
+          ],
+          "inputFields": null,
+          "interfaces": [],
+          "enumValues": null,
+          "possibleTypes": null
+        },
+        {
+          "kind": "INPUT_OBJECT",
+          "name": "LockInput",
+          "description": null,
+          "fields": [
+            {
+              "name": "publicKey",
+              "description": "Public key specifying which account to lock",
+              "args": [],
+              "type": {
+                "kind": "NON_NULL",
+                "name": null,
+                "ofType": {
+                  "kind": "SCALAR",
+                  "name": "PublicKey",
+                  "ofType": null
+                }
+              },
+              "isDeprecated": false,
+              "deprecationReason": null
+            }
+          ],
+          "inputFields": [
+            {
+              "name": "publicKey",
+              "description": "Public key specifying which account to lock",
+              "type": {
+                "kind": "NON_NULL",
+                "name": null,
+                "ofType": {
+                  "kind": "SCALAR",
+                  "name": "PublicKey",
+                  "ofType": null
+                }
+              },
+              "defaultValue": null
+            }
+          ],
+          "interfaces": null,
+          "enumValues": null,
+          "possibleTypes": null
+        },
+        {
+          "kind": "OBJECT",
+          "name": "LockPayload",
+          "description": null,
+          "fields": [
+            {
+              "name": "publicKey",
+              "description": "Public key of the locked account",
+              "args": [],
+              "type": {
+                "kind": "NON_NULL",
+                "name": null,
+                "ofType": {
+                  "kind": "SCALAR",
+                  "name": "PublicKey",
+                  "ofType": null
+                }
+              },
+              "isDeprecated": false,
+              "deprecationReason": null
+            },
+            {
+              "name": "account",
+              "description": "Details of locked account",
+              "args": [],
+              "type": {
+                "kind": "NON_NULL",
+                "name": null,
+                "ofType": {
+                  "kind": "OBJECT",
+                  "name": "Account",
+                  "ofType": null
+                }
+              },
+              "isDeprecated": false,
+              "deprecationReason": null
+            }
+          ],
+          "inputFields": null,
+          "interfaces": [],
+          "enumValues": null,
+          "possibleTypes": null
+        },
+        {
+          "kind": "INPUT_OBJECT",
+          "name": "UnlockInput",
+          "description": null,
+          "fields": [
+            {
+              "name": "publicKey",
+              "description": "Public key specifying which account to unlock",
+              "args": [],
+              "type": {
+                "kind": "NON_NULL",
+                "name": null,
+                "ofType": {
+                  "kind": "SCALAR",
+                  "name": "PublicKey",
+                  "ofType": null
+                }
+              },
+              "isDeprecated": false,
+              "deprecationReason": null
+            },
+            {
+              "name": "password",
+              "description": "Password for the account to be unlocked",
+              "args": [],
+              "type": {
+                "kind": "NON_NULL",
+                "name": null,
+                "ofType": {
+                  "kind": "SCALAR",
+                  "name": "String",
+                  "ofType": null
+                }
+              },
+              "isDeprecated": false,
+              "deprecationReason": null
+            }
+          ],
+          "inputFields": [
+            {
+              "name": "publicKey",
+              "description": "Public key specifying which account to unlock",
+              "type": {
+                "kind": "NON_NULL",
+                "name": null,
+                "ofType": {
+                  "kind": "SCALAR",
+                  "name": "PublicKey",
+                  "ofType": null
+                }
+              },
+              "defaultValue": null
+            },
+            {
+              "name": "password",
+              "description": "Password for the account to be unlocked",
+              "type": {
+                "kind": "NON_NULL",
+                "name": null,
+                "ofType": {
+                  "kind": "SCALAR",
+                  "name": "String",
+                  "ofType": null
+                }
+              },
+              "defaultValue": null
+            }
+          ],
+          "interfaces": null,
+          "enumValues": null,
+          "possibleTypes": null
+        },
+        {
+          "kind": "OBJECT",
+          "name": "UnlockPayload",
+          "description": null,
+          "fields": [
+            {
+              "name": "publicKey",
+              "description": "Public key of the unlocked account",
+              "args": [],
+              "type": {
+                "kind": "NON_NULL",
+                "name": null,
+                "ofType": {
+                  "kind": "SCALAR",
+                  "name": "PublicKey",
+                  "ofType": null
+                }
+              },
+              "isDeprecated": true,
+              "deprecationReason": "use account field instead"
+            },
+            {
+              "name": "account",
+              "description": "Details of unlocked account",
+              "args": [],
+              "type": {
+                "kind": "NON_NULL",
+                "name": null,
+                "ofType": {
+                  "kind": "OBJECT",
+                  "name": "Account",
+                  "ofType": null
+                }
+              },
+              "isDeprecated": false,
+              "deprecationReason": null
+            }
+          ],
+          "inputFields": null,
+          "interfaces": [],
+          "enumValues": null,
+          "possibleTypes": null
+        },
+        {
+          "kind": "INPUT_OBJECT",
+          "name": "CreateHDAccountInput",
+          "description": null,
+          "fields": [
+            {
+              "name": "index",
+              "description": "Index of the account in hardware wallet",
+              "args": [],
+              "type": {
+                "kind": "NON_NULL",
+                "name": null,
+                "ofType": {
+                  "kind": "SCALAR",
+                  "name": "UInt32",
+                  "ofType": null
+                }
+              },
+              "isDeprecated": false,
+              "deprecationReason": null
+            }
+          ],
+          "inputFields": [
+            {
+              "name": "index",
+              "description": "Index of the account in hardware wallet",
+              "type": {
+                "kind": "NON_NULL",
+                "name": null,
+                "ofType": {
+                  "kind": "SCALAR",
+                  "name": "UInt32",
+                  "ofType": null
+                }
+              },
+              "defaultValue": null
+            }
+          ],
+          "interfaces": null,
+          "enumValues": null,
+          "possibleTypes": null
+        },
+        {
+          "kind": "INPUT_OBJECT",
+          "name": "AddAccountInput",
+          "description": null,
+          "fields": [
+            {
+              "name": "password",
+              "description": "Password used to encrypt the new account",
+              "args": [],
+              "type": {
+                "kind": "NON_NULL",
+                "name": null,
+                "ofType": {
+                  "kind": "SCALAR",
+                  "name": "String",
+                  "ofType": null
+                }
+              },
+              "isDeprecated": false,
+              "deprecationReason": null
+            }
+          ],
+          "inputFields": [
+            {
+              "name": "password",
+              "description": "Password used to encrypt the new account",
+              "type": {
+                "kind": "NON_NULL",
+                "name": null,
+                "ofType": {
+                  "kind": "SCALAR",
+                  "name": "String",
+                  "ofType": null
+                }
+              },
+              "defaultValue": null
+            }
+          ],
+          "interfaces": null,
+          "enumValues": null,
+          "possibleTypes": null
+        },
+        {
+          "kind": "OBJECT",
+          "name": "AddAccountPayload",
+          "description": null,
+          "fields": [
+            {
+              "name": "publicKey",
+              "description": "Public key of the created account",
+              "args": [],
+              "type": {
+                "kind": "NON_NULL",
+                "name": null,
+                "ofType": {
+                  "kind": "SCALAR",
+                  "name": "PublicKey",
+                  "ofType": null
+                }
+              },
+              "isDeprecated": true,
+              "deprecationReason": "use account field instead"
+            },
+            {
+              "name": "account",
+              "description": "Details of created account",
+              "args": [],
+              "type": {
+                "kind": "NON_NULL",
+                "name": null,
+                "ofType": {
+                  "kind": "OBJECT",
+                  "name": "Account",
+                  "ofType": null
+                }
+              },
+              "isDeprecated": false,
+              "deprecationReason": null
+            }
+          ],
+          "inputFields": null,
+          "interfaces": [],
+          "enumValues": null,
+          "possibleTypes": null
+        },
+        {
+          "kind": "OBJECT",
+          "name": "mutation",
+          "description": null,
+          "fields": [
+            {
+              "name": "addWallet",
+              "description": "Add a wallet - this will create a new keypair and store it in the daemon",
+              "args": [
+                {
+                  "name": "input",
+                  "description": null,
+                  "type": {
+                    "kind": "NON_NULL",
+                    "name": null,
+                    "ofType": {
+                      "kind": "INPUT_OBJECT",
+                      "name": "AddAccountInput",
+                      "ofType": null
+                    }
+                  },
+                  "defaultValue": null
+                }
+              ],
+              "type": {
+                "kind": "NON_NULL",
+                "name": null,
+                "ofType": {
+                  "kind": "OBJECT",
+                  "name": "AddAccountPayload",
+                  "ofType": null
+                }
+              },
+              "isDeprecated": true,
+              "deprecationReason": "use createAccount instead"
+            },
+            {
+              "name": "createAccount",
+              "description": "Create a new account - this will create a new keypair and store it in the daemon",
+              "args": [
+                {
+                  "name": "input",
+                  "description": null,
+                  "type": {
+                    "kind": "NON_NULL",
+                    "name": null,
+                    "ofType": {
+                      "kind": "INPUT_OBJECT",
+                      "name": "AddAccountInput",
+                      "ofType": null
+                    }
+                  },
+                  "defaultValue": null
+                }
+              ],
+              "type": {
+                "kind": "NON_NULL",
+                "name": null,
+                "ofType": {
+                  "kind": "OBJECT",
+                  "name": "AddAccountPayload",
+                  "ofType": null
+                }
+              },
+              "isDeprecated": false,
+              "deprecationReason": null
+            },
+            {
+              "name": "createHDAccount",
+              "description": "Create an account with hardware wallet - this will let the hardware wallet generate a keypair corresponds to the HD-index you give and store this HD-index and the generated public key in the daemon. Calling this command with the same HD-index and the same hardware wallet will always generate the same keypair.",
+              "args": [
+                {
+                  "name": "input",
+                  "description": null,
+                  "type": {
+                    "kind": "NON_NULL",
+                    "name": null,
+                    "ofType": {
+                      "kind": "INPUT_OBJECT",
+                      "name": "CreateHDAccountInput",
+                      "ofType": null
+                    }
+                  },
+                  "defaultValue": null
+                }
+              ],
+              "type": {
+                "kind": "NON_NULL",
+                "name": null,
+                "ofType": {
+                  "kind": "OBJECT",
+                  "name": "AddAccountPayload",
+                  "ofType": null
+                }
+              },
+              "isDeprecated": false,
+              "deprecationReason": null
+            },
+            {
+              "name": "unlockAccount",
+              "description": "Allow transactions to be sent from the unlocked account",
+              "args": [
+                {
+                  "name": "input",
+                  "description": null,
+                  "type": {
+                    "kind": "NON_NULL",
+                    "name": null,
+                    "ofType": {
+                      "kind": "INPUT_OBJECT",
+                      "name": "UnlockInput",
+                      "ofType": null
+                    }
+                  },
+                  "defaultValue": null
+                }
+              ],
+              "type": {
+                "kind": "NON_NULL",
+                "name": null,
+                "ofType": {
+                  "kind": "OBJECT",
+                  "name": "UnlockPayload",
+                  "ofType": null
+                }
+              },
+              "isDeprecated": false,
+              "deprecationReason": null
+            },
+            {
+              "name": "unlockWallet",
+              "description": "Allow transactions to be sent from the unlocked account",
+              "args": [
+                {
+                  "name": "input",
+                  "description": null,
+                  "type": {
+                    "kind": "NON_NULL",
+                    "name": null,
+                    "ofType": {
+                      "kind": "INPUT_OBJECT",
+                      "name": "UnlockInput",
+                      "ofType": null
+                    }
+                  },
+                  "defaultValue": null
+                }
+              ],
+              "type": {
+                "kind": "NON_NULL",
+                "name": null,
+                "ofType": {
+                  "kind": "OBJECT",
+                  "name": "UnlockPayload",
+                  "ofType": null
+                }
+              },
+              "isDeprecated": true,
+              "deprecationReason": "use unlockAccount instead"
+            },
+            {
+              "name": "lockAccount",
+              "description": "Lock an unlocked account to prevent transaction being sent from it",
+              "args": [
+                {
+                  "name": "input",
+                  "description": null,
+                  "type": {
+                    "kind": "NON_NULL",
+                    "name": null,
+                    "ofType": {
+                      "kind": "INPUT_OBJECT",
+                      "name": "LockInput",
+                      "ofType": null
+                    }
+                  },
+                  "defaultValue": null
+                }
+              ],
+              "type": {
+                "kind": "NON_NULL",
+                "name": null,
+                "ofType": {
+                  "kind": "OBJECT",
+                  "name": "LockPayload",
+                  "ofType": null
+                }
+              },
+              "isDeprecated": false,
+              "deprecationReason": null
+            },
+            {
+              "name": "lockWallet",
+              "description": "Lock an unlocked account to prevent transaction being sent from it",
+              "args": [
+                {
+                  "name": "input",
+                  "description": null,
+                  "type": {
+                    "kind": "NON_NULL",
+                    "name": null,
+                    "ofType": {
+                      "kind": "INPUT_OBJECT",
+                      "name": "LockInput",
+                      "ofType": null
+                    }
+                  },
+                  "defaultValue": null
+                }
+              ],
+              "type": {
+                "kind": "NON_NULL",
+                "name": null,
+                "ofType": {
+                  "kind": "OBJECT",
+                  "name": "LockPayload",
+                  "ofType": null
+                }
+              },
+              "isDeprecated": true,
+              "deprecationReason": "use lockAccount instead"
+            },
+            {
+              "name": "deleteAccount",
+              "description": "Delete the private key for an account that you track",
+              "args": [
+                {
+                  "name": "input",
+                  "description": null,
+                  "type": {
+                    "kind": "NON_NULL",
+                    "name": null,
+                    "ofType": {
+                      "kind": "INPUT_OBJECT",
+                      "name": "DeleteAccountInput",
+                      "ofType": null
+                    }
+                  },
+                  "defaultValue": null
+                }
+              ],
+              "type": {
+                "kind": "NON_NULL",
+                "name": null,
+                "ofType": {
+                  "kind": "OBJECT",
+                  "name": "DeleteAccountPayload",
+                  "ofType": null
+                }
+              },
+              "isDeprecated": false,
+              "deprecationReason": null
+            },
+            {
+              "name": "deleteWallet",
+              "description": "Delete the private key for an account that you track",
+              "args": [
+                {
+                  "name": "input",
+                  "description": null,
+                  "type": {
+                    "kind": "NON_NULL",
+                    "name": null,
+                    "ofType": {
+                      "kind": "INPUT_OBJECT",
+                      "name": "DeleteAccountInput",
+                      "ofType": null
+                    }
+                  },
+                  "defaultValue": null
+                }
+              ],
+              "type": {
+                "kind": "NON_NULL",
+                "name": null,
+                "ofType": {
+                  "kind": "OBJECT",
+                  "name": "DeleteAccountPayload",
+                  "ofType": null
+                }
+              },
+              "isDeprecated": true,
+              "deprecationReason": "use deleteAccount instead"
+            },
+            {
+              "name": "reloadAccounts",
+              "description": "Reload tracked account information from disk",
+              "args": [],
+              "type": {
+                "kind": "NON_NULL",
+                "name": null,
+                "ofType": {
+                  "kind": "OBJECT",
+                  "name": "ReloadAccountsPayload",
+                  "ofType": null
+                }
+              },
+              "isDeprecated": false,
+              "deprecationReason": null
+            },
+            {
               "name": "importAccount",
               "description": "Reload tracked account information from disk",
               "args": [
@@ -2421,2279 +4682,6 @@
                 "ofType": {
                   "kind": "OBJECT",
                   "name": "ImportAccountPayload",
-                  "ofType": null
-                }
-              },
-              "isDeprecated": false,
-              "deprecationReason": null
-            },
-            {
-              "name": "reloadWallets",
-              "description": "Reload tracked account information from disk",
-              "args": [],
->>>>>>> d6699f90
-              "type": {
-                "kind": "NON_NULL",
-                "name": null,
-                "ofType": {
-                  "kind": "SCALAR",
-                  "name": "InputAuthRequired",
-                  "ofType": null
-                }
-              },
-              "defaultValue": null
-            },
-            {
-              "name": "send",
-              "description": "Required permissions for sending a snapp command",
-              "type": {
-                "kind": "NON_NULL",
-                "name": null,
-                "ofType": {
-                  "kind": "SCALAR",
-                  "name": "InputAuthRequired",
-                  "ofType": null
-                }
-              },
-              "defaultValue": null
-            },
-            {
-              "name": "edit_state",
-              "description": "Required permissions for editing the snapp state",
-              "type": {
-                "kind": "NON_NULL",
-                "name": null,
-                "ofType": {
-                  "kind": "SCALAR",
-                  "name": "InputAuthRequired",
-                  "ofType": null
-                }
-              },
-              "defaultValue": null
-            },
-            {
-              "name": "stake",
-              "description": "Whether the snapp account can stake",
-              "type": {
-                "kind": "NON_NULL",
-                "name": null,
-                "ofType": {
-                  "kind": "SCALAR",
-                  "name": "Boolean",
-                  "ofType": null
-                }
-              },
-              "defaultValue": null
-            }
-          ],
-          "interfaces": null,
-          "enumValues": null,
-          "possibleTypes": null
-        },
-        {
-          "kind": "SCALAR",
-          "name": "InputVerificationKey",
-          "description": "A base64-encoded snark verification key",
-          "fields": null,
-          "inputFields": null,
-          "interfaces": null,
-          "enumValues": null,
-          "possibleTypes": null
-        },
-        {
-          "kind": "SCALAR",
-          "name": "InputFieldElement",
-          "description": "A string-encoded field element",
-          "fields": null,
-          "inputFields": null,
-          "interfaces": null,
-          "enumValues": null,
-          "possibleTypes": null
-        },
-        {
-          "kind": "INPUT_OBJECT",
-          "name": "InputSnappState",
-          "description": "The state for the snapp account",
-          "fields": [
-            {
-              "name": "x_7",
-              "description": null,
-              "args": [],
-              "type": {
-                "kind": "SCALAR",
-                "name": "InputFieldElement",
-                "ofType": null
-              },
-              "isDeprecated": false,
-              "deprecationReason": null
-            },
-            {
-              "name": "x_6",
-              "description": null,
-              "args": [],
-              "type": {
-                "kind": "SCALAR",
-                "name": "InputFieldElement",
-                "ofType": null
-              },
-              "isDeprecated": false,
-              "deprecationReason": null
-            },
-            {
-              "name": "x_5",
-              "description": null,
-              "args": [],
-              "type": {
-                "kind": "SCALAR",
-                "name": "InputFieldElement",
-                "ofType": null
-              },
-              "isDeprecated": false,
-              "deprecationReason": null
-            },
-            {
-              "name": "x_4",
-              "description": null,
-              "args": [],
-              "type": {
-                "kind": "SCALAR",
-                "name": "InputFieldElement",
-                "ofType": null
-              },
-              "isDeprecated": false,
-              "deprecationReason": null
-            },
-            {
-              "name": "x_3",
-              "description": null,
-              "args": [],
-              "type": {
-                "kind": "SCALAR",
-                "name": "InputFieldElement",
-                "ofType": null
-              },
-              "isDeprecated": false,
-              "deprecationReason": null
-            },
-            {
-              "name": "x_2",
-              "description": null,
-              "args": [],
-              "type": {
-                "kind": "SCALAR",
-                "name": "InputFieldElement",
-                "ofType": null
-              },
-              "isDeprecated": false,
-              "deprecationReason": null
-            },
-            {
-              "name": "x_1",
-              "description": null,
-              "args": [],
-              "type": {
-                "kind": "SCALAR",
-                "name": "InputFieldElement",
-                "ofType": null
-              },
-              "isDeprecated": false,
-              "deprecationReason": null
-            },
-            {
-              "name": "x_0",
-              "description": null,
-              "args": [],
-              "type": {
-                "kind": "SCALAR",
-                "name": "InputFieldElement",
-                "ofType": null
-              },
-              "isDeprecated": false,
-              "deprecationReason": null
-            }
-          ],
-          "inputFields": [
-            {
-              "name": "x_7",
-              "description": null,
-              "type": {
-                "kind": "SCALAR",
-                "name": "InputFieldElement",
-                "ofType": null
-              },
-              "defaultValue": null
-            },
-            {
-              "name": "x_6",
-              "description": null,
-              "type": {
-                "kind": "SCALAR",
-                "name": "InputFieldElement",
-                "ofType": null
-              },
-              "defaultValue": null
-            },
-            {
-              "name": "x_5",
-              "description": null,
-              "type": {
-                "kind": "SCALAR",
-                "name": "InputFieldElement",
-                "ofType": null
-              },
-              "defaultValue": null
-            },
-            {
-              "name": "x_4",
-              "description": null,
-              "type": {
-                "kind": "SCALAR",
-                "name": "InputFieldElement",
-                "ofType": null
-              },
-              "defaultValue": null
-            },
-            {
-              "name": "x_3",
-              "description": null,
-              "type": {
-                "kind": "SCALAR",
-                "name": "InputFieldElement",
-                "ofType": null
-              },
-              "defaultValue": null
-            },
-            {
-              "name": "x_2",
-              "description": null,
-              "type": {
-                "kind": "SCALAR",
-                "name": "InputFieldElement",
-                "ofType": null
-              },
-              "defaultValue": null
-            },
-            {
-              "name": "x_1",
-              "description": null,
-              "type": {
-                "kind": "SCALAR",
-                "name": "InputFieldElement",
-                "ofType": null
-              },
-              "defaultValue": null
-            },
-            {
-              "name": "x_0",
-              "description": null,
-              "type": {
-                "kind": "SCALAR",
-                "name": "InputFieldElement",
-                "ofType": null
-              },
-              "defaultValue": null
-            }
-          ],
-          "interfaces": null,
-          "enumValues": null,
-          "possibleTypes": null
-        },
-        {
-          "kind": "INPUT_OBJECT",
-          "name": "InputSnappAccountChanges",
-          "description": null,
-          "fields": [
-            {
-              "name": "permissions",
-              "description": "The new permissions to associate with the snapp account",
-              "args": [],
-              "type": {
-                "kind": "INPUT_OBJECT",
-                "name": "InputSnappAccountPermissions",
-                "ofType": null
-              },
-              "isDeprecated": false,
-              "deprecationReason": null
-            },
-            {
-              "name": "verificationKey",
-              "description": "The new verification key to associate with the snapp account",
-              "args": [],
-              "type": {
-                "kind": "SCALAR",
-                "name": "InputVerificationKey",
-                "ofType": null
-              },
-              "isDeprecated": false,
-              "deprecationReason": null
-            },
-            {
-              "name": "delegate",
-              "description": "The public key to delegate to",
-              "args": [],
-              "type": {
-                "kind": "SCALAR",
-                "name": "PublicKey",
-                "ofType": null
-              },
-              "isDeprecated": false,
-              "deprecationReason": null
-            },
-            {
-              "name": "snappState",
-              "description": "The new state of the snapp account",
-              "args": [],
-              "type": {
-                "kind": "INPUT_OBJECT",
-                "name": "InputSnappState",
-                "ofType": null
-              },
-              "isDeprecated": false,
-              "deprecationReason": null
-            }
-          ],
-          "inputFields": [
-            {
-              "name": "permissions",
-              "description": "The new permissions to associate with the snapp account",
-              "type": {
-                "kind": "INPUT_OBJECT",
-                "name": "InputSnappAccountPermissions",
-                "ofType": null
-              },
-              "defaultValue": null
-            },
-            {
-              "name": "verificationKey",
-              "description": "The new verification key to associate with the snapp account",
-              "type": {
-                "kind": "SCALAR",
-                "name": "InputVerificationKey",
-                "ofType": null
-              },
-              "defaultValue": null
-            },
-            {
-              "name": "delegate",
-              "description": "The public key to delegate to",
-              "type": {
-                "kind": "SCALAR",
-                "name": "PublicKey",
-                "ofType": null
-              },
-              "defaultValue": null
-            },
-            {
-              "name": "snappState",
-              "description": "The new state of the snapp account",
-              "type": {
-                "kind": "INPUT_OBJECT",
-                "name": "InputSnappState",
-                "ofType": null
-              },
-              "defaultValue": null
-            }
-          ],
-          "interfaces": null,
-          "enumValues": null,
-          "possibleTypes": null
-        },
-        {
-          "kind": "INPUT_OBJECT",
-          "name": "InputAuthorizedParty",
-          "description": "A snapp account with an associated authorization",
-          "fields": [
-            {
-              "name": "predicate",
-              "description": "The predicate that applies to the snapp command",
-              "args": [],
-              "type": {
-                "kind": "INPUT_OBJECT",
-                "name": "InputSnappPredicate",
-                "ofType": null
-              },
-              "isDeprecated": false,
-              "deprecationReason": null
-            },
-            {
-              "name": "signature",
-              "description": "A signature to authorize the snapp command",
-              "args": [],
-              "type": {
-                "kind": "INPUT_OBJECT",
-                "name": "SignatureInput",
-                "ofType": null
-              },
-              "isDeprecated": false,
-              "deprecationReason": null
-            },
-            {
-              "name": "proof",
-              "description": "A proof to authorize the snapp command",
-              "args": [],
-              "type": {
-                "kind": "SCALAR",
-                "name": "InputSnarkProof",
-                "ofType": null
-              },
-              "isDeprecated": false,
-              "deprecationReason": null
-            },
-            {
-              "name": "balanceChange",
-              "description": "Amount to change the balance by",
-              "args": [],
-              "type": {
-                "kind": "NON_NULL",
-                "name": null,
-                "ofType": {
-                  "kind": "SCALAR",
-                  "name": "Int64",
-                  "ofType": null
-                }
-              },
-              "isDeprecated": false,
-              "deprecationReason": null
-            },
-            {
-              "name": "changes",
-              "description": "Changes to make to the snapp account",
-              "args": [],
-              "type": {
-                "kind": "INPUT_OBJECT",
-                "name": "InputSnappAccountChanges",
-                "ofType": null
-              },
-              "isDeprecated": false,
-              "deprecationReason": null
-            },
-            {
-              "name": "publicKey",
-              "description": "Public key of the snapp account",
-              "args": [],
-              "type": {
-                "kind": "NON_NULL",
-                "name": null,
-                "ofType": {
-                  "kind": "SCALAR",
-                  "name": "PublicKey",
-                  "ofType": null
-                }
-              },
-              "isDeprecated": false,
-              "deprecationReason": null
-            }
-          ],
-          "inputFields": [
-            {
-              "name": "predicate",
-              "description": "The predicate that applies to the snapp command",
-              "type": {
-                "kind": "INPUT_OBJECT",
-                "name": "InputSnappPredicate",
-                "ofType": null
-              },
-              "defaultValue": null
-            },
-            {
-              "name": "signature",
-              "description": "A signature to authorize the snapp command",
-              "type": {
-                "kind": "INPUT_OBJECT",
-                "name": "SignatureInput",
-                "ofType": null
-              },
-              "defaultValue": null
-            },
-            {
-              "name": "proof",
-              "description": "A proof to authorize the snapp command",
-              "type": {
-                "kind": "SCALAR",
-                "name": "InputSnarkProof",
-                "ofType": null
-              },
-              "defaultValue": null
-            },
-            {
-              "name": "balanceChange",
-              "description": "Amount to change the balance by",
-              "type": {
-                "kind": "NON_NULL",
-                "name": null,
-                "ofType": {
-                  "kind": "SCALAR",
-                  "name": "Int64",
-                  "ofType": null
-                }
-              },
-              "defaultValue": null
-            },
-            {
-              "name": "changes",
-              "description": "Changes to make to the snapp account",
-              "type": {
-                "kind": "INPUT_OBJECT",
-                "name": "InputSnappAccountChanges",
-                "ofType": null
-              },
-              "defaultValue": null
-            },
-            {
-              "name": "publicKey",
-              "description": "Public key of the snapp account",
-              "type": {
-                "kind": "NON_NULL",
-                "name": null,
-                "ofType": {
-                  "kind": "SCALAR",
-                  "name": "PublicKey",
-                  "ofType": null
-                }
-              },
-              "defaultValue": null
-            }
-          ],
-          "interfaces": null,
-          "enumValues": null,
-          "possibleTypes": null
-        },
-        {
-          "kind": "INPUT_OBJECT",
-          "name": "InputSendSnappCommand",
-          "description": null,
-          "fields": [
-            {
-              "name": "feePayment",
-              "description": "The fee payment details, for use when the fees will not be paid as part of the snapp command",
-              "args": [],
-              "type": {
-                "kind": "INPUT_OBJECT",
-                "name": "InputSnappFeePayment",
-                "ofType": null
-              },
-              "isDeprecated": false,
-              "deprecationReason": null
-            },
-            {
-              "name": "otherAccount",
-              "description": "The optional second account to participate in the snapp command",
-              "args": [],
-              "type": {
-                "kind": "INPUT_OBJECT",
-                "name": "InputSecondParty",
-                "ofType": null
-              },
-              "isDeprecated": false,
-              "deprecationReason": null
-            },
-            {
-              "name": "snappAccount",
-              "description": "The account to send the snapp command to",
-              "args": [],
-              "type": {
-                "kind": "NON_NULL",
-                "name": null,
-                "ofType": {
-                  "kind": "INPUT_OBJECT",
-                  "name": "InputAuthorizedParty",
-                  "ofType": null
-                }
-              },
-              "isDeprecated": false,
-              "deprecationReason": null
-            },
-            {
-              "name": "token",
-              "description": "Token associated with the snapp account(s)",
-              "args": [],
-              "type": {
-                "kind": "NON_NULL",
-                "name": null,
-                "ofType": {
-                  "kind": "SCALAR",
-                  "name": "TokenId",
-                  "ofType": null
-                }
-              },
-              "isDeprecated": false,
-              "deprecationReason": null
-            }
-          ],
-          "inputFields": [
-            {
-              "name": "feePayment",
-              "description": "The fee payment details, for use when the fees will not be paid as part of the snapp command",
-              "type": {
-                "kind": "INPUT_OBJECT",
-                "name": "InputSnappFeePayment",
-                "ofType": null
-              },
-              "defaultValue": null
-            },
-            {
-              "name": "otherAccount",
-              "description": "The optional second account to participate in the snapp command",
-              "type": {
-                "kind": "INPUT_OBJECT",
-                "name": "InputSecondParty",
-                "ofType": null
-              },
-              "defaultValue": null
-            },
-            {
-              "name": "snappAccount",
-              "description": "The account to send the snapp command to",
-              "type": {
-                "kind": "NON_NULL",
-                "name": null,
-                "ofType": {
-                  "kind": "INPUT_OBJECT",
-                  "name": "InputAuthorizedParty",
-                  "ofType": null
-                }
-              },
-              "defaultValue": null
-            },
-            {
-              "name": "token",
-              "description": "Token associated with the snapp account(s)",
-              "type": {
-                "kind": "NON_NULL",
-                "name": null,
-                "ofType": {
-                  "kind": "SCALAR",
-                  "name": "TokenId",
-                  "ofType": null
-                }
-              },
-              "defaultValue": null
-            }
-          ],
-          "interfaces": null,
-          "enumValues": null,
-          "possibleTypes": null
-        },
-        {
-          "kind": "INPUT_OBJECT",
-          "name": "SendMintTokensInput",
-          "description": null,
-          "fields": [
-            {
-              "name": "nonce",
-              "description": "Should only be set when cancelling transactions, otherwise a nonce is determined automatically",
-              "args": [],
-              "type": {
-                "kind": "SCALAR",
-                "name": "UInt32",
-                "ofType": null
-              },
-              "isDeprecated": false,
-              "deprecationReason": null
-            },
-            {
-              "name": "memo",
-              "description": "Short arbitrary message provided by the sender",
-              "args": [],
-              "type": {
-                "kind": "SCALAR",
-                "name": "String",
-                "ofType": null
-              },
-              "isDeprecated": false,
-              "deprecationReason": null
-            },
-            {
-              "name": "validUntil",
-              "description": "The global slot number after which this transaction cannot be applied",
-              "args": [],
-              "type": {
-                "kind": "SCALAR",
-                "name": "UInt32",
-                "ofType": null
-              },
-              "isDeprecated": false,
-              "deprecationReason": null
-            },
-            {
-              "name": "fee",
-              "description": "Fee amount in order to mint tokens",
-              "args": [],
-              "type": {
-                "kind": "NON_NULL",
-                "name": null,
-                "ofType": {
-                  "kind": "SCALAR",
-                  "name": "UInt64",
-                  "ofType": null
-                }
-              },
-              "isDeprecated": false,
-              "deprecationReason": null
-            },
-            {
-              "name": "amount",
-              "description": "Amount of token to create in the receiver's account",
-              "args": [],
-              "type": {
-                "kind": "NON_NULL",
-                "name": null,
-                "ofType": {
-                  "kind": "SCALAR",
-                  "name": "UInt64",
-                  "ofType": null
-                }
-              },
-              "isDeprecated": false,
-              "deprecationReason": null
-            },
-            {
-              "name": "receiver",
-              "description": "Public key to mint the new tokens for (defaults to token owner's account)",
-              "args": [],
-              "type": {
-                "kind": "SCALAR",
-                "name": "PublicKey",
-                "ofType": null
-              },
-              "isDeprecated": false,
-              "deprecationReason": null
-            },
-            {
-              "name": "token",
-              "description": "Token to mint more of",
-              "args": [],
-              "type": {
-                "kind": "NON_NULL",
-                "name": null,
-                "ofType": {
-                  "kind": "SCALAR",
-                  "name": "TokenId",
-                  "ofType": null
-                }
-              },
-              "isDeprecated": false,
-              "deprecationReason": null
-            },
-            {
-              "name": "tokenOwner",
-              "description": "Public key of the token's owner",
-              "args": [],
-              "type": {
-                "kind": "NON_NULL",
-                "name": null,
-                "ofType": {
-                  "kind": "SCALAR",
-                  "name": "PublicKey",
-                  "ofType": null
-                }
-              },
-              "isDeprecated": false,
-              "deprecationReason": null
-            }
-          ],
-          "inputFields": [
-            {
-              "name": "nonce",
-              "description": "Should only be set when cancelling transactions, otherwise a nonce is determined automatically",
-              "type": {
-                "kind": "SCALAR",
-                "name": "UInt32",
-                "ofType": null
-              },
-              "defaultValue": null
-            },
-            {
-              "name": "memo",
-              "description": "Short arbitrary message provided by the sender",
-              "type": {
-                "kind": "SCALAR",
-                "name": "String",
-                "ofType": null
-              },
-              "defaultValue": null
-            },
-            {
-              "name": "validUntil",
-              "description": "The global slot number after which this transaction cannot be applied",
-              "type": {
-                "kind": "SCALAR",
-                "name": "UInt32",
-                "ofType": null
-              },
-              "defaultValue": null
-            },
-            {
-              "name": "fee",
-              "description": "Fee amount in order to mint tokens",
-              "type": {
-                "kind": "NON_NULL",
-                "name": null,
-                "ofType": {
-                  "kind": "SCALAR",
-                  "name": "UInt64",
-                  "ofType": null
-                }
-              },
-              "defaultValue": null
-            },
-            {
-              "name": "amount",
-              "description": "Amount of token to create in the receiver's account",
-              "type": {
-                "kind": "NON_NULL",
-                "name": null,
-                "ofType": {
-                  "kind": "SCALAR",
-                  "name": "UInt64",
-                  "ofType": null
-                }
-              },
-              "defaultValue": null
-            },
-            {
-              "name": "receiver",
-              "description": "Public key to mint the new tokens for (defaults to token owner's account)",
-              "type": {
-                "kind": "SCALAR",
-                "name": "PublicKey",
-                "ofType": null
-              },
-              "defaultValue": null
-            },
-            {
-              "name": "token",
-              "description": "Token to mint more of",
-              "type": {
-                "kind": "NON_NULL",
-                "name": null,
-                "ofType": {
-                  "kind": "SCALAR",
-                  "name": "TokenId",
-                  "ofType": null
-                }
-              },
-              "defaultValue": null
-            },
-            {
-              "name": "tokenOwner",
-              "description": "Public key of the token's owner",
-              "type": {
-                "kind": "NON_NULL",
-                "name": null,
-                "ofType": {
-                  "kind": "SCALAR",
-                  "name": "PublicKey",
-                  "ofType": null
-                }
-              },
-              "defaultValue": null
-            }
-          ],
-          "interfaces": null,
-          "enumValues": null,
-          "possibleTypes": null
-        },
-        {
-          "kind": "OBJECT",
-          "name": "SendMintTokensPayload",
-          "description": null,
-          "fields": [
-            {
-              "name": "mintTokens",
-              "description": "Token minting command that was sent",
-              "args": [],
-              "type": {
-                "kind": "NON_NULL",
-                "name": null,
-                "ofType": {
-                  "kind": "OBJECT",
-                  "name": "UserCommandMintTokens",
-                  "ofType": null
-                }
-              },
-              "isDeprecated": false,
-              "deprecationReason": null
-            }
-          ],
-          "inputFields": null,
-          "interfaces": [],
-          "enumValues": null,
-          "possibleTypes": null
-        },
-        {
-          "kind": "INPUT_OBJECT",
-          "name": "SendCreateTokenAccountInput",
-          "description": null,
-          "fields": [
-            {
-              "name": "nonce",
-              "description": "Should only be set when cancelling transactions, otherwise a nonce is determined automatically",
-              "args": [],
-              "type": {
-                "kind": "SCALAR",
-                "name": "UInt32",
-                "ofType": null
-              },
-              "isDeprecated": false,
-              "deprecationReason": null
-            },
-            {
-              "name": "memo",
-              "description": "Short arbitrary message provided by the sender",
-              "args": [],
-              "type": {
-                "kind": "SCALAR",
-                "name": "String",
-                "ofType": null
-              },
-              "isDeprecated": false,
-              "deprecationReason": null
-            },
-            {
-              "name": "validUntil",
-              "description": "The global slot number after which this transaction cannot be applied",
-              "args": [],
-              "type": {
-                "kind": "SCALAR",
-                "name": "UInt32",
-                "ofType": null
-              },
-              "isDeprecated": false,
-              "deprecationReason": null
-            },
-            {
-              "name": "feePayer",
-              "description": "Public key to pay the fees from and sign the transaction with (defaults to the receiver)",
-              "args": [],
-              "type": {
-                "kind": "SCALAR",
-                "name": "PublicKey",
-                "ofType": null
-              },
-              "isDeprecated": false,
-              "deprecationReason": null
-            },
-            {
-              "name": "fee",
-              "description": "Fee amount in order to create a token account",
-              "args": [],
-              "type": {
-                "kind": "NON_NULL",
-                "name": null,
-                "ofType": {
-                  "kind": "SCALAR",
-                  "name": "UInt64",
-                  "ofType": null
-                }
-              },
-              "isDeprecated": false,
-              "deprecationReason": null
-            },
-            {
-              "name": "receiver",
-              "description": "Public key to create the account for",
-              "args": [],
-              "type": {
-                "kind": "NON_NULL",
-                "name": null,
-                "ofType": {
-                  "kind": "SCALAR",
-                  "name": "PublicKey",
-                  "ofType": null
-                }
-              },
-              "isDeprecated": false,
-              "deprecationReason": null
-            },
-            {
-              "name": "token",
-              "description": "Token to create an account for",
-              "args": [],
-              "type": {
-                "kind": "NON_NULL",
-                "name": null,
-                "ofType": {
-                  "kind": "SCALAR",
-                  "name": "TokenId",
-                  "ofType": null
-                }
-              },
-              "isDeprecated": false,
-              "deprecationReason": null
-            },
-            {
-              "name": "tokenOwner",
-              "description": "Public key of the token's owner",
-              "args": [],
-              "type": {
-                "kind": "NON_NULL",
-                "name": null,
-                "ofType": {
-                  "kind": "SCALAR",
-                  "name": "PublicKey",
-                  "ofType": null
-                }
-              },
-              "isDeprecated": false,
-              "deprecationReason": null
-            }
-          ],
-          "inputFields": [
-            {
-              "name": "nonce",
-              "description": "Should only be set when cancelling transactions, otherwise a nonce is determined automatically",
-              "type": {
-                "kind": "SCALAR",
-                "name": "UInt32",
-                "ofType": null
-              },
-              "defaultValue": null
-            },
-            {
-              "name": "memo",
-              "description": "Short arbitrary message provided by the sender",
-              "type": {
-                "kind": "SCALAR",
-                "name": "String",
-                "ofType": null
-              },
-              "defaultValue": null
-            },
-            {
-              "name": "validUntil",
-              "description": "The global slot number after which this transaction cannot be applied",
-              "type": {
-                "kind": "SCALAR",
-                "name": "UInt32",
-                "ofType": null
-              },
-              "defaultValue": null
-            },
-            {
-              "name": "feePayer",
-              "description": "Public key to pay the fees from and sign the transaction with (defaults to the receiver)",
-              "type": {
-                "kind": "SCALAR",
-                "name": "PublicKey",
-                "ofType": null
-              },
-              "defaultValue": null
-            },
-            {
-              "name": "fee",
-              "description": "Fee amount in order to create a token account",
-              "type": {
-                "kind": "NON_NULL",
-                "name": null,
-                "ofType": {
-                  "kind": "SCALAR",
-                  "name": "UInt64",
-                  "ofType": null
-                }
-              },
-              "defaultValue": null
-            },
-            {
-              "name": "receiver",
-              "description": "Public key to create the account for",
-              "type": {
-                "kind": "NON_NULL",
-                "name": null,
-                "ofType": {
-                  "kind": "SCALAR",
-                  "name": "PublicKey",
-                  "ofType": null
-                }
-              },
-              "defaultValue": null
-            },
-            {
-              "name": "token",
-              "description": "Token to create an account for",
-              "type": {
-                "kind": "NON_NULL",
-                "name": null,
-                "ofType": {
-                  "kind": "SCALAR",
-                  "name": "TokenId",
-                  "ofType": null
-                }
-              },
-              "defaultValue": null
-            },
-            {
-              "name": "tokenOwner",
-              "description": "Public key of the token's owner",
-              "type": {
-                "kind": "NON_NULL",
-                "name": null,
-                "ofType": {
-                  "kind": "SCALAR",
-                  "name": "PublicKey",
-                  "ofType": null
-                }
-              },
-              "defaultValue": null
-            }
-          ],
-          "interfaces": null,
-          "enumValues": null,
-          "possibleTypes": null
-        },
-        {
-          "kind": "OBJECT",
-          "name": "SendCreateTokenAccountPayload",
-          "description": null,
-          "fields": [
-            {
-              "name": "createNewTokenAccount",
-              "description": "Token account creation command that was sent",
-              "args": [],
-              "type": {
-                "kind": "NON_NULL",
-                "name": null,
-                "ofType": {
-                  "kind": "OBJECT",
-                  "name": "UserCommandNewAccount",
-                  "ofType": null
-                }
-              },
-              "isDeprecated": false,
-              "deprecationReason": null
-            }
-          ],
-          "inputFields": null,
-          "interfaces": [],
-          "enumValues": null,
-          "possibleTypes": null
-        },
-        {
-          "kind": "INPUT_OBJECT",
-          "name": "SendCreateTokenInput",
-          "description": null,
-          "fields": [
-            {
-              "name": "nonce",
-              "description": "Should only be set when cancelling transactions, otherwise a nonce is determined automatically",
-              "args": [],
-              "type": {
-                "kind": "SCALAR",
-                "name": "UInt32",
-                "ofType": null
-              },
-              "isDeprecated": false,
-              "deprecationReason": null
-            },
-            {
-              "name": "memo",
-              "description": "Short arbitrary message provided by the sender",
-              "args": [],
-              "type": {
-                "kind": "SCALAR",
-                "name": "String",
-                "ofType": null
-              },
-              "isDeprecated": false,
-              "deprecationReason": null
-            },
-            {
-              "name": "validUntil",
-              "description": "The global slot number after which this transaction cannot be applied",
-              "args": [],
-              "type": {
-                "kind": "SCALAR",
-                "name": "UInt32",
-                "ofType": null
-              },
-              "isDeprecated": false,
-              "deprecationReason": null
-            },
-            {
-              "name": "fee",
-              "description": "Fee amount in order to create a token",
-              "args": [],
-              "type": {
-                "kind": "NON_NULL",
-                "name": null,
-                "ofType": {
-                  "kind": "SCALAR",
-                  "name": "UInt64",
-                  "ofType": null
-                }
-              },
-              "isDeprecated": false,
-              "deprecationReason": null
-            },
-            {
-              "name": "tokenOwner",
-              "description": "Public key to create the token for",
-              "args": [],
-              "type": {
-                "kind": "NON_NULL",
-                "name": null,
-                "ofType": {
-                  "kind": "SCALAR",
-                  "name": "PublicKey",
-                  "ofType": null
-                }
-              },
-              "isDeprecated": false,
-              "deprecationReason": null
-            },
-            {
-              "name": "feePayer",
-              "description": "Public key to pay the fee from (defaults to the tokenOwner)",
-              "args": [],
-              "type": {
-                "kind": "SCALAR",
-                "name": "PublicKey",
-                "ofType": null
-              },
-              "isDeprecated": false,
-              "deprecationReason": null
-            }
-          ],
-          "inputFields": [
-            {
-              "name": "nonce",
-              "description": "Should only be set when cancelling transactions, otherwise a nonce is determined automatically",
-              "type": {
-                "kind": "SCALAR",
-                "name": "UInt32",
-                "ofType": null
-              },
-              "defaultValue": null
-            },
-            {
-              "name": "memo",
-              "description": "Short arbitrary message provided by the sender",
-              "type": {
-                "kind": "SCALAR",
-                "name": "String",
-                "ofType": null
-              },
-              "defaultValue": null
-            },
-            {
-              "name": "validUntil",
-              "description": "The global slot number after which this transaction cannot be applied",
-              "type": {
-                "kind": "SCALAR",
-                "name": "UInt32",
-                "ofType": null
-              },
-              "defaultValue": null
-            },
-            {
-              "name": "fee",
-              "description": "Fee amount in order to create a token",
-              "type": {
-                "kind": "NON_NULL",
-                "name": null,
-                "ofType": {
-                  "kind": "SCALAR",
-                  "name": "UInt64",
-                  "ofType": null
-                }
-              },
-              "defaultValue": null
-            },
-            {
-              "name": "tokenOwner",
-              "description": "Public key to create the token for",
-              "type": {
-                "kind": "NON_NULL",
-                "name": null,
-                "ofType": {
-                  "kind": "SCALAR",
-                  "name": "PublicKey",
-                  "ofType": null
-                }
-              },
-              "defaultValue": null
-            },
-            {
-              "name": "feePayer",
-              "description": "Public key to pay the fee from (defaults to the tokenOwner)",
-              "type": {
-                "kind": "SCALAR",
-                "name": "PublicKey",
-                "ofType": null
-              },
-              "defaultValue": null
-            }
-          ],
-          "interfaces": null,
-          "enumValues": null,
-          "possibleTypes": null
-        },
-        {
-          "kind": "OBJECT",
-          "name": "SendCreateTokenPayload",
-          "description": null,
-          "fields": [
-            {
-              "name": "createNewToken",
-              "description": "Token creation command that was sent",
-              "args": [],
-              "type": {
-                "kind": "NON_NULL",
-                "name": null,
-                "ofType": {
-                  "kind": "OBJECT",
-                  "name": "UserCommandNewToken",
-                  "ofType": null
-                }
-              },
-              "isDeprecated": false,
-              "deprecationReason": null
-            }
-          ],
-          "inputFields": null,
-          "interfaces": [],
-          "enumValues": null,
-          "possibleTypes": null
-        },
-        {
-          "kind": "INPUT_OBJECT",
-          "name": "SendDelegationInput",
-          "description": null,
-          "fields": [
-            {
-              "name": "nonce",
-              "description": "Should only be set when cancelling transactions, otherwise a nonce is determined automatically",
-              "args": [],
-              "type": {
-                "kind": "SCALAR",
-                "name": "UInt32",
-                "ofType": null
-              },
-              "isDeprecated": false,
-              "deprecationReason": null
-            },
-            {
-              "name": "memo",
-              "description": "Short arbitrary message provided by the sender",
-              "args": [],
-              "type": {
-                "kind": "SCALAR",
-                "name": "String",
-                "ofType": null
-              },
-              "isDeprecated": false,
-              "deprecationReason": null
-            },
-            {
-              "name": "validUntil",
-              "description": "The global slot number after which this transaction cannot be applied",
-              "args": [],
-              "type": {
-                "kind": "SCALAR",
-                "name": "UInt32",
-                "ofType": null
-              },
-              "isDeprecated": false,
-              "deprecationReason": null
-            },
-            {
-              "name": "fee",
-              "description": "Fee amount in order to send a stake delegation",
-              "args": [],
-              "type": {
-                "kind": "NON_NULL",
-                "name": null,
-                "ofType": {
-                  "kind": "SCALAR",
-                  "name": "UInt64",
-                  "ofType": null
-                }
-              },
-              "isDeprecated": false,
-              "deprecationReason": null
-            },
-            {
-              "name": "to",
-              "description": "Public key of the account being delegated to",
-              "args": [],
-              "type": {
-                "kind": "NON_NULL",
-                "name": null,
-                "ofType": {
-                  "kind": "SCALAR",
-                  "name": "PublicKey",
-                  "ofType": null
-                }
-              },
-              "isDeprecated": false,
-              "deprecationReason": null
-            },
-            {
-              "name": "from",
-              "description": "Public key of sender of a stake delegation",
-              "args": [],
-              "type": {
-                "kind": "NON_NULL",
-                "name": null,
-                "ofType": {
-                  "kind": "SCALAR",
-                  "name": "PublicKey",
-                  "ofType": null
-                }
-              },
-              "isDeprecated": false,
-              "deprecationReason": null
-            }
-          ],
-          "inputFields": [
-            {
-              "name": "nonce",
-              "description": "Should only be set when cancelling transactions, otherwise a nonce is determined automatically",
-              "type": {
-                "kind": "SCALAR",
-                "name": "UInt32",
-                "ofType": null
-              },
-              "defaultValue": null
-            },
-            {
-              "name": "memo",
-              "description": "Short arbitrary message provided by the sender",
-              "type": {
-                "kind": "SCALAR",
-                "name": "String",
-                "ofType": null
-              },
-              "defaultValue": null
-            },
-            {
-              "name": "validUntil",
-              "description": "The global slot number after which this transaction cannot be applied",
-              "type": {
-                "kind": "SCALAR",
-                "name": "UInt32",
-                "ofType": null
-              },
-              "defaultValue": null
-            },
-            {
-              "name": "fee",
-              "description": "Fee amount in order to send a stake delegation",
-              "type": {
-                "kind": "NON_NULL",
-                "name": null,
-                "ofType": {
-                  "kind": "SCALAR",
-                  "name": "UInt64",
-                  "ofType": null
-                }
-              },
-              "defaultValue": null
-            },
-            {
-              "name": "to",
-              "description": "Public key of the account being delegated to",
-              "type": {
-                "kind": "NON_NULL",
-                "name": null,
-                "ofType": {
-                  "kind": "SCALAR",
-                  "name": "PublicKey",
-                  "ofType": null
-                }
-              },
-              "defaultValue": null
-            },
-            {
-              "name": "from",
-              "description": "Public key of sender of a stake delegation",
-              "type": {
-                "kind": "NON_NULL",
-                "name": null,
-                "ofType": {
-                  "kind": "SCALAR",
-                  "name": "PublicKey",
-                  "ofType": null
-                }
-              },
-              "defaultValue": null
-            }
-          ],
-          "interfaces": null,
-          "enumValues": null,
-          "possibleTypes": null
-        },
-        {
-          "kind": "OBJECT",
-          "name": "SendDelegationPayload",
-          "description": null,
-          "fields": [
-            {
-              "name": "delegation",
-              "description": "Delegation change that was sent",
-              "args": [],
-              "type": {
-                "kind": "NON_NULL",
-                "name": null,
-                "ofType": {
-                  "kind": "INTERFACE",
-                  "name": "UserCommand",
-                  "ofType": null
-                }
-              },
-              "isDeprecated": false,
-              "deprecationReason": null
-            }
-          ],
-          "inputFields": null,
-          "interfaces": [],
-          "enumValues": null,
-          "possibleTypes": null
-        },
-        {
-          "kind": "OBJECT",
-          "name": "SendPaymentPayload",
-          "description": null,
-          "fields": [
-            {
-              "name": "payment",
-              "description": "Payment that was sent",
-              "args": [],
-              "type": {
-                "kind": "NON_NULL",
-                "name": null,
-                "ofType": {
-                  "kind": "INTERFACE",
-                  "name": "UserCommand",
-                  "ofType": null
-                }
-              },
-              "isDeprecated": false,
-              "deprecationReason": null
-            }
-          ],
-          "inputFields": null,
-          "interfaces": [],
-          "enumValues": null,
-          "possibleTypes": null
-        },
-        {
-          "kind": "OBJECT",
-          "name": "ReloadAccountsPayload",
-          "description": null,
-          "fields": [
-            {
-              "name": "success",
-              "description": "True when the reload was successful",
-              "args": [],
-              "type": {
-                "kind": "NON_NULL",
-                "name": null,
-                "ofType": {
-                  "kind": "SCALAR",
-                  "name": "Boolean",
-                  "ofType": null
-                }
-              },
-              "isDeprecated": false,
-              "deprecationReason": null
-            }
-          ],
-          "inputFields": null,
-          "interfaces": [],
-          "enumValues": null,
-          "possibleTypes": null
-        },
-        {
-          "kind": "INPUT_OBJECT",
-          "name": "DeleteAccountInput",
-          "description": null,
-          "fields": [
-            {
-              "name": "publicKey",
-              "description": "Public key of account to be deleted",
-              "args": [],
-              "type": {
-                "kind": "NON_NULL",
-                "name": null,
-                "ofType": {
-                  "kind": "SCALAR",
-                  "name": "PublicKey",
-                  "ofType": null
-                }
-              },
-              "isDeprecated": false,
-              "deprecationReason": null
-            }
-          ],
-          "inputFields": [
-            {
-              "name": "publicKey",
-              "description": "Public key of account to be deleted",
-              "type": {
-                "kind": "NON_NULL",
-                "name": null,
-                "ofType": {
-                  "kind": "SCALAR",
-                  "name": "PublicKey",
-                  "ofType": null
-                }
-              },
-              "defaultValue": null
-            }
-          ],
-          "interfaces": null,
-          "enumValues": null,
-          "possibleTypes": null
-        },
-        {
-          "kind": "OBJECT",
-          "name": "DeleteAccountPayload",
-          "description": null,
-          "fields": [
-            {
-              "name": "publicKey",
-              "description": "Public key of the deleted account",
-              "args": [],
-              "type": {
-                "kind": "NON_NULL",
-                "name": null,
-                "ofType": {
-                  "kind": "SCALAR",
-                  "name": "PublicKey",
-                  "ofType": null
-                }
-              },
-              "isDeprecated": false,
-              "deprecationReason": null
-            }
-          ],
-          "inputFields": null,
-          "interfaces": [],
-          "enumValues": null,
-          "possibleTypes": null
-        },
-        {
-          "kind": "INPUT_OBJECT",
-          "name": "LockInput",
-          "description": null,
-          "fields": [
-            {
-              "name": "publicKey",
-              "description": "Public key specifying which account to lock",
-              "args": [],
-              "type": {
-                "kind": "NON_NULL",
-                "name": null,
-                "ofType": {
-                  "kind": "SCALAR",
-                  "name": "PublicKey",
-                  "ofType": null
-                }
-              },
-              "isDeprecated": false,
-              "deprecationReason": null
-            }
-          ],
-          "inputFields": [
-            {
-              "name": "publicKey",
-              "description": "Public key specifying which account to lock",
-              "type": {
-                "kind": "NON_NULL",
-                "name": null,
-                "ofType": {
-                  "kind": "SCALAR",
-                  "name": "PublicKey",
-                  "ofType": null
-                }
-              },
-              "defaultValue": null
-            }
-          ],
-          "interfaces": null,
-          "enumValues": null,
-          "possibleTypes": null
-        },
-        {
-          "kind": "OBJECT",
-          "name": "LockPayload",
-          "description": null,
-          "fields": [
-            {
-              "name": "publicKey",
-              "description": "Public key of the locked account",
-              "args": [],
-              "type": {
-                "kind": "NON_NULL",
-                "name": null,
-                "ofType": {
-                  "kind": "SCALAR",
-                  "name": "PublicKey",
-                  "ofType": null
-                }
-              },
-              "isDeprecated": false,
-              "deprecationReason": null
-            },
-            {
-              "name": "account",
-              "description": "Details of locked account",
-              "args": [],
-              "type": {
-                "kind": "NON_NULL",
-                "name": null,
-                "ofType": {
-                  "kind": "OBJECT",
-                  "name": "Account",
-                  "ofType": null
-                }
-              },
-              "isDeprecated": false,
-              "deprecationReason": null
-            }
-          ],
-          "inputFields": null,
-          "interfaces": [],
-          "enumValues": null,
-          "possibleTypes": null
-        },
-        {
-          "kind": "INPUT_OBJECT",
-          "name": "UnlockInput",
-          "description": null,
-          "fields": [
-            {
-              "name": "publicKey",
-              "description": "Public key specifying which account to unlock",
-              "args": [],
-              "type": {
-                "kind": "NON_NULL",
-                "name": null,
-                "ofType": {
-                  "kind": "SCALAR",
-                  "name": "PublicKey",
-                  "ofType": null
-                }
-              },
-              "isDeprecated": false,
-              "deprecationReason": null
-            },
-            {
-              "name": "password",
-              "description": "Password for the account to be unlocked",
-              "args": [],
-              "type": {
-                "kind": "NON_NULL",
-                "name": null,
-                "ofType": {
-                  "kind": "SCALAR",
-                  "name": "String",
-                  "ofType": null
-                }
-              },
-              "isDeprecated": false,
-              "deprecationReason": null
-            }
-          ],
-          "inputFields": [
-            {
-              "name": "publicKey",
-              "description": "Public key specifying which account to unlock",
-              "type": {
-                "kind": "NON_NULL",
-                "name": null,
-                "ofType": {
-                  "kind": "SCALAR",
-                  "name": "PublicKey",
-                  "ofType": null
-                }
-              },
-              "defaultValue": null
-            },
-            {
-              "name": "password",
-              "description": "Password for the account to be unlocked",
-              "type": {
-                "kind": "NON_NULL",
-                "name": null,
-                "ofType": {
-                  "kind": "SCALAR",
-                  "name": "String",
-                  "ofType": null
-                }
-              },
-              "defaultValue": null
-            }
-          ],
-          "interfaces": null,
-          "enumValues": null,
-          "possibleTypes": null
-        },
-        {
-          "kind": "OBJECT",
-          "name": "UnlockPayload",
-          "description": null,
-          "fields": [
-            {
-              "name": "publicKey",
-              "description": "Public key of the unlocked account",
-              "args": [],
-              "type": {
-                "kind": "NON_NULL",
-                "name": null,
-                "ofType": {
-                  "kind": "SCALAR",
-                  "name": "PublicKey",
-                  "ofType": null
-                }
-              },
-              "isDeprecated": true,
-              "deprecationReason": "use account field instead"
-            },
-            {
-              "name": "account",
-              "description": "Details of unlocked account",
-              "args": [],
-              "type": {
-                "kind": "NON_NULL",
-                "name": null,
-                "ofType": {
-                  "kind": "OBJECT",
-                  "name": "Account",
-                  "ofType": null
-                }
-              },
-              "isDeprecated": false,
-              "deprecationReason": null
-            }
-          ],
-          "inputFields": null,
-          "interfaces": [],
-          "enumValues": null,
-          "possibleTypes": null
-        },
-        {
-          "kind": "INPUT_OBJECT",
-          "name": "CreateHDAccountInput",
-          "description": null,
-          "fields": [
-            {
-              "name": "index",
-              "description": "Index of the account in hardware wallet",
-              "args": [],
-              "type": {
-                "kind": "NON_NULL",
-                "name": null,
-                "ofType": {
-                  "kind": "SCALAR",
-                  "name": "UInt32",
-                  "ofType": null
-                }
-              },
-              "isDeprecated": false,
-              "deprecationReason": null
-            }
-          ],
-          "inputFields": [
-            {
-              "name": "index",
-              "description": "Index of the account in hardware wallet",
-              "type": {
-                "kind": "NON_NULL",
-                "name": null,
-                "ofType": {
-                  "kind": "SCALAR",
-                  "name": "UInt32",
-                  "ofType": null
-                }
-              },
-              "defaultValue": null
-            }
-          ],
-          "interfaces": null,
-          "enumValues": null,
-          "possibleTypes": null
-        },
-        {
-          "kind": "INPUT_OBJECT",
-          "name": "AddAccountInput",
-          "description": null,
-          "fields": [
-            {
-              "name": "password",
-              "description": "Password used to encrypt the new account",
-              "args": [],
-              "type": {
-                "kind": "NON_NULL",
-                "name": null,
-                "ofType": {
-                  "kind": "SCALAR",
-                  "name": "String",
-                  "ofType": null
-                }
-              },
-              "isDeprecated": false,
-              "deprecationReason": null
-            }
-          ],
-          "inputFields": [
-            {
-              "name": "password",
-              "description": "Password used to encrypt the new account",
-              "type": {
-                "kind": "NON_NULL",
-                "name": null,
-                "ofType": {
-                  "kind": "SCALAR",
-                  "name": "String",
-                  "ofType": null
-                }
-              },
-              "defaultValue": null
-            }
-          ],
-          "interfaces": null,
-          "enumValues": null,
-          "possibleTypes": null
-        },
-        {
-          "kind": "OBJECT",
-          "name": "AddAccountPayload",
-          "description": null,
-          "fields": [
-            {
-              "name": "publicKey",
-              "description": "Public key of the created account",
-              "args": [],
-              "type": {
-                "kind": "NON_NULL",
-                "name": null,
-                "ofType": {
-                  "kind": "SCALAR",
-                  "name": "PublicKey",
-                  "ofType": null
-                }
-              },
-              "isDeprecated": true,
-              "deprecationReason": "use account field instead"
-            },
-            {
-              "name": "account",
-              "description": "Details of created account",
-              "args": [],
-              "type": {
-                "kind": "NON_NULL",
-                "name": null,
-                "ofType": {
-                  "kind": "OBJECT",
-                  "name": "Account",
-                  "ofType": null
-                }
-              },
-              "isDeprecated": false,
-              "deprecationReason": null
-            }
-          ],
-          "inputFields": null,
-          "interfaces": [],
-          "enumValues": null,
-          "possibleTypes": null
-        },
-        {
-          "kind": "OBJECT",
-          "name": "mutation",
-          "description": null,
-          "fields": [
-            {
-              "name": "addWallet",
-              "description": "Add a wallet - this will create a new keypair and store it in the daemon",
-              "args": [
-                {
-                  "name": "input",
-                  "description": null,
-                  "type": {
-                    "kind": "NON_NULL",
-                    "name": null,
-                    "ofType": {
-                      "kind": "INPUT_OBJECT",
-                      "name": "AddAccountInput",
-                      "ofType": null
-                    }
-                  },
-                  "defaultValue": null
-                }
-              ],
-              "type": {
-                "kind": "NON_NULL",
-                "name": null,
-                "ofType": {
-                  "kind": "OBJECT",
-                  "name": "AddAccountPayload",
-                  "ofType": null
-                }
-              },
-              "isDeprecated": true,
-              "deprecationReason": "use createAccount instead"
-            },
-            {
-              "name": "createAccount",
-              "description": "Create a new account - this will create a new keypair and store it in the daemon",
-              "args": [
-                {
-                  "name": "input",
-                  "description": null,
-                  "type": {
-                    "kind": "NON_NULL",
-                    "name": null,
-                    "ofType": {
-                      "kind": "INPUT_OBJECT",
-                      "name": "AddAccountInput",
-                      "ofType": null
-                    }
-                  },
-                  "defaultValue": null
-                }
-              ],
-              "type": {
-                "kind": "NON_NULL",
-                "name": null,
-                "ofType": {
-                  "kind": "OBJECT",
-                  "name": "AddAccountPayload",
-                  "ofType": null
-                }
-              },
-              "isDeprecated": false,
-              "deprecationReason": null
-            },
-            {
-              "name": "createHDAccount",
-              "description": "Create an account with hardware wallet - this will let the hardware wallet generate a keypair corresponds to the HD-index you give and store this HD-index and the generated public key in the daemon. Calling this command with the same HD-index and the same hardware wallet will always generate the same keypair.",
-              "args": [
-                {
-                  "name": "input",
-                  "description": null,
-                  "type": {
-                    "kind": "NON_NULL",
-                    "name": null,
-                    "ofType": {
-                      "kind": "INPUT_OBJECT",
-                      "name": "CreateHDAccountInput",
-                      "ofType": null
-                    }
-                  },
-                  "defaultValue": null
-                }
-              ],
-              "type": {
-                "kind": "NON_NULL",
-                "name": null,
-                "ofType": {
-                  "kind": "OBJECT",
-                  "name": "AddAccountPayload",
-                  "ofType": null
-                }
-              },
-              "isDeprecated": false,
-              "deprecationReason": null
-            },
-            {
-              "name": "unlockAccount",
-              "description": "Allow transactions to be sent from the unlocked account",
-              "args": [
-                {
-                  "name": "input",
-                  "description": null,
-                  "type": {
-                    "kind": "NON_NULL",
-                    "name": null,
-                    "ofType": {
-                      "kind": "INPUT_OBJECT",
-                      "name": "UnlockInput",
-                      "ofType": null
-                    }
-                  },
-                  "defaultValue": null
-                }
-              ],
-              "type": {
-                "kind": "NON_NULL",
-                "name": null,
-                "ofType": {
-                  "kind": "OBJECT",
-                  "name": "UnlockPayload",
-                  "ofType": null
-                }
-              },
-              "isDeprecated": false,
-              "deprecationReason": null
-            },
-            {
-              "name": "unlockWallet",
-              "description": "Allow transactions to be sent from the unlocked account",
-              "args": [
-                {
-                  "name": "input",
-                  "description": null,
-                  "type": {
-                    "kind": "NON_NULL",
-                    "name": null,
-                    "ofType": {
-                      "kind": "INPUT_OBJECT",
-                      "name": "UnlockInput",
-                      "ofType": null
-                    }
-                  },
-                  "defaultValue": null
-                }
-              ],
-              "type": {
-                "kind": "NON_NULL",
-                "name": null,
-                "ofType": {
-                  "kind": "OBJECT",
-                  "name": "UnlockPayload",
-                  "ofType": null
-                }
-              },
-              "isDeprecated": true,
-              "deprecationReason": "use unlockAccount instead"
-            },
-            {
-              "name": "lockAccount",
-              "description": "Lock an unlocked account to prevent transaction being sent from it",
-              "args": [
-                {
-                  "name": "input",
-                  "description": null,
-                  "type": {
-                    "kind": "NON_NULL",
-                    "name": null,
-                    "ofType": {
-                      "kind": "INPUT_OBJECT",
-                      "name": "LockInput",
-                      "ofType": null
-                    }
-                  },
-                  "defaultValue": null
-                }
-              ],
-              "type": {
-                "kind": "NON_NULL",
-                "name": null,
-                "ofType": {
-                  "kind": "OBJECT",
-                  "name": "LockPayload",
-                  "ofType": null
-                }
-              },
-              "isDeprecated": false,
-              "deprecationReason": null
-            },
-            {
-              "name": "lockWallet",
-              "description": "Lock an unlocked account to prevent transaction being sent from it",
-              "args": [
-                {
-                  "name": "input",
-                  "description": null,
-                  "type": {
-                    "kind": "NON_NULL",
-                    "name": null,
-                    "ofType": {
-                      "kind": "INPUT_OBJECT",
-                      "name": "LockInput",
-                      "ofType": null
-                    }
-                  },
-                  "defaultValue": null
-                }
-              ],
-              "type": {
-                "kind": "NON_NULL",
-                "name": null,
-                "ofType": {
-                  "kind": "OBJECT",
-                  "name": "LockPayload",
-                  "ofType": null
-                }
-              },
-              "isDeprecated": true,
-              "deprecationReason": "use lockAccount instead"
-            },
-            {
-              "name": "deleteAccount",
-              "description": "Delete the private key for an account that you track",
-              "args": [
-                {
-                  "name": "input",
-                  "description": null,
-                  "type": {
-                    "kind": "NON_NULL",
-                    "name": null,
-                    "ofType": {
-                      "kind": "INPUT_OBJECT",
-                      "name": "DeleteAccountInput",
-                      "ofType": null
-                    }
-                  },
-                  "defaultValue": null
-                }
-              ],
-              "type": {
-                "kind": "NON_NULL",
-                "name": null,
-                "ofType": {
-                  "kind": "OBJECT",
-                  "name": "DeleteAccountPayload",
-                  "ofType": null
-                }
-              },
-              "isDeprecated": false,
-              "deprecationReason": null
-            },
-            {
-              "name": "deleteWallet",
-              "description": "Delete the private key for an account that you track",
-              "args": [
-                {
-                  "name": "input",
-                  "description": null,
-                  "type": {
-                    "kind": "NON_NULL",
-                    "name": null,
-                    "ofType": {
-                      "kind": "INPUT_OBJECT",
-                      "name": "DeleteAccountInput",
-                      "ofType": null
-                    }
-                  },
-                  "defaultValue": null
-                }
-              ],
-              "type": {
-                "kind": "NON_NULL",
-                "name": null,
-                "ofType": {
-                  "kind": "OBJECT",
-                  "name": "DeleteAccountPayload",
-                  "ofType": null
-                }
-              },
-              "isDeprecated": true,
-              "deprecationReason": "use deleteAccount instead"
-            },
-            {
-              "name": "reloadAccounts",
-              "description": "Reload tracked account information from disk",
-              "args": [],
-              "type": {
-                "kind": "NON_NULL",
-                "name": null,
-                "ofType": {
-                  "kind": "OBJECT",
-                  "name": "ReloadAccountsPayload",
                   "ofType": null
                 }
               },
@@ -12632,7 +12620,7 @@
             },
             {
               "name": "pooledSnappCommands",
-              "description": "Retrieve all the snapp user commands for a specified sender that the current daemon sees in their transaction pool. All scheduled commands are queried if no sender is specified",
+              "description": "Retrieve all the scheduled snapp commands for a specified sender that the current daemon sees in their transaction pool. All scheduled commands are queried if no sender is specified",
               "args": [
                 {
                   "name": "ids",
