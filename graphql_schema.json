--- conflicted
+++ resolved
@@ -202,7 +202,6 @@
         },
         {
           "kind": "INPUT_OBJECT",
-<<<<<<< HEAD
           "name": "SetConnectionGatingConfigInput",
           "description": null,
           "fields": [
@@ -337,8 +336,6 @@
         },
         {
           "kind": "INPUT_OBJECT",
-=======
->>>>>>> c6cea5c4
           "name": "SetSnarkWorkFee",
           "description": null,
           "fields": [
@@ -3050,29 +3047,46 @@
               "deprecationReason": null
             },
             {
-<<<<<<< HEAD
               "name": "setConnectionGatingConfig",
               "description": "Set the connection gating config, returning the current config after the application (which may have failed)",
               "args": [
                 {
                   "name": "input",
-=======
+                  "description": null,
+                  "type": {
+                    "kind": "NON_NULL",
+                    "name": null,
+                    "ofType": {
+                      "kind": "INPUT_OBJECT",
+                      "name": "SetConnectionGatingConfigInput",
+                      "ofType": null
+                    }
+                  },
+                  "defaultValue": null
+                }
+              ],
+              "type": {
+                "kind": "NON_NULL",
+                "name": null,
+                "ofType": {
+                  "kind": "OBJECT",
+                  "name": "SetConnectionGatingConfigPayload",
+                  "ofType": null}
+                },
+                "isDeprecated": false,
+                "deprecationReason": null
+            },
+            {
               "name": "addPeers",
               "description": "Connect to the given peers",
               "args": [
                 {
                   "name": "peers",
->>>>>>> c6cea5c4
                   "description": null,
                   "type": {
                     "kind": "NON_NULL",
                     "name": null,
                     "ofType": {
-<<<<<<< HEAD
-                      "kind": "INPUT_OBJECT",
-                      "name": "SetConnectionGatingConfigInput",
-                      "ofType": null
-=======
                       "kind": "LIST",
                       "name": null,
                       "ofType": {
@@ -3084,7 +3098,6 @@
                           "ofType": null
                         }
                       }
->>>>>>> c6cea5c4
                     }
                   },
                   "defaultValue": null
@@ -3094,11 +3107,6 @@
                 "kind": "NON_NULL",
                 "name": null,
                 "ofType": {
-<<<<<<< HEAD
-                  "kind": "OBJECT",
-                  "name": "SetConnectionGatingConfigPayload",
-                  "ofType": null
-=======
                   "kind": "LIST",
                   "name": null,
                   "ofType": {
@@ -3110,7 +3118,6 @@
                       "ofType": null
                     }
                   }
->>>>>>> c6cea5c4
                 }
               },
               "isDeprecated": false,
