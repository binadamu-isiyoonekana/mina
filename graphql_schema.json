{
  "data": {
    "__schema": {
      "queryType": { "name": "query" },
      "mutationType": { "name": "mutation" },
      "subscriptionType": { "name": "subscription" },
      "types": [
        {
          "kind": "ENUM",
          "name": "ChainReorganizationStatus",
          "description": "Status for whenever the blockchain is reorganized",
          "fields": null,
          "inputFields": null,
          "interfaces": null,
          "enumValues": [
            {
              "name": "CHANGED",
              "description": null,
              "isDeprecated": false,
              "deprecationReason": null
            }
          ],
          "possibleTypes": null
        },
        {
          "kind": "OBJECT",
          "name": "subscription",
          "description": null,
          "fields": [
            {
              "name": "newSyncUpdate",
              "description":
                "Event that triggers when the network sync status changes",
              "args": [],
              "type": {
                "kind": "NON_NULL",
                "name": null,
                "ofType": {
                  "kind": "ENUM",
                  "name": "SyncStatus",
                  "ofType": null
                }
              },
              "isDeprecated": false,
              "deprecationReason": null
            },
            {
              "name": "newBlock",
              "description":
                "Event that triggers when a new block is created that either contains a transaction with the specified public key, or was produced by it. If no public key is provided, then the event will trigger for every new block received",
              "args": [
                {
                  "name": "publicKey",
                  "description": "Public key that is included in the block",
                  "type": {
                    "kind": "SCALAR",
                    "name": "PublicKey",
                    "ofType": null
                  },
                  "defaultValue": null
                }
              ],
              "type": {
                "kind": "NON_NULL",
                "name": null,
                "ofType": {
                  "kind": "OBJECT",
                  "name": "Block",
                  "ofType": null
                }
              },
              "isDeprecated": false,
              "deprecationReason": null
            },
            {
              "name": "chainReorganization",
              "description":
                "Event that triggers when the best tip changes in a way that is not a trivial extension of the existing one",
              "args": [],
              "type": {
                "kind": "NON_NULL",
                "name": null,
                "ofType": {
                  "kind": "ENUM",
                  "name": "ChainReorganizationStatus",
                  "ofType": null
                }
              },
              "isDeprecated": false,
              "deprecationReason": null
            }
          ],
          "inputFields": null,
          "interfaces": [],
          "enumValues": null,
          "possibleTypes": null
        },
        {
          "kind": "SCALAR",
          "name": "RosettaTransaction",
          "description": "A transaction encoded in the Rosetta format",
          "fields": null,
          "inputFields": null,
          "interfaces": null,
          "enumValues": null,
          "possibleTypes": null
        },
        {
          "kind": "OBJECT",
          "name": "SendRosettaTransactionPayload",
          "description": null,
          "fields": [
            {
              "name": "userCommand",
              "description": "Command that was sent",
              "args": [],
              "type": {
                "kind": "NON_NULL",
                "name": null,
                "ofType": {
                  "kind": "INTERFACE",
                  "name": "UserCommand",
                  "ofType": null
                }
              },
              "isDeprecated": false,
              "deprecationReason": null
            }
          ],
          "inputFields": null,
          "interfaces": [],
          "enumValues": null,
          "possibleTypes": null
        },
        {
          "kind": "SCALAR",
          "name": "ExtensionalBlock",
          "description": "Block encoded in extensional block format",
          "fields": null,
          "inputFields": null,
          "interfaces": null,
          "enumValues": null,
          "possibleTypes": null
        },
        {
          "kind": "SCALAR",
          "name": "PrecomputedBlock",
          "description": "Block encoded in precomputed block format",
          "fields": null,
          "inputFields": null,
          "interfaces": null,
          "enumValues": null,
          "possibleTypes": null
        },
        {
          "kind": "OBJECT",
          "name": "Applied",
          "description": null,
          "fields": [
            {
              "name": "applied",
              "description": null,
              "args": [],
              "type": {
                "kind": "NON_NULL",
                "name": null,
                "ofType": {
                  "kind": "SCALAR",
                  "name": "Boolean",
                  "ofType": null
                }
              },
              "isDeprecated": false,
              "deprecationReason": null
            }
          ],
          "inputFields": null,
          "interfaces": [],
          "enumValues": null,
          "possibleTypes": null
        },
        {
          "kind": "INPUT_OBJECT",
          "name": "NetworkPeer",
          "description":
            "Network identifiers for another protocol participant",
          "fields": [
            {
              "name": "libp2pPort",
              "description": null,
              "args": [],
              "type": {
                "kind": "NON_NULL",
                "name": null,
                "ofType": { "kind": "SCALAR", "name": "Int", "ofType": null }
              },
              "isDeprecated": false,
              "deprecationReason": null
            },
            {
              "name": "host",
              "description": "IP address of the remote host",
              "args": [],
              "type": {
                "kind": "NON_NULL",
                "name": null,
                "ofType": {
                  "kind": "SCALAR",
                  "name": "String",
                  "ofType": null
                }
              },
              "isDeprecated": false,
              "deprecationReason": null
            },
            {
              "name": "peerId",
              "description": "base58-encoded peer ID",
              "args": [],
              "type": {
                "kind": "NON_NULL",
                "name": null,
                "ofType": {
                  "kind": "SCALAR",
                  "name": "String",
                  "ofType": null
                }
              },
              "isDeprecated": false,
              "deprecationReason": null
            }
          ],
          "inputFields": [
            {
              "name": "libp2pPort",
              "description": null,
              "type": {
                "kind": "NON_NULL",
                "name": null,
                "ofType": { "kind": "SCALAR", "name": "Int", "ofType": null }
              },
              "defaultValue": null
            },
            {
              "name": "host",
              "description": "IP address of the remote host",
              "type": {
                "kind": "NON_NULL",
                "name": null,
                "ofType": {
                  "kind": "SCALAR",
                  "name": "String",
                  "ofType": null
                }
              },
              "defaultValue": null
            },
            {
              "name": "peerId",
              "description": "base58-encoded peer ID",
              "type": {
                "kind": "NON_NULL",
                "name": null,
                "ofType": {
                  "kind": "SCALAR",
                  "name": "String",
                  "ofType": null
                }
              },
              "defaultValue": null
            }
          ],
          "interfaces": null,
          "enumValues": null,
          "possibleTypes": null
        },
        {
          "kind": "INPUT_OBJECT",
          "name": "SetConnectionGatingConfigInput",
          "description": null,
          "fields": [
            {
              "name": "isolate",
              "description":
                "If true, no connections will be allowed unless they are from a trusted peer",
              "args": [],
              "type": {
                "kind": "NON_NULL",
                "name": null,
                "ofType": {
                  "kind": "SCALAR",
                  "name": "Boolean",
                  "ofType": null
                }
              },
              "isDeprecated": false,
              "deprecationReason": null
            },
            {
              "name": "bannedPeers",
              "description":
                "Peers we will never allow connections from (unless they are also trusted!)",
              "args": [],
              "type": {
                "kind": "NON_NULL",
                "name": null,
                "ofType": {
                  "kind": "LIST",
                  "name": null,
                  "ofType": {
                    "kind": "NON_NULL",
                    "name": null,
                    "ofType": {
                      "kind": "INPUT_OBJECT",
                      "name": "NetworkPeer",
                      "ofType": null
                    }
                  }
                }
              },
              "isDeprecated": false,
              "deprecationReason": null
            },
            {
              "name": "trustedPeers",
              "description": "Peers we will always allow connections from",
              "args": [],
              "type": {
                "kind": "NON_NULL",
                "name": null,
                "ofType": {
                  "kind": "LIST",
                  "name": null,
                  "ofType": {
                    "kind": "NON_NULL",
                    "name": null,
                    "ofType": {
                      "kind": "INPUT_OBJECT",
                      "name": "NetworkPeer",
                      "ofType": null
                    }
                  }
                }
              },
              "isDeprecated": false,
              "deprecationReason": null
            }
          ],
          "inputFields": [
            {
              "name": "isolate",
              "description":
                "If true, no connections will be allowed unless they are from a trusted peer",
              "type": {
                "kind": "NON_NULL",
                "name": null,
                "ofType": {
                  "kind": "SCALAR",
                  "name": "Boolean",
                  "ofType": null
                }
              },
              "defaultValue": null
            },
            {
              "name": "bannedPeers",
              "description":
                "Peers we will never allow connections from (unless they are also trusted!)",
              "type": {
                "kind": "NON_NULL",
                "name": null,
                "ofType": {
                  "kind": "LIST",
                  "name": null,
                  "ofType": {
                    "kind": "NON_NULL",
                    "name": null,
                    "ofType": {
                      "kind": "INPUT_OBJECT",
                      "name": "NetworkPeer",
                      "ofType": null
                    }
                  }
                }
              },
              "defaultValue": null
            },
            {
              "name": "trustedPeers",
              "description": "Peers we will always allow connections from",
              "type": {
                "kind": "NON_NULL",
                "name": null,
                "ofType": {
                  "kind": "LIST",
                  "name": null,
                  "ofType": {
                    "kind": "NON_NULL",
                    "name": null,
                    "ofType": {
                      "kind": "INPUT_OBJECT",
                      "name": "NetworkPeer",
                      "ofType": null
                    }
                  }
                }
              },
              "defaultValue": null
            }
          ],
          "interfaces": null,
          "enumValues": null,
          "possibleTypes": null
        },
        {
          "kind": "INPUT_OBJECT",
          "name": "SetSnarkWorkFee",
          "description": null,
          "fields": [
            {
              "name": "fee",
              "description": "Fee to get rewarded for producing snark work",
              "args": [],
              "type": {
                "kind": "NON_NULL",
                "name": null,
                "ofType": {
                  "kind": "SCALAR",
                  "name": "UInt64",
                  "ofType": null
                }
              },
              "isDeprecated": false,
              "deprecationReason": null
            }
          ],
          "inputFields": [
            {
              "name": "fee",
              "description": "Fee to get rewarded for producing snark work",
              "type": {
                "kind": "NON_NULL",
                "name": null,
                "ofType": {
                  "kind": "SCALAR",
                  "name": "UInt64",
                  "ofType": null
                }
              },
              "defaultValue": null
            }
          ],
          "interfaces": null,
          "enumValues": null,
          "possibleTypes": null
        },
        {
          "kind": "OBJECT",
          "name": "SetSnarkWorkFeePayload",
          "description": null,
          "fields": [
            {
              "name": "lastFee",
              "description": "Returns the last fee set to do snark work",
              "args": [],
              "type": {
                "kind": "NON_NULL",
                "name": null,
                "ofType": { "kind": "SCALAR", "name": "Fee", "ofType": null }
              },
              "isDeprecated": false,
              "deprecationReason": null
            }
          ],
          "inputFields": null,
          "interfaces": [],
          "enumValues": null,
          "possibleTypes": null
        },
        {
          "kind": "INPUT_OBJECT",
          "name": "SetSnarkWorkerInput",
          "description": null,
          "fields": [
            {
              "name": "publicKey",
              "description":
                "Public key you wish to start snark-working on; null to stop doing any snark work. Warning: If the key is from a zkApp account, the account's receive permission must be None.",
              "args": [],
              "type": {
                "kind": "SCALAR",
                "name": "PublicKey",
                "ofType": null
              },
              "isDeprecated": false,
              "deprecationReason": null
            }
          ],
          "inputFields": [
            {
              "name": "publicKey",
              "description":
                "Public key you wish to start snark-working on; null to stop doing any snark work. Warning: If the key is from a zkApp account, the account's receive permission must be None.",
              "type": {
                "kind": "SCALAR",
                "name": "PublicKey",
                "ofType": null
              },
              "defaultValue": null
            }
          ],
          "interfaces": null,
          "enumValues": null,
          "possibleTypes": null
        },
        {
          "kind": "OBJECT",
          "name": "SetSnarkWorkerPayload",
          "description": null,
          "fields": [
            {
              "name": "lastSnarkWorker",
              "description":
                "Returns the last public key that was designated for snark work",
              "args": [],
              "type": {
                "kind": "SCALAR",
                "name": "PublicKey",
                "ofType": null
              },
              "isDeprecated": false,
              "deprecationReason": null
            }
          ],
          "inputFields": null,
          "interfaces": [],
          "enumValues": null,
          "possibleTypes": null
        },
        {
          "kind": "INPUT_OBJECT",
          "name": "SetCoinbaseReceiverInput",
          "description": null,
          "fields": [
            {
              "name": "publicKey",
              "description":
                "Public key of the account to receive coinbases. Block production keys will receive the coinbases if omitted. Warning: If the key is from a zkApp account, the account's receive permission must be None.",
              "args": [],
              "type": {
                "kind": "SCALAR",
                "name": "PublicKey",
                "ofType": null
              },
              "isDeprecated": false,
              "deprecationReason": null
            }
          ],
          "inputFields": [
            {
              "name": "publicKey",
              "description":
                "Public key of the account to receive coinbases. Block production keys will receive the coinbases if omitted. Warning: If the key is from a zkApp account, the account's receive permission must be None.",
              "type": {
                "kind": "SCALAR",
                "name": "PublicKey",
                "ofType": null
              },
              "defaultValue": null
            }
          ],
          "interfaces": null,
          "enumValues": null,
          "possibleTypes": null
        },
        {
          "kind": "OBJECT",
          "name": "SetCoinbaseReceiverPayload",
          "description": null,
          "fields": [
            {
              "name": "lastCoinbaseReceiver",
              "description":
                "Returns the public key that was receiving coinbases previously, or none if it was the block producer",
              "args": [],
              "type": {
                "kind": "SCALAR",
                "name": "PublicKey",
                "ofType": null
              },
              "isDeprecated": false,
              "deprecationReason": null
            },
            {
              "name": "currentCoinbaseReceiver",
              "description":
                "Returns the public key that will receive coinbase, or none if it will be the block producer",
              "args": [],
              "type": {
                "kind": "SCALAR",
                "name": "PublicKey",
                "ofType": null
              },
              "isDeprecated": false,
              "deprecationReason": null
            }
          ],
          "inputFields": null,
          "interfaces": [],
          "enumValues": null,
          "possibleTypes": null
        },
        {
          "kind": "OBJECT",
          "name": "TarFile",
          "description": null,
          "fields": [
            {
              "name": "tarfile",
              "description": null,
              "args": [],
              "type": {
                "kind": "NON_NULL",
                "name": null,
                "ofType": {
                  "kind": "SCALAR",
                  "name": "String",
                  "ofType": null
                }
              },
              "isDeprecated": false,
              "deprecationReason": null
            }
          ],
          "inputFields": null,
          "interfaces": [],
          "enumValues": null,
          "possibleTypes": null
        },
        {
          "kind": "OBJECT",
          "name": "ExportLogsPayload",
          "description": null,
          "fields": [
            {
              "name": "exportLogs",
              "description": "Tar archive containing logs",
              "args": [],
              "type": {
                "kind": "NON_NULL",
                "name": null,
                "ofType": {
                  "kind": "OBJECT",
                  "name": "TarFile",
                  "ofType": null
                }
              },
              "isDeprecated": false,
              "deprecationReason": null
            }
          ],
          "inputFields": null,
          "interfaces": [],
          "enumValues": null,
          "possibleTypes": null
        },
        {
          "kind": "SCALAR",
          "name": "SendTestZkappInput",
          "description": "zkApp command for a test zkApp",
          "fields": null,
          "inputFields": null,
          "interfaces": null,
          "enumValues": null,
          "possibleTypes": null
        },
        {
          "kind": "INPUT_OBJECT",
          "name": "FeePayerBodyInput",
          "description": null,
          "fields": [
            {
              "name": "publicKey",
              "description": null,
              "args": [],
              "type": {
                "kind": "NON_NULL",
                "name": null,
                "ofType": {
                  "kind": "SCALAR",
                  "name": "PublicKey",
                  "ofType": null
                }
              },
              "isDeprecated": false,
              "deprecationReason": null
            },
            {
              "name": "fee",
              "description": null,
              "args": [],
              "type": {
                "kind": "NON_NULL",
                "name": null,
                "ofType": { "kind": "SCALAR", "name": "Fee", "ofType": null }
              },
              "isDeprecated": false,
              "deprecationReason": null
            },
            {
              "name": "validUntil",
              "description": null,
              "args": [],
              "type": { "kind": "SCALAR", "name": "UInt32", "ofType": null },
              "isDeprecated": false,
              "deprecationReason": null
            },
            {
              "name": "nonce",
              "description": null,
              "args": [],
              "type": {
                "kind": "NON_NULL",
                "name": null,
                "ofType": {
                  "kind": "SCALAR",
                  "name": "UInt32",
                  "ofType": null
                }
              },
              "isDeprecated": false,
              "deprecationReason": null
            }
          ],
          "inputFields": [
            {
              "name": "publicKey",
              "description": null,
              "type": {
                "kind": "NON_NULL",
                "name": null,
                "ofType": {
                  "kind": "SCALAR",
                  "name": "PublicKey",
                  "ofType": null
                }
              },
              "defaultValue": null
            },
            {
              "name": "fee",
              "description": null,
              "type": {
                "kind": "NON_NULL",
                "name": null,
                "ofType": { "kind": "SCALAR", "name": "Fee", "ofType": null }
              },
              "defaultValue": null
            },
            {
              "name": "validUntil",
              "description": null,
              "type": { "kind": "SCALAR", "name": "UInt32", "ofType": null },
              "defaultValue": null
            },
            {
              "name": "nonce",
              "description": null,
              "type": {
                "kind": "NON_NULL",
                "name": null,
                "ofType": {
                  "kind": "SCALAR",
                  "name": "UInt32",
                  "ofType": null
                }
              },
              "defaultValue": null
            }
          ],
          "interfaces": null,
          "enumValues": null,
          "possibleTypes": null
        },
        {
          "kind": "INPUT_OBJECT",
          "name": "ZkappFeePayerInput",
          "description": null,
          "fields": [
            {
              "name": "body",
              "description": null,
              "args": [],
              "type": {
                "kind": "NON_NULL",
                "name": null,
                "ofType": {
                  "kind": "INPUT_OBJECT",
                  "name": "FeePayerBodyInput",
                  "ofType": null
                }
              },
              "isDeprecated": false,
              "deprecationReason": null
            },
            {
              "name": "authorization",
              "description": null,
              "args": [],
              "type": {
                "kind": "NON_NULL",
                "name": null,
                "ofType": {
                  "kind": "SCALAR",
                  "name": "Signature",
                  "ofType": null
                }
              },
              "isDeprecated": false,
              "deprecationReason": null
            }
          ],
          "inputFields": [
            {
              "name": "body",
              "description": null,
              "type": {
                "kind": "NON_NULL",
                "name": null,
                "ofType": {
                  "kind": "INPUT_OBJECT",
                  "name": "FeePayerBodyInput",
                  "ofType": null
                }
              },
              "defaultValue": null
            },
            {
              "name": "authorization",
              "description": null,
              "type": {
                "kind": "NON_NULL",
                "name": null,
                "ofType": {
                  "kind": "SCALAR",
                  "name": "Signature",
                  "ofType": null
                }
              },
              "defaultValue": null
            }
          ],
          "interfaces": null,
          "enumValues": null,
          "possibleTypes": null
        },
        {
          "kind": "INPUT_OBJECT",
          "name": "VerificationKeyWithHashInput",
          "description": null,
          "fields": [
            {
              "name": "data",
              "description": null,
              "args": [],
              "type": {
                "kind": "NON_NULL",
                "name": null,
                "ofType": {
                  "kind": "SCALAR",
                  "name": "VerificationKey",
                  "ofType": null
                }
              },
              "isDeprecated": false,
              "deprecationReason": null
            },
            {
              "name": "hash",
              "description": null,
              "args": [],
              "type": {
                "kind": "NON_NULL",
                "name": null,
                "ofType": {
                  "kind": "SCALAR",
                  "name": "Field",
                  "ofType": null
                }
              },
              "isDeprecated": false,
              "deprecationReason": null
            }
          ],
          "inputFields": [
            {
              "name": "data",
              "description": null,
              "type": {
                "kind": "NON_NULL",
                "name": null,
                "ofType": {
                  "kind": "SCALAR",
                  "name": "VerificationKey",
                  "ofType": null
                }
              },
              "defaultValue": null
            },
            {
              "name": "hash",
              "description": null,
              "type": {
                "kind": "NON_NULL",
                "name": null,
                "ofType": {
                  "kind": "SCALAR",
                  "name": "Field",
                  "ofType": null
                }
              },
              "defaultValue": null
            }
          ],
          "interfaces": null,
          "enumValues": null,
          "possibleTypes": null
        },
        {
          "kind": "INPUT_OBJECT",
          "name": "PermissionsInput",
          "description": null,
          "fields": [
            {
              "name": "editState",
              "description": null,
              "args": [],
              "type": {
                "kind": "NON_NULL",
                "name": null,
                "ofType": {
                  "kind": "SCALAR",
                  "name": "AuthRequired",
                  "ofType": null
                }
              },
              "isDeprecated": false,
              "deprecationReason": null
            },
            {
              "name": "send",
              "description": null,
              "args": [],
              "type": {
                "kind": "NON_NULL",
                "name": null,
                "ofType": {
                  "kind": "SCALAR",
                  "name": "AuthRequired",
                  "ofType": null
                }
              },
              "isDeprecated": false,
              "deprecationReason": null
            },
            {
              "name": "receive",
              "description": null,
              "args": [],
              "type": {
                "kind": "NON_NULL",
                "name": null,
                "ofType": {
                  "kind": "SCALAR",
                  "name": "AuthRequired",
                  "ofType": null
                }
              },
              "isDeprecated": false,
              "deprecationReason": null
            },
            {
              "name": "setDelegate",
              "description": null,
              "args": [],
              "type": {
                "kind": "NON_NULL",
                "name": null,
                "ofType": {
                  "kind": "SCALAR",
                  "name": "AuthRequired",
                  "ofType": null
                }
              },
              "isDeprecated": false,
              "deprecationReason": null
            },
            {
              "name": "setPermissions",
              "description": null,
              "args": [],
              "type": {
                "kind": "NON_NULL",
                "name": null,
                "ofType": {
                  "kind": "SCALAR",
                  "name": "AuthRequired",
                  "ofType": null
                }
              },
              "isDeprecated": false,
              "deprecationReason": null
            },
            {
              "name": "setVerificationKey",
              "description": null,
              "args": [],
              "type": {
                "kind": "NON_NULL",
                "name": null,
                "ofType": {
                  "kind": "SCALAR",
                  "name": "AuthRequired",
                  "ofType": null
                }
              },
              "isDeprecated": false,
              "deprecationReason": null
            },
            {
              "name": "setZkappUri",
              "description": null,
              "args": [],
              "type": {
                "kind": "NON_NULL",
                "name": null,
                "ofType": {
                  "kind": "SCALAR",
                  "name": "AuthRequired",
                  "ofType": null
                }
              },
              "isDeprecated": false,
              "deprecationReason": null
            },
            {
              "name": "editSequenceState",
              "description": null,
              "args": [],
              "type": {
                "kind": "NON_NULL",
                "name": null,
                "ofType": {
                  "kind": "SCALAR",
                  "name": "AuthRequired",
                  "ofType": null
                }
              },
              "isDeprecated": false,
              "deprecationReason": null
            },
            {
              "name": "setTokenSymbol",
              "description": null,
              "args": [],
              "type": {
                "kind": "NON_NULL",
                "name": null,
                "ofType": {
                  "kind": "SCALAR",
                  "name": "AuthRequired",
                  "ofType": null
                }
              },
              "isDeprecated": false,
              "deprecationReason": null
            },
            {
              "name": "incrementNonce",
              "description": null,
              "args": [],
              "type": {
                "kind": "NON_NULL",
                "name": null,
                "ofType": {
                  "kind": "SCALAR",
                  "name": "AuthRequired",
                  "ofType": null
                }
              },
              "isDeprecated": false,
              "deprecationReason": null
            },
            {
              "name": "setVotingFor",
              "description": null,
              "args": [],
              "type": {
                "kind": "NON_NULL",
                "name": null,
                "ofType": {
                  "kind": "SCALAR",
                  "name": "AuthRequired",
                  "ofType": null
                }
              },
              "isDeprecated": false,
              "deprecationReason": null
            }
          ],
          "inputFields": [
            {
              "name": "editState",
              "description": null,
              "type": {
                "kind": "NON_NULL",
                "name": null,
                "ofType": {
                  "kind": "SCALAR",
                  "name": "AuthRequired",
                  "ofType": null
                }
              },
              "defaultValue": null
            },
            {
              "name": "send",
              "description": null,
              "type": {
                "kind": "NON_NULL",
                "name": null,
                "ofType": {
                  "kind": "SCALAR",
                  "name": "AuthRequired",
                  "ofType": null
                }
              },
              "defaultValue": null
            },
            {
              "name": "receive",
              "description": null,
              "type": {
                "kind": "NON_NULL",
                "name": null,
                "ofType": {
                  "kind": "SCALAR",
                  "name": "AuthRequired",
                  "ofType": null
                }
              },
              "defaultValue": null
            },
            {
              "name": "setDelegate",
              "description": null,
              "type": {
                "kind": "NON_NULL",
                "name": null,
                "ofType": {
                  "kind": "SCALAR",
                  "name": "AuthRequired",
                  "ofType": null
                }
              },
              "defaultValue": null
            },
            {
              "name": "setPermissions",
              "description": null,
              "type": {
                "kind": "NON_NULL",
                "name": null,
                "ofType": {
                  "kind": "SCALAR",
                  "name": "AuthRequired",
                  "ofType": null
                }
              },
              "defaultValue": null
            },
            {
              "name": "setVerificationKey",
              "description": null,
              "type": {
                "kind": "NON_NULL",
                "name": null,
                "ofType": {
                  "kind": "SCALAR",
                  "name": "AuthRequired",
                  "ofType": null
                }
              },
              "defaultValue": null
            },
            {
              "name": "setZkappUri",
              "description": null,
              "type": {
                "kind": "NON_NULL",
                "name": null,
                "ofType": {
                  "kind": "SCALAR",
                  "name": "AuthRequired",
                  "ofType": null
                }
              },
              "defaultValue": null
            },
            {
              "name": "editSequenceState",
              "description": null,
              "type": {
                "kind": "NON_NULL",
                "name": null,
                "ofType": {
                  "kind": "SCALAR",
                  "name": "AuthRequired",
                  "ofType": null
                }
              },
              "defaultValue": null
            },
            {
              "name": "setTokenSymbol",
              "description": null,
              "type": {
                "kind": "NON_NULL",
                "name": null,
                "ofType": {
                  "kind": "SCALAR",
                  "name": "AuthRequired",
                  "ofType": null
                }
              },
              "defaultValue": null
            },
            {
              "name": "incrementNonce",
              "description": null,
              "type": {
                "kind": "NON_NULL",
                "name": null,
                "ofType": {
                  "kind": "SCALAR",
                  "name": "AuthRequired",
                  "ofType": null
                }
              },
              "defaultValue": null
            },
            {
              "name": "setVotingFor",
              "description": null,
              "type": {
                "kind": "NON_NULL",
                "name": null,
                "ofType": {
                  "kind": "SCALAR",
                  "name": "AuthRequired",
                  "ofType": null
                }
              },
              "defaultValue": null
            }
          ],
          "interfaces": null,
          "enumValues": null,
          "possibleTypes": null
        },
        {
          "kind": "INPUT_OBJECT",
          "name": "TimingInput",
          "description": null,
          "fields": [
            {
              "name": "initialMinimumBalance",
              "description": null,
              "args": [],
              "type": {
                "kind": "NON_NULL",
                "name": null,
                "ofType": {
                  "kind": "SCALAR",
                  "name": "Balance",
                  "ofType": null
                }
              },
              "isDeprecated": false,
              "deprecationReason": null
            },
            {
              "name": "cliffTime",
              "description": null,
              "args": [],
              "type": {
                "kind": "NON_NULL",
                "name": null,
                "ofType": {
                  "kind": "SCALAR",
                  "name": "GlobalSlot",
                  "ofType": null
                }
              },
              "isDeprecated": false,
              "deprecationReason": null
            },
            {
              "name": "cliffAmount",
              "description": null,
              "args": [],
              "type": {
                "kind": "NON_NULL",
                "name": null,
                "ofType": {
                  "kind": "SCALAR",
                  "name": "CurrencyAmount",
                  "ofType": null
                }
              },
              "isDeprecated": false,
              "deprecationReason": null
            },
            {
              "name": "vestingPeriod",
              "description": null,
              "args": [],
              "type": {
                "kind": "NON_NULL",
                "name": null,
                "ofType": {
                  "kind": "SCALAR",
                  "name": "GlobalSlot",
                  "ofType": null
                }
              },
              "isDeprecated": false,
              "deprecationReason": null
            },
            {
              "name": "vestingIncrement",
              "description": null,
              "args": [],
              "type": {
                "kind": "NON_NULL",
                "name": null,
                "ofType": {
                  "kind": "SCALAR",
                  "name": "CurrencyAmount",
                  "ofType": null
                }
              },
              "isDeprecated": false,
              "deprecationReason": null
            }
          ],
          "inputFields": [
            {
              "name": "initialMinimumBalance",
              "description": null,
              "type": {
                "kind": "NON_NULL",
                "name": null,
                "ofType": {
                  "kind": "SCALAR",
                  "name": "Balance",
                  "ofType": null
                }
              },
              "defaultValue": null
            },
            {
              "name": "cliffTime",
              "description": null,
              "type": {
                "kind": "NON_NULL",
                "name": null,
                "ofType": {
                  "kind": "SCALAR",
                  "name": "GlobalSlot",
                  "ofType": null
                }
              },
              "defaultValue": null
            },
            {
              "name": "cliffAmount",
              "description": null,
              "type": {
                "kind": "NON_NULL",
                "name": null,
                "ofType": {
                  "kind": "SCALAR",
                  "name": "CurrencyAmount",
                  "ofType": null
                }
              },
              "defaultValue": null
            },
            {
              "name": "vestingPeriod",
              "description": null,
              "type": {
                "kind": "NON_NULL",
                "name": null,
                "ofType": {
                  "kind": "SCALAR",
                  "name": "GlobalSlot",
                  "ofType": null
                }
              },
              "defaultValue": null
            },
            {
              "name": "vestingIncrement",
              "description": null,
              "type": {
                "kind": "NON_NULL",
                "name": null,
                "ofType": {
                  "kind": "SCALAR",
                  "name": "CurrencyAmount",
                  "ofType": null
                }
              },
              "defaultValue": null
            }
          ],
          "interfaces": null,
          "enumValues": null,
          "possibleTypes": null
        },
        {
          "kind": "INPUT_OBJECT",
          "name": "AccountUpdateModificationInput",
          "description": null,
          "fields": [
            {
              "name": "appState",
              "description": null,
              "args": [],
              "type": {
                "kind": "NON_NULL",
                "name": null,
                "ofType": {
                  "kind": "LIST",
                  "name": null,
                  "ofType": {
                    "kind": "SCALAR",
                    "name": "Field",
                    "ofType": null
                  }
                }
              },
              "isDeprecated": false,
              "deprecationReason": null
            },
            {
              "name": "delegate",
              "description": null,
              "args": [],
              "type": {
                "kind": "SCALAR",
                "name": "PublicKey",
                "ofType": null
              },
              "isDeprecated": false,
              "deprecationReason": null
            },
            {
              "name": "verificationKey",
              "description": null,
              "args": [],
              "type": {
                "kind": "INPUT_OBJECT",
                "name": "VerificationKeyWithHashInput",
                "ofType": null
              },
              "isDeprecated": false,
              "deprecationReason": null
            },
            {
              "name": "permissions",
              "description": null,
              "args": [],
              "type": {
                "kind": "INPUT_OBJECT",
                "name": "PermissionsInput",
                "ofType": null
              },
              "isDeprecated": false,
              "deprecationReason": null
            },
            {
              "name": "zkappUri",
              "description": null,
              "args": [],
              "type": { "kind": "SCALAR", "name": "String", "ofType": null },
              "isDeprecated": false,
              "deprecationReason": null
            },
            {
              "name": "tokenSymbol",
              "description": null,
              "args": [],
              "type": { "kind": "SCALAR", "name": "String", "ofType": null },
              "isDeprecated": false,
              "deprecationReason": null
            },
            {
              "name": "timing",
              "description": null,
              "args": [],
              "type": {
                "kind": "INPUT_OBJECT",
                "name": "TimingInput",
                "ofType": null
              },
              "isDeprecated": false,
              "deprecationReason": null
            },
            {
              "name": "votingFor",
              "description": null,
              "args": [],
              "type": {
                "kind": "SCALAR",
                "name": "StateHash",
                "ofType": null
              },
              "isDeprecated": false,
              "deprecationReason": null
            }
          ],
          "inputFields": [
            {
              "name": "appState",
              "description": null,
              "type": {
                "kind": "NON_NULL",
                "name": null,
                "ofType": {
                  "kind": "LIST",
                  "name": null,
                  "ofType": {
                    "kind": "SCALAR",
                    "name": "Field",
                    "ofType": null
                  }
                }
              },
              "defaultValue": null
            },
            {
              "name": "delegate",
              "description": null,
              "type": {
                "kind": "SCALAR",
                "name": "PublicKey",
                "ofType": null
              },
              "defaultValue": null
            },
            {
              "name": "verificationKey",
              "description": null,
              "type": {
                "kind": "INPUT_OBJECT",
                "name": "VerificationKeyWithHashInput",
                "ofType": null
              },
              "defaultValue": null
            },
            {
              "name": "permissions",
              "description": null,
              "type": {
                "kind": "INPUT_OBJECT",
                "name": "PermissionsInput",
                "ofType": null
              },
              "defaultValue": null
            },
            {
              "name": "zkappUri",
              "description": null,
              "type": { "kind": "SCALAR", "name": "String", "ofType": null },
              "defaultValue": null
            },
            {
              "name": "tokenSymbol",
              "description": null,
              "type": { "kind": "SCALAR", "name": "String", "ofType": null },
              "defaultValue": null
            },
            {
              "name": "timing",
              "description": null,
              "type": {
                "kind": "INPUT_OBJECT",
                "name": "TimingInput",
                "ofType": null
              },
              "defaultValue": null
            },
            {
              "name": "votingFor",
              "description": null,
              "type": {
                "kind": "SCALAR",
                "name": "StateHash",
                "ofType": null
              },
              "defaultValue": null
            }
          ],
          "interfaces": null,
          "enumValues": null,
          "possibleTypes": null
        },
        {
          "kind": "INPUT_OBJECT",
          "name": "BalanceChangeInput",
          "description": null,
          "fields": [
            {
              "name": "magnitude",
              "description": null,
              "args": [],
              "type": {
                "kind": "NON_NULL",
                "name": null,
                "ofType": {
                  "kind": "SCALAR",
                  "name": "CurrencyAmount",
                  "ofType": null
                }
              },
              "isDeprecated": false,
              "deprecationReason": null
            },
            {
              "name": "sgn",
              "description": null,
              "args": [],
              "type": {
                "kind": "NON_NULL",
                "name": null,
                "ofType": {
                  "kind": "SCALAR",
                  "name": "Sign",
                  "ofType": null
                }
              },
              "isDeprecated": false,
              "deprecationReason": null
            }
          ],
          "inputFields": [
            {
              "name": "magnitude",
              "description": null,
              "type": {
                "kind": "NON_NULL",
                "name": null,
                "ofType": {
                  "kind": "SCALAR",
                  "name": "CurrencyAmount",
                  "ofType": null
                }
              },
              "defaultValue": null
            },
            {
              "name": "sgn",
              "description": null,
              "type": {
                "kind": "NON_NULL",
                "name": null,
                "ofType": {
                  "kind": "SCALAR",
                  "name": "Sign",
                  "ofType": null
                }
              },
              "defaultValue": null
            }
          ],
          "interfaces": null,
          "enumValues": null,
          "possibleTypes": null
        },
        {
          "kind": "INPUT_OBJECT",
<<<<<<< HEAD
          "name": "BlockTimeIntervalInput",
=======
          "name": "GlobalSlotIntervalInput",
>>>>>>> 4a200723
          "description": null,
          "fields": [
            {
              "name": "lower",
              "description": null,
              "args": [],
              "type": {
                "kind": "NON_NULL",
                "name": null,
                "ofType": {
                  "kind": "SCALAR",
<<<<<<< HEAD
                  "name": "BlockTime",
=======
                  "name": "UInt32",
>>>>>>> 4a200723
                  "ofType": null
                }
              },
              "isDeprecated": false,
              "deprecationReason": null
            },
            {
              "name": "upper",
              "description": null,
              "args": [],
              "type": {
                "kind": "NON_NULL",
                "name": null,
                "ofType": {
                  "kind": "SCALAR",
<<<<<<< HEAD
                  "name": "BlockTime",
=======
                  "name": "UInt32",
>>>>>>> 4a200723
                  "ofType": null
                }
              },
              "isDeprecated": false,
              "deprecationReason": null
            }
          ],
          "inputFields": [
            {
              "name": "lower",
              "description": null,
              "type": {
                "kind": "NON_NULL",
                "name": null,
                "ofType": {
                  "kind": "SCALAR",
<<<<<<< HEAD
                  "name": "BlockTime",
=======
                  "name": "UInt32",
>>>>>>> 4a200723
                  "ofType": null
                }
              },
              "defaultValue": null
            },
            {
              "name": "upper",
              "description": null,
              "type": {
                "kind": "NON_NULL",
                "name": null,
                "ofType": {
                  "kind": "SCALAR",
<<<<<<< HEAD
                  "name": "BlockTime",
=======
                  "name": "UInt32",
>>>>>>> 4a200723
                  "ofType": null
                }
              },
              "defaultValue": null
            }
          ],
          "interfaces": null,
          "enumValues": null,
          "possibleTypes": null
        },
        {
          "kind": "INPUT_OBJECT",
          "name": "CurrencyAmountIntervalInput",
          "description": null,
          "fields": [
            {
              "name": "lower",
              "description": null,
              "args": [],
              "type": {
                "kind": "NON_NULL",
                "name": null,
                "ofType": {
                  "kind": "SCALAR",
                  "name": "CurrencyAmount",
                  "ofType": null
                }
              },
              "isDeprecated": false,
              "deprecationReason": null
            },
            {
              "name": "upper",
              "description": null,
              "args": [],
              "type": {
                "kind": "NON_NULL",
                "name": null,
                "ofType": {
                  "kind": "SCALAR",
                  "name": "CurrencyAmount",
                  "ofType": null
                }
              },
              "isDeprecated": false,
              "deprecationReason": null
            }
          ],
          "inputFields": [
            {
              "name": "lower",
              "description": null,
              "type": {
                "kind": "NON_NULL",
                "name": null,
                "ofType": {
                  "kind": "SCALAR",
                  "name": "CurrencyAmount",
                  "ofType": null
                }
              },
              "defaultValue": null
            },
            {
              "name": "upper",
              "description": null,
              "type": {
                "kind": "NON_NULL",
                "name": null,
                "ofType": {
                  "kind": "SCALAR",
                  "name": "CurrencyAmount",
                  "ofType": null
                }
              },
              "defaultValue": null
            }
          ],
          "interfaces": null,
          "enumValues": null,
          "possibleTypes": null
        },
        {
          "kind": "INPUT_OBJECT",
          "name": "EpochLedgerPreconditionInput",
          "description": null,
          "fields": [
            {
              "name": "hash",
              "description": null,
              "args": [],
              "type": { "kind": "SCALAR", "name": "Field", "ofType": null },
              "isDeprecated": false,
              "deprecationReason": null
            },
            {
              "name": "totalCurrency",
              "description": null,
              "args": [],
              "type": {
                "kind": "INPUT_OBJECT",
                "name": "CurrencyAmountIntervalInput",
                "ofType": null
              },
              "isDeprecated": false,
              "deprecationReason": null
            }
          ],
          "inputFields": [
            {
              "name": "hash",
              "description": null,
              "type": { "kind": "SCALAR", "name": "Field", "ofType": null },
              "defaultValue": null
            },
            {
              "name": "totalCurrency",
              "description": null,
              "type": {
                "kind": "INPUT_OBJECT",
                "name": "CurrencyAmountIntervalInput",
                "ofType": null
              },
              "defaultValue": null
            }
          ],
          "interfaces": null,
          "enumValues": null,
          "possibleTypes": null
        },
        {
          "kind": "INPUT_OBJECT",
          "name": "LengthIntervalInput",
          "description": null,
          "fields": [
            {
              "name": "lower",
              "description": null,
              "args": [],
              "type": {
                "kind": "NON_NULL",
                "name": null,
                "ofType": {
                  "kind": "SCALAR",
                  "name": "UInt32",
                  "ofType": null
                }
              },
              "isDeprecated": false,
              "deprecationReason": null
            },
            {
              "name": "upper",
              "description": null,
              "args": [],
              "type": {
                "kind": "NON_NULL",
                "name": null,
                "ofType": {
                  "kind": "SCALAR",
                  "name": "UInt32",
                  "ofType": null
                }
              },
              "isDeprecated": false,
              "deprecationReason": null
            }
          ],
          "inputFields": [
            {
              "name": "lower",
              "description": null,
              "type": {
                "kind": "NON_NULL",
                "name": null,
                "ofType": {
                  "kind": "SCALAR",
                  "name": "UInt32",
                  "ofType": null
                }
              },
              "defaultValue": null
            },
            {
              "name": "upper",
              "description": null,
              "type": {
                "kind": "NON_NULL",
                "name": null,
                "ofType": {
                  "kind": "SCALAR",
                  "name": "UInt32",
                  "ofType": null
                }
              },
              "defaultValue": null
            }
          ],
          "interfaces": null,
          "enumValues": null,
          "possibleTypes": null
        },
        {
          "kind": "INPUT_OBJECT",
          "name": "EpochDataPreconditionInput",
          "description": null,
          "fields": [
            {
              "name": "ledger",
              "description": null,
              "args": [],
              "type": {
                "kind": "NON_NULL",
                "name": null,
                "ofType": {
                  "kind": "INPUT_OBJECT",
                  "name": "EpochLedgerPreconditionInput",
                  "ofType": null
                }
              },
              "isDeprecated": false,
              "deprecationReason": null
            },
            {
              "name": "seed",
              "description": null,
              "args": [],
              "type": { "kind": "SCALAR", "name": "Field", "ofType": null },
              "isDeprecated": false,
              "deprecationReason": null
            },
            {
              "name": "startCheckpoint",
              "description": null,
              "args": [],
              "type": { "kind": "SCALAR", "name": "Field", "ofType": null },
              "isDeprecated": false,
              "deprecationReason": null
            },
            {
              "name": "lockCheckpoint",
              "description": null,
              "args": [],
              "type": { "kind": "SCALAR", "name": "Field", "ofType": null },
              "isDeprecated": false,
              "deprecationReason": null
            },
            {
              "name": "epochLength",
              "description": null,
              "args": [],
              "type": {
                "kind": "INPUT_OBJECT",
                "name": "LengthIntervalInput",
                "ofType": null
              },
              "isDeprecated": false,
              "deprecationReason": null
            }
          ],
          "inputFields": [
            {
              "name": "ledger",
              "description": null,
              "type": {
                "kind": "NON_NULL",
                "name": null,
                "ofType": {
                  "kind": "INPUT_OBJECT",
                  "name": "EpochLedgerPreconditionInput",
                  "ofType": null
                }
              },
              "defaultValue": null
            },
            {
              "name": "seed",
              "description": null,
              "type": { "kind": "SCALAR", "name": "Field", "ofType": null },
              "defaultValue": null
            },
            {
              "name": "startCheckpoint",
              "description": null,
              "type": { "kind": "SCALAR", "name": "Field", "ofType": null },
              "defaultValue": null
            },
            {
              "name": "lockCheckpoint",
              "description": null,
              "type": { "kind": "SCALAR", "name": "Field", "ofType": null },
              "defaultValue": null
            },
            {
              "name": "epochLength",
              "description": null,
              "type": {
                "kind": "INPUT_OBJECT",
                "name": "LengthIntervalInput",
                "ofType": null
              },
              "defaultValue": null
            }
          ],
          "interfaces": null,
          "enumValues": null,
          "possibleTypes": null
        },
        {
          "kind": "INPUT_OBJECT",
          "name": "NetworkPreconditionInput",
          "description": null,
          "fields": [
            {
              "name": "snarkedLedgerHash",
              "description": null,
              "args": [],
              "type": { "kind": "SCALAR", "name": "Field", "ofType": null },
              "isDeprecated": false,
              "deprecationReason": null
            },
            {
              "name": "blockchainLength",
              "description": null,
              "args": [],
              "type": {
                "kind": "INPUT_OBJECT",
                "name": "LengthIntervalInput",
                "ofType": null
              },
              "isDeprecated": false,
              "deprecationReason": null
            },
            {
              "name": "minWindowDensity",
              "description": null,
              "args": [],
              "type": {
                "kind": "INPUT_OBJECT",
                "name": "LengthIntervalInput",
                "ofType": null
              },
              "isDeprecated": false,
              "deprecationReason": null
            },
            {
              "name": "totalCurrency",
              "description": null,
              "args": [],
              "type": {
                "kind": "INPUT_OBJECT",
                "name": "CurrencyAmountIntervalInput",
                "ofType": null
              },
              "isDeprecated": false,
              "deprecationReason": null
            },
            {
              "name": "globalSlotSinceGenesis",
              "description": null,
              "args": [],
              "type": {
                "kind": "INPUT_OBJECT",
                "name": "GlobalSlotIntervalInput",
                "ofType": null
              },
              "isDeprecated": false,
              "deprecationReason": null
            },
            {
              "name": "stakingEpochData",
              "description": null,
              "args": [],
              "type": {
                "kind": "NON_NULL",
                "name": null,
                "ofType": {
                  "kind": "INPUT_OBJECT",
                  "name": "EpochDataPreconditionInput",
                  "ofType": null
                }
              },
              "isDeprecated": false,
              "deprecationReason": null
            },
            {
              "name": "nextEpochData",
              "description": null,
              "args": [],
              "type": {
                "kind": "NON_NULL",
                "name": null,
                "ofType": {
                  "kind": "INPUT_OBJECT",
                  "name": "EpochDataPreconditionInput",
                  "ofType": null
                }
              },
              "isDeprecated": false,
              "deprecationReason": null
            }
          ],
          "inputFields": [
            {
              "name": "snarkedLedgerHash",
              "description": null,
              "type": { "kind": "SCALAR", "name": "Field", "ofType": null },
              "defaultValue": null
            },
            {
              "name": "blockchainLength",
              "description": null,
              "type": {
                "kind": "INPUT_OBJECT",
                "name": "LengthIntervalInput",
                "ofType": null
              },
              "defaultValue": null
            },
            {
              "name": "minWindowDensity",
              "description": null,
              "type": {
                "kind": "INPUT_OBJECT",
                "name": "LengthIntervalInput",
                "ofType": null
              },
              "defaultValue": null
            },
            {
              "name": "totalCurrency",
              "description": null,
              "type": {
                "kind": "INPUT_OBJECT",
                "name": "CurrencyAmountIntervalInput",
                "ofType": null
              },
              "defaultValue": null
            },
            {
              "name": "globalSlotSinceGenesis",
              "description": null,
              "type": {
                "kind": "INPUT_OBJECT",
                "name": "GlobalSlotIntervalInput",
                "ofType": null
              },
              "defaultValue": null
            },
            {
              "name": "stakingEpochData",
              "description": null,
              "type": {
                "kind": "NON_NULL",
                "name": null,
                "ofType": {
                  "kind": "INPUT_OBJECT",
                  "name": "EpochDataPreconditionInput",
                  "ofType": null
                }
              },
              "defaultValue": null
            },
            {
              "name": "nextEpochData",
              "description": null,
              "type": {
                "kind": "NON_NULL",
                "name": null,
                "ofType": {
                  "kind": "INPUT_OBJECT",
                  "name": "EpochDataPreconditionInput",
                  "ofType": null
                }
              },
              "defaultValue": null
            }
          ],
          "interfaces": null,
          "enumValues": null,
          "possibleTypes": null
        },
        {
          "kind": "INPUT_OBJECT",
          "name": "BalanceIntervalInput",
          "description": null,
          "fields": [
            {
              "name": "lower",
              "description": null,
              "args": [],
              "type": {
                "kind": "NON_NULL",
                "name": null,
                "ofType": {
                  "kind": "SCALAR",
                  "name": "Balance",
                  "ofType": null
                }
              },
              "isDeprecated": false,
              "deprecationReason": null
            },
            {
              "name": "upper",
              "description": null,
              "args": [],
              "type": {
                "kind": "NON_NULL",
                "name": null,
                "ofType": {
                  "kind": "SCALAR",
                  "name": "Balance",
                  "ofType": null
                }
              },
              "isDeprecated": false,
              "deprecationReason": null
            }
          ],
          "inputFields": [
            {
              "name": "lower",
              "description": null,
              "type": {
                "kind": "NON_NULL",
                "name": null,
                "ofType": {
                  "kind": "SCALAR",
                  "name": "Balance",
                  "ofType": null
                }
              },
              "defaultValue": null
            },
            {
              "name": "upper",
              "description": null,
              "type": {
                "kind": "NON_NULL",
                "name": null,
                "ofType": {
                  "kind": "SCALAR",
                  "name": "Balance",
                  "ofType": null
                }
              },
              "defaultValue": null
            }
          ],
          "interfaces": null,
          "enumValues": null,
          "possibleTypes": null
        },
        {
          "kind": "INPUT_OBJECT",
          "name": "NonceIntervalInput",
          "description": null,
          "fields": [
            {
              "name": "lower",
              "description": null,
              "args": [],
              "type": {
                "kind": "NON_NULL",
                "name": null,
                "ofType": {
                  "kind": "SCALAR",
                  "name": "UInt32",
                  "ofType": null
                }
              },
              "isDeprecated": false,
              "deprecationReason": null
            },
            {
              "name": "upper",
              "description": null,
              "args": [],
              "type": {
                "kind": "NON_NULL",
                "name": null,
                "ofType": {
                  "kind": "SCALAR",
                  "name": "UInt32",
                  "ofType": null
                }
              },
              "isDeprecated": false,
              "deprecationReason": null
            }
          ],
          "inputFields": [
            {
              "name": "lower",
              "description": null,
              "type": {
                "kind": "NON_NULL",
                "name": null,
                "ofType": {
                  "kind": "SCALAR",
                  "name": "UInt32",
                  "ofType": null
                }
              },
              "defaultValue": null
            },
            {
              "name": "upper",
              "description": null,
              "type": {
                "kind": "NON_NULL",
                "name": null,
                "ofType": {
                  "kind": "SCALAR",
                  "name": "UInt32",
                  "ofType": null
                }
              },
              "defaultValue": null
            }
          ],
          "interfaces": null,
          "enumValues": null,
          "possibleTypes": null
        },
        {
          "kind": "INPUT_OBJECT",
          "name": "AccountPreconditionInput",
          "description": null,
          "fields": [
            {
              "name": "balance",
              "description": null,
              "args": [],
              "type": {
                "kind": "INPUT_OBJECT",
                "name": "BalanceIntervalInput",
                "ofType": null
              },
              "isDeprecated": false,
              "deprecationReason": null
            },
            {
              "name": "nonce",
              "description": null,
              "args": [],
              "type": {
                "kind": "INPUT_OBJECT",
                "name": "NonceIntervalInput",
                "ofType": null
              },
              "isDeprecated": false,
              "deprecationReason": null
            },
            {
              "name": "receiptChainHash",
              "description": null,
              "args": [],
              "type": { "kind": "SCALAR", "name": "Field", "ofType": null },
              "isDeprecated": false,
              "deprecationReason": null
            },
            {
              "name": "delegate",
              "description": null,
              "args": [],
              "type": {
                "kind": "SCALAR",
                "name": "PublicKey",
                "ofType": null
              },
              "isDeprecated": false,
              "deprecationReason": null
            },
            {
              "name": "state",
              "description": null,
              "args": [],
              "type": {
                "kind": "NON_NULL",
                "name": null,
                "ofType": {
                  "kind": "LIST",
                  "name": null,
                  "ofType": {
                    "kind": "SCALAR",
                    "name": "Field",
                    "ofType": null
                  }
                }
              },
              "isDeprecated": false,
              "deprecationReason": null
            },
            {
              "name": "sequenceState",
              "description": null,
              "args": [],
              "type": { "kind": "SCALAR", "name": "Field", "ofType": null },
              "isDeprecated": false,
              "deprecationReason": null
            },
            {
              "name": "provedState",
              "description": null,
              "args": [],
              "type": { "kind": "SCALAR", "name": "Boolean", "ofType": null },
              "isDeprecated": false,
              "deprecationReason": null
            },
            {
              "name": "isNew",
              "description": null,
              "args": [],
              "type": { "kind": "SCALAR", "name": "Boolean", "ofType": null },
              "isDeprecated": false,
              "deprecationReason": null
            }
          ],
          "inputFields": [
            {
              "name": "balance",
              "description": null,
              "type": {
                "kind": "INPUT_OBJECT",
                "name": "BalanceIntervalInput",
                "ofType": null
              },
              "defaultValue": null
            },
            {
              "name": "nonce",
              "description": null,
              "type": {
                "kind": "INPUT_OBJECT",
                "name": "NonceIntervalInput",
                "ofType": null
              },
              "defaultValue": null
            },
            {
              "name": "receiptChainHash",
              "description": null,
              "type": { "kind": "SCALAR", "name": "Field", "ofType": null },
              "defaultValue": null
            },
            {
              "name": "delegate",
              "description": null,
              "type": {
                "kind": "SCALAR",
                "name": "PublicKey",
                "ofType": null
              },
              "defaultValue": null
            },
            {
              "name": "state",
              "description": null,
              "type": {
                "kind": "NON_NULL",
                "name": null,
                "ofType": {
                  "kind": "LIST",
                  "name": null,
                  "ofType": {
                    "kind": "SCALAR",
                    "name": "Field",
                    "ofType": null
                  }
                }
              },
              "defaultValue": null
            },
            {
              "name": "sequenceState",
              "description": null,
              "type": { "kind": "SCALAR", "name": "Field", "ofType": null },
              "defaultValue": null
            },
            {
              "name": "provedState",
              "description": null,
              "type": { "kind": "SCALAR", "name": "Boolean", "ofType": null },
              "defaultValue": null
            },
            {
              "name": "isNew",
              "description": null,
              "type": { "kind": "SCALAR", "name": "Boolean", "ofType": null },
              "defaultValue": null
            }
          ],
          "interfaces": null,
          "enumValues": null,
          "possibleTypes": null
        },
        {
          "kind": "INPUT_OBJECT",
          "name": "GlobalSlotIntervalInput",
          "description": null,
          "fields": [
            {
              "name": "lower",
              "description": null,
              "args": [],
              "type": {
                "kind": "NON_NULL",
                "name": null,
                "ofType": {
                  "kind": "SCALAR",
                  "name": "UInt32",
                  "ofType": null
                }
              },
              "isDeprecated": false,
              "deprecationReason": null
            },
            {
              "name": "upper",
              "description": null,
              "args": [],
              "type": {
                "kind": "NON_NULL",
                "name": null,
                "ofType": {
                  "kind": "SCALAR",
                  "name": "UInt32",
                  "ofType": null
                }
              },
              "isDeprecated": false,
              "deprecationReason": null
            }
          ],
          "inputFields": [
            {
              "name": "lower",
              "description": null,
              "type": {
                "kind": "NON_NULL",
                "name": null,
                "ofType": {
                  "kind": "SCALAR",
                  "name": "UInt32",
                  "ofType": null
                }
              },
              "defaultValue": null
            },
            {
              "name": "upper",
              "description": null,
              "type": {
                "kind": "NON_NULL",
                "name": null,
                "ofType": {
                  "kind": "SCALAR",
                  "name": "UInt32",
                  "ofType": null
                }
              },
              "defaultValue": null
            }
          ],
          "interfaces": null,
          "enumValues": null,
          "possibleTypes": null
        },
        {
          "kind": "INPUT_OBJECT",
          "name": "PreconditionsInput",
          "description": null,
          "fields": [
            {
              "name": "network",
              "description": null,
              "args": [],
              "type": {
                "kind": "NON_NULL",
                "name": null,
                "ofType": {
                  "kind": "INPUT_OBJECT",
                  "name": "NetworkPreconditionInput",
                  "ofType": null
                }
              },
              "isDeprecated": false,
              "deprecationReason": null
            },
            {
              "name": "account",
              "description": null,
              "args": [],
              "type": {
                "kind": "NON_NULL",
                "name": null,
                "ofType": {
                  "kind": "INPUT_OBJECT",
                  "name": "AccountPreconditionInput",
                  "ofType": null
                }
              },
              "isDeprecated": false,
              "deprecationReason": null
            },
            {
              "name": "validUntil",
              "description": null,
              "args": [],
              "type": {
                "kind": "INPUT_OBJECT",
                "name": "GlobalSlotIntervalInput",
                "ofType": null
              },
              "isDeprecated": false,
              "deprecationReason": null
            }
          ],
          "inputFields": [
            {
              "name": "network",
              "description": null,
              "type": {
                "kind": "NON_NULL",
                "name": null,
                "ofType": {
                  "kind": "INPUT_OBJECT",
                  "name": "NetworkPreconditionInput",
                  "ofType": null
                }
              },
              "defaultValue": null
            },
            {
              "name": "account",
              "description": null,
              "type": {
                "kind": "NON_NULL",
                "name": null,
                "ofType": {
                  "kind": "INPUT_OBJECT",
                  "name": "AccountPreconditionInput",
                  "ofType": null
                }
              },
              "defaultValue": null
            },
            {
              "name": "validUntil",
              "description": null,
              "type": {
                "kind": "INPUT_OBJECT",
                "name": "GlobalSlotIntervalInput",
                "ofType": null
              },
              "defaultValue": null
            }
          ],
          "interfaces": null,
          "enumValues": null,
          "possibleTypes": null
        },
        {
          "kind": "INPUT_OBJECT",
          "name": "AccountUpdateBodyInput",
          "description": null,
          "fields": [
            {
              "name": "publicKey",
              "description": null,
              "args": [],
              "type": {
                "kind": "NON_NULL",
                "name": null,
                "ofType": {
                  "kind": "SCALAR",
                  "name": "PublicKey",
                  "ofType": null
                }
              },
              "isDeprecated": false,
              "deprecationReason": null
            },
            {
              "name": "tokenId",
              "description": null,
              "args": [],
              "type": {
                "kind": "NON_NULL",
                "name": null,
                "ofType": {
                  "kind": "SCALAR",
                  "name": "TokenId",
                  "ofType": null
                }
              },
              "isDeprecated": false,
              "deprecationReason": null
            },
            {
              "name": "update",
              "description": null,
              "args": [],
              "type": {
                "kind": "NON_NULL",
                "name": null,
                "ofType": {
                  "kind": "INPUT_OBJECT",
                  "name": "AccountUpdateModificationInput",
                  "ofType": null
                }
              },
              "isDeprecated": false,
              "deprecationReason": null
            },
            {
              "name": "balanceChange",
              "description": null,
              "args": [],
              "type": {
                "kind": "NON_NULL",
                "name": null,
                "ofType": {
                  "kind": "INPUT_OBJECT",
                  "name": "BalanceChangeInput",
                  "ofType": null
                }
              },
              "isDeprecated": false,
              "deprecationReason": null
            },
            {
              "name": "incrementNonce",
              "description": null,
              "args": [],
              "type": {
                "kind": "NON_NULL",
                "name": null,
                "ofType": {
                  "kind": "SCALAR",
                  "name": "Boolean",
                  "ofType": null
                }
              },
              "isDeprecated": false,
              "deprecationReason": null
            },
            {
              "name": "events",
              "description": null,
              "args": [],
              "type": {
                "kind": "NON_NULL",
                "name": null,
                "ofType": {
                  "kind": "LIST",
                  "name": null,
                  "ofType": {
                    "kind": "NON_NULL",
                    "name": null,
                    "ofType": {
                      "kind": "LIST",
                      "name": null,
                      "ofType": {
                        "kind": "NON_NULL",
                        "name": null,
                        "ofType": {
                          "kind": "SCALAR",
                          "name": "Field",
                          "ofType": null
                        }
                      }
                    }
                  }
                }
              },
              "isDeprecated": false,
              "deprecationReason": null
            },
            {
              "name": "sequenceEvents",
              "description": null,
              "args": [],
              "type": {
                "kind": "NON_NULL",
                "name": null,
                "ofType": {
                  "kind": "LIST",
                  "name": null,
                  "ofType": {
                    "kind": "NON_NULL",
                    "name": null,
                    "ofType": {
                      "kind": "LIST",
                      "name": null,
                      "ofType": {
                        "kind": "NON_NULL",
                        "name": null,
                        "ofType": {
                          "kind": "SCALAR",
                          "name": "Field",
                          "ofType": null
                        }
                      }
                    }
                  }
                }
              },
              "isDeprecated": false,
              "deprecationReason": null
            },
            {
              "name": "callData",
              "description": null,
              "args": [],
              "type": {
                "kind": "NON_NULL",
                "name": null,
                "ofType": {
                  "kind": "SCALAR",
                  "name": "Field",
                  "ofType": null
                }
              },
              "isDeprecated": false,
              "deprecationReason": null
            },
            {
              "name": "callDepth",
              "description": null,
              "args": [],
              "type": {
                "kind": "NON_NULL",
                "name": null,
                "ofType": { "kind": "SCALAR", "name": "Int", "ofType": null }
              },
              "isDeprecated": false,
              "deprecationReason": null
            },
            {
              "name": "preconditions",
              "description": null,
              "args": [],
              "type": {
                "kind": "NON_NULL",
                "name": null,
                "ofType": {
                  "kind": "INPUT_OBJECT",
                  "name": "PreconditionsInput",
                  "ofType": null
                }
              },
              "isDeprecated": false,
              "deprecationReason": null
            },
            {
              "name": "useFullCommitment",
              "description": null,
              "args": [],
              "type": {
                "kind": "NON_NULL",
                "name": null,
                "ofType": {
                  "kind": "SCALAR",
                  "name": "Boolean",
                  "ofType": null
                }
              },
              "isDeprecated": false,
              "deprecationReason": null
            },
            {
              "name": "caller",
              "description": null,
              "args": [],
              "type": {
                "kind": "NON_NULL",
                "name": null,
                "ofType": {
                  "kind": "SCALAR",
                  "name": "TokenId",
                  "ofType": null
                }
              },
              "isDeprecated": false,
              "deprecationReason": null
            },
            {
              "name": "authorizationKind",
              "description": null,
              "args": [],
              "type": {
                "kind": "NON_NULL",
                "name": null,
                "ofType": {
                  "kind": "SCALAR",
                  "name": "AuthorizationKind",
                  "ofType": null
                }
              },
              "isDeprecated": false,
              "deprecationReason": null
            }
          ],
          "inputFields": [
            {
              "name": "publicKey",
              "description": null,
              "type": {
                "kind": "NON_NULL",
                "name": null,
                "ofType": {
                  "kind": "SCALAR",
                  "name": "PublicKey",
                  "ofType": null
                }
              },
              "defaultValue": null
            },
            {
              "name": "tokenId",
              "description": null,
              "type": {
                "kind": "NON_NULL",
                "name": null,
                "ofType": {
                  "kind": "SCALAR",
                  "name": "TokenId",
                  "ofType": null
                }
              },
              "defaultValue": null
            },
            {
              "name": "update",
              "description": null,
              "type": {
                "kind": "NON_NULL",
                "name": null,
                "ofType": {
                  "kind": "INPUT_OBJECT",
                  "name": "AccountUpdateModificationInput",
                  "ofType": null
                }
              },
              "defaultValue": null
            },
            {
              "name": "balanceChange",
              "description": null,
              "type": {
                "kind": "NON_NULL",
                "name": null,
                "ofType": {
                  "kind": "INPUT_OBJECT",
                  "name": "BalanceChangeInput",
                  "ofType": null
                }
              },
              "defaultValue": null
            },
            {
              "name": "incrementNonce",
              "description": null,
              "type": {
                "kind": "NON_NULL",
                "name": null,
                "ofType": {
                  "kind": "SCALAR",
                  "name": "Boolean",
                  "ofType": null
                }
              },
              "defaultValue": null
            },
            {
              "name": "events",
              "description": null,
              "type": {
                "kind": "NON_NULL",
                "name": null,
                "ofType": {
                  "kind": "LIST",
                  "name": null,
                  "ofType": {
                    "kind": "NON_NULL",
                    "name": null,
                    "ofType": {
                      "kind": "LIST",
                      "name": null,
                      "ofType": {
                        "kind": "NON_NULL",
                        "name": null,
                        "ofType": {
                          "kind": "SCALAR",
                          "name": "Field",
                          "ofType": null
                        }
                      }
                    }
                  }
                }
              },
              "defaultValue": null
            },
            {
              "name": "sequenceEvents",
              "description": null,
              "type": {
                "kind": "NON_NULL",
                "name": null,
                "ofType": {
                  "kind": "LIST",
                  "name": null,
                  "ofType": {
                    "kind": "NON_NULL",
                    "name": null,
                    "ofType": {
                      "kind": "LIST",
                      "name": null,
                      "ofType": {
                        "kind": "NON_NULL",
                        "name": null,
                        "ofType": {
                          "kind": "SCALAR",
                          "name": "Field",
                          "ofType": null
                        }
                      }
                    }
                  }
                }
              },
              "defaultValue": null
            },
            {
              "name": "callData",
              "description": null,
              "type": {
                "kind": "NON_NULL",
                "name": null,
                "ofType": {
                  "kind": "SCALAR",
                  "name": "Field",
                  "ofType": null
                }
              },
              "defaultValue": null
            },
            {
              "name": "callDepth",
              "description": null,
              "type": {
                "kind": "NON_NULL",
                "name": null,
                "ofType": { "kind": "SCALAR", "name": "Int", "ofType": null }
              },
              "defaultValue": null
            },
            {
              "name": "preconditions",
              "description": null,
              "type": {
                "kind": "NON_NULL",
                "name": null,
                "ofType": {
                  "kind": "INPUT_OBJECT",
                  "name": "PreconditionsInput",
                  "ofType": null
                }
              },
              "defaultValue": null
            },
            {
              "name": "useFullCommitment",
              "description": null,
              "type": {
                "kind": "NON_NULL",
                "name": null,
                "ofType": {
                  "kind": "SCALAR",
                  "name": "Boolean",
                  "ofType": null
                }
              },
              "defaultValue": null
            },
            {
              "name": "caller",
              "description": null,
              "type": {
                "kind": "NON_NULL",
                "name": null,
                "ofType": {
                  "kind": "SCALAR",
                  "name": "TokenId",
                  "ofType": null
                }
              },
              "defaultValue": null
            },
            {
              "name": "authorizationKind",
              "description": null,
              "type": {
                "kind": "NON_NULL",
                "name": null,
                "ofType": {
                  "kind": "SCALAR",
                  "name": "AuthorizationKind",
                  "ofType": null
                }
              },
              "defaultValue": null
            }
          ],
          "interfaces": null,
          "enumValues": null,
          "possibleTypes": null
        },
        {
          "kind": "INPUT_OBJECT",
          "name": "ControlInput",
          "description": null,
          "fields": [
            {
              "name": "proof",
              "description": null,
              "args": [],
              "type": {
                "kind": "SCALAR",
                "name": "SnappProof",
                "ofType": null
              },
              "isDeprecated": false,
              "deprecationReason": null
            },
            {
              "name": "signature",
              "description": null,
              "args": [],
              "type": {
                "kind": "SCALAR",
                "name": "Signature",
                "ofType": null
              },
              "isDeprecated": false,
              "deprecationReason": null
            }
          ],
          "inputFields": [
            {
              "name": "proof",
              "description": null,
              "type": {
                "kind": "SCALAR",
                "name": "SnappProof",
                "ofType": null
              },
              "defaultValue": null
            },
            {
              "name": "signature",
              "description": null,
              "type": {
                "kind": "SCALAR",
                "name": "Signature",
                "ofType": null
              },
              "defaultValue": null
            }
          ],
          "interfaces": null,
          "enumValues": null,
          "possibleTypes": null
        },
        {
          "kind": "INPUT_OBJECT",
          "name": "ZkappAccountUpdateInput",
          "description": "An account update in a zkApp transaction",
          "fields": [
            {
              "name": "body",
              "description": null,
              "args": [],
              "type": {
                "kind": "NON_NULL",
                "name": null,
                "ofType": {
                  "kind": "INPUT_OBJECT",
                  "name": "AccountUpdateBodyInput",
                  "ofType": null
                }
              },
              "isDeprecated": false,
              "deprecationReason": null
            },
            {
              "name": "authorization",
              "description": null,
              "args": [],
              "type": {
                "kind": "NON_NULL",
                "name": null,
                "ofType": {
                  "kind": "INPUT_OBJECT",
                  "name": "ControlInput",
                  "ofType": null
                }
              },
              "isDeprecated": false,
              "deprecationReason": null
            }
          ],
          "inputFields": [
            {
              "name": "body",
              "description": null,
              "type": {
                "kind": "NON_NULL",
                "name": null,
                "ofType": {
                  "kind": "INPUT_OBJECT",
                  "name": "AccountUpdateBodyInput",
                  "ofType": null
                }
              },
              "defaultValue": null
            },
            {
              "name": "authorization",
              "description": null,
              "type": {
                "kind": "NON_NULL",
                "name": null,
                "ofType": {
                  "kind": "INPUT_OBJECT",
                  "name": "ControlInput",
                  "ofType": null
                }
              },
              "defaultValue": null
            }
          ],
          "interfaces": null,
          "enumValues": null,
          "possibleTypes": null
        },
        {
          "kind": "INPUT_OBJECT",
          "name": "ZkappCommandInput",
          "description": null,
          "fields": [
            {
              "name": "feePayer",
              "description": null,
              "args": [],
              "type": {
                "kind": "NON_NULL",
                "name": null,
                "ofType": {
                  "kind": "INPUT_OBJECT",
                  "name": "ZkappFeePayerInput",
                  "ofType": null
                }
              },
              "isDeprecated": false,
              "deprecationReason": null
            },
            {
              "name": "accountUpdates",
              "description": null,
              "args": [],
              "type": {
                "kind": "NON_NULL",
                "name": null,
                "ofType": {
                  "kind": "LIST",
                  "name": null,
                  "ofType": {
                    "kind": "NON_NULL",
                    "name": null,
                    "ofType": {
                      "kind": "INPUT_OBJECT",
                      "name": "ZkappAccountUpdateInput",
                      "ofType": null
                    }
                  }
                }
              },
              "isDeprecated": false,
              "deprecationReason": null
            },
            {
              "name": "memo",
              "description": null,
              "args": [],
              "type": {
                "kind": "NON_NULL",
                "name": null,
                "ofType": {
                  "kind": "SCALAR",
                  "name": "Memo",
                  "ofType": null
                }
              },
              "isDeprecated": false,
              "deprecationReason": null
            }
          ],
          "inputFields": [
            {
              "name": "feePayer",
              "description": null,
              "type": {
                "kind": "NON_NULL",
                "name": null,
                "ofType": {
                  "kind": "INPUT_OBJECT",
                  "name": "ZkappFeePayerInput",
                  "ofType": null
                }
              },
              "defaultValue": null
            },
            {
              "name": "accountUpdates",
              "description": null,
              "type": {
                "kind": "NON_NULL",
                "name": null,
                "ofType": {
                  "kind": "LIST",
                  "name": null,
                  "ofType": {
                    "kind": "NON_NULL",
                    "name": null,
                    "ofType": {
                      "kind": "INPUT_OBJECT",
                      "name": "ZkappAccountUpdateInput",
                      "ofType": null
                    }
                  }
                }
              },
              "defaultValue": null
            },
            {
              "name": "memo",
              "description": null,
              "type": {
                "kind": "NON_NULL",
                "name": null,
                "ofType": {
                  "kind": "SCALAR",
                  "name": "Memo",
                  "ofType": null
                }
              },
              "defaultValue": null
            }
          ],
          "interfaces": null,
          "enumValues": null,
          "possibleTypes": null
        },
        {
          "kind": "INPUT_OBJECT",
          "name": "SendZkappInput",
          "description": null,
          "fields": [
            {
              "name": "zkappCommand",
              "description":
                "zkApp command structure representing the transaction",
              "args": [],
              "type": {
                "kind": "NON_NULL",
                "name": null,
                "ofType": {
                  "kind": "INPUT_OBJECT",
                  "name": "ZkappCommandInput",
                  "ofType": null
                }
              },
              "isDeprecated": false,
              "deprecationReason": null
            }
          ],
          "inputFields": [
            {
              "name": "zkappCommand",
              "description":
                "zkApp command structure representing the transaction",
              "type": {
                "kind": "NON_NULL",
                "name": null,
                "ofType": {
                  "kind": "INPUT_OBJECT",
                  "name": "ZkappCommandInput",
                  "ofType": null
                }
              },
              "defaultValue": null
            }
          ],
          "interfaces": null,
          "enumValues": null,
          "possibleTypes": null
        },
        {
          "kind": "OBJECT",
          "name": "SendZkappPayload",
          "description": null,
          "fields": [
            {
              "name": "zkapp",
              "description": "zkApp transaction that was sent",
              "args": [],
              "type": {
                "kind": "NON_NULL",
                "name": null,
                "ofType": {
                  "kind": "OBJECT",
                  "name": "ZkappCommandResult",
                  "ofType": null
                }
              },
              "isDeprecated": false,
              "deprecationReason": null
            }
          ],
          "inputFields": null,
          "interfaces": [],
          "enumValues": null,
          "possibleTypes": null
        },
        {
          "kind": "INPUT_OBJECT",
          "name": "SendDelegationInput",
          "description": null,
          "fields": [
            {
              "name": "nonce",
              "description":
                "Should only be set when cancelling transactions, otherwise a nonce is determined automatically",
              "args": [],
              "type": { "kind": "SCALAR", "name": "UInt32", "ofType": null },
              "isDeprecated": false,
              "deprecationReason": null
            },
            {
              "name": "memo",
              "description": "Short arbitrary message provided by the sender",
              "args": [],
              "type": { "kind": "SCALAR", "name": "String", "ofType": null },
              "isDeprecated": false,
              "deprecationReason": null
            },
            {
              "name": "validUntil",
              "description":
                "The global slot since genesis after which this transaction cannot be applied",
              "args": [],
              "type": { "kind": "SCALAR", "name": "UInt32", "ofType": null },
              "isDeprecated": false,
              "deprecationReason": null
            },
            {
              "name": "fee",
              "description": "Fee amount in order to send a stake delegation",
              "args": [],
              "type": {
                "kind": "NON_NULL",
                "name": null,
                "ofType": {
                  "kind": "SCALAR",
                  "name": "UInt64",
                  "ofType": null
                }
              },
              "isDeprecated": false,
              "deprecationReason": null
            },
            {
              "name": "to",
              "description": "Public key of the account being delegated to",
              "args": [],
              "type": {
                "kind": "NON_NULL",
                "name": null,
                "ofType": {
                  "kind": "SCALAR",
                  "name": "PublicKey",
                  "ofType": null
                }
              },
              "isDeprecated": false,
              "deprecationReason": null
            },
            {
              "name": "from",
              "description": "Public key of sender of a stake delegation",
              "args": [],
              "type": {
                "kind": "NON_NULL",
                "name": null,
                "ofType": {
                  "kind": "SCALAR",
                  "name": "PublicKey",
                  "ofType": null
                }
              },
              "isDeprecated": false,
              "deprecationReason": null
            }
          ],
          "inputFields": [
            {
              "name": "nonce",
              "description":
                "Should only be set when cancelling transactions, otherwise a nonce is determined automatically",
              "type": { "kind": "SCALAR", "name": "UInt32", "ofType": null },
              "defaultValue": null
            },
            {
              "name": "memo",
              "description": "Short arbitrary message provided by the sender",
              "type": { "kind": "SCALAR", "name": "String", "ofType": null },
              "defaultValue": null
            },
            {
              "name": "validUntil",
              "description":
                "The global slot since genesis after which this transaction cannot be applied",
              "type": { "kind": "SCALAR", "name": "UInt32", "ofType": null },
              "defaultValue": null
            },
            {
              "name": "fee",
              "description": "Fee amount in order to send a stake delegation",
              "type": {
                "kind": "NON_NULL",
                "name": null,
                "ofType": {
                  "kind": "SCALAR",
                  "name": "UInt64",
                  "ofType": null
                }
              },
              "defaultValue": null
            },
            {
              "name": "to",
              "description": "Public key of the account being delegated to",
              "type": {
                "kind": "NON_NULL",
                "name": null,
                "ofType": {
                  "kind": "SCALAR",
                  "name": "PublicKey",
                  "ofType": null
                }
              },
              "defaultValue": null
            },
            {
              "name": "from",
              "description": "Public key of sender of a stake delegation",
              "type": {
                "kind": "NON_NULL",
                "name": null,
                "ofType": {
                  "kind": "SCALAR",
                  "name": "PublicKey",
                  "ofType": null
                }
              },
              "defaultValue": null
            }
          ],
          "interfaces": null,
          "enumValues": null,
          "possibleTypes": null
        },
        {
          "kind": "OBJECT",
          "name": "SendDelegationPayload",
          "description": null,
          "fields": [
            {
              "name": "delegation",
              "description": "Delegation change that was sent",
              "args": [],
              "type": {
                "kind": "NON_NULL",
                "name": null,
                "ofType": {
                  "kind": "INTERFACE",
                  "name": "UserCommand",
                  "ofType": null
                }
              },
              "isDeprecated": false,
              "deprecationReason": null
            }
          ],
          "inputFields": null,
          "interfaces": [],
          "enumValues": null,
          "possibleTypes": null
        },
        {
          "kind": "SCALAR",
          "name": "PrivateKey",
          "description": "Base58Check-encoded private key",
          "fields": null,
          "inputFields": null,
          "interfaces": null,
          "enumValues": null,
          "possibleTypes": null
        },
        {
          "kind": "OBJECT",
          "name": "SendPaymentPayload",
          "description": null,
          "fields": [
            {
              "name": "payment",
              "description": "Payment that was sent",
              "args": [],
              "type": {
                "kind": "NON_NULL",
                "name": null,
                "ofType": {
                  "kind": "INTERFACE",
                  "name": "UserCommand",
                  "ofType": null
                }
              },
              "isDeprecated": false,
              "deprecationReason": null
            }
          ],
          "inputFields": null,
          "interfaces": [],
          "enumValues": null,
          "possibleTypes": null
        },
        {
          "kind": "OBJECT",
          "name": "ImportAccountPayload",
          "description": null,
          "fields": [
            {
              "name": "publicKey",
              "description": "The public key of the imported account",
              "args": [],
              "type": {
                "kind": "NON_NULL",
                "name": null,
                "ofType": {
                  "kind": "SCALAR",
                  "name": "PublicKey",
                  "ofType": null
                }
              },
              "isDeprecated": false,
              "deprecationReason": null
            },
            {
              "name": "alreadyImported",
              "description": "True if the account had already been imported",
              "args": [],
              "type": {
                "kind": "NON_NULL",
                "name": null,
                "ofType": {
                  "kind": "SCALAR",
                  "name": "Boolean",
                  "ofType": null
                }
              },
              "isDeprecated": false,
              "deprecationReason": null
            },
            {
              "name": "success",
              "description": null,
              "args": [],
              "type": {
                "kind": "NON_NULL",
                "name": null,
                "ofType": {
                  "kind": "SCALAR",
                  "name": "Boolean",
                  "ofType": null
                }
              },
              "isDeprecated": false,
              "deprecationReason": null
            }
          ],
          "inputFields": null,
          "interfaces": [],
          "enumValues": null,
          "possibleTypes": null
        },
        {
          "kind": "OBJECT",
          "name": "ReloadAccountsPayload",
          "description": null,
          "fields": [
            {
              "name": "success",
              "description": "True when the reload was successful",
              "args": [],
              "type": {
                "kind": "NON_NULL",
                "name": null,
                "ofType": {
                  "kind": "SCALAR",
                  "name": "Boolean",
                  "ofType": null
                }
              },
              "isDeprecated": false,
              "deprecationReason": null
            }
          ],
          "inputFields": null,
          "interfaces": [],
          "enumValues": null,
          "possibleTypes": null
        },
        {
          "kind": "INPUT_OBJECT",
          "name": "DeleteAccountInput",
          "description": null,
          "fields": [
            {
              "name": "publicKey",
              "description": "Public key of account to be deleted",
              "args": [],
              "type": {
                "kind": "NON_NULL",
                "name": null,
                "ofType": {
                  "kind": "SCALAR",
                  "name": "PublicKey",
                  "ofType": null
                }
              },
              "isDeprecated": false,
              "deprecationReason": null
            }
          ],
          "inputFields": [
            {
              "name": "publicKey",
              "description": "Public key of account to be deleted",
              "type": {
                "kind": "NON_NULL",
                "name": null,
                "ofType": {
                  "kind": "SCALAR",
                  "name": "PublicKey",
                  "ofType": null
                }
              },
              "defaultValue": null
            }
          ],
          "interfaces": null,
          "enumValues": null,
          "possibleTypes": null
        },
        {
          "kind": "OBJECT",
          "name": "DeleteAccountPayload",
          "description": null,
          "fields": [
            {
              "name": "publicKey",
              "description": "Public key of the deleted account",
              "args": [],
              "type": {
                "kind": "NON_NULL",
                "name": null,
                "ofType": {
                  "kind": "SCALAR",
                  "name": "PublicKey",
                  "ofType": null
                }
              },
              "isDeprecated": false,
              "deprecationReason": null
            }
          ],
          "inputFields": null,
          "interfaces": [],
          "enumValues": null,
          "possibleTypes": null
        },
        {
          "kind": "INPUT_OBJECT",
          "name": "LockInput",
          "description": null,
          "fields": [
            {
              "name": "publicKey",
              "description": "Public key specifying which account to lock",
              "args": [],
              "type": {
                "kind": "NON_NULL",
                "name": null,
                "ofType": {
                  "kind": "SCALAR",
                  "name": "PublicKey",
                  "ofType": null
                }
              },
              "isDeprecated": false,
              "deprecationReason": null
            }
          ],
          "inputFields": [
            {
              "name": "publicKey",
              "description": "Public key specifying which account to lock",
              "type": {
                "kind": "NON_NULL",
                "name": null,
                "ofType": {
                  "kind": "SCALAR",
                  "name": "PublicKey",
                  "ofType": null
                }
              },
              "defaultValue": null
            }
          ],
          "interfaces": null,
          "enumValues": null,
          "possibleTypes": null
        },
        {
          "kind": "OBJECT",
          "name": "LockPayload",
          "description": null,
          "fields": [
            {
              "name": "publicKey",
              "description": "Public key of the locked account",
              "args": [],
              "type": {
                "kind": "NON_NULL",
                "name": null,
                "ofType": {
                  "kind": "SCALAR",
                  "name": "PublicKey",
                  "ofType": null
                }
              },
              "isDeprecated": false,
              "deprecationReason": null
            },
            {
              "name": "account",
              "description": "Details of locked account",
              "args": [],
              "type": {
                "kind": "NON_NULL",
                "name": null,
                "ofType": {
                  "kind": "OBJECT",
                  "name": "Account",
                  "ofType": null
                }
              },
              "isDeprecated": false,
              "deprecationReason": null
            }
          ],
          "inputFields": null,
          "interfaces": [],
          "enumValues": null,
          "possibleTypes": null
        },
        {
          "kind": "INPUT_OBJECT",
          "name": "UnlockInput",
          "description": null,
          "fields": [
            {
              "name": "publicKey",
              "description": "Public key specifying which account to unlock",
              "args": [],
              "type": {
                "kind": "NON_NULL",
                "name": null,
                "ofType": {
                  "kind": "SCALAR",
                  "name": "PublicKey",
                  "ofType": null
                }
              },
              "isDeprecated": false,
              "deprecationReason": null
            },
            {
              "name": "password",
              "description": "Password for the account to be unlocked",
              "args": [],
              "type": {
                "kind": "NON_NULL",
                "name": null,
                "ofType": {
                  "kind": "SCALAR",
                  "name": "String",
                  "ofType": null
                }
              },
              "isDeprecated": false,
              "deprecationReason": null
            }
          ],
          "inputFields": [
            {
              "name": "publicKey",
              "description": "Public key specifying which account to unlock",
              "type": {
                "kind": "NON_NULL",
                "name": null,
                "ofType": {
                  "kind": "SCALAR",
                  "name": "PublicKey",
                  "ofType": null
                }
              },
              "defaultValue": null
            },
            {
              "name": "password",
              "description": "Password for the account to be unlocked",
              "type": {
                "kind": "NON_NULL",
                "name": null,
                "ofType": {
                  "kind": "SCALAR",
                  "name": "String",
                  "ofType": null
                }
              },
              "defaultValue": null
            }
          ],
          "interfaces": null,
          "enumValues": null,
          "possibleTypes": null
        },
        {
          "kind": "OBJECT",
          "name": "UnlockPayload",
          "description": null,
          "fields": [
            {
              "name": "publicKey",
              "description": "Public key of the unlocked account",
              "args": [],
              "type": {
                "kind": "NON_NULL",
                "name": null,
                "ofType": {
                  "kind": "SCALAR",
                  "name": "PublicKey",
                  "ofType": null
                }
              },
              "isDeprecated": true,
              "deprecationReason": "use account field instead"
            },
            {
              "name": "account",
              "description": "Details of unlocked account",
              "args": [],
              "type": {
                "kind": "NON_NULL",
                "name": null,
                "ofType": {
                  "kind": "OBJECT",
                  "name": "Account",
                  "ofType": null
                }
              },
              "isDeprecated": false,
              "deprecationReason": null
            }
          ],
          "inputFields": null,
          "interfaces": [],
          "enumValues": null,
          "possibleTypes": null
        },
        {
          "kind": "INPUT_OBJECT",
          "name": "CreateHDAccountInput",
          "description": null,
          "fields": [
            {
              "name": "index",
              "description": "Index of the account in hardware wallet",
              "args": [],
              "type": {
                "kind": "NON_NULL",
                "name": null,
                "ofType": {
                  "kind": "SCALAR",
                  "name": "UInt32",
                  "ofType": null
                }
              },
              "isDeprecated": false,
              "deprecationReason": null
            }
          ],
          "inputFields": [
            {
              "name": "index",
              "description": "Index of the account in hardware wallet",
              "type": {
                "kind": "NON_NULL",
                "name": null,
                "ofType": {
                  "kind": "SCALAR",
                  "name": "UInt32",
                  "ofType": null
                }
              },
              "defaultValue": null
            }
          ],
          "interfaces": null,
          "enumValues": null,
          "possibleTypes": null
        },
        {
          "kind": "INPUT_OBJECT",
          "name": "AddAccountInput",
          "description": null,
          "fields": [
            {
              "name": "password",
              "description": "Password used to encrypt the new account",
              "args": [],
              "type": {
                "kind": "NON_NULL",
                "name": null,
                "ofType": {
                  "kind": "SCALAR",
                  "name": "String",
                  "ofType": null
                }
              },
              "isDeprecated": false,
              "deprecationReason": null
            }
          ],
          "inputFields": [
            {
              "name": "password",
              "description": "Password used to encrypt the new account",
              "type": {
                "kind": "NON_NULL",
                "name": null,
                "ofType": {
                  "kind": "SCALAR",
                  "name": "String",
                  "ofType": null
                }
              },
              "defaultValue": null
            }
          ],
          "interfaces": null,
          "enumValues": null,
          "possibleTypes": null
        },
        {
          "kind": "OBJECT",
          "name": "AddAccountPayload",
          "description": null,
          "fields": [
            {
              "name": "publicKey",
              "description": "Public key of the created account",
              "args": [],
              "type": {
                "kind": "NON_NULL",
                "name": null,
                "ofType": {
                  "kind": "SCALAR",
                  "name": "PublicKey",
                  "ofType": null
                }
              },
              "isDeprecated": true,
              "deprecationReason": "use account field instead"
            },
            {
              "name": "account",
              "description": "Details of created account",
              "args": [],
              "type": {
                "kind": "NON_NULL",
                "name": null,
                "ofType": {
                  "kind": "OBJECT",
                  "name": "Account",
                  "ofType": null
                }
              },
              "isDeprecated": false,
              "deprecationReason": null
            }
          ],
          "inputFields": null,
          "interfaces": [],
          "enumValues": null,
          "possibleTypes": null
        },
        {
          "kind": "OBJECT",
          "name": "mutation",
          "description": null,
          "fields": [
            {
              "name": "addWallet",
              "description":
                "Add a wallet - this will create a new keypair and store it in the daemon",
              "args": [
                {
                  "name": "input",
                  "description": null,
                  "type": {
                    "kind": "NON_NULL",
                    "name": null,
                    "ofType": {
                      "kind": "INPUT_OBJECT",
                      "name": "AddAccountInput",
                      "ofType": null
                    }
                  },
                  "defaultValue": null
                }
              ],
              "type": {
                "kind": "NON_NULL",
                "name": null,
                "ofType": {
                  "kind": "OBJECT",
                  "name": "AddAccountPayload",
                  "ofType": null
                }
              },
              "isDeprecated": true,
              "deprecationReason": "use createAccount instead"
            },
            {
              "name": "createAccount",
              "description":
                "Create a new account - this will create a new keypair and store it in the daemon",
              "args": [
                {
                  "name": "input",
                  "description": null,
                  "type": {
                    "kind": "NON_NULL",
                    "name": null,
                    "ofType": {
                      "kind": "INPUT_OBJECT",
                      "name": "AddAccountInput",
                      "ofType": null
                    }
                  },
                  "defaultValue": null
                }
              ],
              "type": {
                "kind": "NON_NULL",
                "name": null,
                "ofType": {
                  "kind": "OBJECT",
                  "name": "AddAccountPayload",
                  "ofType": null
                }
              },
              "isDeprecated": false,
              "deprecationReason": null
            },
            {
              "name": "createHDAccount",
              "description":
                "Create an account with hardware wallet - this will let the hardware wallet generate a keypair corresponds to the HD-index you give and store this HD-index and the generated public key in the daemon. Calling this command with the same HD-index and the same hardware wallet will always generate the same keypair.",
              "args": [
                {
                  "name": "input",
                  "description": null,
                  "type": {
                    "kind": "NON_NULL",
                    "name": null,
                    "ofType": {
                      "kind": "INPUT_OBJECT",
                      "name": "CreateHDAccountInput",
                      "ofType": null
                    }
                  },
                  "defaultValue": null
                }
              ],
              "type": {
                "kind": "NON_NULL",
                "name": null,
                "ofType": {
                  "kind": "OBJECT",
                  "name": "AddAccountPayload",
                  "ofType": null
                }
              },
              "isDeprecated": false,
              "deprecationReason": null
            },
            {
              "name": "unlockAccount",
              "description":
                "Allow transactions to be sent from the unlocked account",
              "args": [
                {
                  "name": "input",
                  "description": null,
                  "type": {
                    "kind": "NON_NULL",
                    "name": null,
                    "ofType": {
                      "kind": "INPUT_OBJECT",
                      "name": "UnlockInput",
                      "ofType": null
                    }
                  },
                  "defaultValue": null
                }
              ],
              "type": {
                "kind": "NON_NULL",
                "name": null,
                "ofType": {
                  "kind": "OBJECT",
                  "name": "UnlockPayload",
                  "ofType": null
                }
              },
              "isDeprecated": false,
              "deprecationReason": null
            },
            {
              "name": "unlockWallet",
              "description":
                "Allow transactions to be sent from the unlocked account",
              "args": [
                {
                  "name": "input",
                  "description": null,
                  "type": {
                    "kind": "NON_NULL",
                    "name": null,
                    "ofType": {
                      "kind": "INPUT_OBJECT",
                      "name": "UnlockInput",
                      "ofType": null
                    }
                  },
                  "defaultValue": null
                }
              ],
              "type": {
                "kind": "NON_NULL",
                "name": null,
                "ofType": {
                  "kind": "OBJECT",
                  "name": "UnlockPayload",
                  "ofType": null
                }
              },
              "isDeprecated": true,
              "deprecationReason": "use unlockAccount instead"
            },
            {
              "name": "lockAccount",
              "description":
                "Lock an unlocked account to prevent transaction being sent from it",
              "args": [
                {
                  "name": "input",
                  "description": null,
                  "type": {
                    "kind": "NON_NULL",
                    "name": null,
                    "ofType": {
                      "kind": "INPUT_OBJECT",
                      "name": "LockInput",
                      "ofType": null
                    }
                  },
                  "defaultValue": null
                }
              ],
              "type": {
                "kind": "NON_NULL",
                "name": null,
                "ofType": {
                  "kind": "OBJECT",
                  "name": "LockPayload",
                  "ofType": null
                }
              },
              "isDeprecated": false,
              "deprecationReason": null
            },
            {
              "name": "lockWallet",
              "description":
                "Lock an unlocked account to prevent transaction being sent from it",
              "args": [
                {
                  "name": "input",
                  "description": null,
                  "type": {
                    "kind": "NON_NULL",
                    "name": null,
                    "ofType": {
                      "kind": "INPUT_OBJECT",
                      "name": "LockInput",
                      "ofType": null
                    }
                  },
                  "defaultValue": null
                }
              ],
              "type": {
                "kind": "NON_NULL",
                "name": null,
                "ofType": {
                  "kind": "OBJECT",
                  "name": "LockPayload",
                  "ofType": null
                }
              },
              "isDeprecated": true,
              "deprecationReason": "use lockAccount instead"
            },
            {
              "name": "deleteAccount",
              "description":
                "Delete the private key for an account that you track",
              "args": [
                {
                  "name": "input",
                  "description": null,
                  "type": {
                    "kind": "NON_NULL",
                    "name": null,
                    "ofType": {
                      "kind": "INPUT_OBJECT",
                      "name": "DeleteAccountInput",
                      "ofType": null
                    }
                  },
                  "defaultValue": null
                }
              ],
              "type": {
                "kind": "NON_NULL",
                "name": null,
                "ofType": {
                  "kind": "OBJECT",
                  "name": "DeleteAccountPayload",
                  "ofType": null
                }
              },
              "isDeprecated": false,
              "deprecationReason": null
            },
            {
              "name": "deleteWallet",
              "description":
                "Delete the private key for an account that you track",
              "args": [
                {
                  "name": "input",
                  "description": null,
                  "type": {
                    "kind": "NON_NULL",
                    "name": null,
                    "ofType": {
                      "kind": "INPUT_OBJECT",
                      "name": "DeleteAccountInput",
                      "ofType": null
                    }
                  },
                  "defaultValue": null
                }
              ],
              "type": {
                "kind": "NON_NULL",
                "name": null,
                "ofType": {
                  "kind": "OBJECT",
                  "name": "DeleteAccountPayload",
                  "ofType": null
                }
              },
              "isDeprecated": true,
              "deprecationReason": "use deleteAccount instead"
            },
            {
              "name": "reloadAccounts",
              "description": "Reload tracked account information from disk",
              "args": [],
              "type": {
                "kind": "NON_NULL",
                "name": null,
                "ofType": {
                  "kind": "OBJECT",
                  "name": "ReloadAccountsPayload",
                  "ofType": null
                }
              },
              "isDeprecated": false,
              "deprecationReason": null
            },
            {
              "name": "importAccount",
              "description": "Reload tracked account information from disk",
              "args": [
                {
                  "name": "password",
                  "description": "Password for the account to import",
                  "type": {
                    "kind": "NON_NULL",
                    "name": null,
                    "ofType": {
                      "kind": "SCALAR",
                      "name": "String",
                      "ofType": null
                    }
                  },
                  "defaultValue": null
                },
                {
                  "name": "path",
                  "description":
                    "Path to the wallet file, relative to the daemon's current working directory.",
                  "type": {
                    "kind": "NON_NULL",
                    "name": null,
                    "ofType": {
                      "kind": "SCALAR",
                      "name": "String",
                      "ofType": null
                    }
                  },
                  "defaultValue": null
                }
              ],
              "type": {
                "kind": "NON_NULL",
                "name": null,
                "ofType": {
                  "kind": "OBJECT",
                  "name": "ImportAccountPayload",
                  "ofType": null
                }
              },
              "isDeprecated": false,
              "deprecationReason": null
            },
            {
              "name": "reloadWallets",
              "description": "Reload tracked account information from disk",
              "args": [],
              "type": {
                "kind": "NON_NULL",
                "name": null,
                "ofType": {
                  "kind": "OBJECT",
                  "name": "ReloadAccountsPayload",
                  "ofType": null
                }
              },
              "isDeprecated": true,
              "deprecationReason": "use reloadAccounts instead"
            },
            {
              "name": "sendPayment",
              "description": "Send a payment",
              "args": [
                {
                  "name": "signature",
                  "description":
                    "If a signature is provided, this transaction is considered signed and will be broadcasted to the network without requiring a private key",
                  "type": {
                    "kind": "INPUT_OBJECT",
                    "name": "SignatureInput",
                    "ofType": null
                  },
                  "defaultValue": null
                },
                {
                  "name": "input",
                  "description": null,
                  "type": {
                    "kind": "NON_NULL",
                    "name": null,
                    "ofType": {
                      "kind": "INPUT_OBJECT",
                      "name": "SendPaymentInput",
                      "ofType": null
                    }
                  },
                  "defaultValue": null
                }
              ],
              "type": {
                "kind": "NON_NULL",
                "name": null,
                "ofType": {
                  "kind": "OBJECT",
                  "name": "SendPaymentPayload",
                  "ofType": null
                }
              },
              "isDeprecated": false,
              "deprecationReason": null
            },
            {
              "name": "sendTestPayments",
              "description": "Send a series of test payments",
              "args": [
                {
                  "name": "repeat_delay_ms",
                  "description":
                    "Delay with which a transaction shall be repeated",
                  "type": {
                    "kind": "NON_NULL",
                    "name": null,
                    "ofType": {
                      "kind": "SCALAR",
                      "name": "UInt32",
                      "ofType": null
                    }
                  },
                  "defaultValue": null
                },
                {
                  "name": "repeat_count",
                  "description":
                    "How many times shall transaction be repeated",
                  "type": {
                    "kind": "NON_NULL",
                    "name": null,
                    "ofType": {
                      "kind": "SCALAR",
                      "name": "UInt32",
                      "ofType": null
                    }
                  },
                  "defaultValue": null
                },
                {
                  "name": "fee",
                  "description": "The fee of each payment",
                  "type": {
                    "kind": "NON_NULL",
                    "name": null,
                    "ofType": {
                      "kind": "SCALAR",
                      "name": "UInt64",
                      "ofType": null
                    }
                  },
                  "defaultValue": null
                },
                {
                  "name": "amount",
                  "description": "The amount of each payment",
                  "type": {
                    "kind": "NON_NULL",
                    "name": null,
                    "ofType": {
                      "kind": "SCALAR",
                      "name": "UInt64",
                      "ofType": null
                    }
                  },
                  "defaultValue": null
                },
                {
                  "name": "receiver",
                  "description": "The receiver of the payments",
                  "type": {
                    "kind": "NON_NULL",
                    "name": null,
                    "ofType": {
                      "kind": "SCALAR",
                      "name": "PublicKey",
                      "ofType": null
                    }
                  },
                  "defaultValue": null
                },
                {
                  "name": "senders",
                  "description":
                    "The private keys from which to sign the payments",
                  "type": {
                    "kind": "NON_NULL",
                    "name": null,
                    "ofType": {
                      "kind": "LIST",
                      "name": null,
                      "ofType": {
                        "kind": "NON_NULL",
                        "name": null,
                        "ofType": {
                          "kind": "SCALAR",
                          "name": "PrivateKey",
                          "ofType": null
                        }
                      }
                    }
                  },
                  "defaultValue": null
                }
              ],
              "type": {
                "kind": "NON_NULL",
                "name": null,
                "ofType": { "kind": "SCALAR", "name": "Int", "ofType": null }
              },
              "isDeprecated": false,
              "deprecationReason": null
            },
            {
              "name": "sendDelegation",
              "description": "Change your delegate by sending a transaction",
              "args": [
                {
                  "name": "signature",
                  "description":
                    "If a signature is provided, this transaction is considered signed and will be broadcasted to the network without requiring a private key",
                  "type": {
                    "kind": "INPUT_OBJECT",
                    "name": "SignatureInput",
                    "ofType": null
                  },
                  "defaultValue": null
                },
                {
                  "name": "input",
                  "description": null,
                  "type": {
                    "kind": "NON_NULL",
                    "name": null,
                    "ofType": {
                      "kind": "INPUT_OBJECT",
                      "name": "SendDelegationInput",
                      "ofType": null
                    }
                  },
                  "defaultValue": null
                }
              ],
              "type": {
                "kind": "NON_NULL",
                "name": null,
                "ofType": {
                  "kind": "OBJECT",
                  "name": "SendDelegationPayload",
                  "ofType": null
                }
              },
              "isDeprecated": false,
              "deprecationReason": null
            },
            {
              "name": "sendZkapp",
              "description": "Send a zkApp transaction",
              "args": [
                {
                  "name": "input",
                  "description": null,
                  "type": {
                    "kind": "NON_NULL",
                    "name": null,
                    "ofType": {
                      "kind": "INPUT_OBJECT",
                      "name": "SendZkappInput",
                      "ofType": null
                    }
                  },
                  "defaultValue": null
                }
              ],
              "type": {
                "kind": "NON_NULL",
                "name": null,
                "ofType": {
                  "kind": "OBJECT",
                  "name": "SendZkappPayload",
                  "ofType": null
                }
              },
              "isDeprecated": false,
              "deprecationReason": null
            },
            {
              "name": "mockZkapp",
              "description":
                "Mock a zkApp transaction, no effect on blockchain",
              "args": [
                {
                  "name": "input",
                  "description": null,
                  "type": {
                    "kind": "NON_NULL",
                    "name": null,
                    "ofType": {
                      "kind": "INPUT_OBJECT",
                      "name": "SendZkappInput",
                      "ofType": null
                    }
                  },
                  "defaultValue": null
                }
              ],
              "type": {
                "kind": "NON_NULL",
                "name": null,
                "ofType": {
                  "kind": "OBJECT",
                  "name": "SendZkappPayload",
                  "ofType": null
                }
              },
              "isDeprecated": false,
              "deprecationReason": null
            },
            {
              "name": "internalSendZkapp",
              "description": "Send a zkApp (for internal testing purposes)",
              "args": [
                {
                  "name": "zkappCommand",
                  "description": null,
                  "type": {
                    "kind": "NON_NULL",
                    "name": null,
                    "ofType": {
                      "kind": "SCALAR",
                      "name": "SendTestZkappInput",
                      "ofType": null
                    }
                  },
                  "defaultValue": null
                }
              ],
              "type": {
                "kind": "NON_NULL",
                "name": null,
                "ofType": {
                  "kind": "OBJECT",
                  "name": "SendZkappPayload",
                  "ofType": null
                }
              },
              "isDeprecated": false,
              "deprecationReason": null
            },
            {
              "name": "exportLogs",
              "description": "Export daemon logs to tar archive",
              "args": [
                {
                  "name": "basename",
                  "description": null,
                  "type": {
                    "kind": "SCALAR",
                    "name": "String",
                    "ofType": null
                  },
                  "defaultValue": null
                }
              ],
              "type": {
                "kind": "NON_NULL",
                "name": null,
                "ofType": {
                  "kind": "OBJECT",
                  "name": "ExportLogsPayload",
                  "ofType": null
                }
              },
              "isDeprecated": false,
              "deprecationReason": null
            },
            {
              "name": "setCoinbaseReceiver",
              "description": "Set the key to receive coinbases",
              "args": [
                {
                  "name": "input",
                  "description": null,
                  "type": {
                    "kind": "NON_NULL",
                    "name": null,
                    "ofType": {
                      "kind": "INPUT_OBJECT",
                      "name": "SetCoinbaseReceiverInput",
                      "ofType": null
                    }
                  },
                  "defaultValue": null
                }
              ],
              "type": {
                "kind": "NON_NULL",
                "name": null,
                "ofType": {
                  "kind": "OBJECT",
                  "name": "SetCoinbaseReceiverPayload",
                  "ofType": null
                }
              },
              "isDeprecated": false,
              "deprecationReason": null
            },
            {
              "name": "setSnarkWorker",
              "description":
                "Set key you wish to snark work with or disable snark working",
              "args": [
                {
                  "name": "input",
                  "description": null,
                  "type": {
                    "kind": "NON_NULL",
                    "name": null,
                    "ofType": {
                      "kind": "INPUT_OBJECT",
                      "name": "SetSnarkWorkerInput",
                      "ofType": null
                    }
                  },
                  "defaultValue": null
                }
              ],
              "type": {
                "kind": "NON_NULL",
                "name": null,
                "ofType": {
                  "kind": "OBJECT",
                  "name": "SetSnarkWorkerPayload",
                  "ofType": null
                }
              },
              "isDeprecated": false,
              "deprecationReason": null
            },
            {
              "name": "setSnarkWorkFee",
              "description":
                "Set fee that you will like to receive for doing snark work",
              "args": [
                {
                  "name": "input",
                  "description": null,
                  "type": {
                    "kind": "NON_NULL",
                    "name": null,
                    "ofType": {
                      "kind": "INPUT_OBJECT",
                      "name": "SetSnarkWorkFee",
                      "ofType": null
                    }
                  },
                  "defaultValue": null
                }
              ],
              "type": {
                "kind": "NON_NULL",
                "name": null,
                "ofType": {
                  "kind": "OBJECT",
                  "name": "SetSnarkWorkFeePayload",
                  "ofType": null
                }
              },
              "isDeprecated": false,
              "deprecationReason": null
            },
            {
              "name": "setConnectionGatingConfig",
              "description":
                "Set the connection gating config, returning the current config after the application (which may have failed)",
              "args": [
                {
                  "name": "input",
                  "description": null,
                  "type": {
                    "kind": "NON_NULL",
                    "name": null,
                    "ofType": {
                      "kind": "INPUT_OBJECT",
                      "name": "SetConnectionGatingConfigInput",
                      "ofType": null
                    }
                  },
                  "defaultValue": null
                }
              ],
              "type": {
                "kind": "NON_NULL",
                "name": null,
                "ofType": {
                  "kind": "OBJECT",
                  "name": "SetConnectionGatingConfigPayload",
                  "ofType": null
                }
              },
              "isDeprecated": false,
              "deprecationReason": null
            },
            {
              "name": "addPeers",
              "description": "Connect to the given peers",
              "args": [
                {
                  "name": "seed",
                  "description": null,
                  "type": {
                    "kind": "SCALAR",
                    "name": "Boolean",
                    "ofType": null
                  },
                  "defaultValue": null
                },
                {
                  "name": "peers",
                  "description": null,
                  "type": {
                    "kind": "NON_NULL",
                    "name": null,
                    "ofType": {
                      "kind": "LIST",
                      "name": null,
                      "ofType": {
                        "kind": "NON_NULL",
                        "name": null,
                        "ofType": {
                          "kind": "INPUT_OBJECT",
                          "name": "NetworkPeer",
                          "ofType": null
                        }
                      }
                    }
                  },
                  "defaultValue": null
                }
              ],
              "type": {
                "kind": "NON_NULL",
                "name": null,
                "ofType": {
                  "kind": "LIST",
                  "name": null,
                  "ofType": {
                    "kind": "NON_NULL",
                    "name": null,
                    "ofType": {
                      "kind": "OBJECT",
                      "name": "Peer",
                      "ofType": null
                    }
                  }
                }
              },
              "isDeprecated": false,
              "deprecationReason": null
            },
            {
              "name": "archivePrecomputedBlock",
              "description": null,
              "args": [
                {
                  "name": "block",
                  "description": "Block encoded in precomputed block format",
                  "type": {
                    "kind": "NON_NULL",
                    "name": null,
                    "ofType": {
                      "kind": "SCALAR",
                      "name": "PrecomputedBlock",
                      "ofType": null
                    }
                  },
                  "defaultValue": null
                }
              ],
              "type": {
                "kind": "NON_NULL",
                "name": null,
                "ofType": {
                  "kind": "OBJECT",
                  "name": "Applied",
                  "ofType": null
                }
              },
              "isDeprecated": false,
              "deprecationReason": null
            },
            {
              "name": "archiveExtensionalBlock",
              "description": null,
              "args": [
                {
                  "name": "block",
                  "description": "Block encoded in extensional block format",
                  "type": {
                    "kind": "NON_NULL",
                    "name": null,
                    "ofType": {
                      "kind": "SCALAR",
                      "name": "ExtensionalBlock",
                      "ofType": null
                    }
                  },
                  "defaultValue": null
                }
              ],
              "type": {
                "kind": "NON_NULL",
                "name": null,
                "ofType": {
                  "kind": "OBJECT",
                  "name": "Applied",
                  "ofType": null
                }
              },
              "isDeprecated": false,
              "deprecationReason": null
            },
            {
              "name": "sendRosettaTransaction",
              "description": "Send a transaction in Rosetta format",
              "args": [
                {
                  "name": "input",
                  "description": null,
                  "type": {
                    "kind": "NON_NULL",
                    "name": null,
                    "ofType": {
                      "kind": "SCALAR",
                      "name": "RosettaTransaction",
                      "ofType": null
                    }
                  },
                  "defaultValue": null
                }
              ],
              "type": {
                "kind": "NON_NULL",
                "name": null,
                "ofType": {
                  "kind": "OBJECT",
                  "name": "SendRosettaTransactionPayload",
                  "ofType": null
                }
              },
              "isDeprecated": false,
              "deprecationReason": null
            }
          ],
          "inputFields": null,
          "interfaces": [],
          "enumValues": null,
          "possibleTypes": null
        },
        {
          "kind": "INPUT_OBJECT",
          "name": "VrfEvaluationInput",
          "description": "The witness to a vrf evaluation",
          "fields": [
            {
              "name": "vrfThreshold",
              "description": null,
              "args": [],
              "type": {
                "kind": "INPUT_OBJECT",
                "name": "VrfThresholdInput",
                "ofType": null
              },
              "isDeprecated": false,
              "deprecationReason": null
            },
            {
              "name": "scaledMessageHash",
              "description": null,
              "args": [],
              "type": {
                "kind": "NON_NULL",
                "name": null,
                "ofType": {
                  "kind": "LIST",
                  "name": null,
                  "ofType": {
                    "kind": "NON_NULL",
                    "name": null,
                    "ofType": {
                      "kind": "SCALAR",
                      "name": "String",
                      "ofType": null
                    }
                  }
                }
              },
              "isDeprecated": false,
              "deprecationReason": null
            },
            {
              "name": "s",
              "description": null,
              "args": [],
              "type": {
                "kind": "NON_NULL",
                "name": null,
                "ofType": {
                  "kind": "SCALAR",
                  "name": "String",
                  "ofType": null
                }
              },
              "isDeprecated": false,
              "deprecationReason": null
            },
            {
              "name": "c",
              "description": null,
              "args": [],
              "type": {
                "kind": "NON_NULL",
                "name": null,
                "ofType": {
                  "kind": "SCALAR",
                  "name": "String",
                  "ofType": null
                }
              },
              "isDeprecated": false,
              "deprecationReason": null
            },
            {
              "name": "publicKey",
              "description": null,
              "args": [],
              "type": {
                "kind": "NON_NULL",
                "name": null,
                "ofType": {
                  "kind": "SCALAR",
                  "name": "PublicKey",
                  "ofType": null
                }
              },
              "isDeprecated": false,
              "deprecationReason": null
            },
            {
              "name": "message",
              "description": null,
              "args": [],
              "type": {
                "kind": "NON_NULL",
                "name": null,
                "ofType": {
                  "kind": "INPUT_OBJECT",
                  "name": "VrfMessageInput",
                  "ofType": null
                }
              },
              "isDeprecated": false,
              "deprecationReason": null
            }
          ],
          "inputFields": [
            {
              "name": "vrfThreshold",
              "description": null,
              "type": {
                "kind": "INPUT_OBJECT",
                "name": "VrfThresholdInput",
                "ofType": null
              },
              "defaultValue": null
            },
            {
              "name": "scaledMessageHash",
              "description": null,
              "type": {
                "kind": "NON_NULL",
                "name": null,
                "ofType": {
                  "kind": "LIST",
                  "name": null,
                  "ofType": {
                    "kind": "NON_NULL",
                    "name": null,
                    "ofType": {
                      "kind": "SCALAR",
                      "name": "String",
                      "ofType": null
                    }
                  }
                }
              },
              "defaultValue": null
            },
            {
              "name": "s",
              "description": null,
              "type": {
                "kind": "NON_NULL",
                "name": null,
                "ofType": {
                  "kind": "SCALAR",
                  "name": "String",
                  "ofType": null
                }
              },
              "defaultValue": null
            },
            {
              "name": "c",
              "description": null,
              "type": {
                "kind": "NON_NULL",
                "name": null,
                "ofType": {
                  "kind": "SCALAR",
                  "name": "String",
                  "ofType": null
                }
              },
              "defaultValue": null
            },
            {
              "name": "publicKey",
              "description": null,
              "type": {
                "kind": "NON_NULL",
                "name": null,
                "ofType": {
                  "kind": "SCALAR",
                  "name": "PublicKey",
                  "ofType": null
                }
              },
              "defaultValue": null
            },
            {
              "name": "message",
              "description": null,
              "type": {
                "kind": "NON_NULL",
                "name": null,
                "ofType": {
                  "kind": "INPUT_OBJECT",
                  "name": "VrfMessageInput",
                  "ofType": null
                }
              },
              "defaultValue": null
            }
          ],
          "interfaces": null,
          "enumValues": null,
          "possibleTypes": null
        },
        {
          "kind": "INPUT_OBJECT",
          "name": "VrfMessageInput",
          "description": "The inputs to a vrf evaluation",
          "fields": [
            {
              "name": "delegatorIndex",
              "description":
                "Position in the ledger of the delegator's account",
              "args": [],
              "type": {
                "kind": "NON_NULL",
                "name": null,
                "ofType": { "kind": "SCALAR", "name": "Int", "ofType": null }
              },
              "isDeprecated": false,
              "deprecationReason": null
            },
            {
              "name": "epochSeed",
              "description": "Formatted with base58check",
              "args": [],
              "type": {
                "kind": "NON_NULL",
                "name": null,
                "ofType": {
                  "kind": "SCALAR",
                  "name": "String",
                  "ofType": null
                }
              },
              "isDeprecated": false,
              "deprecationReason": null
            },
            {
              "name": "globalSlot",
              "description": null,
              "args": [],
              "type": {
                "kind": "NON_NULL",
                "name": null,
                "ofType": {
                  "kind": "SCALAR",
                  "name": "UInt32",
                  "ofType": null
                }
              },
              "isDeprecated": false,
              "deprecationReason": null
            }
          ],
          "inputFields": [
            {
              "name": "delegatorIndex",
              "description":
                "Position in the ledger of the delegator's account",
              "type": {
                "kind": "NON_NULL",
                "name": null,
                "ofType": { "kind": "SCALAR", "name": "Int", "ofType": null }
              },
              "defaultValue": null
            },
            {
              "name": "epochSeed",
              "description": "Formatted with base58check",
              "type": {
                "kind": "NON_NULL",
                "name": null,
                "ofType": {
                  "kind": "SCALAR",
                  "name": "String",
                  "ofType": null
                }
              },
              "defaultValue": null
            },
            {
              "name": "globalSlot",
              "description": null,
              "type": {
                "kind": "NON_NULL",
                "name": null,
                "ofType": {
                  "kind": "SCALAR",
                  "name": "UInt32",
                  "ofType": null
                }
              },
              "defaultValue": null
            }
          ],
          "interfaces": null,
          "enumValues": null,
          "possibleTypes": null
        },
        {
          "kind": "INPUT_OBJECT",
          "name": "VrfThresholdInput",
          "description":
            "The amount of stake delegated, used to determine the threshold for a vrf evaluation producing a block",
          "fields": [
            {
              "name": "totalStake",
              "description":
                "The total amount of stake across all accounts in the epoch's staking ledger.",
              "args": [],
              "type": {
                "kind": "NON_NULL",
                "name": null,
                "ofType": {
                  "kind": "SCALAR",
                  "name": "UInt64",
                  "ofType": null
                }
              },
              "isDeprecated": false,
              "deprecationReason": null
            },
            {
              "name": "delegatedStake",
              "description":
                "The amount of stake delegated to the vrf evaluator by the delegating account. This should match the amount in the epoch's staking ledger, which may be different to the amount in the current ledger.",
              "args": [],
              "type": {
                "kind": "NON_NULL",
                "name": null,
                "ofType": {
                  "kind": "SCALAR",
                  "name": "UInt64",
                  "ofType": null
                }
              },
              "isDeprecated": false,
              "deprecationReason": null
            }
          ],
          "inputFields": [
            {
              "name": "totalStake",
              "description":
                "The total amount of stake across all accounts in the epoch's staking ledger.",
              "type": {
                "kind": "NON_NULL",
                "name": null,
                "ofType": {
                  "kind": "SCALAR",
                  "name": "UInt64",
                  "ofType": null
                }
              },
              "defaultValue": null
            },
            {
              "name": "delegatedStake",
              "description":
                "The amount of stake delegated to the vrf evaluator by the delegating account. This should match the amount in the epoch's staking ledger, which may be different to the amount in the current ledger.",
              "type": {
                "kind": "NON_NULL",
                "name": null,
                "ofType": {
                  "kind": "SCALAR",
                  "name": "UInt64",
                  "ofType": null
                }
              },
              "defaultValue": null
            }
          ],
          "interfaces": null,
          "enumValues": null,
          "possibleTypes": null
        },
        {
          "kind": "SCALAR",
          "name": "VrfOutputTruncated",
          "description": "truncated vrf output",
          "fields": null,
          "inputFields": null,
          "interfaces": null,
          "enumValues": null,
          "possibleTypes": null
        },
        {
          "kind": "OBJECT",
          "name": "VrfThreshold",
          "description":
            "The amount of stake delegated, used to determine the threshold for a vrf evaluation winning a slot",
          "fields": [
            {
              "name": "delegatedStake",
              "description":
                "The amount of stake delegated to the vrf evaluator by the delegating account. This should match the amount in the epoch's staking ledger, which may be different to the amount in the current ledger.",
              "args": [],
              "type": {
                "kind": "NON_NULL",
                "name": null,
                "ofType": {
                  "kind": "SCALAR",
                  "name": "Balance",
                  "ofType": null
                }
              },
              "isDeprecated": false,
              "deprecationReason": null
            },
            {
              "name": "totalStake",
              "description":
                "The total amount of stake across all accounts in the epoch's staking ledger.",
              "args": [],
              "type": {
                "kind": "NON_NULL",
                "name": null,
                "ofType": {
                  "kind": "SCALAR",
                  "name": "Amount",
                  "ofType": null
                }
              },
              "isDeprecated": false,
              "deprecationReason": null
            }
          ],
          "inputFields": null,
          "interfaces": [],
          "enumValues": null,
          "possibleTypes": null
        },
        {
          "kind": "SCALAR",
          "name": "VrfScalar",
          "description": "consensus vrf scalar",
          "fields": null,
          "inputFields": null,
          "interfaces": null,
          "enumValues": null,
          "possibleTypes": null
        },
        {
          "kind": "OBJECT",
          "name": "VrfMessage",
          "description": "The inputs to a vrf evaluation",
          "fields": [
            {
              "name": "globalSlot",
              "description": null,
              "args": [],
              "type": {
                "kind": "NON_NULL",
                "name": null,
                "ofType": {
                  "kind": "SCALAR",
                  "name": "Globalslot",
                  "ofType": null
                }
              },
              "isDeprecated": false,
              "deprecationReason": null
            },
            {
              "name": "epochSeed",
              "description": null,
              "args": [],
              "type": {
                "kind": "NON_NULL",
                "name": null,
                "ofType": {
                  "kind": "SCALAR",
                  "name": "EpochSeed",
                  "ofType": null
                }
              },
              "isDeprecated": false,
              "deprecationReason": null
            },
            {
              "name": "delegatorIndex",
              "description":
                "Position in the ledger of the delegator's account",
              "args": [],
              "type": {
                "kind": "NON_NULL",
                "name": null,
                "ofType": { "kind": "SCALAR", "name": "Int", "ofType": null }
              },
              "isDeprecated": false,
              "deprecationReason": null
            }
          ],
          "inputFields": null,
          "interfaces": [],
          "enumValues": null,
          "possibleTypes": null
        },
        {
          "kind": "OBJECT",
          "name": "VrfEvaluation",
          "description":
            "A witness to a vrf evaluation, which may be externally verified",
          "fields": [
            {
              "name": "message",
              "description": null,
              "args": [],
              "type": {
                "kind": "NON_NULL",
                "name": null,
                "ofType": {
                  "kind": "OBJECT",
                  "name": "VrfMessage",
                  "ofType": null
                }
              },
              "isDeprecated": false,
              "deprecationReason": null
            },
            {
              "name": "publicKey",
              "description": null,
              "args": [],
              "type": {
                "kind": "NON_NULL",
                "name": null,
                "ofType": {
                  "kind": "SCALAR",
                  "name": "PublicKey",
                  "ofType": null
                }
              },
              "isDeprecated": false,
              "deprecationReason": null
            },
            {
              "name": "c",
              "description": null,
              "args": [],
              "type": {
                "kind": "NON_NULL",
                "name": null,
                "ofType": {
                  "kind": "SCALAR",
                  "name": "VrfScalar",
                  "ofType": null
                }
              },
              "isDeprecated": false,
              "deprecationReason": null
            },
            {
              "name": "s",
              "description": null,
              "args": [],
              "type": {
                "kind": "NON_NULL",
                "name": null,
                "ofType": {
                  "kind": "SCALAR",
                  "name": "VrfScalar",
                  "ofType": null
                }
              },
              "isDeprecated": false,
              "deprecationReason": null
            },
            {
              "name": "scaledMessageHash",
              "description":
                "A group element represented as 2 field elements",
              "args": [],
              "type": {
                "kind": "NON_NULL",
                "name": null,
                "ofType": {
                  "kind": "LIST",
                  "name": null,
                  "ofType": {
                    "kind": "NON_NULL",
                    "name": null,
                    "ofType": {
                      "kind": "SCALAR",
                      "name": "String",
                      "ofType": null
                    }
                  }
                }
              },
              "isDeprecated": false,
              "deprecationReason": null
            },
            {
              "name": "vrfThreshold",
              "description": null,
              "args": [],
              "type": {
                "kind": "OBJECT",
                "name": "VrfThreshold",
                "ofType": null
              },
              "isDeprecated": false,
              "deprecationReason": null
            },
            {
              "name": "vrfOutput",
              "description":
                "The vrf output derived from the evaluation witness. If null, the vrf witness was invalid.",
              "args": [],
              "type": {
                "kind": "SCALAR",
                "name": "VrfOutputTruncated",
                "ofType": null
              },
              "isDeprecated": false,
              "deprecationReason": null
            },
            {
              "name": "vrfOutputFractional",
              "description":
                "The vrf output derived from the evaluation witness, as a fraction. This represents a won slot if vrfOutputFractional <= (1 - (1 / 4)^(delegated_balance / total_stake)). If null, the vrf witness was invalid.",
              "args": [],
              "type": { "kind": "SCALAR", "name": "Float", "ofType": null },
              "isDeprecated": false,
              "deprecationReason": null
            },
            {
              "name": "thresholdMet",
              "description":
                "Whether the threshold to produce a block was met, if specified",
              "args": [
                {
                  "name": "input",
                  "description": "Override for delegation threshold",
                  "type": {
                    "kind": "INPUT_OBJECT",
                    "name": "VrfThresholdInput",
                    "ofType": null
                  },
                  "defaultValue": null
                }
              ],
              "type": { "kind": "SCALAR", "name": "Boolean", "ofType": null },
              "isDeprecated": false,
              "deprecationReason": null
            }
          ],
          "inputFields": null,
          "interfaces": [],
          "enumValues": null,
          "possibleTypes": null
        },
        {
          "kind": "INPUT_OBJECT",
          "name": "SignatureInput",
          "description":
            "A cryptographic signature -- you must provide either field+scalar or rawSignature",
          "fields": [
            {
              "name": "rawSignature",
              "description": "Raw encoded signature",
              "args": [],
              "type": { "kind": "SCALAR", "name": "String", "ofType": null },
              "isDeprecated": false,
              "deprecationReason": null
            },
            {
              "name": "scalar",
              "description": "Scalar component of signature",
              "args": [],
              "type": { "kind": "SCALAR", "name": "String", "ofType": null },
              "isDeprecated": false,
              "deprecationReason": null
            },
            {
              "name": "field",
              "description": "Field component of signature",
              "args": [],
              "type": { "kind": "SCALAR", "name": "String", "ofType": null },
              "isDeprecated": false,
              "deprecationReason": null
            }
          ],
          "inputFields": [
            {
              "name": "rawSignature",
              "description": "Raw encoded signature",
              "type": { "kind": "SCALAR", "name": "String", "ofType": null },
              "defaultValue": null
            },
            {
              "name": "scalar",
              "description": "Scalar component of signature",
              "type": { "kind": "SCALAR", "name": "String", "ofType": null },
              "defaultValue": null
            },
            {
              "name": "field",
              "description": "Field component of signature",
              "type": { "kind": "SCALAR", "name": "String", "ofType": null },
              "defaultValue": null
            }
          ],
          "interfaces": null,
          "enumValues": null,
          "possibleTypes": null
        },
        {
          "kind": "SCALAR",
          "name": "UInt64",
          "description":
            "String or Integer representation of a uint64 number. If the input is a string, it must represent the number in base 10",
          "fields": null,
          "inputFields": null,
          "interfaces": null,
          "enumValues": null,
          "possibleTypes": null
        },
        {
          "kind": "INPUT_OBJECT",
          "name": "SendPaymentInput",
          "description": null,
          "fields": [
            {
              "name": "nonce",
              "description":
                "Should only be set when cancelling transactions, otherwise a nonce is determined automatically",
              "args": [],
              "type": { "kind": "SCALAR", "name": "UInt32", "ofType": null },
              "isDeprecated": false,
              "deprecationReason": null
            },
            {
              "name": "memo",
              "description": "Short arbitrary message provided by the sender",
              "args": [],
              "type": { "kind": "SCALAR", "name": "String", "ofType": null },
              "isDeprecated": false,
              "deprecationReason": null
            },
            {
              "name": "validUntil",
              "description":
                "The global slot since genesis after which this transaction cannot be applied",
              "args": [],
              "type": { "kind": "SCALAR", "name": "UInt32", "ofType": null },
              "isDeprecated": false,
              "deprecationReason": null
            },
            {
              "name": "fee",
              "description": "Fee amount in order to send payment",
              "args": [],
              "type": {
                "kind": "NON_NULL",
                "name": null,
                "ofType": {
                  "kind": "SCALAR",
                  "name": "UInt64",
                  "ofType": null
                }
              },
              "isDeprecated": false,
              "deprecationReason": null
            },
            {
              "name": "amount",
              "description": "Amount of MINA to send to receiver",
              "args": [],
              "type": {
                "kind": "NON_NULL",
                "name": null,
                "ofType": {
                  "kind": "SCALAR",
                  "name": "UInt64",
                  "ofType": null
                }
              },
              "isDeprecated": false,
              "deprecationReason": null
            },
            {
              "name": "to",
              "description": "Public key of recipient of payment",
              "args": [],
              "type": {
                "kind": "NON_NULL",
                "name": null,
                "ofType": {
                  "kind": "SCALAR",
                  "name": "PublicKey",
                  "ofType": null
                }
              },
              "isDeprecated": false,
              "deprecationReason": null
            },
            {
              "name": "from",
              "description": "Public key of sender of payment",
              "args": [],
              "type": {
                "kind": "NON_NULL",
                "name": null,
                "ofType": {
                  "kind": "SCALAR",
                  "name": "PublicKey",
                  "ofType": null
                }
              },
              "isDeprecated": false,
              "deprecationReason": null
            }
          ],
          "inputFields": [
            {
              "name": "nonce",
              "description":
                "Should only be set when cancelling transactions, otherwise a nonce is determined automatically",
              "type": { "kind": "SCALAR", "name": "UInt32", "ofType": null },
              "defaultValue": null
            },
            {
              "name": "memo",
              "description": "Short arbitrary message provided by the sender",
              "type": { "kind": "SCALAR", "name": "String", "ofType": null },
              "defaultValue": null
            },
            {
              "name": "validUntil",
              "description":
                "The global slot since genesis after which this transaction cannot be applied",
              "type": { "kind": "SCALAR", "name": "UInt32", "ofType": null },
              "defaultValue": null
            },
            {
              "name": "fee",
              "description": "Fee amount in order to send payment",
              "type": {
                "kind": "NON_NULL",
                "name": null,
                "ofType": {
                  "kind": "SCALAR",
                  "name": "UInt64",
                  "ofType": null
                }
              },
              "defaultValue": null
            },
            {
              "name": "amount",
              "description": "Amount of MINA to send to receiver",
              "type": {
                "kind": "NON_NULL",
                "name": null,
                "ofType": {
                  "kind": "SCALAR",
                  "name": "UInt64",
                  "ofType": null
                }
              },
              "defaultValue": null
            },
            {
              "name": "to",
              "description": "Public key of recipient of payment",
              "type": {
                "kind": "NON_NULL",
                "name": null,
                "ofType": {
                  "kind": "SCALAR",
                  "name": "PublicKey",
                  "ofType": null
                }
              },
              "defaultValue": null
            },
            {
              "name": "from",
              "description": "Public key of sender of payment",
              "type": {
                "kind": "NON_NULL",
                "name": null,
                "ofType": {
                  "kind": "SCALAR",
                  "name": "PublicKey",
                  "ofType": null
                }
              },
              "defaultValue": null
            }
          ],
          "interfaces": null,
          "enumValues": null,
          "possibleTypes": null
        },
        {
          "kind": "OBJECT",
          "name": "GenesisConstants",
          "description": null,
          "fields": [
            {
              "name": "accountCreationFee",
              "description": "The fee charged to create a new account",
              "args": [],
              "type": {
                "kind": "NON_NULL",
                "name": null,
                "ofType": { "kind": "SCALAR", "name": "Fee", "ofType": null }
              },
              "isDeprecated": false,
              "deprecationReason": null
            },
            {
              "name": "coinbase",
              "description":
                "The amount received as a coinbase reward for producing a block",
              "args": [],
              "type": {
                "kind": "NON_NULL",
                "name": null,
                "ofType": {
                  "kind": "SCALAR",
                  "name": "Amount",
                  "ofType": null
                }
              },
              "isDeprecated": false,
              "deprecationReason": null
            }
          ],
          "inputFields": null,
          "interfaces": [],
          "enumValues": null,
          "possibleTypes": null
        },
        {
          "kind": "ENUM",
          "name": "sign",
          "description": null,
          "fields": null,
          "inputFields": null,
          "interfaces": null,
          "enumValues": [
            {
              "name": "PLUS",
              "description": null,
              "isDeprecated": false,
              "deprecationReason": null
            },
            {
              "name": "MINUS",
              "description": null,
              "isDeprecated": false,
              "deprecationReason": null
            }
          ],
          "possibleTypes": null
        },
        {
          "kind": "OBJECT",
          "name": "SignedFee",
          "description": "Signed fee",
          "fields": [
            {
              "name": "sign",
              "description": "+/-",
              "args": [],
              "type": {
                "kind": "NON_NULL",
                "name": null,
                "ofType": { "kind": "ENUM", "name": "sign", "ofType": null }
              },
              "isDeprecated": false,
              "deprecationReason": null
            },
            {
              "name": "feeMagnitude",
              "description": "Fee",
              "args": [],
              "type": {
                "kind": "NON_NULL",
                "name": null,
                "ofType": {
                  "kind": "SCALAR",
                  "name": "Amount",
                  "ofType": null
                }
              },
              "isDeprecated": false,
              "deprecationReason": null
            }
          ],
          "inputFields": null,
          "interfaces": [],
          "enumValues": null,
          "possibleTypes": null
        },
        {
          "kind": "OBJECT",
          "name": "WorkDescription",
          "description":
            "Transition from a source ledger to a target ledger with some fee excess and increase in supply ",
          "fields": [
            {
              "name": "sourceLedgerHash",
              "description": "Base58Check-encoded hash of the source ledger",
              "args": [],
              "type": {
                "kind": "NON_NULL",
                "name": null,
                "ofType": {
                  "kind": "SCALAR",
                  "name": "LedgerHash",
                  "ofType": null
                }
              },
              "isDeprecated": false,
              "deprecationReason": null
            },
            {
              "name": "targetLedgerHash",
              "description": "Base58Check-encoded hash of the target ledger",
              "args": [],
              "type": {
                "kind": "NON_NULL",
                "name": null,
                "ofType": {
                  "kind": "SCALAR",
                  "name": "LedgerHash",
                  "ofType": null
                }
              },
              "isDeprecated": false,
              "deprecationReason": null
            },
            {
              "name": "feeExcess",
              "description":
                "Total transaction fee that is not accounted for in the transition from source ledger to target ledger",
              "args": [],
              "type": {
                "kind": "NON_NULL",
                "name": null,
                "ofType": {
                  "kind": "OBJECT",
                  "name": "SignedFee",
                  "ofType": null
                }
              },
              "isDeprecated": false,
              "deprecationReason": null
            },
            {
              "name": "supplyIncrease",
              "description": "Increase in total supply",
              "args": [],
              "type": {
                "kind": "NON_NULL",
                "name": null,
                "ofType": {
                  "kind": "SCALAR",
                  "name": "Amount",
                  "ofType": null
                }
              },
              "isDeprecated": true,
              "deprecationReason": "Use supplyChange"
            },
            {
              "name": "supplyChange",
              "description": "Increase/Decrease in total supply",
              "args": [],
              "type": {
                "kind": "NON_NULL",
                "name": null,
                "ofType": {
                  "kind": "OBJECT",
                  "name": "SignedFee",
                  "ofType": null
                }
              },
              "isDeprecated": false,
              "deprecationReason": null
            },
            {
              "name": "workId",
              "description": "Unique identifier for a snark work",
              "args": [],
              "type": {
                "kind": "NON_NULL",
                "name": null,
                "ofType": { "kind": "SCALAR", "name": "Int", "ofType": null }
              },
              "isDeprecated": false,
              "deprecationReason": null
            }
          ],
          "inputFields": null,
          "interfaces": [],
          "enumValues": null,
          "possibleTypes": null
        },
        {
          "kind": "OBJECT",
          "name": "PendingSnarkWork",
          "description":
            "Snark work bundles that are not available in the pool yet",
          "fields": [
            {
              "name": "workBundle",
              "description": "Work bundle with one or two snark work",
              "args": [],
              "type": {
                "kind": "NON_NULL",
                "name": null,
                "ofType": {
                  "kind": "LIST",
                  "name": null,
                  "ofType": {
                    "kind": "NON_NULL",
                    "name": null,
                    "ofType": {
                      "kind": "OBJECT",
                      "name": "WorkDescription",
                      "ofType": null
                    }
                  }
                }
              },
              "isDeprecated": false,
              "deprecationReason": null
            }
          ],
          "inputFields": null,
          "interfaces": [],
          "enumValues": null,
          "possibleTypes": null
        },
        {
          "kind": "SCALAR",
          "name": "Float",
          "description": null,
          "fields": null,
          "inputFields": null,
          "interfaces": null,
          "enumValues": null,
          "possibleTypes": null
        },
        {
          "kind": "OBJECT",
          "name": "TrustStatusPayload",
          "description": null,
          "fields": [
            {
              "name": "ipAddr",
              "description": "IP address",
              "args": [],
              "type": {
                "kind": "NON_NULL",
                "name": null,
                "ofType": {
                  "kind": "SCALAR",
                  "name": "InetAddr",
                  "ofType": null
                }
              },
              "isDeprecated": false,
              "deprecationReason": null
            },
            {
              "name": "peerId",
              "description": "libp2p Peer ID",
              "args": [],
              "type": {
                "kind": "NON_NULL",
                "name": null,
                "ofType": {
                  "kind": "SCALAR",
                  "name": "String",
                  "ofType": null
                }
              },
              "isDeprecated": false,
              "deprecationReason": null
            },
            {
              "name": "trust",
              "description": "Trust score",
              "args": [],
              "type": {
                "kind": "NON_NULL",
                "name": null,
                "ofType": {
                  "kind": "SCALAR",
                  "name": "Float",
                  "ofType": null
                }
              },
              "isDeprecated": false,
              "deprecationReason": null
            },
            {
              "name": "bannedStatus",
              "description": "Banned status",
              "args": [],
              "type": { "kind": "SCALAR", "name": "Time", "ofType": null },
              "isDeprecated": false,
              "deprecationReason": null
            }
          ],
          "inputFields": null,
          "interfaces": [],
          "enumValues": null,
          "possibleTypes": null
        },
        {
          "kind": "ENUM",
          "name": "TransactionStatus",
          "description": "Status of a transaction",
          "fields": null,
          "inputFields": null,
          "interfaces": null,
          "enumValues": [
            {
              "name": "INCLUDED",
              "description": "A transaction that is on the longest chain",
              "isDeprecated": false,
              "deprecationReason": null
            },
            {
              "name": "PENDING",
              "description":
                "A transaction either in the transition frontier or in transaction pool but is not on the longest chain",
              "isDeprecated": false,
              "deprecationReason": null
            },
            {
              "name": "UNKNOWN",
              "description":
                "The transaction has either been snarked, reached finality through consensus or has been dropped",
              "isDeprecated": false,
              "deprecationReason": null
            }
          ],
          "possibleTypes": null
        },
        {
          "kind": "SCALAR",
          "name": "ID",
          "description": null,
          "fields": null,
          "inputFields": null,
          "interfaces": null,
          "enumValues": null,
          "possibleTypes": null
        },
        {
          "kind": "OBJECT",
          "name": "CompletedWork",
          "description": "Completed snark works",
          "fields": [
            {
              "name": "prover",
              "description": "Public key of the prover",
              "args": [],
              "type": {
                "kind": "NON_NULL",
                "name": null,
                "ofType": {
                  "kind": "SCALAR",
                  "name": "PublicKey",
                  "ofType": null
                }
              },
              "isDeprecated": false,
              "deprecationReason": null
            },
            {
              "name": "fee",
              "description": "Amount the prover is paid for the snark work",
              "args": [],
              "type": {
                "kind": "NON_NULL",
                "name": null,
                "ofType": { "kind": "SCALAR", "name": "Fee", "ofType": null }
              },
              "isDeprecated": false,
              "deprecationReason": null
            },
            {
              "name": "workIds",
              "description": "Unique identifier for the snark work purchased",
              "args": [],
              "type": {
                "kind": "NON_NULL",
                "name": null,
                "ofType": {
                  "kind": "LIST",
                  "name": null,
                  "ofType": {
                    "kind": "NON_NULL",
                    "name": null,
                    "ofType": {
                      "kind": "SCALAR",
                      "name": "Int",
                      "ofType": null
                    }
                  }
                }
              },
              "isDeprecated": false,
              "deprecationReason": null
            }
          ],
          "inputFields": null,
          "interfaces": [],
          "enumValues": null,
          "possibleTypes": null
        },
        {
          "kind": "SCALAR",
          "name": "FeeTransferType",
          "description": "fee transfer type",
          "fields": null,
          "inputFields": null,
          "interfaces": null,
          "enumValues": null,
          "possibleTypes": null
        },
        {
          "kind": "OBJECT",
          "name": "FeeTransfer",
          "description": null,
          "fields": [
            {
              "name": "recipient",
              "description": "Public key of fee transfer recipient",
              "args": [],
              "type": {
                "kind": "NON_NULL",
                "name": null,
                "ofType": {
                  "kind": "SCALAR",
                  "name": "PublicKey",
                  "ofType": null
                }
              },
              "isDeprecated": false,
              "deprecationReason": null
            },
            {
              "name": "fee",
              "description":
                "Amount that the recipient is paid in this fee transfer",
              "args": [],
              "type": {
                "kind": "NON_NULL",
                "name": null,
                "ofType": { "kind": "SCALAR", "name": "Fee", "ofType": null }
              },
              "isDeprecated": false,
              "deprecationReason": null
            },
            {
              "name": "type",
              "description":
                "Fee_transfer|Fee_transfer_via_coinbase Snark worker fees deducted from the coinbase amount are of type 'Fee_transfer_via_coinbase', rest are deducted from transaction fees",
              "args": [],
              "type": {
                "kind": "NON_NULL",
                "name": null,
                "ofType": {
                  "kind": "SCALAR",
                  "name": "FeeTransferType",
                  "ofType": null
                }
              },
              "isDeprecated": false,
              "deprecationReason": null
            }
          ],
          "inputFields": null,
          "interfaces": [],
          "enumValues": null,
          "possibleTypes": null
        },
        {
          "kind": "SCALAR",
          "name": "Index",
          "description": "ocaml integer as a string",
          "fields": null,
          "inputFields": null,
          "interfaces": null,
          "enumValues": null,
          "possibleTypes": null
        },
        {
          "kind": "OBJECT",
          "name": "ZkappCommandFailureReason",
          "description": null,
          "fields": [
            {
              "name": "index",
              "description": "List index of the account update that failed",
              "args": [],
              "type": { "kind": "SCALAR", "name": "Index", "ofType": null },
              "isDeprecated": false,
              "deprecationReason": null
            },
            {
              "name": "failures",
              "description":
                "Failure reason for the account update or any nested zkapp command",
              "args": [],
              "type": {
                "kind": "NON_NULL",
                "name": null,
                "ofType": {
                  "kind": "LIST",
                  "name": null,
                  "ofType": {
                    "kind": "NON_NULL",
                    "name": null,
                    "ofType": {
                      "kind": "SCALAR",
                      "name": "TransactionStatusFailure",
                      "ofType": null
                    }
                  }
                }
              },
              "isDeprecated": false,
              "deprecationReason": null
            }
          ],
          "inputFields": null,
          "interfaces": [],
          "enumValues": null,
          "possibleTypes": null
        },
        {
          "kind": "SCALAR",
          "name": "Memo",
          "description": null,
          "fields": null,
          "inputFields": null,
          "interfaces": null,
          "enumValues": null,
          "possibleTypes": null
        },
        {
          "kind": "SCALAR",
          "name": "SnappProof",
          "description": null,
          "fields": null,
          "inputFields": null,
          "interfaces": null,
          "enumValues": null,
          "possibleTypes": null
        },
        {
          "kind": "OBJECT",
          "name": "Control",
          "description": null,
          "fields": [
            {
              "name": "proof",
              "description": null,
              "args": [],
              "type": {
                "kind": "SCALAR",
                "name": "SnappProof",
                "ofType": null
              },
              "isDeprecated": false,
              "deprecationReason": null
            },
            {
              "name": "signature",
              "description": null,
              "args": [],
              "type": {
                "kind": "SCALAR",
                "name": "Signature",
                "ofType": null
              },
              "isDeprecated": false,
              "deprecationReason": null
            }
          ],
          "inputFields": null,
          "interfaces": [],
          "enumValues": null,
          "possibleTypes": null
        },
        {
          "kind": "SCALAR",
          "name": "AuthorizationKind",
          "description": null,
          "fields": null,
          "inputFields": null,
          "interfaces": null,
          "enumValues": null,
          "possibleTypes": null
        },
        {
          "kind": "OBJECT",
          "name": "NonceInterval",
          "description": null,
          "fields": [
            {
              "name": "lower",
              "description": null,
              "args": [],
              "type": {
                "kind": "NON_NULL",
                "name": null,
                "ofType": {
                  "kind": "SCALAR",
                  "name": "UInt32",
                  "ofType": null
                }
              },
              "isDeprecated": false,
              "deprecationReason": null
            },
            {
              "name": "upper",
              "description": null,
              "args": [],
              "type": {
                "kind": "NON_NULL",
                "name": null,
                "ofType": {
                  "kind": "SCALAR",
                  "name": "UInt32",
                  "ofType": null
                }
              },
              "isDeprecated": false,
              "deprecationReason": null
            }
          ],
          "inputFields": null,
          "interfaces": [],
          "enumValues": null,
          "possibleTypes": null
        },
        {
          "kind": "OBJECT",
          "name": "BalanceInterval",
          "description": null,
          "fields": [
            {
              "name": "lower",
              "description": null,
              "args": [],
              "type": {
                "kind": "NON_NULL",
                "name": null,
                "ofType": {
                  "kind": "SCALAR",
                  "name": "Balance",
                  "ofType": null
                }
              },
              "isDeprecated": false,
              "deprecationReason": null
            },
            {
              "name": "upper",
              "description": null,
              "args": [],
              "type": {
                "kind": "NON_NULL",
                "name": null,
                "ofType": {
                  "kind": "SCALAR",
                  "name": "Balance",
                  "ofType": null
                }
              },
              "isDeprecated": false,
              "deprecationReason": null
            }
          ],
          "inputFields": null,
          "interfaces": [],
          "enumValues": null,
          "possibleTypes": null
        },
        {
          "kind": "OBJECT",
          "name": "AccountPrecondition",
          "description": null,
          "fields": [
            {
              "name": "balance",
              "description": null,
              "args": [],
              "type": {
                "kind": "OBJECT",
                "name": "BalanceInterval",
                "ofType": null
              },
              "isDeprecated": false,
              "deprecationReason": null
            },
            {
              "name": "nonce",
              "description": null,
              "args": [],
              "type": {
                "kind": "OBJECT",
                "name": "NonceInterval",
                "ofType": null
              },
              "isDeprecated": false,
              "deprecationReason": null
            },
            {
              "name": "receiptChainHash",
              "description": null,
              "args": [],
              "type": { "kind": "SCALAR", "name": "Field", "ofType": null },
              "isDeprecated": false,
              "deprecationReason": null
            },
            {
              "name": "delegate",
              "description": null,
              "args": [],
              "type": {
                "kind": "SCALAR",
                "name": "PublicKey",
                "ofType": null
              },
              "isDeprecated": false,
              "deprecationReason": null
            },
            {
              "name": "state",
              "description": null,
              "args": [],
              "type": {
                "kind": "NON_NULL",
                "name": null,
                "ofType": {
                  "kind": "LIST",
                  "name": null,
                  "ofType": {
                    "kind": "SCALAR",
                    "name": "Field",
                    "ofType": null
                  }
                }
              },
              "isDeprecated": false,
              "deprecationReason": null
            },
            {
              "name": "sequenceState",
              "description": null,
              "args": [],
              "type": { "kind": "SCALAR", "name": "Field", "ofType": null },
              "isDeprecated": false,
              "deprecationReason": null
            },
            {
              "name": "provedState",
              "description": null,
              "args": [],
              "type": { "kind": "SCALAR", "name": "Boolean", "ofType": null },
              "isDeprecated": false,
              "deprecationReason": null
            },
            {
              "name": "isNew",
              "description": null,
              "args": [],
              "type": { "kind": "SCALAR", "name": "Boolean", "ofType": null },
              "isDeprecated": false,
              "deprecationReason": null
            }
          ],
          "inputFields": null,
          "interfaces": [],
          "enumValues": null,
          "possibleTypes": null
        },
        {
          "kind": "OBJECT",
          "name": "EpochLedgerPrecondition",
          "description": null,
          "fields": [
            {
              "name": "hash",
              "description": null,
              "args": [],
              "type": { "kind": "SCALAR", "name": "Field", "ofType": null },
              "isDeprecated": false,
              "deprecationReason": null
            },
            {
              "name": "totalCurrency",
              "description": null,
              "args": [],
              "type": {
                "kind": "OBJECT",
                "name": "CurrencyAmountInterval",
                "ofType": null
              },
              "isDeprecated": false,
              "deprecationReason": null
            }
          ],
          "inputFields": null,
          "interfaces": [],
          "enumValues": null,
          "possibleTypes": null
        },
        {
          "kind": "OBJECT",
          "name": "EpochDataPrecondition",
          "description": null,
          "fields": [
            {
              "name": "ledger",
              "description": null,
              "args": [],
              "type": {
                "kind": "NON_NULL",
                "name": null,
                "ofType": {
                  "kind": "OBJECT",
                  "name": "EpochLedgerPrecondition",
                  "ofType": null
                }
              },
              "isDeprecated": false,
              "deprecationReason": null
            },
            {
              "name": "seed",
              "description": null,
              "args": [],
              "type": { "kind": "SCALAR", "name": "Field", "ofType": null },
              "isDeprecated": false,
              "deprecationReason": null
            },
            {
              "name": "startCheckpoint",
              "description": null,
              "args": [],
              "type": { "kind": "SCALAR", "name": "Field", "ofType": null },
              "isDeprecated": false,
              "deprecationReason": null
            },
            {
              "name": "lockCheckpoint",
              "description": null,
              "args": [],
              "type": { "kind": "SCALAR", "name": "Field", "ofType": null },
              "isDeprecated": false,
              "deprecationReason": null
            },
            {
              "name": "epochLength",
              "description": null,
              "args": [],
              "type": {
                "kind": "OBJECT",
                "name": "LengthInterval",
                "ofType": null
              },
              "isDeprecated": false,
              "deprecationReason": null
            }
          ],
          "inputFields": null,
          "interfaces": [],
          "enumValues": null,
          "possibleTypes": null
        },
        {
          "kind": "OBJECT",
          "name": "GlobalSlotInterval",
          "description": null,
          "fields": [
            {
              "name": "lower",
              "description": null,
              "args": [],
              "type": {
                "kind": "NON_NULL",
                "name": null,
                "ofType": {
                  "kind": "SCALAR",
                  "name": "UInt32",
                  "ofType": null
                }
              },
              "isDeprecated": false,
              "deprecationReason": null
            },
            {
              "name": "upper",
              "description": null,
              "args": [],
              "type": {
                "kind": "NON_NULL",
                "name": null,
                "ofType": {
                  "kind": "SCALAR",
                  "name": "UInt32",
                  "ofType": null
                }
              },
              "isDeprecated": false,
              "deprecationReason": null
            }
          ],
          "inputFields": null,
          "interfaces": [],
          "enumValues": null,
          "possibleTypes": null
        },
        {
          "kind": "OBJECT",
          "name": "CurrencyAmountInterval",
          "description": null,
          "fields": [
            {
              "name": "lower",
              "description": null,
              "args": [],
              "type": {
                "kind": "NON_NULL",
                "name": null,
                "ofType": {
                  "kind": "SCALAR",
                  "name": "CurrencyAmount",
                  "ofType": null
                }
              },
              "isDeprecated": false,
              "deprecationReason": null
            },
            {
              "name": "upper",
              "description": null,
              "args": [],
              "type": {
                "kind": "NON_NULL",
                "name": null,
                "ofType": {
                  "kind": "SCALAR",
                  "name": "CurrencyAmount",
                  "ofType": null
                }
              },
              "isDeprecated": false,
              "deprecationReason": null
            }
          ],
          "inputFields": null,
          "interfaces": [],
          "enumValues": null,
          "possibleTypes": null
        },
        {
          "kind": "OBJECT",
          "name": "LengthInterval",
          "description": null,
          "fields": [
            {
              "name": "lower",
              "description": null,
              "args": [],
              "type": {
                "kind": "NON_NULL",
                "name": null,
                "ofType": {
                  "kind": "SCALAR",
                  "name": "UInt32",
                  "ofType": null
                }
              },
              "isDeprecated": false,
              "deprecationReason": null
            },
            {
              "name": "upper",
              "description": null,
              "args": [],
              "type": {
                "kind": "NON_NULL",
                "name": null,
                "ofType": {
                  "kind": "SCALAR",
                  "name": "UInt32",
                  "ofType": null
                }
              },
              "isDeprecated": false,
              "deprecationReason": null
            }
          ],
          "inputFields": null,
          "interfaces": [],
          "enumValues": null,
          "possibleTypes": null
        },
        {
          "kind": "OBJECT",
          "name": "NetworkPrecondition",
          "description": null,
          "fields": [
            {
              "name": "snarkedLedgerHash",
              "description": null,
              "args": [],
              "type": { "kind": "SCALAR", "name": "Field", "ofType": null },
              "isDeprecated": false,
              "deprecationReason": null
            },
            {
              "name": "blockchainLength",
              "description": null,
              "args": [],
              "type": {
                "kind": "OBJECT",
                "name": "LengthInterval",
                "ofType": null
              },
              "isDeprecated": false,
              "deprecationReason": null
            },
            {
              "name": "minWindowDensity",
              "description": null,
              "args": [],
              "type": {
                "kind": "OBJECT",
                "name": "LengthInterval",
                "ofType": null
              },
              "isDeprecated": false,
              "deprecationReason": null
            },
            {
              "name": "totalCurrency",
              "description": null,
              "args": [],
              "type": {
                "kind": "OBJECT",
                "name": "CurrencyAmountInterval",
                "ofType": null
              },
              "isDeprecated": false,
              "deprecationReason": null
            },
            {
              "name": "globalSlotSinceGenesis",
              "description": null,
              "args": [],
              "type": {
                "kind": "OBJECT",
                "name": "GlobalSlotInterval",
                "ofType": null
              },
              "isDeprecated": false,
              "deprecationReason": null
            },
            {
              "name": "stakingEpochData",
              "description": null,
              "args": [],
              "type": {
                "kind": "NON_NULL",
                "name": null,
                "ofType": {
                  "kind": "OBJECT",
                  "name": "EpochDataPrecondition",
                  "ofType": null
                }
              },
              "isDeprecated": false,
              "deprecationReason": null
            },
            {
              "name": "nextEpochData",
              "description": null,
              "args": [],
              "type": {
                "kind": "NON_NULL",
                "name": null,
                "ofType": {
                  "kind": "OBJECT",
                  "name": "EpochDataPrecondition",
                  "ofType": null
                }
              },
              "isDeprecated": false,
              "deprecationReason": null
            }
          ],
          "inputFields": null,
          "interfaces": [],
          "enumValues": null,
          "possibleTypes": null
        },
        {
          "kind": "OBJECT",
          "name": "Preconditions",
          "description": null,
          "fields": [
            {
              "name": "network",
              "description": null,
              "args": [],
              "type": {
                "kind": "NON_NULL",
                "name": null,
                "ofType": {
                  "kind": "OBJECT",
                  "name": "NetworkPrecondition",
                  "ofType": null
                }
              },
              "isDeprecated": false,
              "deprecationReason": null
            },
            {
              "name": "account",
              "description": null,
              "args": [],
              "type": {
                "kind": "NON_NULL",
                "name": null,
                "ofType": {
                  "kind": "OBJECT",
                  "name": "AccountPrecondition",
                  "ofType": null
                }
              },
              "isDeprecated": false,
              "deprecationReason": null
            },
            {
              "name": "validUntil",
              "description": null,
              "args": [],
              "type": {
                "kind": "OBJECT",
                "name": "GlobalSlotInterval",
                "ofType": null
              },
              "isDeprecated": false,
              "deprecationReason": null
            }
          ],
          "inputFields": null,
          "interfaces": [],
          "enumValues": null,
          "possibleTypes": null
        },
        {
          "kind": "SCALAR",
          "name": "Sign",
          "description": null,
          "fields": null,
          "inputFields": null,
          "interfaces": null,
          "enumValues": null,
          "possibleTypes": null
        },
        {
          "kind": "OBJECT",
          "name": "BalanceChange",
          "description": null,
          "fields": [
            {
              "name": "magnitude",
              "description": null,
              "args": [],
              "type": {
                "kind": "NON_NULL",
                "name": null,
                "ofType": {
                  "kind": "SCALAR",
                  "name": "CurrencyAmount",
                  "ofType": null
                }
              },
              "isDeprecated": false,
              "deprecationReason": null
            },
            {
              "name": "sgn",
              "description": null,
              "args": [],
              "type": {
                "kind": "NON_NULL",
                "name": null,
                "ofType": {
                  "kind": "SCALAR",
                  "name": "Sign",
                  "ofType": null
                }
              },
              "isDeprecated": false,
              "deprecationReason": null
            }
          ],
          "inputFields": null,
          "interfaces": [],
          "enumValues": null,
          "possibleTypes": null
        },
        {
          "kind": "SCALAR",
          "name": "CurrencyAmount",
          "description": null,
          "fields": null,
          "inputFields": null,
          "interfaces": null,
          "enumValues": null,
          "possibleTypes": null
        },
        {
          "kind": "SCALAR",
          "name": "GlobalSlot",
          "description": null,
          "fields": null,
          "inputFields": null,
          "interfaces": null,
          "enumValues": null,
          "possibleTypes": null
        },
        {
          "kind": "OBJECT",
          "name": "Timing",
          "description": null,
          "fields": [
            {
              "name": "initialMinimumBalance",
              "description": null,
              "args": [],
              "type": {
                "kind": "NON_NULL",
                "name": null,
                "ofType": {
                  "kind": "SCALAR",
                  "name": "Balance",
                  "ofType": null
                }
              },
              "isDeprecated": false,
              "deprecationReason": null
            },
            {
              "name": "cliffTime",
              "description": null,
              "args": [],
              "type": {
                "kind": "NON_NULL",
                "name": null,
                "ofType": {
                  "kind": "SCALAR",
                  "name": "GlobalSlot",
                  "ofType": null
                }
              },
              "isDeprecated": false,
              "deprecationReason": null
            },
            {
              "name": "cliffAmount",
              "description": null,
              "args": [],
              "type": {
                "kind": "NON_NULL",
                "name": null,
                "ofType": {
                  "kind": "SCALAR",
                  "name": "CurrencyAmount",
                  "ofType": null
                }
              },
              "isDeprecated": false,
              "deprecationReason": null
            },
            {
              "name": "vestingPeriod",
              "description": null,
              "args": [],
              "type": {
                "kind": "NON_NULL",
                "name": null,
                "ofType": {
                  "kind": "SCALAR",
                  "name": "GlobalSlot",
                  "ofType": null
                }
              },
              "isDeprecated": false,
              "deprecationReason": null
            },
            {
              "name": "vestingIncrement",
              "description": null,
              "args": [],
              "type": {
                "kind": "NON_NULL",
                "name": null,
                "ofType": {
                  "kind": "SCALAR",
                  "name": "CurrencyAmount",
                  "ofType": null
                }
              },
              "isDeprecated": false,
              "deprecationReason": null
            }
          ],
          "inputFields": null,
          "interfaces": [],
          "enumValues": null,
          "possibleTypes": null
        },
        {
          "kind": "SCALAR",
          "name": "AuthRequired",
          "description": "Kind of authorization required",
          "fields": null,
          "inputFields": null,
          "interfaces": null,
          "enumValues": null,
          "possibleTypes": null
        },
        {
          "kind": "OBJECT",
          "name": "Permissions",
          "description": null,
          "fields": [
            {
              "name": "editState",
              "description": null,
              "args": [],
              "type": {
                "kind": "NON_NULL",
                "name": null,
                "ofType": {
                  "kind": "SCALAR",
                  "name": "AuthRequired",
                  "ofType": null
                }
              },
              "isDeprecated": false,
              "deprecationReason": null
            },
            {
              "name": "send",
              "description": null,
              "args": [],
              "type": {
                "kind": "NON_NULL",
                "name": null,
                "ofType": {
                  "kind": "SCALAR",
                  "name": "AuthRequired",
                  "ofType": null
                }
              },
              "isDeprecated": false,
              "deprecationReason": null
            },
            {
              "name": "receive",
              "description": null,
              "args": [],
              "type": {
                "kind": "NON_NULL",
                "name": null,
                "ofType": {
                  "kind": "SCALAR",
                  "name": "AuthRequired",
                  "ofType": null
                }
              },
              "isDeprecated": false,
              "deprecationReason": null
            },
            {
              "name": "setDelegate",
              "description": null,
              "args": [],
              "type": {
                "kind": "NON_NULL",
                "name": null,
                "ofType": {
                  "kind": "SCALAR",
                  "name": "AuthRequired",
                  "ofType": null
                }
              },
              "isDeprecated": false,
              "deprecationReason": null
            },
            {
              "name": "setPermissions",
              "description": null,
              "args": [],
              "type": {
                "kind": "NON_NULL",
                "name": null,
                "ofType": {
                  "kind": "SCALAR",
                  "name": "AuthRequired",
                  "ofType": null
                }
              },
              "isDeprecated": false,
              "deprecationReason": null
            },
            {
              "name": "setVerificationKey",
              "description": null,
              "args": [],
              "type": {
                "kind": "NON_NULL",
                "name": null,
                "ofType": {
                  "kind": "SCALAR",
                  "name": "AuthRequired",
                  "ofType": null
                }
              },
              "isDeprecated": false,
              "deprecationReason": null
            },
            {
              "name": "setZkappUri",
              "description": null,
              "args": [],
              "type": {
                "kind": "NON_NULL",
                "name": null,
                "ofType": {
                  "kind": "SCALAR",
                  "name": "AuthRequired",
                  "ofType": null
                }
              },
              "isDeprecated": false,
              "deprecationReason": null
            },
            {
              "name": "editSequenceState",
              "description": null,
              "args": [],
              "type": {
                "kind": "NON_NULL",
                "name": null,
                "ofType": {
                  "kind": "SCALAR",
                  "name": "AuthRequired",
                  "ofType": null
                }
              },
              "isDeprecated": false,
              "deprecationReason": null
            },
            {
              "name": "setTokenSymbol",
              "description": null,
              "args": [],
              "type": {
                "kind": "NON_NULL",
                "name": null,
                "ofType": {
                  "kind": "SCALAR",
                  "name": "AuthRequired",
                  "ofType": null
                }
              },
              "isDeprecated": false,
              "deprecationReason": null
            },
            {
              "name": "incrementNonce",
              "description": null,
              "args": [],
              "type": {
                "kind": "NON_NULL",
                "name": null,
                "ofType": {
                  "kind": "SCALAR",
                  "name": "AuthRequired",
                  "ofType": null
                }
              },
              "isDeprecated": false,
              "deprecationReason": null
            },
            {
              "name": "setVotingFor",
              "description": null,
              "args": [],
              "type": {
                "kind": "NON_NULL",
                "name": null,
                "ofType": {
                  "kind": "SCALAR",
                  "name": "AuthRequired",
                  "ofType": null
                }
              },
              "isDeprecated": false,
              "deprecationReason": null
            }
          ],
          "inputFields": null,
          "interfaces": [],
          "enumValues": null,
          "possibleTypes": null
        },
        {
          "kind": "OBJECT",
          "name": "VerificationKeyWithHash",
          "description": null,
          "fields": [
            {
              "name": "data",
              "description": null,
              "args": [],
              "type": {
                "kind": "NON_NULL",
                "name": null,
                "ofType": {
                  "kind": "SCALAR",
                  "name": "VerificationKey",
                  "ofType": null
                }
              },
              "isDeprecated": false,
              "deprecationReason": null
            },
            {
              "name": "hash",
              "description": null,
              "args": [],
              "type": {
                "kind": "NON_NULL",
                "name": null,
                "ofType": {
                  "kind": "SCALAR",
                  "name": "Field",
                  "ofType": null
                }
              },
              "isDeprecated": false,
              "deprecationReason": null
            }
          ],
          "inputFields": null,
          "interfaces": [],
          "enumValues": null,
          "possibleTypes": null
        },
        {
          "kind": "SCALAR",
          "name": "Field",
          "description": "String representing an Fp Field element",
          "fields": null,
          "inputFields": null,
          "interfaces": null,
          "enumValues": null,
          "possibleTypes": null
        },
        {
          "kind": "OBJECT",
          "name": "AccountUpdateModification",
          "description": null,
          "fields": [
            {
              "name": "appState",
              "description": null,
              "args": [],
              "type": {
                "kind": "NON_NULL",
                "name": null,
                "ofType": {
                  "kind": "LIST",
                  "name": null,
                  "ofType": {
                    "kind": "SCALAR",
                    "name": "Field",
                    "ofType": null
                  }
                }
              },
              "isDeprecated": false,
              "deprecationReason": null
            },
            {
              "name": "delegate",
              "description": null,
              "args": [],
              "type": {
                "kind": "SCALAR",
                "name": "PublicKey",
                "ofType": null
              },
              "isDeprecated": false,
              "deprecationReason": null
            },
            {
              "name": "verificationKey",
              "description": null,
              "args": [],
              "type": {
                "kind": "OBJECT",
                "name": "VerificationKeyWithHash",
                "ofType": null
              },
              "isDeprecated": false,
              "deprecationReason": null
            },
            {
              "name": "permissions",
              "description": null,
              "args": [],
              "type": {
                "kind": "OBJECT",
                "name": "Permissions",
                "ofType": null
              },
              "isDeprecated": false,
              "deprecationReason": null
            },
            {
              "name": "zkappUri",
              "description": null,
              "args": [],
              "type": { "kind": "SCALAR", "name": "String", "ofType": null },
              "isDeprecated": false,
              "deprecationReason": null
            },
            {
              "name": "tokenSymbol",
              "description": null,
              "args": [],
              "type": { "kind": "SCALAR", "name": "String", "ofType": null },
              "isDeprecated": false,
              "deprecationReason": null
            },
            {
              "name": "timing",
              "description": null,
              "args": [],
              "type": { "kind": "OBJECT", "name": "Timing", "ofType": null },
              "isDeprecated": false,
              "deprecationReason": null
            },
            {
              "name": "votingFor",
              "description": null,
              "args": [],
              "type": {
                "kind": "SCALAR",
                "name": "StateHash",
                "ofType": null
              },
              "isDeprecated": false,
              "deprecationReason": null
            }
          ],
          "inputFields": null,
          "interfaces": [],
          "enumValues": null,
          "possibleTypes": null
        },
        {
          "kind": "OBJECT",
          "name": "AccountUpdateBody",
          "description": null,
          "fields": [
            {
              "name": "publicKey",
              "description": null,
              "args": [],
              "type": {
                "kind": "NON_NULL",
                "name": null,
                "ofType": {
                  "kind": "SCALAR",
                  "name": "PublicKey",
                  "ofType": null
                }
              },
              "isDeprecated": false,
              "deprecationReason": null
            },
            {
              "name": "tokenId",
              "description": null,
              "args": [],
              "type": {
                "kind": "NON_NULL",
                "name": null,
                "ofType": {
                  "kind": "SCALAR",
                  "name": "TokenId",
                  "ofType": null
                }
              },
              "isDeprecated": false,
              "deprecationReason": null
            },
            {
              "name": "update",
              "description": null,
              "args": [],
              "type": {
                "kind": "NON_NULL",
                "name": null,
                "ofType": {
                  "kind": "OBJECT",
                  "name": "AccountUpdateModification",
                  "ofType": null
                }
              },
              "isDeprecated": false,
              "deprecationReason": null
            },
            {
              "name": "balanceChange",
              "description": null,
              "args": [],
              "type": {
                "kind": "NON_NULL",
                "name": null,
                "ofType": {
                  "kind": "OBJECT",
                  "name": "BalanceChange",
                  "ofType": null
                }
              },
              "isDeprecated": false,
              "deprecationReason": null
            },
            {
              "name": "incrementNonce",
              "description": null,
              "args": [],
              "type": {
                "kind": "NON_NULL",
                "name": null,
                "ofType": {
                  "kind": "SCALAR",
                  "name": "Boolean",
                  "ofType": null
                }
              },
              "isDeprecated": false,
              "deprecationReason": null
            },
            {
              "name": "events",
              "description": null,
              "args": [],
              "type": {
                "kind": "NON_NULL",
                "name": null,
                "ofType": {
                  "kind": "LIST",
                  "name": null,
                  "ofType": {
                    "kind": "NON_NULL",
                    "name": null,
                    "ofType": {
                      "kind": "LIST",
                      "name": null,
                      "ofType": {
                        "kind": "NON_NULL",
                        "name": null,
                        "ofType": {
                          "kind": "SCALAR",
                          "name": "Field",
                          "ofType": null
                        }
                      }
                    }
                  }
                }
              },
              "isDeprecated": false,
              "deprecationReason": null
            },
            {
              "name": "sequenceEvents",
              "description": null,
              "args": [],
              "type": {
                "kind": "NON_NULL",
                "name": null,
                "ofType": {
                  "kind": "LIST",
                  "name": null,
                  "ofType": {
                    "kind": "NON_NULL",
                    "name": null,
                    "ofType": {
                      "kind": "LIST",
                      "name": null,
                      "ofType": {
                        "kind": "NON_NULL",
                        "name": null,
                        "ofType": {
                          "kind": "SCALAR",
                          "name": "Field",
                          "ofType": null
                        }
                      }
                    }
                  }
                }
              },
              "isDeprecated": false,
              "deprecationReason": null
            },
            {
              "name": "callData",
              "description": null,
              "args": [],
              "type": {
                "kind": "NON_NULL",
                "name": null,
                "ofType": {
                  "kind": "SCALAR",
                  "name": "Field",
                  "ofType": null
                }
              },
              "isDeprecated": false,
              "deprecationReason": null
            },
            {
              "name": "callDepth",
              "description": null,
              "args": [],
              "type": {
                "kind": "NON_NULL",
                "name": null,
                "ofType": { "kind": "SCALAR", "name": "Int", "ofType": null }
              },
              "isDeprecated": false,
              "deprecationReason": null
            },
            {
              "name": "preconditions",
              "description": null,
              "args": [],
              "type": {
                "kind": "NON_NULL",
                "name": null,
                "ofType": {
                  "kind": "OBJECT",
                  "name": "Preconditions",
                  "ofType": null
                }
              },
              "isDeprecated": false,
              "deprecationReason": null
            },
            {
              "name": "useFullCommitment",
              "description": null,
              "args": [],
              "type": {
                "kind": "NON_NULL",
                "name": null,
                "ofType": {
                  "kind": "SCALAR",
                  "name": "Boolean",
                  "ofType": null
                }
              },
              "isDeprecated": false,
              "deprecationReason": null
            },
            {
              "name": "caller",
              "description": null,
              "args": [],
              "type": {
                "kind": "NON_NULL",
                "name": null,
                "ofType": {
                  "kind": "SCALAR",
                  "name": "TokenId",
                  "ofType": null
                }
              },
              "isDeprecated": false,
              "deprecationReason": null
            },
            {
              "name": "authorizationKind",
              "description": null,
              "args": [],
              "type": {
                "kind": "NON_NULL",
                "name": null,
                "ofType": {
                  "kind": "SCALAR",
                  "name": "AuthorizationKind",
                  "ofType": null
                }
              },
              "isDeprecated": false,
              "deprecationReason": null
            }
          ],
          "inputFields": null,
          "interfaces": [],
          "enumValues": null,
          "possibleTypes": null
        },
        {
          "kind": "OBJECT",
          "name": "ZkappAccountUpdate",
          "description": "An account update in a zkApp transaction",
          "fields": [
            {
              "name": "body",
              "description": null,
              "args": [],
              "type": {
                "kind": "NON_NULL",
                "name": null,
                "ofType": {
                  "kind": "OBJECT",
                  "name": "AccountUpdateBody",
                  "ofType": null
                }
              },
              "isDeprecated": false,
              "deprecationReason": null
            },
            {
              "name": "authorization",
              "description": null,
              "args": [],
              "type": {
                "kind": "NON_NULL",
                "name": null,
                "ofType": {
                  "kind": "OBJECT",
                  "name": "Control",
                  "ofType": null
                }
              },
              "isDeprecated": false,
              "deprecationReason": null
            }
          ],
          "inputFields": null,
          "interfaces": [],
          "enumValues": null,
          "possibleTypes": null
        },
        {
          "kind": "SCALAR",
          "name": "Signature",
          "description": null,
          "fields": null,
          "inputFields": null,
          "interfaces": null,
          "enumValues": null,
          "possibleTypes": null
        },
        {
          "kind": "OBJECT",
          "name": "FeePayerBody",
          "description": null,
          "fields": [
            {
              "name": "publicKey",
              "description": null,
              "args": [],
              "type": {
                "kind": "NON_NULL",
                "name": null,
                "ofType": {
                  "kind": "SCALAR",
                  "name": "PublicKey",
                  "ofType": null
                }
              },
              "isDeprecated": false,
              "deprecationReason": null
            },
            {
              "name": "fee",
              "description": null,
              "args": [],
              "type": {
                "kind": "NON_NULL",
                "name": null,
                "ofType": { "kind": "SCALAR", "name": "Fee", "ofType": null }
              },
              "isDeprecated": false,
              "deprecationReason": null
            },
            {
              "name": "validUntil",
              "description": null,
              "args": [],
              "type": { "kind": "SCALAR", "name": "UInt32", "ofType": null },
              "isDeprecated": false,
              "deprecationReason": null
            },
            {
              "name": "nonce",
              "description": null,
              "args": [],
              "type": {
                "kind": "NON_NULL",
                "name": null,
                "ofType": {
                  "kind": "SCALAR",
                  "name": "UInt32",
                  "ofType": null
                }
              },
              "isDeprecated": false,
              "deprecationReason": null
            }
          ],
          "inputFields": null,
          "interfaces": [],
          "enumValues": null,
          "possibleTypes": null
        },
        {
          "kind": "OBJECT",
          "name": "ZkappFeePayer",
          "description": null,
          "fields": [
            {
              "name": "body",
              "description": null,
              "args": [],
              "type": {
                "kind": "NON_NULL",
                "name": null,
                "ofType": {
                  "kind": "OBJECT",
                  "name": "FeePayerBody",
                  "ofType": null
                }
              },
              "isDeprecated": false,
              "deprecationReason": null
            },
            {
              "name": "authorization",
              "description": null,
              "args": [],
              "type": {
                "kind": "NON_NULL",
                "name": null,
                "ofType": {
                  "kind": "SCALAR",
                  "name": "Signature",
                  "ofType": null
                }
              },
              "isDeprecated": false,
              "deprecationReason": null
            }
          ],
          "inputFields": null,
          "interfaces": [],
          "enumValues": null,
          "possibleTypes": null
        },
        {
          "kind": "OBJECT",
          "name": "ZkappCommand",
          "description": null,
          "fields": [
            {
              "name": "feePayer",
              "description": null,
              "args": [],
              "type": {
                "kind": "NON_NULL",
                "name": null,
                "ofType": {
                  "kind": "OBJECT",
                  "name": "ZkappFeePayer",
                  "ofType": null
                }
              },
              "isDeprecated": false,
              "deprecationReason": null
            },
            {
              "name": "accountUpdates",
              "description": null,
              "args": [],
              "type": {
                "kind": "NON_NULL",
                "name": null,
                "ofType": {
                  "kind": "LIST",
                  "name": null,
                  "ofType": {
                    "kind": "NON_NULL",
                    "name": null,
                    "ofType": {
                      "kind": "OBJECT",
                      "name": "ZkappAccountUpdate",
                      "ofType": null
                    }
                  }
                }
              },
              "isDeprecated": false,
              "deprecationReason": null
            },
            {
              "name": "memo",
              "description": null,
              "args": [],
              "type": {
                "kind": "NON_NULL",
                "name": null,
                "ofType": {
                  "kind": "SCALAR",
                  "name": "Memo",
                  "ofType": null
                }
              },
              "isDeprecated": false,
              "deprecationReason": null
            }
          ],
          "inputFields": null,
          "interfaces": [],
          "enumValues": null,
          "possibleTypes": null
        },
        {
          "kind": "OBJECT",
          "name": "ZkappCommandResult",
          "description": null,
          "fields": [
            {
              "name": "id",
              "description": "A Base64 string representing the zkApp command",
              "args": [],
              "type": {
                "kind": "NON_NULL",
                "name": null,
                "ofType": {
                  "kind": "SCALAR",
                  "name": "TransactionId",
                  "ofType": null
                }
              },
              "isDeprecated": false,
              "deprecationReason": null
            },
            {
              "name": "hash",
              "description": "A cryptographic hash of the zkApp command",
              "args": [],
              "type": {
                "kind": "NON_NULL",
                "name": null,
                "ofType": {
                  "kind": "SCALAR",
                  "name": "TransactionHash",
                  "ofType": null
                }
              },
              "isDeprecated": false,
              "deprecationReason": null
            },
            {
              "name": "zkappCommand",
              "description": "zkApp command representing the transaction",
              "args": [],
              "type": {
                "kind": "NON_NULL",
                "name": null,
                "ofType": {
                  "kind": "OBJECT",
                  "name": "ZkappCommand",
                  "ofType": null
                }
              },
              "isDeprecated": false,
              "deprecationReason": null
            },
            {
              "name": "failureReason",
              "description":
                "The reason for the zkApp transaction failure; null means success or the status is unknown",
              "args": [],
              "type": {
                "kind": "LIST",
                "name": null,
                "ofType": {
                  "kind": "OBJECT",
                  "name": "ZkappCommandFailureReason",
                  "ofType": null
                }
              },
              "isDeprecated": false,
              "deprecationReason": null
            }
          ],
          "inputFields": null,
          "interfaces": [],
          "enumValues": null,
          "possibleTypes": null
        },
        {
          "kind": "OBJECT",
          "name": "UserCommandPayment",
          "description": null,
          "fields": [
            {
              "name": "id",
              "description": null,
              "args": [],
              "type": {
                "kind": "NON_NULL",
                "name": null,
                "ofType": {
                  "kind": "SCALAR",
                  "name": "TransactionId",
                  "ofType": null
                }
              },
              "isDeprecated": false,
              "deprecationReason": null
            },
            {
              "name": "hash",
              "description": null,
              "args": [],
              "type": {
                "kind": "NON_NULL",
                "name": null,
                "ofType": {
                  "kind": "SCALAR",
                  "name": "TransactionHash",
                  "ofType": null
                }
              },
              "isDeprecated": false,
              "deprecationReason": null
            },
            {
              "name": "kind",
              "description": "String describing the kind of user command",
              "args": [],
              "type": {
                "kind": "NON_NULL",
                "name": null,
                "ofType": {
                  "kind": "SCALAR",
                  "name": "UserCommandKind",
                  "ofType": null
                }
              },
              "isDeprecated": false,
              "deprecationReason": null
            },
            {
              "name": "nonce",
              "description":
                "Sequence number of command for the fee-payer's account",
              "args": [],
              "type": {
                "kind": "NON_NULL",
                "name": null,
                "ofType": { "kind": "SCALAR", "name": "Int", "ofType": null }
              },
              "isDeprecated": false,
              "deprecationReason": null
            },
            {
              "name": "source",
              "description": "Account that the command is sent from",
              "args": [],
              "type": {
                "kind": "NON_NULL",
                "name": null,
                "ofType": {
                  "kind": "OBJECT",
                  "name": "Account",
                  "ofType": null
                }
              },
              "isDeprecated": false,
              "deprecationReason": null
            },
            {
              "name": "receiver",
              "description": "Account that the command applies to",
              "args": [],
              "type": {
                "kind": "NON_NULL",
                "name": null,
                "ofType": {
                  "kind": "OBJECT",
                  "name": "Account",
                  "ofType": null
                }
              },
              "isDeprecated": false,
              "deprecationReason": null
            },
            {
              "name": "feePayer",
              "description": "Account that pays the fees for the command",
              "args": [],
              "type": {
                "kind": "NON_NULL",
                "name": null,
                "ofType": {
                  "kind": "OBJECT",
                  "name": "Account",
                  "ofType": null
                }
              },
              "isDeprecated": false,
              "deprecationReason": null
            },
            {
              "name": "validUntil",
              "description":
                "The global slot number after which this transaction cannot be applied",
              "args": [],
              "type": {
                "kind": "NON_NULL",
                "name": null,
                "ofType": {
                  "kind": "SCALAR",
                  "name": "Globalslot",
                  "ofType": null
                }
              },
              "isDeprecated": false,
              "deprecationReason": null
            },
            {
              "name": "token",
              "description": "Token used for the transaction",
              "args": [],
              "type": {
                "kind": "NON_NULL",
                "name": null,
                "ofType": {
                  "kind": "SCALAR",
                  "name": "TokenId",
                  "ofType": null
                }
              },
              "isDeprecated": false,
              "deprecationReason": null
            },
            {
              "name": "amount",
              "description":
                "Amount that the source is sending to receiver; 0 for commands without an associated amount",
              "args": [],
              "type": {
                "kind": "NON_NULL",
                "name": null,
                "ofType": {
                  "kind": "SCALAR",
                  "name": "Amount",
                  "ofType": null
                }
              },
              "isDeprecated": false,
              "deprecationReason": null
            },
            {
              "name": "feeToken",
              "description": "Token used to pay the fee",
              "args": [],
              "type": {
                "kind": "NON_NULL",
                "name": null,
                "ofType": {
                  "kind": "SCALAR",
                  "name": "TokenId",
                  "ofType": null
                }
              },
              "isDeprecated": false,
              "deprecationReason": null
            },
            {
              "name": "fee",
              "description":
                "Fee that the fee-payer is willing to pay for making the transaction",
              "args": [],
              "type": {
                "kind": "NON_NULL",
                "name": null,
                "ofType": { "kind": "SCALAR", "name": "Fee", "ofType": null }
              },
              "isDeprecated": false,
              "deprecationReason": null
            },
            {
              "name": "memo",
              "description":
                "A short message from the sender, encoded with Base58Check, version byte=0x14; byte 2 of the decoding is the message length",
              "args": [],
              "type": {
                "kind": "NON_NULL",
                "name": null,
                "ofType": {
                  "kind": "SCALAR",
                  "name": "String",
                  "ofType": null
                }
              },
              "isDeprecated": false,
              "deprecationReason": null
            },
            {
              "name": "isDelegation",
              "description":
                "If true, this command represents a delegation of stake",
              "args": [],
              "type": {
                "kind": "NON_NULL",
                "name": null,
                "ofType": {
                  "kind": "SCALAR",
                  "name": "Boolean",
                  "ofType": null
                }
              },
              "isDeprecated": true,
              "deprecationReason": "use kind field instead"
            },
            {
              "name": "from",
              "description": "Public key of the sender",
              "args": [],
              "type": {
                "kind": "NON_NULL",
                "name": null,
                "ofType": {
                  "kind": "SCALAR",
                  "name": "PublicKey",
                  "ofType": null
                }
              },
              "isDeprecated": true,
              "deprecationReason": "use feePayer field instead"
            },
            {
              "name": "fromAccount",
              "description": "Account of the sender",
              "args": [],
              "type": {
                "kind": "NON_NULL",
                "name": null,
                "ofType": {
                  "kind": "OBJECT",
                  "name": "Account",
                  "ofType": null
                }
              },
              "isDeprecated": true,
              "deprecationReason": "use feePayer field instead"
            },
            {
              "name": "to",
              "description": "Public key of the receiver",
              "args": [],
              "type": {
                "kind": "NON_NULL",
                "name": null,
                "ofType": {
                  "kind": "SCALAR",
                  "name": "PublicKey",
                  "ofType": null
                }
              },
              "isDeprecated": true,
              "deprecationReason": "use receiver field instead"
            },
            {
              "name": "toAccount",
              "description": "Account of the receiver",
              "args": [],
              "type": {
                "kind": "NON_NULL",
                "name": null,
                "ofType": {
                  "kind": "OBJECT",
                  "name": "Account",
                  "ofType": null
                }
              },
              "isDeprecated": true,
              "deprecationReason": "use receiver field instead"
            },
            {
              "name": "failureReason",
              "description":
                "null is no failure or status unknown, reason for failure otherwise.",
              "args": [],
              "type": {
                "kind": "SCALAR",
                "name": "TransactionStatusFailure",
                "ofType": null
              },
              "isDeprecated": false,
              "deprecationReason": null
            }
          ],
          "inputFields": null,
          "interfaces": [
            { "kind": "INTERFACE", "name": "UserCommand", "ofType": null }
          ],
          "enumValues": null,
          "possibleTypes": null
        },
        {
          "kind": "SCALAR",
          "name": "TransactionStatusFailure",
          "description": "transaction status failure",
          "fields": null,
          "inputFields": null,
          "interfaces": null,
          "enumValues": null,
          "possibleTypes": null
        },
        {
          "kind": "SCALAR",
          "name": "UserCommandKind",
          "description": "The kind of user command",
          "fields": null,
          "inputFields": null,
          "interfaces": null,
          "enumValues": null,
          "possibleTypes": null
        },
        {
          "kind": "SCALAR",
          "name": "TransactionHash",
          "description": "Base58Check-encoded transaction hash",
          "fields": null,
          "inputFields": null,
          "interfaces": null,
          "enumValues": null,
          "possibleTypes": null
        },
        {
          "kind": "SCALAR",
          "name": "TransactionId",
          "description": "Base64-encoded transaction",
          "fields": null,
          "inputFields": null,
          "interfaces": null,
          "enumValues": null,
          "possibleTypes": null
        },
        {
          "kind": "OBJECT",
          "name": "UserCommandDelegation",
          "description": null,
          "fields": [
            {
              "name": "delegator",
              "description": null,
              "args": [],
              "type": {
                "kind": "NON_NULL",
                "name": null,
                "ofType": {
                  "kind": "OBJECT",
                  "name": "Account",
                  "ofType": null
                }
              },
              "isDeprecated": false,
              "deprecationReason": null
            },
            {
              "name": "delegatee",
              "description": null,
              "args": [],
              "type": {
                "kind": "NON_NULL",
                "name": null,
                "ofType": {
                  "kind": "OBJECT",
                  "name": "Account",
                  "ofType": null
                }
              },
              "isDeprecated": false,
              "deprecationReason": null
            },
            {
              "name": "id",
              "description": null,
              "args": [],
              "type": {
                "kind": "NON_NULL",
                "name": null,
                "ofType": {
                  "kind": "SCALAR",
                  "name": "TransactionId",
                  "ofType": null
                }
              },
              "isDeprecated": false,
              "deprecationReason": null
            },
            {
              "name": "hash",
              "description": null,
              "args": [],
              "type": {
                "kind": "NON_NULL",
                "name": null,
                "ofType": {
                  "kind": "SCALAR",
                  "name": "TransactionHash",
                  "ofType": null
                }
              },
              "isDeprecated": false,
              "deprecationReason": null
            },
            {
              "name": "kind",
              "description": "String describing the kind of user command",
              "args": [],
              "type": {
                "kind": "NON_NULL",
                "name": null,
                "ofType": {
                  "kind": "SCALAR",
                  "name": "UserCommandKind",
                  "ofType": null
                }
              },
              "isDeprecated": false,
              "deprecationReason": null
            },
            {
              "name": "nonce",
              "description":
                "Sequence number of command for the fee-payer's account",
              "args": [],
              "type": {
                "kind": "NON_NULL",
                "name": null,
                "ofType": { "kind": "SCALAR", "name": "Int", "ofType": null }
              },
              "isDeprecated": false,
              "deprecationReason": null
            },
            {
              "name": "source",
              "description": "Account that the command is sent from",
              "args": [],
              "type": {
                "kind": "NON_NULL",
                "name": null,
                "ofType": {
                  "kind": "OBJECT",
                  "name": "Account",
                  "ofType": null
                }
              },
              "isDeprecated": false,
              "deprecationReason": null
            },
            {
              "name": "receiver",
              "description": "Account that the command applies to",
              "args": [],
              "type": {
                "kind": "NON_NULL",
                "name": null,
                "ofType": {
                  "kind": "OBJECT",
                  "name": "Account",
                  "ofType": null
                }
              },
              "isDeprecated": false,
              "deprecationReason": null
            },
            {
              "name": "feePayer",
              "description": "Account that pays the fees for the command",
              "args": [],
              "type": {
                "kind": "NON_NULL",
                "name": null,
                "ofType": {
                  "kind": "OBJECT",
                  "name": "Account",
                  "ofType": null
                }
              },
              "isDeprecated": false,
              "deprecationReason": null
            },
            {
              "name": "validUntil",
              "description":
                "The global slot number after which this transaction cannot be applied",
              "args": [],
              "type": {
                "kind": "NON_NULL",
                "name": null,
                "ofType": {
                  "kind": "SCALAR",
                  "name": "Globalslot",
                  "ofType": null
                }
              },
              "isDeprecated": false,
              "deprecationReason": null
            },
            {
              "name": "token",
              "description": "Token used for the transaction",
              "args": [],
              "type": {
                "kind": "NON_NULL",
                "name": null,
                "ofType": {
                  "kind": "SCALAR",
                  "name": "TokenId",
                  "ofType": null
                }
              },
              "isDeprecated": false,
              "deprecationReason": null
            },
            {
              "name": "amount",
              "description":
                "Amount that the source is sending to receiver; 0 for commands without an associated amount",
              "args": [],
              "type": {
                "kind": "NON_NULL",
                "name": null,
                "ofType": {
                  "kind": "SCALAR",
                  "name": "Amount",
                  "ofType": null
                }
              },
              "isDeprecated": false,
              "deprecationReason": null
            },
            {
              "name": "feeToken",
              "description": "Token used to pay the fee",
              "args": [],
              "type": {
                "kind": "NON_NULL",
                "name": null,
                "ofType": {
                  "kind": "SCALAR",
                  "name": "TokenId",
                  "ofType": null
                }
              },
              "isDeprecated": false,
              "deprecationReason": null
            },
            {
              "name": "fee",
              "description":
                "Fee that the fee-payer is willing to pay for making the transaction",
              "args": [],
              "type": {
                "kind": "NON_NULL",
                "name": null,
                "ofType": { "kind": "SCALAR", "name": "Fee", "ofType": null }
              },
              "isDeprecated": false,
              "deprecationReason": null
            },
            {
              "name": "memo",
              "description":
                "A short message from the sender, encoded with Base58Check, version byte=0x14; byte 2 of the decoding is the message length",
              "args": [],
              "type": {
                "kind": "NON_NULL",
                "name": null,
                "ofType": {
                  "kind": "SCALAR",
                  "name": "String",
                  "ofType": null
                }
              },
              "isDeprecated": false,
              "deprecationReason": null
            },
            {
              "name": "isDelegation",
              "description":
                "If true, this command represents a delegation of stake",
              "args": [],
              "type": {
                "kind": "NON_NULL",
                "name": null,
                "ofType": {
                  "kind": "SCALAR",
                  "name": "Boolean",
                  "ofType": null
                }
              },
              "isDeprecated": true,
              "deprecationReason": "use kind field instead"
            },
            {
              "name": "from",
              "description": "Public key of the sender",
              "args": [],
              "type": {
                "kind": "NON_NULL",
                "name": null,
                "ofType": {
                  "kind": "SCALAR",
                  "name": "PublicKey",
                  "ofType": null
                }
              },
              "isDeprecated": true,
              "deprecationReason": "use feePayer field instead"
            },
            {
              "name": "fromAccount",
              "description": "Account of the sender",
              "args": [],
              "type": {
                "kind": "NON_NULL",
                "name": null,
                "ofType": {
                  "kind": "OBJECT",
                  "name": "Account",
                  "ofType": null
                }
              },
              "isDeprecated": true,
              "deprecationReason": "use feePayer field instead"
            },
            {
              "name": "to",
              "description": "Public key of the receiver",
              "args": [],
              "type": {
                "kind": "NON_NULL",
                "name": null,
                "ofType": {
                  "kind": "SCALAR",
                  "name": "PublicKey",
                  "ofType": null
                }
              },
              "isDeprecated": true,
              "deprecationReason": "use receiver field instead"
            },
            {
              "name": "toAccount",
              "description": "Account of the receiver",
              "args": [],
              "type": {
                "kind": "NON_NULL",
                "name": null,
                "ofType": {
                  "kind": "OBJECT",
                  "name": "Account",
                  "ofType": null
                }
              },
              "isDeprecated": true,
              "deprecationReason": "use receiver field instead"
            },
            {
              "name": "failureReason",
              "description":
                "null is no failure or status unknown, reason for failure otherwise.",
              "args": [],
              "type": {
                "kind": "SCALAR",
                "name": "TransactionStatusFailure",
                "ofType": null
              },
              "isDeprecated": false,
              "deprecationReason": null
            }
          ],
          "inputFields": null,
          "interfaces": [
            { "kind": "INTERFACE", "name": "UserCommand", "ofType": null }
          ],
          "enumValues": null,
          "possibleTypes": null
        },
        {
          "kind": "INTERFACE",
          "name": "UserCommand",
          "description": "Common interface for user commands",
          "fields": [
            {
              "name": "id",
              "description": null,
              "args": [],
              "type": {
                "kind": "NON_NULL",
                "name": null,
                "ofType": {
                  "kind": "SCALAR",
                  "name": "TransactionId",
                  "ofType": null
                }
              },
              "isDeprecated": false,
              "deprecationReason": null
            },
            {
              "name": "hash",
              "description": null,
              "args": [],
              "type": {
                "kind": "NON_NULL",
                "name": null,
                "ofType": {
                  "kind": "SCALAR",
                  "name": "TransactionHash",
                  "ofType": null
                }
              },
              "isDeprecated": false,
              "deprecationReason": null
            },
            {
              "name": "kind",
              "description": "String describing the kind of user command",
              "args": [],
              "type": {
                "kind": "NON_NULL",
                "name": null,
                "ofType": {
                  "kind": "SCALAR",
                  "name": "UserCommandKind",
                  "ofType": null
                }
              },
              "isDeprecated": false,
              "deprecationReason": null
            },
            {
              "name": "nonce",
              "description":
                "Sequence number of command for the fee-payer's account",
              "args": [],
              "type": {
                "kind": "NON_NULL",
                "name": null,
                "ofType": { "kind": "SCALAR", "name": "Int", "ofType": null }
              },
              "isDeprecated": false,
              "deprecationReason": null
            },
            {
              "name": "source",
              "description": "Account that the command is sent from",
              "args": [],
              "type": {
                "kind": "NON_NULL",
                "name": null,
                "ofType": {
                  "kind": "OBJECT",
                  "name": "Account",
                  "ofType": null
                }
              },
              "isDeprecated": false,
              "deprecationReason": null
            },
            {
              "name": "receiver",
              "description": "Account that the command applies to",
              "args": [],
              "type": {
                "kind": "NON_NULL",
                "name": null,
                "ofType": {
                  "kind": "OBJECT",
                  "name": "Account",
                  "ofType": null
                }
              },
              "isDeprecated": false,
              "deprecationReason": null
            },
            {
              "name": "feePayer",
              "description": "Account that pays the fees for the command",
              "args": [],
              "type": {
                "kind": "NON_NULL",
                "name": null,
                "ofType": {
                  "kind": "OBJECT",
                  "name": "Account",
                  "ofType": null
                }
              },
              "isDeprecated": false,
              "deprecationReason": null
            },
            {
              "name": "validUntil",
              "description":
                "The global slot number after which this transaction cannot be applied",
              "args": [],
              "type": {
                "kind": "NON_NULL",
                "name": null,
                "ofType": {
                  "kind": "SCALAR",
                  "name": "Globalslot",
                  "ofType": null
                }
              },
              "isDeprecated": false,
              "deprecationReason": null
            },
            {
              "name": "token",
              "description": "Token used by the command",
              "args": [],
              "type": {
                "kind": "NON_NULL",
                "name": null,
                "ofType": {
                  "kind": "SCALAR",
                  "name": "TokenId",
                  "ofType": null
                }
              },
              "isDeprecated": false,
              "deprecationReason": null
            },
            {
              "name": "amount",
              "description":
                "Amount that the source is sending to receiver - 0 for commands that are not associated with an amount",
              "args": [],
              "type": {
                "kind": "NON_NULL",
                "name": null,
                "ofType": {
                  "kind": "SCALAR",
                  "name": "Amount",
                  "ofType": null
                }
              },
              "isDeprecated": false,
              "deprecationReason": null
            },
            {
              "name": "feeToken",
              "description": "Token used to pay the fee",
              "args": [],
              "type": {
                "kind": "NON_NULL",
                "name": null,
                "ofType": {
                  "kind": "SCALAR",
                  "name": "TokenId",
                  "ofType": null
                }
              },
              "isDeprecated": false,
              "deprecationReason": null
            },
            {
              "name": "fee",
              "description":
                "Fee that the fee-payer is willing to pay for making the transaction",
              "args": [],
              "type": {
                "kind": "NON_NULL",
                "name": null,
                "ofType": { "kind": "SCALAR", "name": "Fee", "ofType": null }
              },
              "isDeprecated": false,
              "deprecationReason": null
            },
            {
              "name": "memo",
              "description": "Short arbitrary message provided by the sender",
              "args": [],
              "type": {
                "kind": "NON_NULL",
                "name": null,
                "ofType": {
                  "kind": "SCALAR",
                  "name": "String",
                  "ofType": null
                }
              },
              "isDeprecated": false,
              "deprecationReason": null
            },
            {
              "name": "isDelegation",
              "description":
                "If true, this represents a delegation of stake, otherwise it is a payment",
              "args": [],
              "type": {
                "kind": "NON_NULL",
                "name": null,
                "ofType": {
                  "kind": "SCALAR",
                  "name": "Boolean",
                  "ofType": null
                }
              },
              "isDeprecated": true,
              "deprecationReason": "use kind field instead"
            },
            {
              "name": "from",
              "description": "Public key of the sender",
              "args": [],
              "type": {
                "kind": "NON_NULL",
                "name": null,
                "ofType": {
                  "kind": "SCALAR",
                  "name": "PublicKey",
                  "ofType": null
                }
              },
              "isDeprecated": true,
              "deprecationReason": "use feePayer field instead"
            },
            {
              "name": "fromAccount",
              "description": "Account of the sender",
              "args": [],
              "type": {
                "kind": "NON_NULL",
                "name": null,
                "ofType": {
                  "kind": "OBJECT",
                  "name": "Account",
                  "ofType": null
                }
              },
              "isDeprecated": true,
              "deprecationReason": "use feePayer field instead"
            },
            {
              "name": "to",
              "description": "Public key of the receiver",
              "args": [],
              "type": {
                "kind": "NON_NULL",
                "name": null,
                "ofType": {
                  "kind": "SCALAR",
                  "name": "PublicKey",
                  "ofType": null
                }
              },
              "isDeprecated": true,
              "deprecationReason": "use receiver field instead"
            },
            {
              "name": "toAccount",
              "description": "Account of the receiver",
              "args": [],
              "type": {
                "kind": "NON_NULL",
                "name": null,
                "ofType": {
                  "kind": "OBJECT",
                  "name": "Account",
                  "ofType": null
                }
              },
              "isDeprecated": true,
              "deprecationReason": "use receiver field instead"
            },
            {
              "name": "failureReason",
              "description":
                "null is no failure, reason for failure otherwise.",
              "args": [],
              "type": {
                "kind": "SCALAR",
                "name": "TransactionStatusFailure",
                "ofType": null
              },
              "isDeprecated": false,
              "deprecationReason": null
            }
          ],
          "inputFields": null,
          "interfaces": null,
          "enumValues": null,
          "possibleTypes": [
            {
              "kind": "OBJECT",
              "name": "UserCommandDelegation",
              "ofType": null
            },
            {
              "kind": "OBJECT",
              "name": "UserCommandPayment",
              "ofType": null
            }
          ]
        },
        {
          "kind": "OBJECT",
          "name": "Transactions",
          "description": "Different types of transactions in a block",
          "fields": [
            {
              "name": "userCommands",
              "description":
                "List of user commands (payments and stake delegations) included in this block",
              "args": [],
              "type": {
                "kind": "NON_NULL",
                "name": null,
                "ofType": {
                  "kind": "LIST",
                  "name": null,
                  "ofType": {
                    "kind": "NON_NULL",
                    "name": null,
                    "ofType": {
                      "kind": "INTERFACE",
                      "name": "UserCommand",
                      "ofType": null
                    }
                  }
                }
              },
              "isDeprecated": false,
              "deprecationReason": null
            },
            {
              "name": "zkappCommands",
              "description": "List of zkApp commands included in this block",
              "args": [],
              "type": {
                "kind": "NON_NULL",
                "name": null,
                "ofType": {
                  "kind": "LIST",
                  "name": null,
                  "ofType": {
                    "kind": "NON_NULL",
                    "name": null,
                    "ofType": {
                      "kind": "OBJECT",
                      "name": "ZkappCommandResult",
                      "ofType": null
                    }
                  }
                }
              },
              "isDeprecated": false,
              "deprecationReason": null
            },
            {
              "name": "feeTransfer",
              "description": "List of fee transfers included in this block",
              "args": [],
              "type": {
                "kind": "NON_NULL",
                "name": null,
                "ofType": {
                  "kind": "LIST",
                  "name": null,
                  "ofType": {
                    "kind": "NON_NULL",
                    "name": null,
                    "ofType": {
                      "kind": "OBJECT",
                      "name": "FeeTransfer",
                      "ofType": null
                    }
                  }
                }
              },
              "isDeprecated": false,
              "deprecationReason": null
            },
            {
              "name": "coinbase",
              "description":
                "Amount of MINA granted to the producer of this block",
              "args": [],
              "type": {
                "kind": "NON_NULL",
                "name": null,
                "ofType": {
                  "kind": "SCALAR",
                  "name": "Amount",
                  "ofType": null
                }
              },
              "isDeprecated": false,
              "deprecationReason": null
            },
            {
              "name": "coinbaseReceiverAccount",
              "description":
                "Account to which the coinbase for this block was granted",
              "args": [],
              "type": { "kind": "OBJECT", "name": "Account", "ofType": null },
              "isDeprecated": false,
              "deprecationReason": null
            }
          ],
          "inputFields": null,
          "interfaces": [],
          "enumValues": null,
          "possibleTypes": null
        },
        {
          "kind": "SCALAR",
          "name": "JSON",
          "description": "Arbitrary JSON",
          "fields": null,
          "inputFields": null,
          "interfaces": null,
          "enumValues": null,
          "possibleTypes": null
        },
        {
          "kind": "SCALAR",
          "name": "PrecomputedBlockProof",
          "description": "Base-64 encoded proof",
          "fields": null,
          "inputFields": null,
          "interfaces": null,
          "enumValues": null,
          "possibleTypes": null
        },
        {
          "kind": "OBJECT",
          "name": "protocolStateProof",
          "description": null,
          "fields": [
            {
              "name": "base64",
              "description": "Base-64 encoded proof",
              "args": [],
              "type": {
                "kind": "SCALAR",
                "name": "PrecomputedBlockProof",
                "ofType": null
              },
              "isDeprecated": false,
              "deprecationReason": null
            },
            {
              "name": "json",
              "description": "JSON-encoded proof",
              "args": [],
              "type": { "kind": "SCALAR", "name": "JSON", "ofType": null },
              "isDeprecated": false,
              "deprecationReason": null
            }
          ],
          "inputFields": null,
          "interfaces": [],
          "enumValues": null,
          "possibleTypes": null
        },
        {
          "kind": "SCALAR",
          "name": "Epoch",
          "description": "epoch",
          "fields": null,
          "inputFields": null,
          "interfaces": null,
          "enumValues": null,
          "possibleTypes": null
        },
        {
          "kind": "SCALAR",
          "name": "Slot",
          "description": "slot",
          "fields": null,
          "inputFields": null,
          "interfaces": null,
          "enumValues": null,
          "possibleTypes": null
        },
        {
          "kind": "OBJECT",
          "name": "NextEpochData",
          "description": null,
          "fields": [
            {
              "name": "ledger",
              "description": null,
              "args": [],
              "type": {
                "kind": "NON_NULL",
                "name": null,
                "ofType": {
                  "kind": "OBJECT",
                  "name": "epochLedger",
                  "ofType": null
                }
              },
              "isDeprecated": false,
              "deprecationReason": null
            },
            {
              "name": "seed",
              "description": null,
              "args": [],
              "type": {
                "kind": "NON_NULL",
                "name": null,
                "ofType": {
                  "kind": "SCALAR",
                  "name": "EpochSeed",
                  "ofType": null
                }
              },
              "isDeprecated": false,
              "deprecationReason": null
            },
            {
              "name": "startCheckpoint",
              "description": null,
              "args": [],
              "type": {
                "kind": "NON_NULL",
                "name": null,
                "ofType": {
                  "kind": "SCALAR",
                  "name": "StateHash",
                  "ofType": null
                }
              },
              "isDeprecated": false,
              "deprecationReason": null
            },
            {
              "name": "lockCheckpoint",
              "description": null,
              "args": [],
              "type": {
                "kind": "NON_NULL",
                "name": null,
                "ofType": {
                  "kind": "SCALAR",
                  "name": "String",
                  "ofType": null
                }
              },
              "isDeprecated": false,
              "deprecationReason": null
            },
            {
              "name": "epochLength",
              "description": null,
              "args": [],
              "type": {
                "kind": "NON_NULL",
                "name": null,
                "ofType": {
                  "kind": "SCALAR",
                  "name": "Length",
                  "ofType": null
                }
              },
              "isDeprecated": false,
              "deprecationReason": null
            }
          ],
          "inputFields": null,
          "interfaces": [],
          "enumValues": null,
          "possibleTypes": null
        },
        {
          "kind": "SCALAR",
          "name": "EpochSeed",
          "description": "Base58Check-encoded epoch seed",
          "fields": null,
          "inputFields": null,
          "interfaces": null,
          "enumValues": null,
          "possibleTypes": null
        },
        {
          "kind": "OBJECT",
          "name": "epochLedger",
          "description": null,
          "fields": [
            {
              "name": "hash",
              "description": null,
              "args": [],
              "type": {
                "kind": "NON_NULL",
                "name": null,
                "ofType": {
                  "kind": "SCALAR",
                  "name": "LedgerHash",
                  "ofType": null
                }
              },
              "isDeprecated": false,
              "deprecationReason": null
            },
            {
              "name": "totalCurrency",
              "description": null,
              "args": [],
              "type": {
                "kind": "NON_NULL",
                "name": null,
                "ofType": {
                  "kind": "SCALAR",
                  "name": "Amount",
                  "ofType": null
                }
              },
              "isDeprecated": false,
              "deprecationReason": null
            }
          ],
          "inputFields": null,
          "interfaces": [],
          "enumValues": null,
          "possibleTypes": null
        },
        {
          "kind": "OBJECT",
          "name": "StakingEpochData",
          "description": null,
          "fields": [
            {
              "name": "ledger",
              "description": null,
              "args": [],
              "type": {
                "kind": "NON_NULL",
                "name": null,
                "ofType": {
                  "kind": "OBJECT",
                  "name": "epochLedger",
                  "ofType": null
                }
              },
              "isDeprecated": false,
              "deprecationReason": null
            },
            {
              "name": "seed",
              "description": null,
              "args": [],
              "type": {
                "kind": "NON_NULL",
                "name": null,
                "ofType": {
                  "kind": "SCALAR",
                  "name": "EpochSeed",
                  "ofType": null
                }
              },
              "isDeprecated": false,
              "deprecationReason": null
            },
            {
              "name": "startCheckpoint",
              "description": null,
              "args": [],
              "type": {
                "kind": "NON_NULL",
                "name": null,
                "ofType": {
                  "kind": "SCALAR",
                  "name": "StateHash",
                  "ofType": null
                }
              },
              "isDeprecated": false,
              "deprecationReason": null
            },
            {
              "name": "lockCheckpoint",
              "description": null,
              "args": [],
              "type": {
                "kind": "NON_NULL",
                "name": null,
                "ofType": {
                  "kind": "SCALAR",
                  "name": "String",
                  "ofType": null
                }
              },
              "isDeprecated": false,
              "deprecationReason": null
            },
            {
              "name": "epochLength",
              "description": null,
              "args": [],
              "type": {
                "kind": "NON_NULL",
                "name": null,
                "ofType": {
                  "kind": "SCALAR",
                  "name": "Length",
                  "ofType": null
                }
              },
              "isDeprecated": false,
              "deprecationReason": null
            }
          ],
          "inputFields": null,
          "interfaces": [],
          "enumValues": null,
          "possibleTypes": null
        },
        {
          "kind": "OBJECT",
          "name": "ConsensusState",
          "description": null,
          "fields": [
            {
              "name": "blockchainLength",
              "description": "Length of the blockchain at this block",
              "args": [],
              "type": {
                "kind": "NON_NULL",
                "name": null,
                "ofType": {
                  "kind": "SCALAR",
                  "name": "Length",
                  "ofType": null
                }
              },
              "isDeprecated": true,
              "deprecationReason": "use blockHeight instead"
            },
            {
              "name": "blockHeight",
              "description": "Height of the blockchain at this block",
              "args": [],
              "type": {
                "kind": "NON_NULL",
                "name": null,
                "ofType": {
                  "kind": "SCALAR",
                  "name": "Length",
                  "ofType": null
                }
              },
              "isDeprecated": false,
              "deprecationReason": null
            },
            {
              "name": "epochCount",
              "description": null,
              "args": [],
              "type": {
                "kind": "NON_NULL",
                "name": null,
                "ofType": {
                  "kind": "SCALAR",
                  "name": "Length",
                  "ofType": null
                }
              },
              "isDeprecated": false,
              "deprecationReason": null
            },
            {
              "name": "minWindowDensity",
              "description": null,
              "args": [],
              "type": {
                "kind": "NON_NULL",
                "name": null,
                "ofType": {
                  "kind": "SCALAR",
                  "name": "Length",
                  "ofType": null
                }
              },
              "isDeprecated": false,
              "deprecationReason": null
            },
            {
              "name": "lastVrfOutput",
              "description": null,
              "args": [],
              "type": {
                "kind": "NON_NULL",
                "name": null,
                "ofType": {
                  "kind": "SCALAR",
                  "name": "String",
                  "ofType": null
                }
              },
              "isDeprecated": false,
              "deprecationReason": null
            },
            {
              "name": "totalCurrency",
              "description": "Total currency in circulation at this block",
              "args": [],
              "type": {
                "kind": "NON_NULL",
                "name": null,
                "ofType": {
                  "kind": "SCALAR",
                  "name": "Amount",
                  "ofType": null
                }
              },
              "isDeprecated": false,
              "deprecationReason": null
            },
            {
              "name": "stakingEpochData",
              "description": null,
              "args": [],
              "type": {
                "kind": "NON_NULL",
                "name": null,
                "ofType": {
                  "kind": "OBJECT",
                  "name": "StakingEpochData",
                  "ofType": null
                }
              },
              "isDeprecated": false,
              "deprecationReason": null
            },
            {
              "name": "nextEpochData",
              "description": null,
              "args": [],
              "type": {
                "kind": "NON_NULL",
                "name": null,
                "ofType": {
                  "kind": "OBJECT",
                  "name": "NextEpochData",
                  "ofType": null
                }
              },
              "isDeprecated": false,
              "deprecationReason": null
            },
            {
              "name": "hasAncestorInSameCheckpointWindow",
              "description": null,
              "args": [],
              "type": {
                "kind": "NON_NULL",
                "name": null,
                "ofType": {
                  "kind": "SCALAR",
                  "name": "Boolean",
                  "ofType": null
                }
              },
              "isDeprecated": false,
              "deprecationReason": null
            },
            {
              "name": "slot",
              "description": "Slot in which this block was created",
              "args": [],
              "type": {
                "kind": "NON_NULL",
                "name": null,
                "ofType": {
                  "kind": "SCALAR",
                  "name": "Slot",
                  "ofType": null
                }
              },
              "isDeprecated": false,
              "deprecationReason": null
            },
            {
              "name": "slotSinceGenesis",
              "description": "Slot since genesis (across all hard-forks)",
              "args": [],
              "type": {
                "kind": "NON_NULL",
                "name": null,
                "ofType": {
                  "kind": "SCALAR",
                  "name": "Globalslot",
                  "ofType": null
                }
              },
              "isDeprecated": false,
              "deprecationReason": null
            },
            {
              "name": "epoch",
              "description": "Epoch in which this block was created",
              "args": [],
              "type": {
                "kind": "NON_NULL",
                "name": null,
                "ofType": {
                  "kind": "SCALAR",
                  "name": "Epoch",
                  "ofType": null
                }
              },
              "isDeprecated": false,
              "deprecationReason": null
            },
            {
              "name": "superchargedCoinbase",
              "description":
                "Whether or not this coinbase was \"supercharged\", ie. created by an account that has no locked tokens",
              "args": [],
              "type": {
                "kind": "NON_NULL",
                "name": null,
                "ofType": {
                  "kind": "SCALAR",
                  "name": "Boolean",
                  "ofType": null
                }
              },
              "isDeprecated": false,
              "deprecationReason": null
            },
            {
              "name": "blockStakeWinner",
              "description":
                "The public key that is responsible for winning this block (including delegations)",
              "args": [],
              "type": {
                "kind": "NON_NULL",
                "name": null,
                "ofType": {
                  "kind": "SCALAR",
                  "name": "PublicKey",
                  "ofType": null
                }
              },
              "isDeprecated": false,
              "deprecationReason": null
            },
            {
              "name": "blockCreator",
              "description":
                "The block producer public key that created this block",
              "args": [],
              "type": {
                "kind": "NON_NULL",
                "name": null,
                "ofType": {
                  "kind": "SCALAR",
                  "name": "PublicKey",
                  "ofType": null
                }
              },
              "isDeprecated": false,
              "deprecationReason": null
            },
            {
              "name": "coinbaseReceiever",
              "description": null,
              "args": [],
              "type": {
                "kind": "NON_NULL",
                "name": null,
                "ofType": {
                  "kind": "SCALAR",
                  "name": "PublicKey",
                  "ofType": null
                }
              },
              "isDeprecated": false,
              "deprecationReason": null
            }
          ],
          "inputFields": null,
          "interfaces": [],
          "enumValues": null,
          "possibleTypes": null
        },
        {
          "kind": "SCALAR",
          "name": "BodyReference",
          "description":
            "A reference to how the block header refers to the body of the block as a hex-encoded string",
          "fields": null,
          "inputFields": null,
          "interfaces": null,
          "enumValues": null,
          "possibleTypes": null
        },
        {
          "kind": "SCALAR",
          "name": "PendingCoinbaseHash",
          "description":
            "Base58Check-encoded hash of a pending coinbase hash",
          "fields": null,
          "inputFields": null,
          "interfaces": null,
          "enumValues": null,
          "possibleTypes": null
        },
        {
          "kind": "SCALAR",
          "name": "PendingCoinbaseAuxHash",
          "description":
            "Base58Check-encoded hash of a pending coinbase auxiliary hash",
          "fields": null,
          "inputFields": null,
          "interfaces": null,
          "enumValues": null,
          "possibleTypes": null
        },
        {
          "kind": "SCALAR",
          "name": "StagedLedgerAuxHash",
          "description":
            "Base58Check-encoded hash of the staged ledger hash's aux_hash",
          "fields": null,
          "inputFields": null,
          "interfaces": null,
          "enumValues": null,
          "possibleTypes": null
        },
        {
          "kind": "SCALAR",
          "name": "LedgerHash",
          "description": "Base58Check-encoded ledger hash",
          "fields": null,
          "inputFields": null,
          "interfaces": null,
          "enumValues": null,
          "possibleTypes": null
        },
        {
          "kind": "OBJECT",
          "name": "BlockchainState",
          "description": null,
          "fields": [
            {
              "name": "date",
              "description":
                "date (stringified Unix time - number of milliseconds since January 1, 1970)",
              "args": [],
              "type": {
                "kind": "NON_NULL",
                "name": null,
                "ofType": {
                  "kind": "SCALAR",
                  "name": "BlockTime",
                  "ofType": null
                }
              },
              "isDeprecated": false,
              "deprecationReason": null
            },
            {
              "name": "utcDate",
              "description":
                "utcDate (stringified Unix time - number of milliseconds since January 1, 1970). Time offsets are adjusted to reflect true wall-clock time instead of genesis time.",
              "args": [],
              "type": {
                "kind": "NON_NULL",
                "name": null,
                "ofType": {
                  "kind": "SCALAR",
                  "name": "BlockTime",
                  "ofType": null
                }
              },
              "isDeprecated": false,
              "deprecationReason": null
            },
            {
              "name": "snarkedLedgerHash",
              "description": "Base58Check-encoded hash of the snarked ledger",
              "args": [],
              "type": {
                "kind": "NON_NULL",
                "name": null,
                "ofType": {
                  "kind": "SCALAR",
                  "name": "LedgerHash",
                  "ofType": null
                }
              },
              "isDeprecated": false,
              "deprecationReason": null
            },
            {
              "name": "stagedLedgerHash",
              "description":
                "Base58Check-encoded hash of the staged ledger hash's main ledger hash",
              "args": [],
              "type": {
                "kind": "NON_NULL",
                "name": null,
                "ofType": {
                  "kind": "SCALAR",
                  "name": "LedgerHash",
                  "ofType": null
                }
              },
              "isDeprecated": false,
              "deprecationReason": null
            },
            {
              "name": "stagedLedgerAuxHash",
              "description":
                "Base58Check-encoded hash of the staged ledger hash's aux_hash",
              "args": [],
              "type": {
                "kind": "NON_NULL",
                "name": null,
                "ofType": {
                  "kind": "SCALAR",
                  "name": "StagedLedgerAuxHash",
                  "ofType": null
                }
              },
              "isDeprecated": false,
              "deprecationReason": null
            },
            {
              "name": "stagedLedgerPendingCoinbaseAux",
              "description":
                "Base58Check-encoded staged ledger hash's pending_coinbase_aux",
              "args": [],
              "type": {
                "kind": "NON_NULL",
                "name": null,
                "ofType": {
                  "kind": "SCALAR",
                  "name": "PendingCoinbaseAuxHash",
                  "ofType": null
                }
              },
              "isDeprecated": false,
              "deprecationReason": null
            },
            {
              "name": "stagedLedgerPendingCoinbaseHash",
              "description":
                "Base58Check-encoded hash of the staged ledger hash's pending_coinbase_hash",
              "args": [],
              "type": {
                "kind": "NON_NULL",
                "name": null,
                "ofType": {
                  "kind": "SCALAR",
                  "name": "PendingCoinbaseHash",
                  "ofType": null
                }
              },
              "isDeprecated": false,
              "deprecationReason": null
            },
            {
              "name": "stagedLedgerProofEmitted",
              "description":
                "Block finished a staged ledger, and a proof was emitted from it and included into this block's proof. If there is no transition frontier available or no block found, this will return null.",
              "args": [],
              "type": { "kind": "SCALAR", "name": "Boolean", "ofType": null },
              "isDeprecated": false,
              "deprecationReason": null
            },
            {
              "name": "bodyReference",
              "description":
                "A reference to how the block header refers to the body of the block as a hex-encoded string",
              "args": [],
              "type": {
                "kind": "NON_NULL",
                "name": null,
                "ofType": {
                  "kind": "SCALAR",
                  "name": "BodyReference",
                  "ofType": null
                }
              },
              "isDeprecated": false,
              "deprecationReason": null
            }
          ],
          "inputFields": null,
          "interfaces": [],
          "enumValues": null,
          "possibleTypes": null
        },
        {
          "kind": "OBJECT",
          "name": "ProtocolState",
          "description": null,
          "fields": [
            {
              "name": "previousStateHash",
              "description": "Base58Check-encoded hash of the previous state",
              "args": [],
              "type": {
                "kind": "NON_NULL",
                "name": null,
                "ofType": {
                  "kind": "SCALAR",
                  "name": "StateHash",
                  "ofType": null
                }
              },
              "isDeprecated": false,
              "deprecationReason": null
            },
            {
              "name": "blockchainState",
              "description":
                "State which is agnostic of a particular consensus algorithm",
              "args": [],
              "type": {
                "kind": "NON_NULL",
                "name": null,
                "ofType": {
                  "kind": "OBJECT",
                  "name": "BlockchainState",
                  "ofType": null
                }
              },
              "isDeprecated": false,
              "deprecationReason": null
            },
            {
              "name": "consensusState",
              "description":
                "State specific to the minaboros Proof of Stake consensus algorithm",
              "args": [],
              "type": {
                "kind": "NON_NULL",
                "name": null,
                "ofType": {
                  "kind": "OBJECT",
                  "name": "ConsensusState",
                  "ofType": null
                }
              },
              "isDeprecated": false,
              "deprecationReason": null
            }
          ],
          "inputFields": null,
          "interfaces": [],
          "enumValues": null,
          "possibleTypes": null
        },
        {
          "kind": "SCALAR",
          "name": "StateHashAsDecimal",
          "description":
            "Experimental: Bigint field-element representation of stateHash",
          "fields": null,
          "inputFields": null,
          "interfaces": null,
          "enumValues": null,
          "possibleTypes": null
        },
        {
          "kind": "OBJECT",
          "name": "Block",
          "description": null,
          "fields": [
            {
              "name": "creator",
              "description": "Public key of account that produced this block",
              "args": [],
              "type": {
                "kind": "NON_NULL",
                "name": null,
                "ofType": {
                  "kind": "SCALAR",
                  "name": "PublicKey",
                  "ofType": null
                }
              },
              "isDeprecated": true,
              "deprecationReason": "use creatorAccount field instead"
            },
            {
              "name": "creatorAccount",
              "description": "Account that produced this block",
              "args": [],
              "type": {
                "kind": "NON_NULL",
                "name": null,
                "ofType": {
                  "kind": "OBJECT",
                  "name": "Account",
                  "ofType": null
                }
              },
              "isDeprecated": false,
              "deprecationReason": null
            },
            {
              "name": "winnerAccount",
              "description": "Account that won the slot (Delegator/Staker)",
              "args": [],
              "type": {
                "kind": "NON_NULL",
                "name": null,
                "ofType": {
                  "kind": "OBJECT",
                  "name": "Account",
                  "ofType": null
                }
              },
              "isDeprecated": false,
              "deprecationReason": null
            },
            {
              "name": "stateHash",
              "description":
                "Base58Check-encoded hash of the state after this block",
              "args": [],
              "type": {
                "kind": "NON_NULL",
                "name": null,
                "ofType": {
                  "kind": "SCALAR",
                  "name": "StateHash",
                  "ofType": null
                }
              },
              "isDeprecated": false,
              "deprecationReason": null
            },
            {
              "name": "stateHashField",
              "description":
                "Experimental: Bigint field-element representation of stateHash",
              "args": [],
              "type": {
                "kind": "NON_NULL",
                "name": null,
                "ofType": {
                  "kind": "SCALAR",
                  "name": "StateHashAsDecimal",
                  "ofType": null
                }
              },
              "isDeprecated": false,
              "deprecationReason": null
            },
            {
              "name": "protocolState",
              "description": null,
              "args": [],
              "type": {
                "kind": "NON_NULL",
                "name": null,
                "ofType": {
                  "kind": "OBJECT",
                  "name": "ProtocolState",
                  "ofType": null
                }
              },
              "isDeprecated": false,
              "deprecationReason": null
            },
            {
              "name": "protocolStateProof",
              "description": "Snark proof of blockchain state",
              "args": [],
              "type": {
                "kind": "NON_NULL",
                "name": null,
                "ofType": {
                  "kind": "OBJECT",
                  "name": "protocolStateProof",
                  "ofType": null
                }
              },
              "isDeprecated": false,
              "deprecationReason": null
            },
            {
              "name": "transactions",
              "description": null,
              "args": [],
              "type": {
                "kind": "NON_NULL",
                "name": null,
                "ofType": {
                  "kind": "OBJECT",
                  "name": "Transactions",
                  "ofType": null
                }
              },
              "isDeprecated": false,
              "deprecationReason": null
            },
            {
              "name": "commandTransactionCount",
              "description":
                "Count of user command transactions in the block",
              "args": [],
              "type": {
                "kind": "NON_NULL",
                "name": null,
                "ofType": { "kind": "SCALAR", "name": "Int", "ofType": null }
              },
              "isDeprecated": false,
              "deprecationReason": null
            },
            {
              "name": "snarkJobs",
              "description": null,
              "args": [],
              "type": {
                "kind": "NON_NULL",
                "name": null,
                "ofType": {
                  "kind": "LIST",
                  "name": null,
                  "ofType": {
                    "kind": "NON_NULL",
                    "name": null,
                    "ofType": {
                      "kind": "OBJECT",
                      "name": "CompletedWork",
                      "ofType": null
                    }
                  }
                }
              },
              "isDeprecated": false,
              "deprecationReason": null
            }
          ],
          "inputFields": null,
          "interfaces": [],
          "enumValues": null,
          "possibleTypes": null
        },
        {
          "kind": "SCALAR",
          "name": "Fee",
          "description": "fee",
          "fields": null,
          "inputFields": null,
          "interfaces": null,
          "enumValues": null,
          "possibleTypes": null
        },
        {
          "kind": "OBJECT",
          "name": "SnarkWorker",
          "description": null,
          "fields": [
            {
              "name": "key",
              "description": "Public key of current snark worker",
              "args": [],
              "type": {
                "kind": "NON_NULL",
                "name": null,
                "ofType": {
                  "kind": "SCALAR",
                  "name": "PublicKey",
                  "ofType": null
                }
              },
              "isDeprecated": true,
              "deprecationReason": "use account field instead"
            },
            {
              "name": "account",
              "description": "Account of the current snark worker",
              "args": [],
              "type": {
                "kind": "NON_NULL",
                "name": null,
                "ofType": {
                  "kind": "OBJECT",
                  "name": "Account",
                  "ofType": null
                }
              },
              "isDeprecated": false,
              "deprecationReason": null
            },
            {
              "name": "fee",
              "description":
                "Fee that snark worker is charging to generate a snark proof",
              "args": [],
              "type": {
                "kind": "NON_NULL",
                "name": null,
                "ofType": { "kind": "SCALAR", "name": "Fee", "ofType": null }
              },
              "isDeprecated": false,
              "deprecationReason": null
            }
          ],
          "inputFields": null,
          "interfaces": [],
          "enumValues": null,
          "possibleTypes": null
        },
        {
          "kind": "OBJECT",
          "name": "AccountId",
          "description": null,
          "fields": [
            {
              "name": "publicKey",
              "description": null,
              "args": [],
              "type": {
                "kind": "NON_NULL",
                "name": null,
                "ofType": {
                  "kind": "SCALAR",
                  "name": "PublicKey",
                  "ofType": null
                }
              },
              "isDeprecated": false,
              "deprecationReason": null
            },
            {
              "name": "tokenId",
              "description": null,
              "args": [],
              "type": {
                "kind": "NON_NULL",
                "name": null,
                "ofType": {
                  "kind": "SCALAR",
                  "name": "TokenId",
                  "ofType": null
                }
              },
              "isDeprecated": false,
              "deprecationReason": null
            }
          ],
          "inputFields": null,
          "interfaces": [],
          "enumValues": null,
          "possibleTypes": null
        },
        {
          "kind": "SCALAR",
          "name": "InetAddr",
          "description": "network address",
          "fields": null,
          "inputFields": null,
          "interfaces": null,
          "enumValues": null,
          "possibleTypes": null
        },
        {
          "kind": "OBJECT",
          "name": "NetworkPeerPayload",
          "description": null,
          "fields": [
            {
              "name": "peerId",
              "description": "base58-encoded peer ID",
              "args": [],
              "type": {
                "kind": "NON_NULL",
                "name": null,
                "ofType": {
                  "kind": "SCALAR",
                  "name": "String",
                  "ofType": null
                }
              },
              "isDeprecated": false,
              "deprecationReason": null
            },
            {
              "name": "host",
              "description": "IP address of the remote host",
              "args": [],
              "type": {
                "kind": "NON_NULL",
                "name": null,
                "ofType": {
                  "kind": "SCALAR",
                  "name": "InetAddr",
                  "ofType": null
                }
              },
              "isDeprecated": false,
              "deprecationReason": null
            },
            {
              "name": "libp2pPort",
              "description": null,
              "args": [],
              "type": {
                "kind": "NON_NULL",
                "name": null,
                "ofType": { "kind": "SCALAR", "name": "Int", "ofType": null }
              },
              "isDeprecated": false,
              "deprecationReason": null
            }
          ],
          "inputFields": null,
          "interfaces": [],
          "enumValues": null,
          "possibleTypes": null
        },
        {
          "kind": "OBJECT",
          "name": "SetConnectionGatingConfigPayload",
          "description": null,
          "fields": [
            {
              "name": "trustedPeers",
              "description": "Peers we will always allow connections from",
              "args": [],
              "type": {
                "kind": "NON_NULL",
                "name": null,
                "ofType": {
                  "kind": "LIST",
                  "name": null,
                  "ofType": {
                    "kind": "NON_NULL",
                    "name": null,
                    "ofType": {
                      "kind": "OBJECT",
                      "name": "NetworkPeerPayload",
                      "ofType": null
                    }
                  }
                }
              },
              "isDeprecated": false,
              "deprecationReason": null
            },
            {
              "name": "bannedPeers",
              "description":
                "Peers we will never allow connections from (unless they are also trusted!)",
              "args": [],
              "type": {
                "kind": "NON_NULL",
                "name": null,
                "ofType": {
                  "kind": "LIST",
                  "name": null,
                  "ofType": {
                    "kind": "NON_NULL",
                    "name": null,
                    "ofType": {
                      "kind": "OBJECT",
                      "name": "NetworkPeerPayload",
                      "ofType": null
                    }
                  }
                }
              },
              "isDeprecated": false,
              "deprecationReason": null
            },
            {
              "name": "isolate",
              "description":
                "If true, no connections will be allowed unless they are from a trusted peer",
              "args": [],
              "type": {
                "kind": "NON_NULL",
                "name": null,
                "ofType": {
                  "kind": "SCALAR",
                  "name": "Boolean",
                  "ofType": null
                }
              },
              "isDeprecated": false,
              "deprecationReason": null
            }
          ],
          "inputFields": null,
          "interfaces": [],
          "enumValues": null,
          "possibleTypes": null
        },
        {
          "kind": "OBJECT",
          "name": "MerklePathElement",
          "description": null,
          "fields": [
            {
              "name": "left",
              "description": null,
              "args": [],
              "type": {
                "kind": "SCALAR",
                "name": "FieldElem",
                "ofType": null
              },
              "isDeprecated": false,
              "deprecationReason": null
            },
            {
              "name": "right",
              "description": null,
              "args": [],
              "type": {
                "kind": "SCALAR",
                "name": "FieldElem",
                "ofType": null
              },
              "isDeprecated": false,
              "deprecationReason": null
            }
          ],
          "inputFields": null,
          "interfaces": [],
          "enumValues": null,
          "possibleTypes": null
        },
        {
          "kind": "SCALAR",
          "name": "SequenceEvent",
          "description": "sequence event",
          "fields": null,
          "inputFields": null,
          "interfaces": null,
          "enumValues": null,
          "possibleTypes": null
        },
        {
          "kind": "SCALAR",
          "name": "VerificationKeyHash",
          "description": "Hash of verification key",
          "fields": null,
          "inputFields": null,
          "interfaces": null,
          "enumValues": null,
          "possibleTypes": null
        },
        {
          "kind": "SCALAR",
          "name": "VerificationKey",
          "description": "verification key in Base64 format",
          "fields": null,
          "inputFields": null,
          "interfaces": null,
          "enumValues": null,
          "possibleTypes": null
        },
        {
          "kind": "OBJECT",
          "name": "AccountVerificationKeyWithHash",
          "description": "Verification key with hash",
          "fields": [
            {
              "name": "verificationKey",
              "description": "verification key in Base64 format",
              "args": [],
              "type": {
                "kind": "NON_NULL",
                "name": null,
                "ofType": {
                  "kind": "SCALAR",
                  "name": "VerificationKey",
                  "ofType": null
                }
              },
              "isDeprecated": false,
              "deprecationReason": null
            },
            {
              "name": "hash",
              "description": "Hash of verification key",
              "args": [],
              "type": {
                "kind": "NON_NULL",
                "name": null,
                "ofType": {
                  "kind": "SCALAR",
                  "name": "VerificationKeyHash",
                  "ofType": null
                }
              },
              "isDeprecated": false,
              "deprecationReason": null
            }
          ],
          "inputFields": null,
          "interfaces": [],
          "enumValues": null,
          "possibleTypes": null
        },
        {
          "kind": "ENUM",
          "name": "AccountAuthRequired",
          "description": "Kind of authorization required",
          "fields": null,
          "inputFields": null,
          "interfaces": null,
          "enumValues": [
            {
              "name": "None",
              "description": null,
              "isDeprecated": false,
              "deprecationReason": null
            },
            {
              "name": "Either",
              "description": null,
              "isDeprecated": false,
              "deprecationReason": null
            },
            {
              "name": "Proof",
              "description": null,
              "isDeprecated": false,
              "deprecationReason": null
            },
            {
              "name": "Signature",
              "description": null,
              "isDeprecated": false,
              "deprecationReason": null
            },
            {
              "name": "Impossible",
              "description": null,
              "isDeprecated": false,
              "deprecationReason": null
            }
          ],
          "possibleTypes": null
        },
        {
          "kind": "OBJECT",
          "name": "AccountPermissions",
          "description": null,
          "fields": [
            {
              "name": "editState",
              "description": "Authorization required to edit zkApp state",
              "args": [],
              "type": {
                "kind": "NON_NULL",
                "name": null,
                "ofType": {
                  "kind": "ENUM",
                  "name": "AccountAuthRequired",
                  "ofType": null
                }
              },
              "isDeprecated": false,
              "deprecationReason": null
            },
            {
              "name": "send",
              "description": "Authorization required to send tokens",
              "args": [],
              "type": {
                "kind": "NON_NULL",
                "name": null,
                "ofType": {
                  "kind": "ENUM",
                  "name": "AccountAuthRequired",
                  "ofType": null
                }
              },
              "isDeprecated": false,
              "deprecationReason": null
            },
            {
              "name": "receive",
              "description": "Authorization required to receive tokens",
              "args": [],
              "type": {
                "kind": "NON_NULL",
                "name": null,
                "ofType": {
                  "kind": "ENUM",
                  "name": "AccountAuthRequired",
                  "ofType": null
                }
              },
              "isDeprecated": false,
              "deprecationReason": null
            },
            {
              "name": "setDelegate",
              "description": "Authorization required to set the delegate",
              "args": [],
              "type": {
                "kind": "NON_NULL",
                "name": null,
                "ofType": {
                  "kind": "ENUM",
                  "name": "AccountAuthRequired",
                  "ofType": null
                }
              },
              "isDeprecated": false,
              "deprecationReason": null
            },
            {
              "name": "setPermissions",
              "description": "Authorization required to change permissions",
              "args": [],
              "type": {
                "kind": "NON_NULL",
                "name": null,
                "ofType": {
                  "kind": "ENUM",
                  "name": "AccountAuthRequired",
                  "ofType": null
                }
              },
              "isDeprecated": false,
              "deprecationReason": null
            },
            {
              "name": "setVerificationKey",
              "description":
                "Authorization required to set the verification key of the zkApp associated with the account",
              "args": [],
              "type": {
                "kind": "NON_NULL",
                "name": null,
                "ofType": {
                  "kind": "ENUM",
                  "name": "AccountAuthRequired",
                  "ofType": null
                }
              },
              "isDeprecated": false,
              "deprecationReason": null
            },
            {
              "name": "setZkappUri",
              "description":
                "Authorization required to change the URI of the zkApp associated with the account ",
              "args": [],
              "type": {
                "kind": "NON_NULL",
                "name": null,
                "ofType": {
                  "kind": "ENUM",
                  "name": "AccountAuthRequired",
                  "ofType": null
                }
              },
              "isDeprecated": false,
              "deprecationReason": null
            },
            {
              "name": "editSequenceState",
              "description":
                "Authorization required to edit the sequence state",
              "args": [],
              "type": {
                "kind": "NON_NULL",
                "name": null,
                "ofType": {
                  "kind": "ENUM",
                  "name": "AccountAuthRequired",
                  "ofType": null
                }
              },
              "isDeprecated": false,
              "deprecationReason": null
            },
            {
              "name": "setTokenSymbol",
              "description": "Authorization required to set the token symbol",
              "args": [],
              "type": {
                "kind": "NON_NULL",
                "name": null,
                "ofType": {
                  "kind": "ENUM",
                  "name": "AccountAuthRequired",
                  "ofType": null
                }
              },
              "isDeprecated": false,
              "deprecationReason": null
            },
            {
              "name": "incrementNonce",
              "description": "Authorization required to increment the nonce",
              "args": [],
              "type": {
                "kind": "NON_NULL",
                "name": null,
                "ofType": {
                  "kind": "ENUM",
                  "name": "AccountAuthRequired",
                  "ofType": null
                }
              },
              "isDeprecated": false,
              "deprecationReason": null
            },
            {
              "name": "setVotingFor",
              "description":
                "Authorization required to set the state hash the account is voting for",
              "args": [],
              "type": {
                "kind": "NON_NULL",
                "name": null,
                "ofType": {
                  "kind": "ENUM",
                  "name": "AccountAuthRequired",
                  "ofType": null
                }
              },
              "isDeprecated": false,
              "deprecationReason": null
            }
          ],
          "inputFields": null,
          "interfaces": [],
          "enumValues": null,
          "possibleTypes": null
        },
        {
          "kind": "SCALAR",
          "name": "FieldElem",
          "description": "field element",
          "fields": null,
          "inputFields": null,
          "interfaces": null,
          "enumValues": null,
          "possibleTypes": null
        },
        {
          "kind": "SCALAR",
          "name": "Boolean",
          "description": null,
          "fields": null,
          "inputFields": null,
          "interfaces": null,
          "enumValues": null,
          "possibleTypes": null
        },
        {
          "kind": "SCALAR",
          "name": "ChainHash",
          "description": "Base58Check-encoded chain hash",
          "fields": null,
          "inputFields": null,
          "interfaces": null,
          "enumValues": null,
          "possibleTypes": null
        },
        {
          "kind": "SCALAR",
          "name": "AccountNonce",
          "description": "account nonce",
          "fields": null,
          "inputFields": null,
          "interfaces": null,
          "enumValues": null,
          "possibleTypes": null
        },
        {
          "kind": "SCALAR",
          "name": "StateHash",
          "description": "Base58Check-encoded state hash",
          "fields": null,
          "inputFields": null,
          "interfaces": null,
          "enumValues": null,
          "possibleTypes": null
        },
        {
          "kind": "SCALAR",
          "name": "Length",
          "description": "length",
          "fields": null,
          "inputFields": null,
          "interfaces": null,
          "enumValues": null,
          "possibleTypes": null
        },
        {
          "kind": "OBJECT",
          "name": "AnnotatedBalance",
          "description":
            "A total balance annotated with the amount that is currently unknown with the invariant unknown <= total, as well as the currently liquid and locked balances.",
          "fields": [
            {
              "name": "total",
              "description": "The amount of MINA owned by the account",
              "args": [],
              "type": {
                "kind": "NON_NULL",
                "name": null,
                "ofType": {
                  "kind": "SCALAR",
                  "name": "Balance",
                  "ofType": null
                }
              },
              "isDeprecated": false,
              "deprecationReason": null
            },
            {
              "name": "unknown",
              "description":
                "The amount of MINA owned by the account whose origin is currently unknown",
              "args": [],
              "type": {
                "kind": "NON_NULL",
                "name": null,
                "ofType": {
                  "kind": "SCALAR",
                  "name": "Balance",
                  "ofType": null
                }
              },
              "isDeprecated": true,
              "deprecationReason": null
            },
            {
              "name": "liquid",
              "description":
                "The amount of MINA owned by the account which is currently available. Can be null if bootstrapping.",
              "args": [],
              "type": { "kind": "SCALAR", "name": "Balance", "ofType": null },
              "isDeprecated": true,
              "deprecationReason": null
            },
            {
              "name": "locked",
              "description":
                "The amount of MINA owned by the account which is currently locked. Can be null if bootstrapping.",
              "args": [],
              "type": { "kind": "SCALAR", "name": "Balance", "ofType": null },
              "isDeprecated": true,
              "deprecationReason": null
            },
            {
              "name": "blockHeight",
              "description": "Block height at which balance was measured",
              "args": [],
              "type": {
                "kind": "NON_NULL",
                "name": null,
                "ofType": {
                  "kind": "SCALAR",
                  "name": "Length",
                  "ofType": null
                }
              },
              "isDeprecated": false,
              "deprecationReason": null
            },
            {
              "name": "stateHash",
              "description":
                "Hash of block at which balance was measured. Can be null if bootstrapping. Guaranteed to be non-null for direct account lookup queries when not bootstrapping. Can also be null when accessed as nested properties (eg. via delegators). ",
              "args": [],
              "type": {
                "kind": "SCALAR",
                "name": "StateHash",
                "ofType": null
              },
              "isDeprecated": false,
              "deprecationReason": null
            }
          ],
          "inputFields": null,
          "interfaces": [],
          "enumValues": null,
          "possibleTypes": null
        },
        {
          "kind": "SCALAR",
          "name": "Amount",
          "description": "amount",
          "fields": null,
          "inputFields": null,
          "interfaces": null,
          "enumValues": null,
          "possibleTypes": null
        },
        {
          "kind": "SCALAR",
          "name": "Balance",
          "description": "balance",
          "fields": null,
          "inputFields": null,
          "interfaces": null,
          "enumValues": null,
          "possibleTypes": null
        },
        {
          "kind": "OBJECT",
          "name": "AccountTiming",
          "description": null,
          "fields": [
            {
              "name": "initialMinimumBalance",
              "description":
                "The initial minimum balance for a time-locked account",
              "args": [],
              "type": { "kind": "SCALAR", "name": "Balance", "ofType": null },
              "isDeprecated": false,
              "deprecationReason": null
            },
            {
              "name": "cliffTime",
              "description": "The cliff time for a time-locked account",
              "args": [],
              "type": {
                "kind": "SCALAR",
                "name": "Globalslot",
                "ofType": null
              },
              "isDeprecated": false,
              "deprecationReason": null
            },
            {
              "name": "cliffAmount",
              "description": "The cliff amount for a time-locked account",
              "args": [],
              "type": { "kind": "SCALAR", "name": "Amount", "ofType": null },
              "isDeprecated": false,
              "deprecationReason": null
            },
            {
              "name": "vestingPeriod",
              "description": "The vesting period for a time-locked account",
              "args": [],
              "type": {
                "kind": "SCALAR",
                "name": "Globalslot",
                "ofType": null
              },
              "isDeprecated": false,
              "deprecationReason": null
            },
            {
              "name": "vestingIncrement",
              "description":
                "The vesting increment for a time-locked account",
              "args": [],
              "type": { "kind": "SCALAR", "name": "Amount", "ofType": null },
              "isDeprecated": false,
              "deprecationReason": null
            }
          ],
          "inputFields": null,
          "interfaces": [],
          "enumValues": null,
          "possibleTypes": null
        },
        {
          "kind": "SCALAR",
          "name": "TokenId",
          "description":
            "String representation of a token's UInt64 identifier",
          "fields": null,
          "inputFields": null,
          "interfaces": null,
          "enumValues": null,
          "possibleTypes": null
        },
        {
          "kind": "SCALAR",
          "name": "PublicKey",
          "description": "Base58Check-encoded public key string",
          "fields": null,
          "inputFields": null,
          "interfaces": null,
          "enumValues": null,
          "possibleTypes": null
        },
        {
          "kind": "OBJECT",
          "name": "Account",
          "description": "An account record according to the daemon",
          "fields": [
            {
              "name": "publicKey",
              "description": "The public identity of the account",
              "args": [],
              "type": {
                "kind": "NON_NULL",
                "name": null,
                "ofType": {
                  "kind": "SCALAR",
                  "name": "PublicKey",
                  "ofType": null
                }
              },
              "isDeprecated": false,
              "deprecationReason": null
            },
            {
              "name": "token",
              "description": "The token associated with this account",
              "args": [],
              "type": {
                "kind": "NON_NULL",
                "name": null,
                "ofType": {
                  "kind": "SCALAR",
                  "name": "TokenId",
                  "ofType": null
                }
              },
              "isDeprecated": false,
              "deprecationReason": null
            },
            {
              "name": "timing",
              "description": "The timing associated with this account",
              "args": [],
              "type": {
                "kind": "NON_NULL",
                "name": null,
                "ofType": {
                  "kind": "OBJECT",
                  "name": "AccountTiming",
                  "ofType": null
                }
              },
              "isDeprecated": false,
              "deprecationReason": null
            },
            {
              "name": "balance",
              "description": "The amount of MINA owned by the account",
              "args": [],
              "type": {
                "kind": "NON_NULL",
                "name": null,
                "ofType": {
                  "kind": "OBJECT",
                  "name": "AnnotatedBalance",
                  "ofType": null
                }
              },
              "isDeprecated": false,
              "deprecationReason": null
            },
            {
              "name": "nonce",
              "description":
                "A natural number that increases with each transaction (stringified uint32)",
              "args": [],
              "type": {
                "kind": "SCALAR",
                "name": "AccountNonce",
                "ofType": null
              },
              "isDeprecated": false,
              "deprecationReason": null
            },
            {
              "name": "inferredNonce",
              "description":
                "Like the `nonce` field, except it includes the scheduled transactions (transactions not yet included in a block) (stringified uint32)",
              "args": [],
              "type": {
                "kind": "SCALAR",
                "name": "AccountNonce",
                "ofType": null
              },
              "isDeprecated": false,
              "deprecationReason": null
            },
            {
              "name": "epochDelegateAccount",
              "description":
                "The account that you delegated on the staking ledger of the current block's epoch",
              "args": [],
              "type": { "kind": "OBJECT", "name": "Account", "ofType": null },
              "isDeprecated": false,
              "deprecationReason": null
            },
            {
              "name": "receiptChainHash",
              "description": "Top hash of the receipt chain Merkle-list",
              "args": [],
              "type": {
                "kind": "SCALAR",
                "name": "ChainHash",
                "ofType": null
              },
              "isDeprecated": false,
              "deprecationReason": null
            },
            {
              "name": "delegate",
              "description":
                "The public key to which you are delegating - if you are not delegating to anybody, this would return your public key",
              "args": [],
              "type": {
                "kind": "SCALAR",
                "name": "PublicKey",
                "ofType": null
              },
              "isDeprecated": true,
              "deprecationReason": "use delegateAccount instead"
            },
            {
              "name": "delegateAccount",
              "description":
                "The account to which you are delegating - if you are not delegating to anybody, this would return your public key",
              "args": [],
              "type": { "kind": "OBJECT", "name": "Account", "ofType": null },
              "isDeprecated": false,
              "deprecationReason": null
            },
            {
              "name": "delegators",
              "description":
                "The list of accounts which are delegating to you (note that the info is recorded in the last epoch so it might not be up to date with the current account status)",
              "args": [],
              "type": {
                "kind": "LIST",
                "name": null,
                "ofType": {
                  "kind": "NON_NULL",
                  "name": null,
                  "ofType": {
                    "kind": "OBJECT",
                    "name": "Account",
                    "ofType": null
                  }
                }
              },
              "isDeprecated": false,
              "deprecationReason": null
            },
            {
              "name": "lastEpochDelegators",
              "description":
                "The list of accounts which are delegating to you in the last epoch (note that the info is recorded in the one before last epoch epoch so it might not be up to date with the current account status)",
              "args": [],
              "type": {
                "kind": "LIST",
                "name": null,
                "ofType": {
                  "kind": "NON_NULL",
                  "name": null,
                  "ofType": {
                    "kind": "OBJECT",
                    "name": "Account",
                    "ofType": null
                  }
                }
              },
              "isDeprecated": false,
              "deprecationReason": null
            },
            {
              "name": "votingFor",
              "description":
                "The previous epoch lock hash of the chain which you are voting for",
              "args": [],
              "type": {
                "kind": "SCALAR",
                "name": "ChainHash",
                "ofType": null
              },
              "isDeprecated": false,
              "deprecationReason": null
            },
            {
              "name": "stakingActive",
              "description":
                "True if you are actively staking with this account on the current daemon - this may not yet have been updated if the staking key was changed recently",
              "args": [],
              "type": {
                "kind": "NON_NULL",
                "name": null,
                "ofType": {
                  "kind": "SCALAR",
                  "name": "Boolean",
                  "ofType": null
                }
              },
              "isDeprecated": false,
              "deprecationReason": null
            },
            {
              "name": "privateKeyPath",
              "description": "Path of the private key file for this account",
              "args": [],
              "type": {
                "kind": "NON_NULL",
                "name": null,
                "ofType": {
                  "kind": "SCALAR",
                  "name": "String",
                  "ofType": null
                }
              },
              "isDeprecated": false,
              "deprecationReason": null
            },
            {
              "name": "locked",
              "description":
                "True if locked, false if unlocked, null if the account isn't tracked by the queried daemon",
              "args": [],
              "type": { "kind": "SCALAR", "name": "Boolean", "ofType": null },
              "isDeprecated": false,
              "deprecationReason": null
            },
            {
              "name": "isTokenOwner",
              "description": "True if this account owns its associated token",
              "args": [],
              "type": { "kind": "SCALAR", "name": "Boolean", "ofType": null },
              "isDeprecated": false,
              "deprecationReason": null
            },
            {
              "name": "isDisabled",
              "description":
                "True if this account has been disabled by the owner of the associated token",
              "args": [],
              "type": { "kind": "SCALAR", "name": "Boolean", "ofType": null },
              "isDeprecated": false,
              "deprecationReason": null
            },
            {
              "name": "index",
              "description":
                "The index of this account in the ledger, or null if this account does not yet have a known position in the best tip ledger",
              "args": [],
              "type": { "kind": "SCALAR", "name": "Int", "ofType": null },
              "isDeprecated": false,
              "deprecationReason": null
            },
            {
              "name": "zkappUri",
              "description":
                "The URI associated with this account, usually pointing to the zkApp source code",
              "args": [],
              "type": { "kind": "SCALAR", "name": "String", "ofType": null },
              "isDeprecated": false,
              "deprecationReason": null
            },
            {
              "name": "zkappState",
              "description":
                "The 8 field elements comprising the zkApp state associated with this account encoded as bignum strings",
              "args": [],
              "type": {
                "kind": "LIST",
                "name": null,
                "ofType": {
                  "kind": "NON_NULL",
                  "name": null,
                  "ofType": {
                    "kind": "SCALAR",
                    "name": "FieldElem",
                    "ofType": null
                  }
                }
              },
              "isDeprecated": false,
              "deprecationReason": null
            },
            {
              "name": "provedState",
              "description":
                "Boolean indicating whether all 8 fields on zkAppState were last set by a proof-authorized account update",
              "args": [],
              "type": { "kind": "SCALAR", "name": "Boolean", "ofType": null },
              "isDeprecated": false,
              "deprecationReason": null
            },
            {
              "name": "permissions",
              "description":
                "Permissions for updating certain fields of this account",
              "args": [],
              "type": {
                "kind": "OBJECT",
                "name": "AccountPermissions",
                "ofType": null
              },
              "isDeprecated": false,
              "deprecationReason": null
            },
            {
              "name": "tokenSymbol",
              "description": "The token symbol associated with this account",
              "args": [],
              "type": { "kind": "SCALAR", "name": "String", "ofType": null },
              "isDeprecated": false,
              "deprecationReason": null
            },
            {
              "name": "verificationKey",
              "description": "Verification key associated with this account",
              "args": [],
              "type": {
                "kind": "OBJECT",
                "name": "AccountVerificationKeyWithHash",
                "ofType": null
              },
              "isDeprecated": false,
              "deprecationReason": null
            },
            {
              "name": "sequenceEvents",
              "description": "Sequence events associated with this account",
              "args": [],
              "type": {
                "kind": "LIST",
                "name": null,
                "ofType": {
                  "kind": "NON_NULL",
                  "name": null,
                  "ofType": {
                    "kind": "SCALAR",
                    "name": "SequenceEvent",
                    "ofType": null
                  }
                }
              },
              "isDeprecated": false,
              "deprecationReason": null
            },
            {
              "name": "leafHash",
              "description":
                "The base58Check-encoded hash of this account to bootstrap the merklePath",
              "args": [],
              "type": {
                "kind": "SCALAR",
                "name": "FieldElem",
                "ofType": null
              },
              "isDeprecated": false,
              "deprecationReason": null
            },
            {
              "name": "merklePath",
              "description":
                "Merkle path is a list of path elements that are either the left or right hashes up to the root",
              "args": [],
              "type": {
                "kind": "LIST",
                "name": null,
                "ofType": {
                  "kind": "NON_NULL",
                  "name": null,
                  "ofType": {
                    "kind": "OBJECT",
                    "name": "MerklePathElement",
                    "ofType": null
                  }
                }
              },
              "isDeprecated": false,
              "deprecationReason": null
            }
          ],
          "inputFields": null,
          "interfaces": [],
          "enumValues": null,
          "possibleTypes": null
        },
        {
          "kind": "OBJECT",
          "name": "Metrics",
          "description": null,
          "fields": [
            {
              "name": "blockProductionDelay",
              "description": null,
              "args": [],
              "type": {
                "kind": "NON_NULL",
                "name": null,
                "ofType": {
                  "kind": "LIST",
                  "name": null,
                  "ofType": {
                    "kind": "NON_NULL",
                    "name": null,
                    "ofType": {
                      "kind": "SCALAR",
                      "name": "Int",
                      "ofType": null
                    }
                  }
                }
              },
              "isDeprecated": false,
              "deprecationReason": null
            },
            {
              "name": "transactionPoolDiffReceived",
              "description": null,
              "args": [],
              "type": {
                "kind": "NON_NULL",
                "name": null,
                "ofType": { "kind": "SCALAR", "name": "Int", "ofType": null }
              },
              "isDeprecated": false,
              "deprecationReason": null
            },
            {
              "name": "transactionPoolDiffBroadcasted",
              "description": null,
              "args": [],
              "type": {
                "kind": "NON_NULL",
                "name": null,
                "ofType": { "kind": "SCALAR", "name": "Int", "ofType": null }
              },
              "isDeprecated": false,
              "deprecationReason": null
            },
            {
              "name": "transactionsAddedToPool",
              "description": null,
              "args": [],
              "type": {
                "kind": "NON_NULL",
                "name": null,
                "ofType": { "kind": "SCALAR", "name": "Int", "ofType": null }
              },
              "isDeprecated": false,
              "deprecationReason": null
            },
            {
              "name": "transactionPoolSize",
              "description": null,
              "args": [],
              "type": {
                "kind": "NON_NULL",
                "name": null,
                "ofType": { "kind": "SCALAR", "name": "Int", "ofType": null }
              },
              "isDeprecated": false,
              "deprecationReason": null
            }
          ],
          "inputFields": null,
          "interfaces": [],
          "enumValues": null,
          "possibleTypes": null
        },
        {
          "kind": "OBJECT",
          "name": "AddrsAndPorts",
          "description": null,
          "fields": [
            {
              "name": "externalIp",
              "description": null,
              "args": [],
              "type": {
                "kind": "NON_NULL",
                "name": null,
                "ofType": {
                  "kind": "SCALAR",
                  "name": "String",
                  "ofType": null
                }
              },
              "isDeprecated": false,
              "deprecationReason": null
            },
            {
              "name": "bindIp",
              "description": null,
              "args": [],
              "type": {
                "kind": "NON_NULL",
                "name": null,
                "ofType": {
                  "kind": "SCALAR",
                  "name": "String",
                  "ofType": null
                }
              },
              "isDeprecated": false,
              "deprecationReason": null
            },
            {
              "name": "peer",
              "description": null,
              "args": [],
              "type": { "kind": "OBJECT", "name": "Peer", "ofType": null },
              "isDeprecated": false,
              "deprecationReason": null
            },
            {
              "name": "libp2pPort",
              "description": null,
              "args": [],
              "type": {
                "kind": "NON_NULL",
                "name": null,
                "ofType": { "kind": "SCALAR", "name": "Int", "ofType": null }
              },
              "isDeprecated": false,
              "deprecationReason": null
            },
            {
              "name": "clientPort",
              "description": null,
              "args": [],
              "type": {
                "kind": "NON_NULL",
                "name": null,
                "ofType": { "kind": "SCALAR", "name": "Int", "ofType": null }
              },
              "isDeprecated": false,
              "deprecationReason": null
            }
          ],
          "inputFields": null,
          "interfaces": [],
          "enumValues": null,
          "possibleTypes": null
        },
        {
          "kind": "SCALAR",
          "name": "Time",
          "description": null,
          "fields": null,
          "inputFields": null,
          "interfaces": null,
          "enumValues": null,
          "possibleTypes": null
        },
        {
          "kind": "OBJECT",
          "name": "ConsensusConfiguration",
          "description": null,
          "fields": [
            {
              "name": "delta",
              "description": null,
              "args": [],
              "type": {
                "kind": "NON_NULL",
                "name": null,
                "ofType": { "kind": "SCALAR", "name": "Int", "ofType": null }
              },
              "isDeprecated": false,
              "deprecationReason": null
            },
            {
              "name": "k",
              "description": null,
              "args": [],
              "type": {
                "kind": "NON_NULL",
                "name": null,
                "ofType": { "kind": "SCALAR", "name": "Int", "ofType": null }
              },
              "isDeprecated": false,
              "deprecationReason": null
            },
            {
              "name": "slotsPerEpoch",
              "description": null,
              "args": [],
              "type": {
                "kind": "NON_NULL",
                "name": null,
                "ofType": { "kind": "SCALAR", "name": "Int", "ofType": null }
              },
              "isDeprecated": false,
              "deprecationReason": null
            },
            {
              "name": "slotDuration",
              "description": null,
              "args": [],
              "type": {
                "kind": "NON_NULL",
                "name": null,
                "ofType": { "kind": "SCALAR", "name": "Int", "ofType": null }
              },
              "isDeprecated": false,
              "deprecationReason": null
            },
            {
              "name": "epochDuration",
              "description": null,
              "args": [],
              "type": {
                "kind": "NON_NULL",
                "name": null,
                "ofType": { "kind": "SCALAR", "name": "Int", "ofType": null }
              },
              "isDeprecated": false,
              "deprecationReason": null
            },
            {
              "name": "genesisStateTimestamp",
              "description": null,
              "args": [],
              "type": {
                "kind": "NON_NULL",
                "name": null,
                "ofType": {
                  "kind": "SCALAR",
                  "name": "Time",
                  "ofType": null
                }
              },
              "isDeprecated": false,
              "deprecationReason": null
            },
            {
              "name": "acceptableNetworkDelay",
              "description": null,
              "args": [],
              "type": {
                "kind": "NON_NULL",
                "name": null,
                "ofType": { "kind": "SCALAR", "name": "Int", "ofType": null }
              },
              "isDeprecated": false,
              "deprecationReason": null
            }
          ],
          "inputFields": null,
          "interfaces": [],
          "enumValues": null,
          "possibleTypes": null
        },
        {
          "kind": "OBJECT",
          "name": "ConsensusTimeGlobalSlot",
          "description":
            "Consensus time and the corresponding global slot since genesis",
          "fields": [
            {
              "name": "consensusTime",
              "description":
                "Time in terms of slot number in an epoch, start and end time of the slot since UTC epoch",
              "args": [],
              "type": {
                "kind": "NON_NULL",
                "name": null,
                "ofType": {
                  "kind": "OBJECT",
                  "name": "ConsensusTime",
                  "ofType": null
                }
              },
              "isDeprecated": false,
              "deprecationReason": null
            },
            {
              "name": "globalSlotSinceGenesis",
              "description": null,
              "args": [],
              "type": {
                "kind": "NON_NULL",
                "name": null,
                "ofType": {
                  "kind": "SCALAR",
                  "name": "Globalslot",
                  "ofType": null
                }
              },
              "isDeprecated": false,
              "deprecationReason": null
            }
          ],
          "inputFields": null,
          "interfaces": [],
          "enumValues": null,
          "possibleTypes": null
        },
        {
          "kind": "OBJECT",
          "name": "BlockProducerTimings",
          "description": null,
          "fields": [
            {
              "name": "times",
              "description": "Next block production time",
              "args": [],
              "type": {
                "kind": "NON_NULL",
                "name": null,
                "ofType": {
                  "kind": "LIST",
                  "name": null,
                  "ofType": {
                    "kind": "NON_NULL",
                    "name": null,
                    "ofType": {
                      "kind": "OBJECT",
                      "name": "ConsensusTime",
                      "ofType": null
                    }
                  }
                }
              },
              "isDeprecated": false,
              "deprecationReason": null
            },
            {
              "name": "globalSlotSinceGenesis",
              "description":
                "Next block production global-slot-since-genesis ",
              "args": [],
              "type": {
                "kind": "NON_NULL",
                "name": null,
                "ofType": {
                  "kind": "LIST",
                  "name": null,
                  "ofType": {
                    "kind": "NON_NULL",
                    "name": null,
                    "ofType": {
                      "kind": "SCALAR",
                      "name": "Globalslot",
                      "ofType": null
                    }
                  }
                }
              },
              "isDeprecated": false,
              "deprecationReason": null
            },
            {
              "name": "generatedFromConsensusAt",
              "description":
                "Consensus time of the block that was used to determine the next block production time",
              "args": [],
              "type": {
                "kind": "NON_NULL",
                "name": null,
                "ofType": {
                  "kind": "OBJECT",
                  "name": "ConsensusTimeGlobalSlot",
                  "ofType": null
                }
              },
              "isDeprecated": false,
              "deprecationReason": null
            }
          ],
          "inputFields": null,
          "interfaces": [],
          "enumValues": null,
          "possibleTypes": null
        },
        {
          "kind": "SCALAR",
          "name": "BlockTime",
          "description": null,
          "fields": null,
          "inputFields": null,
          "interfaces": null,
          "enumValues": null,
          "possibleTypes": null
        },
        {
          "kind": "SCALAR",
          "name": "Globalslot",
          "description": "globalslot",
          "fields": null,
          "inputFields": null,
          "interfaces": null,
          "enumValues": null,
          "possibleTypes": null
        },
        {
          "kind": "SCALAR",
          "name": "UInt32",
          "description": "String representing a uint32 number in base 10",
          "fields": null,
          "inputFields": null,
          "interfaces": null,
          "enumValues": null,
          "possibleTypes": null
        },
        {
          "kind": "OBJECT",
          "name": "ConsensusTime",
          "description": null,
          "fields": [
            {
              "name": "epoch",
              "description": null,
              "args": [],
              "type": {
                "kind": "NON_NULL",
                "name": null,
                "ofType": {
                  "kind": "SCALAR",
                  "name": "UInt32",
                  "ofType": null
                }
              },
              "isDeprecated": false,
              "deprecationReason": null
            },
            {
              "name": "slot",
              "description": null,
              "args": [],
              "type": {
                "kind": "NON_NULL",
                "name": null,
                "ofType": {
                  "kind": "SCALAR",
                  "name": "UInt32",
                  "ofType": null
                }
              },
              "isDeprecated": false,
              "deprecationReason": null
            },
            {
              "name": "globalSlot",
              "description": null,
              "args": [],
              "type": {
                "kind": "NON_NULL",
                "name": null,
                "ofType": {
                  "kind": "SCALAR",
                  "name": "Globalslot",
                  "ofType": null
                }
              },
              "isDeprecated": false,
              "deprecationReason": null
            },
            {
              "name": "startTime",
              "description": null,
              "args": [],
              "type": {
                "kind": "NON_NULL",
                "name": null,
                "ofType": {
                  "kind": "SCALAR",
                  "name": "BlockTime",
                  "ofType": null
                }
              },
              "isDeprecated": false,
              "deprecationReason": null
            },
            {
              "name": "endTime",
              "description": null,
              "args": [],
              "type": {
                "kind": "NON_NULL",
                "name": null,
                "ofType": {
                  "kind": "SCALAR",
                  "name": "BlockTime",
                  "ofType": null
                }
              },
              "isDeprecated": false,
              "deprecationReason": null
            }
          ],
          "inputFields": null,
          "interfaces": [],
          "enumValues": null,
          "possibleTypes": null
        },
        {
          "kind": "SCALAR",
          "name": "Span",
          "description": "span",
          "fields": null,
          "inputFields": null,
          "interfaces": null,
          "enumValues": null,
          "possibleTypes": null
        },
        {
          "kind": "OBJECT",
          "name": "Interval",
          "description": null,
          "fields": [
            {
              "name": "start",
              "description": null,
              "args": [],
              "type": {
                "kind": "NON_NULL",
                "name": null,
                "ofType": {
                  "kind": "SCALAR",
                  "name": "Span",
                  "ofType": null
                }
              },
              "isDeprecated": false,
              "deprecationReason": null
            },
            {
              "name": "stop",
              "description": null,
              "args": [],
              "type": {
                "kind": "NON_NULL",
                "name": null,
                "ofType": {
                  "kind": "SCALAR",
                  "name": "Span",
                  "ofType": null
                }
              },
              "isDeprecated": false,
              "deprecationReason": null
            }
          ],
          "inputFields": null,
          "interfaces": [],
          "enumValues": null,
          "possibleTypes": null
        },
        {
          "kind": "OBJECT",
          "name": "Histogram",
          "description": null,
          "fields": [
            {
              "name": "values",
              "description": null,
              "args": [],
              "type": {
                "kind": "NON_NULL",
                "name": null,
                "ofType": {
                  "kind": "LIST",
                  "name": null,
                  "ofType": {
                    "kind": "NON_NULL",
                    "name": null,
                    "ofType": {
                      "kind": "SCALAR",
                      "name": "Int",
                      "ofType": null
                    }
                  }
                }
              },
              "isDeprecated": false,
              "deprecationReason": null
            },
            {
              "name": "intervals",
              "description": null,
              "args": [],
              "type": {
                "kind": "NON_NULL",
                "name": null,
                "ofType": {
                  "kind": "LIST",
                  "name": null,
                  "ofType": {
                    "kind": "NON_NULL",
                    "name": null,
                    "ofType": {
                      "kind": "OBJECT",
                      "name": "Interval",
                      "ofType": null
                    }
                  }
                }
              },
              "isDeprecated": false,
              "deprecationReason": null
            },
            {
              "name": "underflow",
              "description": null,
              "args": [],
              "type": {
                "kind": "NON_NULL",
                "name": null,
                "ofType": { "kind": "SCALAR", "name": "Int", "ofType": null }
              },
              "isDeprecated": false,
              "deprecationReason": null
            },
            {
              "name": "overflow",
              "description": null,
              "args": [],
              "type": {
                "kind": "NON_NULL",
                "name": null,
                "ofType": { "kind": "SCALAR", "name": "Int", "ofType": null }
              },
              "isDeprecated": false,
              "deprecationReason": null
            }
          ],
          "inputFields": null,
          "interfaces": [],
          "enumValues": null,
          "possibleTypes": null
        },
        {
          "kind": "OBJECT",
          "name": "RpcPair",
          "description": null,
          "fields": [
            {
              "name": "dispatch",
              "description": null,
              "args": [],
              "type": {
                "kind": "OBJECT",
                "name": "Histogram",
                "ofType": null
              },
              "isDeprecated": false,
              "deprecationReason": null
            },
            {
              "name": "impl",
              "description": null,
              "args": [],
              "type": {
                "kind": "OBJECT",
                "name": "Histogram",
                "ofType": null
              },
              "isDeprecated": false,
              "deprecationReason": null
            }
          ],
          "inputFields": null,
          "interfaces": [],
          "enumValues": null,
          "possibleTypes": null
        },
        {
          "kind": "OBJECT",
          "name": "RpcTimings",
          "description": null,
          "fields": [
            {
              "name": "getStagedLedgerAux",
              "description": null,
              "args": [],
              "type": {
                "kind": "NON_NULL",
                "name": null,
                "ofType": {
                  "kind": "OBJECT",
                  "name": "RpcPair",
                  "ofType": null
                }
              },
              "isDeprecated": false,
              "deprecationReason": null
            },
            {
              "name": "answerSyncLedgerQuery",
              "description": null,
              "args": [],
              "type": {
                "kind": "NON_NULL",
                "name": null,
                "ofType": {
                  "kind": "OBJECT",
                  "name": "RpcPair",
                  "ofType": null
                }
              },
              "isDeprecated": false,
              "deprecationReason": null
            },
            {
              "name": "getAncestry",
              "description": null,
              "args": [],
              "type": {
                "kind": "NON_NULL",
                "name": null,
                "ofType": {
                  "kind": "OBJECT",
                  "name": "RpcPair",
                  "ofType": null
                }
              },
              "isDeprecated": false,
              "deprecationReason": null
            },
            {
              "name": "getTransitionChainProof",
              "description": null,
              "args": [],
              "type": {
                "kind": "NON_NULL",
                "name": null,
                "ofType": {
                  "kind": "OBJECT",
                  "name": "RpcPair",
                  "ofType": null
                }
              },
              "isDeprecated": false,
              "deprecationReason": null
            },
            {
              "name": "getTransitionChain",
              "description": null,
              "args": [],
              "type": {
                "kind": "NON_NULL",
                "name": null,
                "ofType": {
                  "kind": "OBJECT",
                  "name": "RpcPair",
                  "ofType": null
                }
              },
              "isDeprecated": false,
              "deprecationReason": null
            }
          ],
          "inputFields": null,
          "interfaces": [],
          "enumValues": null,
          "possibleTypes": null
        },
        {
          "kind": "OBJECT",
          "name": "Histograms",
          "description": null,
          "fields": [
            {
              "name": "rpcTimings",
              "description": null,
              "args": [],
              "type": {
                "kind": "NON_NULL",
                "name": null,
                "ofType": {
                  "kind": "OBJECT",
                  "name": "RpcTimings",
                  "ofType": null
                }
              },
              "isDeprecated": false,
              "deprecationReason": null
            },
            {
              "name": "externalTransitionLatency",
              "description": null,
              "args": [],
              "type": {
                "kind": "OBJECT",
                "name": "Histogram",
                "ofType": null
              },
              "isDeprecated": false,
              "deprecationReason": null
            },
            {
              "name": "acceptedTransitionLocalLatency",
              "description": null,
              "args": [],
              "type": {
                "kind": "OBJECT",
                "name": "Histogram",
                "ofType": null
              },
              "isDeprecated": false,
              "deprecationReason": null
            },
            {
              "name": "acceptedTransitionRemoteLatency",
              "description": null,
              "args": [],
              "type": {
                "kind": "OBJECT",
                "name": "Histogram",
                "ofType": null
              },
              "isDeprecated": false,
              "deprecationReason": null
            },
            {
              "name": "snarkWorkerTransitionTime",
              "description": null,
              "args": [],
              "type": {
                "kind": "OBJECT",
                "name": "Histogram",
                "ofType": null
              },
              "isDeprecated": false,
              "deprecationReason": null
            },
            {
              "name": "snarkWorkerMergeTime",
              "description": null,
              "args": [],
              "type": {
                "kind": "OBJECT",
                "name": "Histogram",
                "ofType": null
              },
              "isDeprecated": false,
              "deprecationReason": null
            }
          ],
          "inputFields": null,
          "interfaces": [],
          "enumValues": null,
          "possibleTypes": null
        },
        {
          "kind": "OBJECT",
          "name": "Peer",
          "description": null,
          "fields": [
            {
              "name": "host",
              "description": null,
              "args": [],
              "type": {
                "kind": "NON_NULL",
                "name": null,
                "ofType": {
                  "kind": "SCALAR",
                  "name": "String",
                  "ofType": null
                }
              },
              "isDeprecated": false,
              "deprecationReason": null
            },
            {
              "name": "libp2pPort",
              "description": null,
              "args": [],
              "type": {
                "kind": "NON_NULL",
                "name": null,
                "ofType": { "kind": "SCALAR", "name": "Int", "ofType": null }
              },
              "isDeprecated": false,
              "deprecationReason": null
            },
            {
              "name": "peerId",
              "description": null,
              "args": [],
              "type": {
                "kind": "NON_NULL",
                "name": null,
                "ofType": {
                  "kind": "SCALAR",
                  "name": "String",
                  "ofType": null
                }
              },
              "isDeprecated": false,
              "deprecationReason": null
            }
          ],
          "inputFields": null,
          "interfaces": [],
          "enumValues": null,
          "possibleTypes": null
        },
        {
          "kind": "SCALAR",
          "name": "String",
          "description": null,
          "fields": null,
          "inputFields": null,
          "interfaces": null,
          "enumValues": null,
          "possibleTypes": null
        },
        {
          "kind": "SCALAR",
          "name": "Int",
          "description": null,
          "fields": null,
          "inputFields": null,
          "interfaces": null,
          "enumValues": null,
          "possibleTypes": null
        },
        {
          "kind": "OBJECT",
          "name": "DaemonStatus",
          "description": null,
          "fields": [
            {
              "name": "numAccounts",
              "description": null,
              "args": [],
              "type": { "kind": "SCALAR", "name": "Int", "ofType": null },
              "isDeprecated": false,
              "deprecationReason": null
            },
            {
              "name": "blockchainLength",
              "description": null,
              "args": [],
              "type": { "kind": "SCALAR", "name": "Int", "ofType": null },
              "isDeprecated": false,
              "deprecationReason": null
            },
            {
              "name": "highestBlockLengthReceived",
              "description": null,
              "args": [],
              "type": {
                "kind": "NON_NULL",
                "name": null,
                "ofType": { "kind": "SCALAR", "name": "Int", "ofType": null }
              },
              "isDeprecated": false,
              "deprecationReason": null
            },
            {
              "name": "highestUnvalidatedBlockLengthReceived",
              "description": null,
              "args": [],
              "type": {
                "kind": "NON_NULL",
                "name": null,
                "ofType": { "kind": "SCALAR", "name": "Int", "ofType": null }
              },
              "isDeprecated": false,
              "deprecationReason": null
            },
            {
              "name": "uptimeSecs",
              "description": null,
              "args": [],
              "type": {
                "kind": "NON_NULL",
                "name": null,
                "ofType": { "kind": "SCALAR", "name": "Int", "ofType": null }
              },
              "isDeprecated": false,
              "deprecationReason": null
            },
            {
              "name": "ledgerMerkleRoot",
              "description": null,
              "args": [],
              "type": { "kind": "SCALAR", "name": "String", "ofType": null },
              "isDeprecated": false,
              "deprecationReason": null
            },
            {
              "name": "stateHash",
              "description": null,
              "args": [],
              "type": { "kind": "SCALAR", "name": "String", "ofType": null },
              "isDeprecated": false,
              "deprecationReason": null
            },
            {
              "name": "chainId",
              "description": null,
              "args": [],
              "type": {
                "kind": "NON_NULL",
                "name": null,
                "ofType": {
                  "kind": "SCALAR",
                  "name": "String",
                  "ofType": null
                }
              },
              "isDeprecated": false,
              "deprecationReason": null
            },
            {
              "name": "commitId",
              "description": null,
              "args": [],
              "type": {
                "kind": "NON_NULL",
                "name": null,
                "ofType": {
                  "kind": "SCALAR",
                  "name": "String",
                  "ofType": null
                }
              },
              "isDeprecated": false,
              "deprecationReason": null
            },
            {
              "name": "confDir",
              "description": null,
              "args": [],
              "type": {
                "kind": "NON_NULL",
                "name": null,
                "ofType": {
                  "kind": "SCALAR",
                  "name": "String",
                  "ofType": null
                }
              },
              "isDeprecated": false,
              "deprecationReason": null
            },
            {
              "name": "peers",
              "description": null,
              "args": [],
              "type": {
                "kind": "NON_NULL",
                "name": null,
                "ofType": {
                  "kind": "LIST",
                  "name": null,
                  "ofType": {
                    "kind": "NON_NULL",
                    "name": null,
                    "ofType": {
                      "kind": "OBJECT",
                      "name": "Peer",
                      "ofType": null
                    }
                  }
                }
              },
              "isDeprecated": false,
              "deprecationReason": null
            },
            {
              "name": "userCommandsSent",
              "description": null,
              "args": [],
              "type": {
                "kind": "NON_NULL",
                "name": null,
                "ofType": { "kind": "SCALAR", "name": "Int", "ofType": null }
              },
              "isDeprecated": false,
              "deprecationReason": null
            },
            {
              "name": "snarkWorker",
              "description": null,
              "args": [],
              "type": { "kind": "SCALAR", "name": "String", "ofType": null },
              "isDeprecated": false,
              "deprecationReason": null
            },
            {
              "name": "snarkWorkFee",
              "description": null,
              "args": [],
              "type": {
                "kind": "NON_NULL",
                "name": null,
                "ofType": { "kind": "SCALAR", "name": "Int", "ofType": null }
              },
              "isDeprecated": false,
              "deprecationReason": null
            },
            {
              "name": "syncStatus",
              "description": null,
              "args": [],
              "type": {
                "kind": "NON_NULL",
                "name": null,
                "ofType": {
                  "kind": "ENUM",
                  "name": "SyncStatus",
                  "ofType": null
                }
              },
              "isDeprecated": false,
              "deprecationReason": null
            },
            {
              "name": "catchupStatus",
              "description": null,
              "args": [],
              "type": {
                "kind": "LIST",
                "name": null,
                "ofType": {
                  "kind": "NON_NULL",
                  "name": null,
                  "ofType": {
                    "kind": "SCALAR",
                    "name": "String",
                    "ofType": null
                  }
                }
              },
              "isDeprecated": false,
              "deprecationReason": null
            },
            {
              "name": "blockProductionKeys",
              "description": null,
              "args": [],
              "type": {
                "kind": "NON_NULL",
                "name": null,
                "ofType": {
                  "kind": "LIST",
                  "name": null,
                  "ofType": {
                    "kind": "NON_NULL",
                    "name": null,
                    "ofType": {
                      "kind": "SCALAR",
                      "name": "String",
                      "ofType": null
                    }
                  }
                }
              },
              "isDeprecated": false,
              "deprecationReason": null
            },
            {
              "name": "coinbaseReceiver",
              "description": null,
              "args": [],
              "type": { "kind": "SCALAR", "name": "String", "ofType": null },
              "isDeprecated": false,
              "deprecationReason": null
            },
            {
              "name": "histograms",
              "description": null,
              "args": [],
              "type": {
                "kind": "OBJECT",
                "name": "Histograms",
                "ofType": null
              },
              "isDeprecated": false,
              "deprecationReason": null
            },
            {
              "name": "consensusTimeBestTip",
              "description": null,
              "args": [],
              "type": {
                "kind": "OBJECT",
                "name": "ConsensusTime",
                "ofType": null
              },
              "isDeprecated": false,
              "deprecationReason": null
            },
            {
              "name": "globalSlotSinceGenesisBestTip",
              "description": null,
              "args": [],
              "type": { "kind": "SCALAR", "name": "Int", "ofType": null },
              "isDeprecated": false,
              "deprecationReason": null
            },
            {
              "name": "nextBlockProduction",
              "description": null,
              "args": [],
              "type": {
                "kind": "OBJECT",
                "name": "BlockProducerTimings",
                "ofType": null
              },
              "isDeprecated": false,
              "deprecationReason": null
            },
            {
              "name": "consensusTimeNow",
              "description": null,
              "args": [],
              "type": {
                "kind": "NON_NULL",
                "name": null,
                "ofType": {
                  "kind": "OBJECT",
                  "name": "ConsensusTime",
                  "ofType": null
                }
              },
              "isDeprecated": false,
              "deprecationReason": null
            },
            {
              "name": "consensusMechanism",
              "description": null,
              "args": [],
              "type": {
                "kind": "NON_NULL",
                "name": null,
                "ofType": {
                  "kind": "SCALAR",
                  "name": "String",
                  "ofType": null
                }
              },
              "isDeprecated": false,
              "deprecationReason": null
            },
            {
              "name": "consensusConfiguration",
              "description": null,
              "args": [],
              "type": {
                "kind": "NON_NULL",
                "name": null,
                "ofType": {
                  "kind": "OBJECT",
                  "name": "ConsensusConfiguration",
                  "ofType": null
                }
              },
              "isDeprecated": false,
              "deprecationReason": null
            },
            {
              "name": "addrsAndPorts",
              "description": null,
              "args": [],
              "type": {
                "kind": "NON_NULL",
                "name": null,
                "ofType": {
                  "kind": "OBJECT",
                  "name": "AddrsAndPorts",
                  "ofType": null
                }
              },
              "isDeprecated": false,
              "deprecationReason": null
            },
            {
              "name": "metrics",
              "description": null,
              "args": [],
              "type": {
                "kind": "NON_NULL",
                "name": null,
                "ofType": {
                  "kind": "OBJECT",
                  "name": "Metrics",
                  "ofType": null
                }
              },
              "isDeprecated": false,
              "deprecationReason": null
            }
          ],
          "inputFields": null,
          "interfaces": [],
          "enumValues": null,
          "possibleTypes": null
        },
        {
          "kind": "ENUM",
          "name": "SyncStatus",
          "description": "Sync status of daemon",
          "fields": null,
          "inputFields": null,
          "interfaces": null,
          "enumValues": [
            {
              "name": "CONNECTING",
              "description": null,
              "isDeprecated": false,
              "deprecationReason": null
            },
            {
              "name": "LISTENING",
              "description": null,
              "isDeprecated": false,
              "deprecationReason": null
            },
            {
              "name": "OFFLINE",
              "description": null,
              "isDeprecated": false,
              "deprecationReason": null
            },
            {
              "name": "BOOTSTRAP",
              "description": null,
              "isDeprecated": false,
              "deprecationReason": null
            },
            {
              "name": "SYNCED",
              "description": null,
              "isDeprecated": false,
              "deprecationReason": null
            },
            {
              "name": "CATCHUP",
              "description": null,
              "isDeprecated": false,
              "deprecationReason": null
            }
          ],
          "possibleTypes": null
        },
        {
          "kind": "OBJECT",
          "name": "query",
          "description": null,
          "fields": [
            {
              "name": "syncStatus",
              "description": "Network sync status",
              "args": [],
              "type": {
                "kind": "NON_NULL",
                "name": null,
                "ofType": {
                  "kind": "ENUM",
                  "name": "SyncStatus",
                  "ofType": null
                }
              },
              "isDeprecated": false,
              "deprecationReason": null
            },
            {
              "name": "daemonStatus",
              "description": "Get running daemon status",
              "args": [],
              "type": {
                "kind": "NON_NULL",
                "name": null,
                "ofType": {
                  "kind": "OBJECT",
                  "name": "DaemonStatus",
                  "ofType": null
                }
              },
              "isDeprecated": false,
              "deprecationReason": null
            },
            {
              "name": "version",
              "description": "The version of the node (git commit hash)",
              "args": [],
              "type": { "kind": "SCALAR", "name": "String", "ofType": null },
              "isDeprecated": false,
              "deprecationReason": null
            },
            {
              "name": "ownedWallets",
              "description":
                "Wallets for which the daemon knows the private key",
              "args": [],
              "type": {
                "kind": "NON_NULL",
                "name": null,
                "ofType": {
                  "kind": "LIST",
                  "name": null,
                  "ofType": {
                    "kind": "NON_NULL",
                    "name": null,
                    "ofType": {
                      "kind": "OBJECT",
                      "name": "Account",
                      "ofType": null
                    }
                  }
                }
              },
              "isDeprecated": true,
              "deprecationReason": "use trackedAccounts instead"
            },
            {
              "name": "trackedAccounts",
              "description":
                "Accounts for which the daemon tracks the private key",
              "args": [],
              "type": {
                "kind": "NON_NULL",
                "name": null,
                "ofType": {
                  "kind": "LIST",
                  "name": null,
                  "ofType": {
                    "kind": "NON_NULL",
                    "name": null,
                    "ofType": {
                      "kind": "OBJECT",
                      "name": "Account",
                      "ofType": null
                    }
                  }
                }
              },
              "isDeprecated": false,
              "deprecationReason": null
            },
            {
              "name": "wallet",
              "description": "Find any wallet via a public key",
              "args": [
                {
                  "name": "publicKey",
                  "description": "Public key of account being retrieved",
                  "type": {
                    "kind": "NON_NULL",
                    "name": null,
                    "ofType": {
                      "kind": "SCALAR",
                      "name": "PublicKey",
                      "ofType": null
                    }
                  },
                  "defaultValue": null
                }
              ],
              "type": { "kind": "OBJECT", "name": "Account", "ofType": null },
              "isDeprecated": true,
              "deprecationReason": "use account instead"
            },
            {
              "name": "connectionGatingConfig",
              "description":
                "The rules that the libp2p helper will use to determine which connections to permit",
              "args": [],
              "type": {
                "kind": "NON_NULL",
                "name": null,
                "ofType": {
                  "kind": "OBJECT",
                  "name": "SetConnectionGatingConfigPayload",
                  "ofType": null
                }
              },
              "isDeprecated": false,
              "deprecationReason": null
            },
            {
              "name": "account",
              "description": "Find any account via a public key and token",
              "args": [
                {
                  "name": "token",
                  "description":
                    "Token of account being retrieved (defaults to MINA)",
                  "type": {
                    "kind": "SCALAR",
                    "name": "TokenId",
                    "ofType": null
                  },
                  "defaultValue": null
                },
                {
                  "name": "publicKey",
                  "description": "Public key of account being retrieved",
                  "type": {
                    "kind": "NON_NULL",
                    "name": null,
                    "ofType": {
                      "kind": "SCALAR",
                      "name": "PublicKey",
                      "ofType": null
                    }
                  },
                  "defaultValue": null
                }
              ],
              "type": { "kind": "OBJECT", "name": "Account", "ofType": null },
              "isDeprecated": false,
              "deprecationReason": null
            },
            {
              "name": "accounts",
              "description": "Find all accounts for a public key",
              "args": [
                {
                  "name": "publicKey",
                  "description": "Public key to find accounts for",
                  "type": {
                    "kind": "NON_NULL",
                    "name": null,
                    "ofType": {
                      "kind": "SCALAR",
                      "name": "PublicKey",
                      "ofType": null
                    }
                  },
                  "defaultValue": null
                }
              ],
              "type": {
                "kind": "NON_NULL",
                "name": null,
                "ofType": {
                  "kind": "LIST",
                  "name": null,
                  "ofType": {
                    "kind": "NON_NULL",
                    "name": null,
                    "ofType": {
                      "kind": "OBJECT",
                      "name": "Account",
                      "ofType": null
                    }
                  }
                }
              },
              "isDeprecated": false,
              "deprecationReason": null
            },
            {
              "name": "tokenOwner",
              "description": "Find the account ID that owns a given token",
              "args": [
                {
                  "name": "tokenId",
                  "description": "Token ID to find the owner for",
                  "type": {
                    "kind": "NON_NULL",
                    "name": null,
                    "ofType": {
                      "kind": "SCALAR",
                      "name": "TokenId",
                      "ofType": null
                    }
                  },
                  "defaultValue": null
                }
              ],
              "type": {
                "kind": "OBJECT",
                "name": "AccountId",
                "ofType": null
              },
              "isDeprecated": false,
              "deprecationReason": null
            },
            {
              "name": "tokenAccounts",
              "description": "Find all accounts for a token ID",
              "args": [
                {
                  "name": "tokenId",
                  "description": "Token ID to find accounts for",
                  "type": {
                    "kind": "NON_NULL",
                    "name": null,
                    "ofType": {
                      "kind": "SCALAR",
                      "name": "TokenId",
                      "ofType": null
                    }
                  },
                  "defaultValue": null
                }
              ],
              "type": {
                "kind": "NON_NULL",
                "name": null,
                "ofType": {
                  "kind": "LIST",
                  "name": null,
                  "ofType": {
                    "kind": "NON_NULL",
                    "name": null,
                    "ofType": {
                      "kind": "OBJECT",
                      "name": "Account",
                      "ofType": null
                    }
                  }
                }
              },
              "isDeprecated": false,
              "deprecationReason": null
            },
            {
              "name": "currentSnarkWorker",
              "description": "Get information about the current snark worker",
              "args": [],
              "type": {
                "kind": "OBJECT",
                "name": "SnarkWorker",
                "ofType": null
              },
              "isDeprecated": false,
              "deprecationReason": null
            },
            {
              "name": "bestChain",
              "description":
                "Retrieve a list of blocks from transition frontier's root to the current best tip. Returns an error if the system is bootstrapping.",
              "args": [
                {
                  "name": "maxLength",
                  "description":
                    "The maximum number of blocks to return. If there are more blocks in the transition frontier from root to tip, the n blocks closest to the best tip will be returned",
                  "type": { "kind": "SCALAR", "name": "Int", "ofType": null },
                  "defaultValue": null
                }
              ],
              "type": {
                "kind": "LIST",
                "name": null,
                "ofType": {
                  "kind": "NON_NULL",
                  "name": null,
                  "ofType": {
                    "kind": "OBJECT",
                    "name": "Block",
                    "ofType": null
                  }
                }
              },
              "isDeprecated": false,
              "deprecationReason": null
            },
            {
              "name": "block",
              "description":
                "Retrieve a block with the given state hash or height, if contained in the transition frontier.",
              "args": [
                {
                  "name": "height",
                  "description":
                    "The height of the desired block in the best chain",
                  "type": { "kind": "SCALAR", "name": "Int", "ofType": null },
                  "defaultValue": null
                },
                {
                  "name": "stateHash",
                  "description": "The state hash of the desired block",
                  "type": {
                    "kind": "SCALAR",
                    "name": "String",
                    "ofType": null
                  },
                  "defaultValue": null
                }
              ],
              "type": {
                "kind": "NON_NULL",
                "name": null,
                "ofType": {
                  "kind": "OBJECT",
                  "name": "Block",
                  "ofType": null
                }
              },
              "isDeprecated": false,
              "deprecationReason": null
            },
            {
              "name": "genesisBlock",
              "description": "Get the genesis block",
              "args": [],
              "type": {
                "kind": "NON_NULL",
                "name": null,
                "ofType": {
                  "kind": "OBJECT",
                  "name": "Block",
                  "ofType": null
                }
              },
              "isDeprecated": false,
              "deprecationReason": null
            },
            {
              "name": "initialPeers",
              "description":
                "List of peers that the daemon first used to connect to the network",
              "args": [],
              "type": {
                "kind": "NON_NULL",
                "name": null,
                "ofType": {
                  "kind": "LIST",
                  "name": null,
                  "ofType": {
                    "kind": "NON_NULL",
                    "name": null,
                    "ofType": {
                      "kind": "SCALAR",
                      "name": "String",
                      "ofType": null
                    }
                  }
                }
              },
              "isDeprecated": false,
              "deprecationReason": null
            },
            {
              "name": "getPeers",
              "description":
                "List of peers that the daemon is currently connected to",
              "args": [],
              "type": {
                "kind": "NON_NULL",
                "name": null,
                "ofType": {
                  "kind": "LIST",
                  "name": null,
                  "ofType": {
                    "kind": "NON_NULL",
                    "name": null,
                    "ofType": {
                      "kind": "OBJECT",
                      "name": "Peer",
                      "ofType": null
                    }
                  }
                }
              },
              "isDeprecated": false,
              "deprecationReason": null
            },
            {
              "name": "pooledUserCommands",
              "description":
                "Retrieve all the scheduled user commands for a specified sender that the current daemon sees in its transaction pool. All scheduled commands are queried if no sender is specified",
              "args": [
                {
                  "name": "ids",
                  "description": "Ids of User commands",
                  "type": {
                    "kind": "LIST",
                    "name": null,
                    "ofType": {
                      "kind": "NON_NULL",
                      "name": null,
                      "ofType": {
                        "kind": "SCALAR",
                        "name": "ID",
                        "ofType": null
                      }
                    }
                  },
                  "defaultValue": null
                },
                {
                  "name": "hashes",
                  "description": "Hashes of the commands to find in the pool",
                  "type": {
                    "kind": "LIST",
                    "name": null,
                    "ofType": {
                      "kind": "NON_NULL",
                      "name": null,
                      "ofType": {
                        "kind": "SCALAR",
                        "name": "String",
                        "ofType": null
                      }
                    }
                  },
                  "defaultValue": null
                },
                {
                  "name": "publicKey",
                  "description":
                    "Public key of sender of pooled user commands",
                  "type": {
                    "kind": "SCALAR",
                    "name": "PublicKey",
                    "ofType": null
                  },
                  "defaultValue": null
                }
              ],
              "type": {
                "kind": "NON_NULL",
                "name": null,
                "ofType": {
                  "kind": "LIST",
                  "name": null,
                  "ofType": {
                    "kind": "NON_NULL",
                    "name": null,
                    "ofType": {
                      "kind": "INTERFACE",
                      "name": "UserCommand",
                      "ofType": null
                    }
                  }
                }
              },
              "isDeprecated": false,
              "deprecationReason": null
            },
            {
              "name": "pooledZkappCommands",
              "description":
                "Retrieve all the scheduled zkApp commands for a specified sender that the current daemon sees in its transaction pool. All scheduled commands are queried if no sender is specified",
              "args": [
                {
                  "name": "ids",
                  "description": "Ids of zkApp commands",
                  "type": {
                    "kind": "LIST",
                    "name": null,
                    "ofType": {
                      "kind": "NON_NULL",
                      "name": null,
                      "ofType": {
                        "kind": "SCALAR",
                        "name": "ID",
                        "ofType": null
                      }
                    }
                  },
                  "defaultValue": null
                },
                {
                  "name": "hashes",
                  "description":
                    "Hashes of the zkApp commands to find in the pool",
                  "type": {
                    "kind": "LIST",
                    "name": null,
                    "ofType": {
                      "kind": "NON_NULL",
                      "name": null,
                      "ofType": {
                        "kind": "SCALAR",
                        "name": "String",
                        "ofType": null
                      }
                    }
                  },
                  "defaultValue": null
                },
                {
                  "name": "publicKey",
                  "description":
                    "Public key of sender of pooled zkApp commands",
                  "type": {
                    "kind": "SCALAR",
                    "name": "PublicKey",
                    "ofType": null
                  },
                  "defaultValue": null
                }
              ],
              "type": {
                "kind": "NON_NULL",
                "name": null,
                "ofType": {
                  "kind": "LIST",
                  "name": null,
                  "ofType": {
                    "kind": "NON_NULL",
                    "name": null,
                    "ofType": {
                      "kind": "OBJECT",
                      "name": "ZkappCommandResult",
                      "ofType": null
                    }
                  }
                }
              },
              "isDeprecated": false,
              "deprecationReason": null
            },
            {
              "name": "transactionStatus",
              "description": "Get the status of a transaction",
              "args": [
                {
                  "name": "zkappTransaction",
                  "description": "Id of a zkApp transaction",
                  "type": { "kind": "SCALAR", "name": "ID", "ofType": null },
                  "defaultValue": null
                },
                {
                  "name": "payment",
                  "description": "Id of a Payment",
                  "type": { "kind": "SCALAR", "name": "ID", "ofType": null },
                  "defaultValue": null
                }
              ],
              "type": {
                "kind": "NON_NULL",
                "name": null,
                "ofType": {
                  "kind": "ENUM",
                  "name": "TransactionStatus",
                  "ofType": null
                }
              },
              "isDeprecated": false,
              "deprecationReason": null
            },
            {
              "name": "trustStatus",
              "description": "Trust status for an IPv4 or IPv6 address",
              "args": [
                {
                  "name": "ipAddress",
                  "description": null,
                  "type": {
                    "kind": "NON_NULL",
                    "name": null,
                    "ofType": {
                      "kind": "SCALAR",
                      "name": "String",
                      "ofType": null
                    }
                  },
                  "defaultValue": null
                }
              ],
              "type": {
                "kind": "LIST",
                "name": null,
                "ofType": {
                  "kind": "NON_NULL",
                  "name": null,
                  "ofType": {
                    "kind": "OBJECT",
                    "name": "TrustStatusPayload",
                    "ofType": null
                  }
                }
              },
              "isDeprecated": false,
              "deprecationReason": null
            },
            {
              "name": "trustStatusAll",
              "description": "IP address and trust status for all peers",
              "args": [],
              "type": {
                "kind": "NON_NULL",
                "name": null,
                "ofType": {
                  "kind": "LIST",
                  "name": null,
                  "ofType": {
                    "kind": "NON_NULL",
                    "name": null,
                    "ofType": {
                      "kind": "OBJECT",
                      "name": "TrustStatusPayload",
                      "ofType": null
                    }
                  }
                }
              },
              "isDeprecated": false,
              "deprecationReason": null
            },
            {
              "name": "snarkPool",
              "description":
                "List of completed snark works that have the lowest fee so far",
              "args": [],
              "type": {
                "kind": "NON_NULL",
                "name": null,
                "ofType": {
                  "kind": "LIST",
                  "name": null,
                  "ofType": {
                    "kind": "NON_NULL",
                    "name": null,
                    "ofType": {
                      "kind": "OBJECT",
                      "name": "CompletedWork",
                      "ofType": null
                    }
                  }
                }
              },
              "isDeprecated": false,
              "deprecationReason": null
            },
            {
              "name": "pendingSnarkWork",
              "description": "List of snark works that are yet to be done",
              "args": [],
              "type": {
                "kind": "NON_NULL",
                "name": null,
                "ofType": {
                  "kind": "LIST",
                  "name": null,
                  "ofType": {
                    "kind": "NON_NULL",
                    "name": null,
                    "ofType": {
                      "kind": "OBJECT",
                      "name": "PendingSnarkWork",
                      "ofType": null
                    }
                  }
                }
              },
              "isDeprecated": false,
              "deprecationReason": null
            },
            {
              "name": "genesisConstants",
              "description":
                "The constants used to determine the configuration of the genesis block and all of its transitive dependencies",
              "args": [],
              "type": {
                "kind": "NON_NULL",
                "name": null,
                "ofType": {
                  "kind": "OBJECT",
                  "name": "GenesisConstants",
                  "ofType": null
                }
              },
              "isDeprecated": false,
              "deprecationReason": null
            },
            {
              "name": "timeOffset",
              "description":
                "The time offset in seconds used to convert real times into blockchain times",
              "args": [],
              "type": {
                "kind": "NON_NULL",
                "name": null,
                "ofType": { "kind": "SCALAR", "name": "Int", "ofType": null }
              },
              "isDeprecated": false,
              "deprecationReason": null
            },
            {
              "name": "validatePayment",
              "description": "Validate the format and signature of a payment",
              "args": [
                {
                  "name": "signature",
                  "description":
                    "If a signature is provided, this transaction is considered signed and will be broadcasted to the network without requiring a private key",
                  "type": {
                    "kind": "INPUT_OBJECT",
                    "name": "SignatureInput",
                    "ofType": null
                  },
                  "defaultValue": null
                },
                {
                  "name": "input",
                  "description": null,
                  "type": {
                    "kind": "NON_NULL",
                    "name": null,
                    "ofType": {
                      "kind": "INPUT_OBJECT",
                      "name": "SendPaymentInput",
                      "ofType": null
                    }
                  },
                  "defaultValue": null
                }
              ],
              "type": {
                "kind": "NON_NULL",
                "name": null,
                "ofType": {
                  "kind": "SCALAR",
                  "name": "Boolean",
                  "ofType": null
                }
              },
              "isDeprecated": false,
              "deprecationReason": null
            },
            {
              "name": "evaluateVrf",
              "description":
                "Evaluate a vrf for the given public key. This includes a witness which may be verified without access to the private key for this vrf evaluation.",
              "args": [
                {
                  "name": "vrfThreshold",
                  "description": null,
                  "type": {
                    "kind": "INPUT_OBJECT",
                    "name": "VrfThresholdInput",
                    "ofType": null
                  },
                  "defaultValue": null
                },
                {
                  "name": "publicKey",
                  "description": null,
                  "type": {
                    "kind": "NON_NULL",
                    "name": null,
                    "ofType": {
                      "kind": "SCALAR",
                      "name": "PublicKey",
                      "ofType": null
                    }
                  },
                  "defaultValue": null
                },
                {
                  "name": "message",
                  "description": null,
                  "type": {
                    "kind": "NON_NULL",
                    "name": null,
                    "ofType": {
                      "kind": "INPUT_OBJECT",
                      "name": "VrfMessageInput",
                      "ofType": null
                    }
                  },
                  "defaultValue": null
                }
              ],
              "type": {
                "kind": "NON_NULL",
                "name": null,
                "ofType": {
                  "kind": "OBJECT",
                  "name": "VrfEvaluation",
                  "ofType": null
                }
              },
              "isDeprecated": false,
              "deprecationReason": null
            },
            {
              "name": "checkVrf",
              "description":
                "Check a vrf evaluation commitment. This can be used to check vrf evaluations without needing to reveal the private key, in the format returned by evaluateVrf",
              "args": [
                {
                  "name": "input",
                  "description": null,
                  "type": {
                    "kind": "NON_NULL",
                    "name": null,
                    "ofType": {
                      "kind": "INPUT_OBJECT",
                      "name": "VrfEvaluationInput",
                      "ofType": null
                    }
                  },
                  "defaultValue": null
                }
              ],
              "type": {
                "kind": "NON_NULL",
                "name": null,
                "ofType": {
                  "kind": "OBJECT",
                  "name": "VrfEvaluation",
                  "ofType": null
                }
              },
              "isDeprecated": false,
              "deprecationReason": null
            },
            {
              "name": "runtimeConfig",
              "description":
                "The runtime configuration passed to the daemon at start-up",
              "args": [],
              "type": {
                "kind": "NON_NULL",
                "name": null,
                "ofType": {
                  "kind": "SCALAR",
                  "name": "JSON",
                  "ofType": null
                }
              },
              "isDeprecated": false,
              "deprecationReason": null
            },
            {
              "name": "threadGraph",
              "description":
                "A graphviz dot format representation of the deamon's internal thread graph",
              "args": [],
              "type": {
                "kind": "NON_NULL",
                "name": null,
                "ofType": {
                  "kind": "SCALAR",
                  "name": "String",
                  "ofType": null
                }
              },
              "isDeprecated": false,
              "deprecationReason": null
            },
            {
              "name": "blockchainVerificationKey",
              "description":
                "The pickles verification key for the protocol state proof",
              "args": [],
              "type": {
                "kind": "NON_NULL",
                "name": null,
                "ofType": {
                  "kind": "SCALAR",
                  "name": "JSON",
                  "ofType": null
                }
              },
              "isDeprecated": false,
              "deprecationReason": null
            }
          ],
          "inputFields": null,
          "interfaces": [],
          "enumValues": null,
          "possibleTypes": null
        }
      ],
      "directives": []
    }
  }
}<|MERGE_RESOLUTION|>--- conflicted
+++ resolved
@@ -1692,11 +1692,7 @@
         },
         {
           "kind": "INPUT_OBJECT",
-<<<<<<< HEAD
-          "name": "BlockTimeIntervalInput",
-=======
           "name": "GlobalSlotIntervalInput",
->>>>>>> 4a200723
           "description": null,
           "fields": [
             {
@@ -1708,11 +1704,7 @@
                 "name": null,
                 "ofType": {
                   "kind": "SCALAR",
-<<<<<<< HEAD
-                  "name": "BlockTime",
-=======
                   "name": "UInt32",
->>>>>>> 4a200723
                   "ofType": null
                 }
               },
@@ -1728,11 +1720,7 @@
                 "name": null,
                 "ofType": {
                   "kind": "SCALAR",
-<<<<<<< HEAD
-                  "name": "BlockTime",
-=======
                   "name": "UInt32",
->>>>>>> 4a200723
                   "ofType": null
                 }
               },
@@ -1749,11 +1737,7 @@
                 "name": null,
                 "ofType": {
                   "kind": "SCALAR",
-<<<<<<< HEAD
-                  "name": "BlockTime",
-=======
                   "name": "UInt32",
->>>>>>> 4a200723
                   "ofType": null
                 }
               },
@@ -1767,11 +1751,7 @@
                 "name": null,
                 "ofType": {
                   "kind": "SCALAR",
-<<<<<<< HEAD
-                  "name": "BlockTime",
-=======
                   "name": "UInt32",
->>>>>>> 4a200723
                   "ofType": null
                 }
               },
