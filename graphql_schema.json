--- conflicted
+++ resolved
@@ -3100,6 +3100,22 @@
               },
               "isDeprecated": false,
               "deprecationReason": null
+            },
+            {
+              "name": "caller",
+              "description": null,
+              "args": [],
+              "type": {
+                "kind": "NON_NULL",
+                "name": null,
+                "ofType": {
+                  "kind": "SCALAR",
+                  "name": "TokenId",
+                  "ofType": null
+                }
+              },
+              "isDeprecated": false,
+              "deprecationReason": null
             }
           ],
           "inputFields": [
@@ -3269,32 +3285,8 @@
                   "ofType": null
                 }
               },
-<<<<<<< HEAD
-              "isDeprecated": false,
-              "deprecationReason": null
-            },
-            {
-              "name": "caller",
-              "description": null,
-              "args": [],
-              "type": {
-                "kind": "NON_NULL",
-                "name": null,
-                "ofType": {
-                  "kind": "SCALAR",
-                  "name": "TokenId",
-                  "ofType": null
-                }
-              },
-              "isDeprecated": false,
-              "deprecationReason": null
-            }
-          ],
-          "inputFields": [
-=======
-              "defaultValue": null
-            },
->>>>>>> d13d63bd
+              "defaultValue": null
+            },
             {
               "name": "accountPrecondition",
               "description": null,
@@ -3401,7 +3393,7 @@
         {
           "kind": "INPUT_OBJECT",
           "name": "ZkappPartyInput",
-          "description": null,
+          "description": "A party to a zkApp transaction",
           "fields": [
             {
               "name": "body",
@@ -7247,7 +7239,7 @@
         {
           "kind": "OBJECT",
           "name": "ZkappParty",
-          "description": null,
+          "description": "A party to a zkApp transaction",
           "fields": [
             {
               "name": "body",
