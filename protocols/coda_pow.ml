--- conflicted
+++ resolved
@@ -250,11 +250,7 @@
     | Coinbase of coinbase
   [@@deriving sexp, compare, eq, bin_io]
 
-<<<<<<< HEAD
-  val fee_excess : t -> Fee.Unsigned.t Or_error.t
-=======
   val fee_excess : t -> Fee.Signed.t Or_error.t
->>>>>>> 3cef8fc7
 
   val supply_increase : t -> Currency.Amount.t Or_error.t
 end
