#################################################################################################
# The "production" Stage
# - sets up the final container with built binaries and a running postgresql archive node setup
#################################################################################################
# Supports debian:stretch-slim, debian:buster-slim, and ubuntu:focal
ARG image=ubuntu:focal
FROM ${image} AS production
ARG deb_codename=focal

ARG psql_version=13

ARG MINA_DAEMON_PORT=10101
ARG MINA_CONFIG_DIR=/data/.mina-config
# Sample public key for use in dev profile / demo mode genesis block
ARG PK=B62qiZfzW27eavtPrnF6DeDSAKEjXuGFdkouC3T5STRa6rrYLiDUP2p

ARG ROSETTA_CLI_VERSION=v0.10.1

ENV DEBIAN_FRONTEND noninteractive

# --- Dependencies across many platforms
RUN apt-get update -y \
  && apt-get install -y \
    apt-utils \
    apt-transport-https \
    curl \
    ca-certificates \
    dnsutils \
    dumb-init \
    gettext \
    gnupg2 \
    libgmp10 \
    libgomp1 \
    libssl1.1 \
    tzdata \
    jq \
    sudo

<<<<<<< HEAD
# --- Install Postgresql
RUN curl -s https://www.postgresql.org/media/keys/ACCC4CF8.asc | apt-key add - \
    && echo deb https://apt-archive.postgresql.org/pub/repos/apt/ "$deb_codename"-pgdg-archive main | tee /etc/apt/sources.list.d/pgdg.list \
    && apt-get update -y \
    && apt-get install -y \
       postgresql-"$psql_version" \
       postgresql-client-"$psql_version"
=======
# --- Debian 11 "Bullseye" Dependencies
RUN test "$deb_codename" = "bullseye" \
     && apt-get update -y \
     && apt-get install -y \
         libjemalloc2 \
         libprocps8 \
         libffi7 \
     || exit 0
>>>>>>> 4c6f9af2

# --- Debian 10 "Buster" Dependencies
RUN test "$deb_codename" = "buster" \
     && apt-get update -y \
     && apt-get install -y \
         libjemalloc2 \
         libprocps7 \
         libffi6 \
     || exit 0

# --- Debian 9 "Stretch" Dependencies
RUN test "$deb_codename" = "stretch" \
     && apt-get update -y \
     && apt-get install -y \
         libjemalloc1 \
         libprocps6 \
         libffi6 \
     || exit 0

# --- Ubuntu 20.04 "Focal Fossa" Dependencies
RUN test "$deb_codename" = "focal" \
     && apt-get update -y \
     && apt-get install -y \
         libjemalloc2 \
         libprocps8 \
         libffi7 \
     || exit 0

# --- Ubuntu 18.04 "Bionic Beaver" Dependencies
RUN test "$deb_codename" = "bionic" \
     && apt-get update -y \
     && apt-get install -y \
         libjemalloc1 \
         libprocps6 \
         libffi6 \
     || exit 0

# --- Install the latest version of rosetta-cli
RUN curl -sSfL https://raw.githubusercontent.com/coinbase/rosetta-cli/${ROSETTA_CLI_VERSION}/scripts/install.sh | sh -s

# --- Generate en_US.UTF-8 locale to allow use of O(1) Labs DB dumps
RUN locale-gen en_US.UTF-8

# --- Set up sample/demo wallets and configuration
RUN mkdir -p --mode=700 ${MINA_CONFIG_DIR}/wallets/store/ \
  && echo "$PK" >  ${MINA_CONFIG_DIR}/wallets/store/$PK.pub \
  && echo '{"box_primitive":"xsalsa20poly1305","pw_primitive":"argon2i","nonce":"6pcvpWSLkMi393dT5VSLR6ft56AWKkCYRqJoYia","pwsalt":"ASoBkV3NsY7ZRuxztyPJdmJCiz3R","pwdiff":[134217728,6],"ciphertext":"Dmq1Qd8uNbZRT1NT7zVbn3eubpn9Myx9Je9ZQGTKDxUv4BoPNmZAGox18qVfbbEUSuhT4ZGDt"}' \
  > ${MINA_CONFIG_DIR}/wallets/store/${PK} \
  && chmod go-rwx ${MINA_CONFIG_DIR}/wallets/store/${PK}

# --- Copy artifacts from the 3-builder stage
COPY --from=builder /home/opam/app/* /usr/local/bin/
COPY --from=builder /home/opam/mina/src/app/rosetta/*.sh /rosetta/
COPY --from=builder /home/opam/mina/src/app/rosetta/*.conf /rosetta/
COPY --from=builder /home/opam/mina/src/app/rosetta/README.md /rosetta/
COPY --from=builder /home/opam/mina/src/app/rosetta/rosetta-cli-config/*.json /rosetta/rosetta-cli-config/
COPY --from=builder /home/opam/mina/src/app/rosetta/rosetta-cli-config/*.ros /rosetta/rosetta-cli-config/
COPY --from=builder /home/opam/mina/src/app/archive/*.sql /archive/
COPY --from=builder /home/opam/mina/genesis_ledgers /genesis_ledgers/

# --- Set up postgres
USER postgres
RUN POSTGRES_VERSION=$(psql -V | cut -d " " -f 3 | sed 's/.[[:digit:]]*$//g') \
    && echo "$POSTGRES_VERSION" "$(psql -V)" \
    && echo "host all  all    0.0.0.0/0  md5" >> /etc/postgresql/${POSTGRES_VERSION}/main/pg_hba.conf \
    && pg_dropcluster --stop ${POSTGRES_VERSION} main
# Run as root so it can create /data/postgresql
USER root
RUN POSTGRES_VERSION=$(psql -V | cut -d " " -f 3 | sed 's/.[[:digit:]]*$//g') \
  && pg_createcluster --start -d /data/postgresql --createclusterconf /rosetta/postgresql.conf ${POSTGRES_VERSION} main

# --- Container workdir, ports, entrypoint, etc.
WORKDIR /rosetta

EXPOSE 3087
EXPOSE $MINA_DAEMON_PORT

ENTRYPOINT ["bash", "./docker-start.sh"]<|MERGE_RESOLUTION|>--- conflicted
+++ resolved
@@ -36,7 +36,6 @@
     jq \
     sudo
 
-<<<<<<< HEAD
 # --- Install Postgresql
 RUN curl -s https://www.postgresql.org/media/keys/ACCC4CF8.asc | apt-key add - \
     && echo deb https://apt-archive.postgresql.org/pub/repos/apt/ "$deb_codename"-pgdg-archive main | tee /etc/apt/sources.list.d/pgdg.list \
@@ -44,7 +43,7 @@
     && apt-get install -y \
        postgresql-"$psql_version" \
        postgresql-client-"$psql_version"
-=======
+
 # --- Debian 11 "Bullseye" Dependencies
 RUN test "$deb_codename" = "bullseye" \
      && apt-get update -y \
@@ -53,7 +52,6 @@
          libprocps8 \
          libffi7 \
      || exit 0
->>>>>>> 4c6f9af2
 
 # --- Debian 10 "Buster" Dependencies
 RUN test "$deb_codename" = "buster" \
