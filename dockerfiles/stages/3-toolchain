#################################################################################################
# The "toolchain" Stage
# - installs optional tools that are required in our CI/CD but are not required to build mina
#################################################################################################
FROM opam-deps AS toolchain

ARG deb_codename=focal

ARG DOCKER_VERSION=19.03.4
ARG TERRAFORM_VERSION=0.14.11
ARG DEBS3_VERSION=0.11.6
ARG DHALL_VERSION=1.41.1
ARG DHALL_JSON_VERSION=1.7.10
ARG DHALL_BASH_VERSION=1.0.40

# location of repo used for pins and external package commits
ARG MINA_DIR=mina

# location of external packages
ARG EXTERNAL_PKG_DIR=$MINA_DIR/src/external

# Rust nightly toolchain for WebAssembly builds
ARG RUST_NIGHTLY=2022-09-12

ENV PATH "$PATH:$HOME/.cargo/bin"

# don't keep sources, to force reinstall of pinned packages from Mina sources
# and to keep Docker image reasonable size
ENV OPAMKEEPBUILDDIR=false
ENV OPAMREUSEBUILDDIR=false

ENV DEBIAN_FRONTEND=noninteractive

USER root

# OS package dependencies
<<<<<<< HEAD
RUN sudo apt-get update -y \
    && sudo apt-get install -y \
=======
# afaict this is the last python dependency of any kind in CI
RUN apt-get update --yes \
  && apt-get install --yes \
>>>>>>> 03ab05ff
    apt-transport-https \
    apt-utils \
    awscli \
    cmake \
    fakeroot \
    gnupg2 \
    jq \
    libboost-dev \
    libboost-program-options-dev \
    libbz2-dev \
    libffi-dev \
    libgmp-dev \
    libgmp3-dev \
    libgmp10 \
    libgomp1 \
    libjemalloc-dev \
    libpq-dev \
    libprocps-dev \
    libsodium-dev \
    libssl-dev \
    lsb-release \
    m4 \
    pandoc \
    patchelf \
    postgresql \
    postgresql-contrib \
    perl \
    pkg-config \
    rubygems \
<<<<<<< HEAD
    zlib1g-dev

# -- Debian Buster python dependencies (largely installed above from apt)
# Buster images are used in our migrated integration tests which reqiure python2 jinja2
# Ocaml lints scripts/require-ppxs.py is already python3 and requires sexpdata
RUN test "$deb_codename" = "buster" \
    && sudo apt-get install -y \
    python \
    python-pip \
    python-jinja2 \
    python-flake8 \
    python-sexpdata \
    python3-sexpdata \
    && sudo pip install readchar \
    || exit 0
=======
    zlib1g-dev \
  && rm -rf /var/lib/apt/lists/*

# -- Debian Bullseye python dependencies (largely installed above from apt)
# Ocaml lints tool `scripts/require-ppxs.py` requires python3 sexpdata
# but debian stretch does not have this package, so only install in bullseye
RUN test "$deb_codename" = "bullseye" \
      && apt-get update --yes \
      && apt-get install --yes --no-install-recommends \
          python3-sexpdata \
      && rm -rf /var/lib/apt/lists/* \
      || exit 0
>>>>>>> 03ab05ff

# --- deb-s3 tool
# Custom version, with lock only on manifest upload
RUN curl -sLO https://github.com/MinaProtocol/deb-s3/releases/download/${DEBS3_VERSION}/deb-s3-${DEBS3_VERSION}.gem \
    && sudo gem install deb-s3-${DEBS3_VERSION}.gem \
    && rm -f deb-s3-${DEBS3_VERSION}.gem

# --- Docker Daemon
RUN curl -L -o /tmp/docker-${DOCKER_VERSION}.tgz https://download.docker.com/linux/static/stable/x86_64/docker-${DOCKER_VERSION}.tgz \
    && tar -xz -C /tmp -f /tmp/docker-${DOCKER_VERSION}.tgz \
    && mv /tmp/docker/* /usr/bin

# --- Terraform tools
RUN curl -sL https://releases.hashicorp.com/terraform/${TERRAFORM_VERSION}/terraform_${TERRAFORM_VERSION}_linux_amd64.zip -o terraform.zip \
    && unzip terraform.zip \
    && mv terraform /usr/bin \
    && ln -s /usr/bin/terraform /usr/local/bin/terraform

# --- Google Cloud tools
RUN echo "deb http://packages.cloud.google.com/apt cloud-sdk main" | tee -a /etc/apt/sources.list.d/google-cloud-sdk.list \
    && curl https://packages.cloud.google.com/apt/doc/apt-key.gpg | apt-key add - \
    && apt-get update --yes \
    && apt-get install --yes google-cloud-sdk kubectl \
    && rm -rf /var/lib/apt/lists/*

# --- Helm tools
RUN curl https://baltocdn.com/helm/signing.asc | apt-key add - \
    && echo "deb https://baltocdn.com/helm/stable/debian/ all main" | tee /etc/apt/sources.list.d/helm-stable-debian.list \
    && apt-get update --yes \
    && apt-get install --yes --no-install-recommends helm \
    && rm -rf /var/lib/apt/lists/*

<<<<<<< HEAD
# --- yarn + nodejs
RUN curl -sL https://deb.nodesource.com/setup_lts.x | sudo -E bash - \
    && curl -sS https://dl.yarnpkg.com/debian/pubkey.gpg | sudo apt-key add - \
    && echo "deb https://dl.yarnpkg.com/debian/ stable main" | sudo tee /etc/apt/sources.list.d/yarn.list \
    && sudo apt update \
    && sudo apt install -y nodejs yarn
=======
# Get yarn + nodejs
RUN curl -sL https://deb.nodesource.com/setup_14.x | bash - \
    && curl -sS https://dl.yarnpkg.com/debian/pubkey.gpg | apt-key add - \
    && echo "deb https://dl.yarnpkg.com/debian/ stable main" | tee /etc/apt/sources.list.d/yarn.list \
    && apt update \
    && apt install --yes --no-install-recommends nodejs yarn \
    && rm -rf /var/lib/apt/lists/*
>>>>>>> 03ab05ff

# Dhall
RUN curl -sL https://github.com/dhall-lang/dhall-haskell/releases/download/$DHALL_VERSION/dhall-$DHALL_VERSION-x86_64-linux.tar.bz2 \
    | tar --extract --file=- --bzip2 --directory=/usr ./bin/dhall
RUN curl -sL https://github.com/dhall-lang/dhall-haskell/releases/download/$DHALL_VERSION/dhall-bash-$DHALL_BASH_VERSION-x86_64-linux.tar.bz2 \
    | tar --extract --file=- --bzip2 --directory=/usr ./bin/dhall-to-bash
RUN curl -sL https://github.com/dhall-lang/dhall-haskell/releases/download/$DHALL_VERSION/dhall-json-$DHALL_JSON_VERSION-x86_64-linux.tar.bz2 \
<<<<<<< HEAD
    | sudo tar --extract --file=- --bzip2 --directory=/usr ./bin/dhall-to-yaml

# --- extra Rust toolchain and wasm-pack for Wasm builds
RUN rustup toolchain install "nightly-${RUST_NIGHTLY}" \
    && rustup component add rust-src --toolchain "nightly-${RUST_NIGHTLY}"
RUN curl https://rustwasm.github.io/wasm-pack/installer/init.sh -sSf | sh
=======
    | tar --extract --file=- --bzip2 --directory=/usr ./bin/dhall-to-yaml

USER opam
>>>>>>> 03ab05ff
<|MERGE_RESOLUTION|>--- conflicted
+++ resolved
@@ -34,14 +34,9 @@
 USER root
 
 # OS package dependencies
-<<<<<<< HEAD
-RUN sudo apt-get update -y \
-    && sudo apt-get install -y \
-=======
 # afaict this is the last python dependency of any kind in CI
 RUN apt-get update --yes \
   && apt-get install --yes \
->>>>>>> 03ab05ff
     apt-transport-https \
     apt-utils \
     awscli \
@@ -71,23 +66,6 @@
     perl \
     pkg-config \
     rubygems \
-<<<<<<< HEAD
-    zlib1g-dev
-
-# -- Debian Buster python dependencies (largely installed above from apt)
-# Buster images are used in our migrated integration tests which reqiure python2 jinja2
-# Ocaml lints scripts/require-ppxs.py is already python3 and requires sexpdata
-RUN test "$deb_codename" = "buster" \
-    && sudo apt-get install -y \
-    python \
-    python-pip \
-    python-jinja2 \
-    python-flake8 \
-    python-sexpdata \
-    python3-sexpdata \
-    && sudo pip install readchar \
-    || exit 0
-=======
     zlib1g-dev \
   && rm -rf /var/lib/apt/lists/*
 
@@ -100,7 +78,6 @@
           python3-sexpdata \
       && rm -rf /var/lib/apt/lists/* \
       || exit 0
->>>>>>> 03ab05ff
 
 # --- deb-s3 tool
 # Custom version, with lock only on manifest upload
@@ -133,22 +110,13 @@
     && apt-get install --yes --no-install-recommends helm \
     && rm -rf /var/lib/apt/lists/*
 
-<<<<<<< HEAD
 # --- yarn + nodejs
-RUN curl -sL https://deb.nodesource.com/setup_lts.x | sudo -E bash - \
+RUN curl -sL https://deb.nodesource.com/setup_lts.x | bash - \
     && curl -sS https://dl.yarnpkg.com/debian/pubkey.gpg | sudo apt-key add - \
     && echo "deb https://dl.yarnpkg.com/debian/ stable main" | sudo tee /etc/apt/sources.list.d/yarn.list \
-    && sudo apt update \
-    && sudo apt install -y nodejs yarn
-=======
-# Get yarn + nodejs
-RUN curl -sL https://deb.nodesource.com/setup_14.x | bash - \
-    && curl -sS https://dl.yarnpkg.com/debian/pubkey.gpg | apt-key add - \
-    && echo "deb https://dl.yarnpkg.com/debian/ stable main" | tee /etc/apt/sources.list.d/yarn.list \
-    && apt update \
+    && apt update --yes \
     && apt install --yes --no-install-recommends nodejs yarn \
     && rm -rf /var/lib/apt/lists/*
->>>>>>> 03ab05ff
 
 # Dhall
 RUN curl -sL https://github.com/dhall-lang/dhall-haskell/releases/download/$DHALL_VERSION/dhall-$DHALL_VERSION-x86_64-linux.tar.bz2 \
@@ -156,15 +124,12 @@
 RUN curl -sL https://github.com/dhall-lang/dhall-haskell/releases/download/$DHALL_VERSION/dhall-bash-$DHALL_BASH_VERSION-x86_64-linux.tar.bz2 \
     | tar --extract --file=- --bzip2 --directory=/usr ./bin/dhall-to-bash
 RUN curl -sL https://github.com/dhall-lang/dhall-haskell/releases/download/$DHALL_VERSION/dhall-json-$DHALL_JSON_VERSION-x86_64-linux.tar.bz2 \
-<<<<<<< HEAD
-    | sudo tar --extract --file=- --bzip2 --directory=/usr ./bin/dhall-to-yaml
+    | tar --extract --file=- --bzip2 --directory=/usr ./bin/dhall-to-yaml
 
 # --- extra Rust toolchain and wasm-pack for Wasm builds
 RUN rustup toolchain install "nightly-${RUST_NIGHTLY}" \
     && rustup component add rust-src --toolchain "nightly-${RUST_NIGHTLY}"
 RUN curl https://rustwasm.github.io/wasm-pack/installer/init.sh -sSf | sh
-=======
     | tar --extract --file=- --bzip2 --directory=/usr ./bin/dhall-to-yaml
 
-USER opam
->>>>>>> 03ab05ff
+USER opam