--- conflicted
+++ resolved
@@ -49,14 +49,10 @@
           {{- range $.Values.mina.seedPeers }}
           "-peer", {{ . | quote }},
           {{- end }}
-<<<<<<< HEAD
+          {{- if $.Values.mina.seedPeersURL }}
+          "-peers-list-url", {{ $.Values.mina.seedPeersURL }},
+          {{- end }}
           "-generate-genesis-proof", {{ .Values.mina.generateGenesisProof | quote }}
-=======
-          {{- if $.Values.coda.seedPeersURL }}
-          "-peers-list-url", {{ $.Values.coda.seedPeersURL }},
-          {{- end }}
-          "-generate-genesis-proof", {{ .Values.coda.generateGenesisProof | quote }}
->>>>>>> 90d6fc9b
         ]
         env:
         - name: "RAYON_NUM_THREADS"
