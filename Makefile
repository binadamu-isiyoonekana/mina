########################################
## Configuration

# Current OCaml version
OCAML_VERSION = "4.14.0"

# machine word size
WORD_SIZE = "64"

# Default profile
ifeq ($(DUNE_PROFILE),)
DUNE_PROFILE := dev
endif

# Temp directory
TMPDIR ?= /tmp

# Genesis dir
GENESIS_DIR := $(TMPDIR)/coda_cache_dir

# Coverage directory
COVERAGE_DIR=_coverage

########################################
## Handy variables

# This commit hash
GITHASH := $(shell git rev-parse --short=8 HEAD)
GITLONGHASH := $(shell git rev-parse HEAD)

# Unique signature of libp2p code tree
LIBP2P_HELPER_SIG := $(shell cd src/app/libp2p_helper ; find . -type f -print0  | xargs -0 sha1sum | sort | sha1sum | cut -f 1 -d ' ')

########################################
## Code

all: clean build

clean:
	$(info Removing previous build artifacts)
	@rm -rf _build
	@rm -rf Cargo.lock target
	@rm -rf src/$(COVERAGE_DIR)
	@rm -rf src/app/libp2p_helper/result src/libp2p_ipc/libp2p_ipc.capnp.go

# enforces the OCaml version being used
ocaml_version:
	@if ! ocamlopt -config | grep "version:" | grep $(OCAML_VERSION); then echo "incorrect OCaml version, expected version $(OCAML_VERSION)" ; exit 1; fi

# enforce machine word size
ocaml_word_size:
	@if ! ocamlopt -config | grep "word_size:" | grep $(WORD_SIZE); then echo "invalid machine word size, expected $(WORD_SIZE)" ; exit 1; fi


# Checks that the current opam switch contains the packages from opam.export at the same version.
# This check is disabled in the pure nix environment (that does not use opam).
check_opam_switch:
ifneq ($(DISABLE_CHECK_OPAM_SWITCH), true)
    ifeq (, $(shell which check_opam_switch))
	$(warning The check_opam_switch binary was not found in the PATH.)
	$(error The current opam switch should likely be updated by running: "opam switch import opam.export")
    else
	check_opam_switch opam.export
    endif
endif

ocaml_checks: ocaml_version ocaml_word_size check_opam_switch

libp2p_helper:
	make -C src/app/libp2p_helper

genesis_ledger: ocaml_checks
	$(info Building runtime_genesis_ledger)
	(ulimit -s 65532 || true) && (ulimit -n 10240 || true) && env MINA_COMMIT_SHA1=$(GITLONGHASH) dune exec --profile=$(DUNE_PROFILE) src/app/runtime_genesis_ledger/runtime_genesis_ledger.exe -- --genesis-dir $(GENESIS_DIR)
	$(info Genesis ledger and genesis proof generated)

# checks that every OCaml packages in the project build without issues
check: ocaml_checks libp2p_helper
	dune build @src/check

build: ocaml_checks reformat-diff libp2p_helper
	$(info Starting Build)
	(ulimit -s 65532 || true) && (ulimit -n 10240 || true) && env MINA_COMMIT_SHA1=$(GITLONGHASH) dune build src/app/logproc/logproc.exe src/app/cli/src/mina.exe --profile=$(DUNE_PROFILE)
	$(info Build complete)

build_all_sigs: ocaml_checks reformat-diff libp2p_helper
	$(info Starting Build)
	(ulimit -s 65532 || true) && (ulimit -n 10240 || true) && env MINA_COMMIT_SHA1=$(GITLONGHASH) dune build src/app/logproc/logproc.exe src/app/cli/src/mina.exe src/app/cli/src/mina_testnet_signatures.exe src/app/cli/src/mina_mainnet_signatures.exe --profile=$(DUNE_PROFILE)
	$(info Build complete)

build_archive: ocaml_checks reformat-diff
	$(info Starting Build)
	(ulimit -s 65532 || true) && (ulimit -n 10240 || true) && dune build src/app/archive/archive.exe --profile=$(DUNE_PROFILE)
	$(info Build complete)

build_archive_all_sigs: ocaml_checks reformat-diff
	$(info Starting Build)
	(ulimit -s 65532 || true) && (ulimit -n 10240 || true) && dune build src/app/archive/archive.exe src/app/archive/archive_testnet_signatures.exe src/app/archive/archive_mainnet_signatures.exe --profile=$(DUNE_PROFILE)
	$(info Build complete)

build_rosetta: ocaml_checks
	$(info Starting Build)
	(ulimit -s 65532 || true) && (ulimit -n 10240 || true) && dune build src/app/archive/archive.exe src/app/rosetta/rosetta.exe src/app/rosetta/ocaml-signer/signer.exe --profile=$(DUNE_PROFILE)
	$(info Build complete)

build_rosetta_all_sigs: ocaml_checks
	$(info Starting Build)
	(ulimit -s 65532 || true) && (ulimit -n 10240 || true) && dune build src/app/archive/archive.exe src/app/archive/archive_testnet_signatures.exe src/app/archive/archive_mainnet_signatures.exe src/app/rosetta/rosetta.exe src/app/rosetta/rosetta_testnet_signatures.exe src/app/rosetta/rosetta_mainnet_signatures.exe src/app/rosetta/ocaml-signer/signer.exe src/app/rosetta/ocaml-signer/signer_testnet_signatures.exe src/app/rosetta/ocaml-signer/signer_mainnet_signatures.exe --profile=$(DUNE_PROFILE)
	$(info Build complete)

build_intgtest: ocaml_checks
	$(info Starting Build)
	dune build --profile=$(DUNE_PROFILE) src/app/test_executive/test_executive.exe src/app/logproc/logproc.exe
	$(info Build complete)

<<<<<<< HEAD
=======
client_sdk: ocaml_checks
	$(info Starting Build)
	(ulimit -s 65532 || true) && (ulimit -n 10240 || true) && dune build src/app/client_sdk/client_sdk.bc.js
	$(info Build complete)

client_sdk_test_sigs: ocaml_checks
	$(info Starting Build)
	(ulimit -s 65532 || true) && (ulimit -n 10240 || true) && dune build src/app/client_sdk/tests/test_signatures.exe --profile=mainnet
	$(info Build complete)

client_sdk_test_sigs_nonconsensus: ocaml_checks
	$(info Starting Build)
	(ulimit -s 65532 || true) && (ulimit -n 10240 || true) && dune build src/app/client_sdk/tests/test_signatures_nonconsensus.exe --profile=nonconsensus_mainnet
	$(info Build complete)

>>>>>>> 80d2da7f
snarkyjs: ocaml_checks
	$(info Starting Build)
	((ulimit -s 65532) || true) && (ulimit -n 10240 || true) \
	&& bash ./src/lib/snarkyjs/src/bindings/scripts/build-snarkyjs-node.sh
	$(info Build complete)

rosetta_lib_encodings: ocaml_checks
	$(info Starting Build)
	(ulimit -s 65532 || true) && (ulimit -n 10240 || true) && dune build src/lib/rosetta_lib/test/test_encodings.exe --profile=mainnet
	$(info Build complete)

rosetta_lib_encodings_nonconsensus: ocaml_checks
	$(info Starting Build)
	(ulimit -s 65532 || true) && (ulimit -n 10240 || true) && dune build src/nonconsensus/rosetta_lib/test/test_encodings.exe --profile=nonconsensus_mainnet
	$(info Build complete)

dhall_types: ocaml_checks
	$(info Starting Build)
	(ulimit -s 65532 || true) && (ulimit -n 10240 || true) && dune build src/app/dhall_types/dump_dhall_types.exe --profile=dev
	$(info Build complete)

replayer: ocaml_checks
	$(info Starting Build)
	(ulimit -s 65532 || true) && (ulimit -n 10240 || true) && dune build src/app/replayer/replayer.exe --profile=testnet_postake_medium_curves
	$(info Build complete)

delegation_compliance: ocaml_checks
	$(info Starting Build)
	(ulimit -s 65532 || true) && (ulimit -n 10240 || true) && dune build src/app/delegation_compliance/delegation_compliance.exe --profile=testnet_postake_medium_curves
	$(info Build complete)

missing_blocks_auditor: ocaml_checks
	$(info Starting Build)
	(ulimit -s 65532 || true) && (ulimit -n 10240 || true) && dune build src/app/missing_blocks_auditor/missing_blocks_auditor.exe --profile=testnet_postake_medium_curves
	$(info Build complete)

extract_blocks: ocaml_checks
	$(info Starting Build)
	(ulimit -s 65532 || true) && (ulimit -n 10240 || true) && dune build src/app/extract_blocks/extract_blocks.exe --profile=testnet_postake_medium_curves
	$(info Build complete)

archive_blocks: ocaml_checks
	$(info Starting Build)
	(ulimit -s 65532 || true) && (ulimit -n 10240 || true) && dune build src/app/archive_blocks/archive_blocks.exe --profile=testnet_postake_medium_curves
	$(info Build complete)

patch_archive_test: ocaml_checks
	$(info Starting Build)
	(ulimit -s 65532 || true) && (ulimit -n 10240 || true) && dune build src/app/patch_archive_test/patch_archive_test.exe --profile=testnet_postake_medium_curves
	$(info Build complete)

genesis_ledger_from_tsv: ocaml_checks
	$(info Starting Build)
	(ulimit -s 65532 || true) && (ulimit -n 10240 || true) && dune build src/app/genesis_ledger_from_tsv/genesis_ledger_from_tsv.exe --profile=testnet_postake_medium_curves
	$(info Build complete)

swap_bad_balances: ocaml_checks
	$(info Starting Build)
	(ulimit -s 65532 || true) && (ulimit -n 10240 || true) && dune build src/app/swap_bad_balances/swap_bad_balances.exe --profile=testnet_postake_medium_curves
	$(info Build complete)

heap_usage: ocaml_checks
	$(info Starting Build)
	ulimit -s 65532 && (ulimit -n 10240 || true) && dune build src/app/heap_usage/heap_usage.exe --profile=devnet
	$(info Build complete)

zkapp_limits: ocaml_checks
	$(info Starting Build)
	ulimit -s 65532 && (ulimit -n 10240 || true) && dune build src/app/zkapp_limits/zkapp_limits.exe --profile=devnet
	$(info Build complete)

dev: build

macos-portable:
	@rm -rf _build/coda-daemon-macos/
	@rm -rf _build/coda-daemon-macos.zip
	@./scripts/macos-portable.sh _build/default/src/app/cli/src/mina.exe src/app/libp2p_helper/result/bin/libp2p_helper _build/coda-daemon-macos
	@cp -a package/keys/. _build/coda-daemon-macos/keys/
	@cd _build/coda-daemon-macos && zip -r ../coda-daemon-macos.zip .
	@echo Find coda-daemon-macos.zip inside _build/

update-graphql:
	(ulimit -s 65532 || true) && (ulimit -n 10240 || true) && dune build --profile=$(DUNE_PROFILE) graphql_schema.json

########################################
## Lint

reformat: ocaml_checks
	dune exec --profile=$(DUNE_PROFILE) src/app/reformat/reformat.exe -- -path .

reformat-diff:
	@ocamlformat --doc-comments=before --inplace $(shell git status -s | cut -c 4- | grep '\.mli\?$$' | while IFS= read -r f; do stat "$$f" >/dev/null 2>&1 && echo "$$f"; done) || true

check-format: ocaml_checks
	dune exec --profile=$(DUNE_PROFILE) src/app/reformat/reformat.exe -- -path . -check

check-snarky-submodule:
	./scripts/check-snarky-submodule.sh

#######################################
## Environment setup

macos-setup:
	./scripts/macos-setup-brew.sh

########################################
## Artifacts

publish-macos:
	@./scripts/publish-macos.sh

deb:
	./scripts/rebuild-deb.sh
	./scripts/archive/build-release-archives.sh
	@mkdir -p /tmp/artifacts
	@cp _build/mina*.deb /tmp/artifacts/.

deb_optimized:
	./scripts/rebuild-deb.sh "optimized"
	./scripts/archive/build-release-archives.sh
	@mkdir -p /tmp/artifacts
	@cp _build/mina*.deb /tmp/artifacts/.

test_executive_deb:
	./scripts/rebuild_test_executive_deb.sh

build_pv_keys: ocaml_checks
	$(info Building keys)
	(ulimit -s 65532 || true) && (ulimit -n 10240 || true) && env MINA_COMMIT_SHA1=$(GITLONGHASH) dune exec --profile=$(DUNE_PROFILE) src/lib/snark_keys/gen_keys/gen_keys.exe -- --generate-keys-only
	$(info Keys built)

build_or_download_pv_keys: ocaml_checks
	$(info Building keys)
	(ulimit -s 65532 || true) && (ulimit -n 10240 || true) && env MINA_COMMIT_SHA1=$(GITLONGHASH) dune exec --profile=$(DUNE_PROFILE) src/lib/snark_keys/gen_keys/gen_keys.exe -- --generate-keys-only
	$(info Keys built)

publish_deb:
	@./scripts/publish-deb.sh

publish_debs:
	@./buildkite/scripts/publish-deb.sh

genesiskeys:
	@mkdir -p /tmp/artifacts
	@cp _build/default/src/lib/key_gen/sample_keypairs.ml /tmp/artifacts/.
	@cp _build/default/src/lib/key_gen/sample_keypairs.json /tmp/artifacts/.

##############################################
## Genesis ledger in OCaml from running daemon

genesis-ledger-ocaml:
	@./scripts/generate-genesis-ledger.py .genesis-ledger.ml.jinja

########################################
## Tests

test-ppx:
	$(MAKE) -C src/lib/ppx_mina/tests

########################################
## Benchmarks

benchmarks: ocaml_checks
	dune build src/app/benchmarks/benchmarks.exe

########################################
# Coverage testing and output

test-coverage: SHELL := /bin/bash
test-coverage: libp2p_helper
	scripts/create_coverage_profiles.sh

# we don't depend on test-coverage, which forces a run of all unit tests
coverage-html:
ifeq ($(shell find _build/default -name bisect\*.out),"")
	echo "No coverage output; run make test-coverage"
else
	bisect-ppx-report html --source-path=_build/default --coverage-path=_build/default
endif

coverage-summary:
ifeq ($(shell find _build/default -name bisect\*.out),"")
	echo "No coverage output; run make test-coverage"
else
	bisect-ppx-report summary --coverage-path=_build/default --per-file
endif

########################################
# Diagrams for documentation

%.dot.png: %.dot
	dot -Tpng $< > $@

%.tex.pdf: %.tex
	cd $(dir $@) && pdflatex -halt-on-error $(notdir $<)
	cp $(@:.tex.pdf=.pdf) $@

%.tex.png: %.tex.pdf
	convert -density 600x600 $< -quality 90 -resize 1080x1080 $@

%.conv.tex.png: %.conv.tex
	cd $(dir $@) && pdflatex -halt-on-error -shell-escape $(notdir $<)

doc_diagram_sources=$(addprefix docs/res/,*.dot *.tex *.conv.tex)
doc_diagram_sources+=$(addprefix rfcs/res/,*.dot *.tex *.conv.tex)
doc_diagrams: $(addsuffix .png,$(wildcard $(doc_diagram_sources)))

########################################
# Generate odoc documentation

ml-docs: ocaml_checks
	dune build --profile=$(DUNE_PROFILE) @doc

########################################
# To avoid unintended conflicts with file names, always add new targets to .PHONY
# unless there is a reason not to.
# https://www.gnu.org/software/make/manual/html_node/Phony-Targets.html
# HACK: cat Makefile | egrep '^\w.*' | sed 's/:/ /' | awk '{print $1}' | grep -v myprocs | sort | xargs

<<<<<<< HEAD
.PHONY: all build check-format clean deb dev mina-docker reformat doc_diagrams ml-docs macos-setup macos-setup-download setup-opam libp2p_helper dhall_types replayer missing_blocks_auditor extract_blocks archive_blocks genesis_ledger_from_tsv ocaml_version ocaml_word_size ocaml_checks
=======
.PHONY: all build check-format clean client_sdk client_sdk_test_sigs deb dev mina-docker reformat doc_diagrams ml-docs macos-setup setup-opam libp2p_helper dhall_types replayer missing_blocks_auditor extract_blocks archive_blocks genesis_ledger_from_tsv ocaml_version ocaml_word_size ocaml_checks
>>>>>>> 80d2da7f
<|MERGE_RESOLUTION|>--- conflicted
+++ resolved
@@ -113,24 +113,6 @@
 	dune build --profile=$(DUNE_PROFILE) src/app/test_executive/test_executive.exe src/app/logproc/logproc.exe
 	$(info Build complete)
 
-<<<<<<< HEAD
-=======
-client_sdk: ocaml_checks
-	$(info Starting Build)
-	(ulimit -s 65532 || true) && (ulimit -n 10240 || true) && dune build src/app/client_sdk/client_sdk.bc.js
-	$(info Build complete)
-
-client_sdk_test_sigs: ocaml_checks
-	$(info Starting Build)
-	(ulimit -s 65532 || true) && (ulimit -n 10240 || true) && dune build src/app/client_sdk/tests/test_signatures.exe --profile=mainnet
-	$(info Build complete)
-
-client_sdk_test_sigs_nonconsensus: ocaml_checks
-	$(info Starting Build)
-	(ulimit -s 65532 || true) && (ulimit -n 10240 || true) && dune build src/app/client_sdk/tests/test_signatures_nonconsensus.exe --profile=nonconsensus_mainnet
-	$(info Build complete)
-
->>>>>>> 80d2da7f
 snarkyjs: ocaml_checks
 	$(info Starting Build)
 	((ulimit -s 65532) || true) && (ulimit -n 10240 || true) \
@@ -350,8 +332,4 @@
 # https://www.gnu.org/software/make/manual/html_node/Phony-Targets.html
 # HACK: cat Makefile | egrep '^\w.*' | sed 's/:/ /' | awk '{print $1}' | grep -v myprocs | sort | xargs
 
-<<<<<<< HEAD
-.PHONY: all build check-format clean deb dev mina-docker reformat doc_diagrams ml-docs macos-setup macos-setup-download setup-opam libp2p_helper dhall_types replayer missing_blocks_auditor extract_blocks archive_blocks genesis_ledger_from_tsv ocaml_version ocaml_word_size ocaml_checks
-=======
-.PHONY: all build check-format clean client_sdk client_sdk_test_sigs deb dev mina-docker reformat doc_diagrams ml-docs macos-setup setup-opam libp2p_helper dhall_types replayer missing_blocks_auditor extract_blocks archive_blocks genesis_ledger_from_tsv ocaml_version ocaml_word_size ocaml_checks
->>>>>>> 80d2da7f
+.PHONY: all build check-format clean deb dev mina-docker reformat doc_diagrams ml-docs macos-setup setup-opam libp2p_helper dhall_types replayer missing_blocks_auditor extract_blocks archive_blocks genesis_ledger_from_tsv ocaml_version ocaml_word_size ocaml_checks