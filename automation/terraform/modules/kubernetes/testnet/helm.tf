provider helm {
  alias = "testnet_deploy"
  kubernetes {
    config_context = var.k8s_context
  }
}

locals {
  mina_helm_repo   = "https://coda-charts.storage.googleapis.com"

  peers = var.additional_peers

  coda_vars = {
    runtimeConfig        = var.runtime_config
    image                = var.coda_image
    privkeyPass          = var.block_producer_key_pass
    seedPeers            = local.peers
    logLevel             = var.log_level
    logSnarkWorkGossip   = var.log_snark_work_gossip
    uploadBlocksToGCloud = var.upload_blocks_to_gcloud
    seedPeersURL         = var.seed_peers_url
  }

  seed_vars = {
    testnetName = var.testnet_name
    coda = {
      runtimeConfig = local.coda_vars.runtimeConfig
      image         = var.coda_image
      privkeyPass   = var.block_producer_key_pass
      // TODO: Change this to a better name
      seedPeers          = local.peers
      logLevel           = var.log_level
      logSnarkWorkGossip = var.log_snark_work_gossip
      ports = {
        client  = "8301"
        graphql = "3085"
        metrics = "8081"
        p2p     = var.seed_port
      }
      seedPeersURL         = var.seed_peers_url
      uploadBlocksToGCloud = var.upload_blocks_to_gcloud
    }

    seedConfigs = [
      for index, config in var.seed_configs: {
        name                 = config.name
        class                = config.class
        libp2pSecret         = config.libp2p_secret
        privateKeySecret     = config.private_key_secret
        externalPort         = config.external_port
        externalIp           = config.external_ip
        nodePort             = config.node_port
      }
    ]
  }

  block_producer_vars = {
    testnetName = var.testnet_name

    coda = local.coda_vars

    userAgent = {
      image         = var.coda_agent_image
      minFee        = var.agent_min_fee
      maxFee        = var.agent_max_fee
      minTx         = var.agent_min_tx
      maxTx         = var.agent_max_tx
      txBatchSize   = var.agent_tx_batch_size
      sendEveryMins = var.agent_send_every_mins
      ports         = { metrics : 8000 }
    }

    bots = {
      image = var.coda_bots_image
      faucet = {
        amount = var.coda_faucet_amount
        fee    = var.coda_faucet_fee
      }
    }

    blockProducerConfigs = [
      for index, config in var.block_producer_configs : {
        name                 = config.name
        class                = config.class
        externalPort         = config.external_port
        runWithUserAgent     = config.run_with_user_agent
        runWithBots          = config.run_with_bots
        enableGossipFlooding = config.enable_gossip_flooding
        privateKeySecret     = config.private_key_secret
        libp2pSecret         = config.libp2p_secret
        enablePeerExchange   = config.enable_peer_exchange
        isolated             = config.isolated
        enableArchive        = config.enableArchive
        archiveAddress       = config.archiveAddress
      }
    ]
  }

  snark_worker_vars = {
    testnetName = var.testnet_name
    coda        = local.coda_vars
    worker = {
      active = var.snark_worker_replicas > 0
      numReplicas = var.snark_worker_replicas
    }
    coordinator = {
      active = var.snark_worker_replicas > 0
      deployService = var.snark_worker_replicas > 0
      publicKey   = var.snark_worker_public_key
      snarkFee    = var.snark_worker_fee
      hostPort    = var.snark_worker_host_port
    }
  }

  archive_node_vars = {
    testnetName = var.testnet_name
    coda = {
      image         = var.coda_image
      seedPeers     = local.peers
      runtimeConfig = local.coda_vars.runtimeConfig
      seedPeersURL         = var.seed_peers_url
    }
    node_configs = defaults(var.archive_configs, local.default_archive_node)
    postgresql = { persistence = var.persistence_config }
  }

  watchdog_vars = {
    testnetName = var.testnet_name
    image       = var.watchdog_image
    coda = {
      image                = var.coda_image
      ports                = { metrics : 8000 }
      uploadBlocksToGCloud = var.upload_blocks_to_gcloud
    }
    restartEveryMins            = var.restart_nodes_every_mins
    restartNodes                = var.restart_nodes
    makeReports                 = var.make_reports
    makeReportEveryMins         = var.make_report_every_mins
    makeReportDiscordWebhookUrl = var.make_report_discord_webhook_url
    makeReportAccounts          = var.make_report_accounts
    seedPeersURL                = var.seed_peers_url
  }

}

# Cluster-Local Seed Node

resource "kubernetes_role_binding" "helm_release" {
  metadata {
    name      = "admin-role"
    namespace = kubernetes_namespace.testnet_namespace.metadata[0].name
  }

  role_ref {
    api_group = "rbac.authorization.k8s.io"
    kind      = "ClusterRole"
    name      = "admin"
  }

  subject {
    kind      = "ServiceAccount"
    name      = "default"
    namespace = kubernetes_namespace.testnet_namespace.metadata[0].name
  }
}

resource "helm_release" "seeds" {
  provider   = helm.testnet_deploy

  name        = "${var.testnet_name}-seeds"
  repository  = var.use_local_charts ? "" : local.mina_helm_repo
  chart       = var.use_local_charts ? "../../../../helm/seed-node" : "seed-node"
  version     = "0.6.1"
  namespace   = kubernetes_namespace.testnet_namespace.metadata[0].name
  values = [
    yamlencode(local.seed_vars)
  ]
  wait    = false
  timeout = 600
  depends_on = [
    kubernetes_role_binding.helm_release
  ]
}

# Block Producer

resource "helm_release" "block_producers" {
  provider = helm.testnet_deploy

  name        = "${var.testnet_name}-block-producers"
  repository  = var.use_local_charts ? "" : local.mina_helm_repo
  chart       = var.use_local_charts ? "../../../../helm/block-producer" : "block-producer"
  version     = "0.5.2"
  namespace   = kubernetes_namespace.testnet_namespace.metadata[0].name
  values = [
    yamlencode(local.block_producer_vars)
  ]
  wait        = false
  timeout     = 600
  depends_on  = [helm_release.seeds]
}

# Snark Worker

resource "helm_release" "snark_workers" {
  provider = helm.testnet_deploy

  name        = "${var.testnet_name}-snark-worker"
  repository  = var.use_local_charts ? "" : local.mina_helm_repo
  chart       = var.use_local_charts ? "../../../../helm/snark-worker" : "snark-worker"
  version     = "0.4.8"
  namespace   = kubernetes_namespace.testnet_namespace.metadata[0].name
  values = [
    yamlencode(local.snark_worker_vars)
  ]
  wait        = false
  timeout     = 600
  depends_on  = [helm_release.seeds]
}

# Archive Node

resource "helm_release" "archive_node" {
  provider = helm.testnet_deploy
  count    = length(local.archive_node_vars.node_configs)

<<<<<<< HEAD
  name       = "archive-${count.index + 1}"
  repository = local.use_local_charts ? "" : local.mina_helm_repo
  chart      = local.use_local_charts ? "../../../../helm/archive-node" : "archive-node"
  version    = "0.5.0"
  namespace  = kubernetes_namespace.testnet_namespace.metadata[0].name
  values = [
    yamlencode({
      testnetName = var.testnet_name
      coda        = local.archive_node_vars.coda
      archive     = local.archive_node_vars.node_configs[count.index]
      postgresql  = local.archive_node_vars.postgresql
    })
=======
  count       = var.archive_node_count
  
  name        = "archive-node-${count.index + 1}"
  repository  = var.use_local_charts ? "" : local.mina_helm_repo
  chart       = var.use_local_charts ? "../../../../helm/archive-node" : "archive-node"
  version     = "0.4.9"
  namespace   = kubernetes_namespace.testnet_namespace.metadata[0].name
  values      = [
    yamlencode(local.archive_node_vars)
>>>>>>> f113e580
  ]

  wait       = false
  timeout    = 600
  depends_on = [helm_release.seeds]
}

# Watchdog

resource "helm_release" "watchdog" {
  provider = helm.testnet_deploy

<<<<<<< HEAD
  name       = "${var.testnet_name}-watchdog"
  repository = local.use_local_charts ? "" : local.mina_helm_repo
  chart      = local.use_local_charts ? "../../../../helm/watchdog" : "watchdog"
  version    = "0.1.0"
  namespace  = kubernetes_namespace.testnet_namespace.metadata[0].name
  values = [
=======
  name        = "${var.testnet_name}-watchdog"
  repository  = var.use_local_charts ? "" : local.mina_helm_repo
  chart       = var.use_local_charts ? "../../../../helm/watchdog" : "watchdog"
  version     = "0.1.0"
  namespace   = kubernetes_namespace.testnet_namespace.metadata[0].name
  values      = [
>>>>>>> f113e580
    yamlencode(local.watchdog_vars)
  ]
  wait        = false
  timeout     = 600
  depends_on  = [helm_release.seeds]
}
<|MERGE_RESOLUTION|>--- conflicted
+++ resolved
@@ -221,23 +221,8 @@
 # Archive Node
 
 resource "helm_release" "archive_node" {
-  provider = helm.testnet_deploy
-  count    = length(local.archive_node_vars.node_configs)
-
-<<<<<<< HEAD
-  name       = "archive-${count.index + 1}"
-  repository = local.use_local_charts ? "" : local.mina_helm_repo
-  chart      = local.use_local_charts ? "../../../../helm/archive-node" : "archive-node"
-  version    = "0.5.0"
-  namespace  = kubernetes_namespace.testnet_namespace.metadata[0].name
-  values = [
-    yamlencode({
-      testnetName = var.testnet_name
-      coda        = local.archive_node_vars.coda
-      archive     = local.archive_node_vars.node_configs[count.index]
-      postgresql  = local.archive_node_vars.postgresql
-    })
-=======
+  provider   = helm.testnet_deploy
+
   count       = var.archive_node_count
   
   name        = "archive-node-${count.index + 1}"
@@ -247,7 +232,6 @@
   namespace   = kubernetes_namespace.testnet_namespace.metadata[0].name
   values      = [
     yamlencode(local.archive_node_vars)
->>>>>>> f113e580
   ]
 
   wait       = false
@@ -260,21 +244,12 @@
 resource "helm_release" "watchdog" {
   provider = helm.testnet_deploy
 
-<<<<<<< HEAD
-  name       = "${var.testnet_name}-watchdog"
-  repository = local.use_local_charts ? "" : local.mina_helm_repo
-  chart      = local.use_local_charts ? "../../../../helm/watchdog" : "watchdog"
-  version    = "0.1.0"
-  namespace  = kubernetes_namespace.testnet_namespace.metadata[0].name
-  values = [
-=======
   name        = "${var.testnet_name}-watchdog"
   repository  = var.use_local_charts ? "" : local.mina_helm_repo
   chart       = var.use_local_charts ? "../../../../helm/watchdog" : "watchdog"
   version     = "0.1.0"
   namespace   = kubernetes_namespace.testnet_namespace.metadata[0].name
   values      = [
->>>>>>> f113e580
     yamlencode(local.watchdog_vars)
   ]
   wait        = false
