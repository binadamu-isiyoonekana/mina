resource "null_resource" "block_producer_key_generation" {
  count = var.generate_and_upload_artifacts ? 1 : 0
  provisioner "local-exec" {
    command = "../../../scripts/generate-keys-and-ledger.sh --testnet=${var.testnet_name} --wc=${var.whale_count} --fc=${var.fish_count} --reset=false"
  }
}

resource "null_resource" "prepare_keys_for_deployment" {
  count = var.generate_and_upload_artifacts ? 1 : 0
  provisioner "local-exec" {
<<<<<<< HEAD
      command = "sudo chmod -R a+rwX ../../../keys"
=======
    command = "chmod -R a+rwX ../../../keys"
>>>>>>> 852bc388
  }
  depends_on  = [kubernetes_namespace.testnet_namespace, null_resource.block_producer_key_generation]
}

resource "null_resource" "block_producer_uploads" {
  count = var.generate_and_upload_artifacts ? 1 : 0
  provisioner "local-exec" {
    command = "../../../scripts/upload-keys-k8s.sh ${var.testnet_name}"
  }
  depends_on = [
    kubernetes_namespace.testnet_namespace,
    null_resource.block_producer_key_generation,
    null_resource.prepare_keys_for_deployment
  ]
}<|MERGE_RESOLUTION|>--- conflicted
+++ resolved
@@ -8,11 +8,7 @@
 resource "null_resource" "prepare_keys_for_deployment" {
   count = var.generate_and_upload_artifacts ? 1 : 0
   provisioner "local-exec" {
-<<<<<<< HEAD
       command = "sudo chmod -R a+rwX ../../../keys"
-=======
-    command = "chmod -R a+rwX ../../../keys"
->>>>>>> 852bc388
   }
   depends_on  = [kubernetes_namespace.testnet_namespace, null_resource.block_producer_key_generation]
 }
