--- conflicted
+++ resolved
@@ -70,12 +70,8 @@
       runbook: "https://www.notion.so/minaprotocol/Nodes-not-synced-34e4d4eeaeaf47e381de660bab9ce7b7"
 
   - alert: NodesOutOfSync
-<<<<<<< HEAD
-    expr: min by (testnet) (min_over_time(Coda_watchdog_nodes_synced_near_best_tip ${rule_filter} [${alerting_timeframe}])) < .9
-    for: ${alerting_timeframe}
-=======
     expr: min by (testnet) (min_over_time(Coda_watchdog_nodes_synced_near_best_tip ${rule_filter} [${alerting_timeframe}])) < .75
->>>>>>> d37cdd03
+    for: ${alerting_timeframe}
     labels:
       testnet: "{{ $labels.testnet }}"
       severity: critical
@@ -95,14 +91,9 @@
       description: "Critically low peer count of {{ $value }} on network {{ $labels.testnet }}."
       runbook: "https://www.notion.so/minaprotocol/LowPeerCount-3a66ae1ca6fd44b585eca37f9206d429"
 
-<<<<<<< HEAD
-  - alert: LowMinWindowDensity
-    expr: min by (testnet) (Coda_Transition_frontier_min_window_density ${rule_filter}) < 0.75 * 0.75 * 77
-    for: ${alerting_timeframe}
-=======
   - alert: CriticallyLowMinWindowDensity
     expr: min by (testnet) (Coda_Transition_frontier_min_window_density ${rule_filter}) <= 30
->>>>>>> d37cdd03
+    for: ${alerting_timeframe}
     labels:
       testnet: "{{ $labels.testnet }}"
       severity: critical
@@ -167,12 +158,8 @@
       runbook: "https://www.notion.so/minaprotocol/OldBestTip-8afa955101b642bd8356edfd0b03b640"
 
   - alert: NoNewSnarks
-<<<<<<< HEAD
-    expr: min by (testnet) ((time() - 1609459200) - Coda_Snark_work_useful_snark_work_received_time_sec ${rule_filter}) >= 2 * 180
-    for: ${alerting_timeframe}
-=======
     expr: min by (testnet) ((time() - 1609459200) - Coda_Snark_work_useful_snark_work_received_time_sec ${rule_filter}) >= 2 * 180 and max by (testnet) (Coda_Snark_work_pending_snark_work ${rule_filter}) != 0
->>>>>>> d37cdd03
+    for: ${alerting_timeframe}
     labels:
       testnet: "{{ $labels.testnet }}"
       severity: critical
