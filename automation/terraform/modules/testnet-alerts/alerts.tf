# TODO: enable general loading and rendering of alert templates with custom input VARs

data "template_file" "testnet_alerts" {
  template = file("${path.module}/templates/testnet-alert-rules.yml.tpl")
  vars = {
    rule_namespace            = var.rule_namespace
    rule_filter               = var.rule_filter
    alert_timeframe           = var.alert_timeframe
    alert_evaluation_duration = var.alert_duration
  }
}

data "template_file" "testnet_alert_receivers" {
  template = file("${path.module}/templates/testnet-alert-receivers.yml.tpl")
  vars = {
    pagerduty_service_key  = data.aws_secretsmanager_secret_version.pagerduty_testnet_primary_key.secret_string
    pagerduty_alert_filter = var.pagerduty_alert_filter

    discord_alert_webhook = data.aws_secretsmanager_secret_version.discord_testnet_alerts_webhook.secret_string
    slack_alert_webhook = data.aws_secretsmanager_secret_version.slack_testnet_alerts_webhook.secret_string
  }
}

# Setup

resource "local_file" "alert_rules_config" {
  content  = data.template_file.testnet_alerts.rendered
  filename = "${path.cwd}/alert_rules.yml"
}

resource "null_resource" "download_cortextool" {
  provisioner "local-exec" {
    working_dir = path.cwd
<<<<<<< HEAD
    command = "which cortextool || (curl --fail --show-error --location --output ${local.cortextool_install_dir} ${local.cortextool_download_url} && chmod a+x ${local.cortextool_install_dir})"
=======
    command     = "curl --fail --show-error --location --output /tmp/cortextool ${local.cortextool_download_url} && chmod a+x /tmp/cortextool"
>>>>>>> ce0c9db8
  }
}

# Lint alerting config

resource "null_resource" "alert_rules_lint" {
  provisioner "local-exec" {
    working_dir = path.cwd
    command     = "cortextool rules lint --rule-files alert_rules.yml"
  }

  depends_on = [local_file.alert_rules_config, null_resource.download_cortextool]
}

resource "null_resource" "alert_rules_check" {
  provisioner "local-exec" {
<<<<<<< HEAD
    command     = "cortextool rules check --rule-files alert_rules.yml"
=======
    command = "/tmp/cortextool rules check --rule-files alert_rules.yml"
>>>>>>> ce0c9db8
  }

  depends_on = [local_file.alert_rules_config, null_resource.download_cortextool]
}

resource "docker_container" "verify_alert_receivers" {
  name  = "cortex_verify_receivers"
  image = local.cortex_image
  command = [
    "alerts",
    "verify",
    "--address=${jsondecode(data.aws_secretsmanager_secret_version.alertmanager_api_auth.secret_string)["auth_url"]}",
    "--id=${jsondecode(data.aws_secretsmanager_secret_version.alertmanager_api_auth.secret_string)["id"]}",
    "--key=${jsondecode(data.aws_secretsmanager_secret_version.alertmanager_api_auth.secret_string)["password"]}"
  ]

  rm = true
}

# Deploy alert updates

resource "docker_container" "sync_alert_rules" {
  name  = "cortex_rules_sync"
  image = local.cortex_image
  command = [
    "rules",
    "sync",
    "--rule-files=/config/rules.yml",
    "--address=${jsondecode(data.aws_secretsmanager_secret_version.prometheus_api_auth.secret_string)["auth_url"]}",
    "--id=${jsondecode(data.aws_secretsmanager_secret_version.prometheus_api_auth.secret_string)["id"]}",
    "--key=${jsondecode(data.aws_secretsmanager_secret_version.prometheus_api_auth.secret_string)["password"]}"
  ]

  upload {
    content = data.template_file.testnet_alerts.rendered
    file    = "/config/rules.yml"
  }

  rm         = true
  depends_on = [null_resource.alert_rules_lint, null_resource.alert_rules_check]
}

resource "docker_container" "update_alert_receivers" {
  name  = "cortex_receivers_update"
  image = local.cortex_image
  command = [
    "alertmanager",
    "load",
    "/config/receivers.yml",
    "--address=${jsondecode(data.aws_secretsmanager_secret_version.alertmanager_api_auth.secret_string)["auth_url"]}",
    "--id=${jsondecode(data.aws_secretsmanager_secret_version.alertmanager_api_auth.secret_string)["id"]}",
    "--key=${jsondecode(data.aws_secretsmanager_secret_version.alertmanager_api_auth.secret_string)["password"]}"
  ]

  upload {
    content = data.template_file.testnet_alert_receivers.rendered
    file    = "/config/receivers.yml"
  }

  rm         = true
  depends_on = [docker_container.verify_alert_receivers]
}<|MERGE_RESOLUTION|>--- conflicted
+++ resolved
@@ -31,11 +31,7 @@
 resource "null_resource" "download_cortextool" {
   provisioner "local-exec" {
     working_dir = path.cwd
-<<<<<<< HEAD
     command = "which cortextool || (curl --fail --show-error --location --output ${local.cortextool_install_dir} ${local.cortextool_download_url} && chmod a+x ${local.cortextool_install_dir})"
-=======
-    command     = "curl --fail --show-error --location --output /tmp/cortextool ${local.cortextool_download_url} && chmod a+x /tmp/cortextool"
->>>>>>> ce0c9db8
   }
 }
 
@@ -52,11 +48,7 @@
 
 resource "null_resource" "alert_rules_check" {
   provisioner "local-exec" {
-<<<<<<< HEAD
     command     = "cortextool rules check --rule-files alert_rules.yml"
-=======
-    command = "/tmp/cortextool rules check --rule-files alert_rules.yml"
->>>>>>> ce0c9db8
   }
 
   depends_on = [local_file.alert_rules_config, null_resource.download_cortextool]
